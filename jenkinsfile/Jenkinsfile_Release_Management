pipeline {
    agent { label 'docker' }

    options {
        buildDiscarder(logRotator(numToKeepStr: '25', daysToKeepStr: '30'))
        gitLabConnection('GitLabConnectionJenkins')
    }
    parameters {
        choice(name: 'ACTION', choices: ['Create_Release', 'Create_Release_Candidate', 'Close_Release', 'Patch_Release'], description: 'Pick an action')
        string(name: 'SLACK_THREAD_ANNOUNCE', defaultValue: '', description: 'Id of thread root message (only required for creating new releases or RCs).')
        string(name: 'TARGET_APPS', defaultValue: '', description: 'e.g. Android 1.0.1 / iOS 1.2 / MEGAsync 9.9.9 RC1 (only required for creating releases, not for closing)')
        string(name: 'RELEASE_VERSION', defaultValue: '', description: 'Define release version (ie. 8.5.0). Optional for Create Release, mandatory for other actions.')
        string(name: 'TICKETS', defaultValue: '', description: 'Comma separated tickets. Required for Patch release or Create RC.')
<<<<<<< HEAD
        string(name: 'BRANCH_FOR_MR', defaultValue: '', description: 'Fix branch for creating the MR to release branch. Optional for Create RC, useless for other actions.')
        string(name: 'MR_DESCRIPTION', defaultValue: '', description: 'MR description for creating the MR to release branch. Optional for Create RC, useless for other actions.')
=======
>>>>>>> f60237a8
        password(name: 'GPG_PASSWORD', defaultValue: '', description: 'Enter the password. Only required for creating new releases and patched releases.')
    }
    environment {
        //JIRA_SDK_CREDS = credentials('SDK_JIRA')
        SLACK_TOKEN = credentials('sdk_slack_bot_releases')
        GITLAB_TOKEN = credentials('SDK_releases_gitlab_token')
        GPG_KEYGRIP = credentials('sdk_gpg_keygrip_release_management')
        gpg_key = credentials('sdk_gpg_key_release_management')
        GITHUB_TOKEN = credentials('sdk_github_token')
        GITHUB_USER = credentials('sdk_github_username')
        COMMIT_EMAIL = 'sdkdev+releases@mega.co.nz'
        COMMIT_NAME = 'SDK Releases'
        project_name = "SDK"
        slack_channel = "sdk"
        slack_channel_dev_requests = "sdk_devs_only"
        gitlab_url = "${env.GITLAB_BASE_URL}"
        jira_url = "${env.JIRA_BASE_URL}"
        confluence_url = "${env.CONFLUENCE_BASE_URL}"
        confluence_page_id = "3640225"
        github_push_remote_url = "https://${GITHUB_USER}:${GITHUB_TOKEN}@github.com/meganz/sdk.git"
        gitlab_push_remote_url = "https://gitlab-ci-token:${GITLAB_TOKEN}@${GIT_URL_SDK_FOR_HTTPS_TOKEN}"
        GNUPGHOME = "${WORKSPACE}/.gnupg"
        JIRA_TOKEN = credentials('SDK_JIRA_PERSONAL_ACCESS_TOKEN')
        CONFLUENCE_TOKEN = credentials('SDK_CONFLUENCE_PERSONAL_ACCESS_TOKEN')
    }

    stages {
        stage('Replace config file'){
            steps {
                dir("automation"){
                    sh 'cp config.toml.template config.toml'
                    script {
                        sh """
                            sed -i 's|project_name = ""|project_name = "${env.project_name}"|' config.toml
                            sed -i 's|target_apps = ""|target_apps = "${params.TARGET_APPS}"|' config.toml
                            sed -i 's|gitlab_url = ""|gitlab_url = "${env.gitlab_url}"|' config.toml
                            sed -i 's|jira_url = ""|jira_url = "${env.jira_url}"|' config.toml
                            sed -i 's|slack_channel_dev_requests = ""|slack_channel_dev_requests = "${env.slack_channel_dev_requests}"|' config.toml
                            sed -i 's|slack_channel_announce = ""|slack_channel_announce = "${env.slack_channel}"|' config.toml
                            sed -i 's|slack_thread_announce = ""|slack_thread_announce = "${params.SLACK_THREAD_ANNOUNCE}"|' config.toml
                            sed -i 's|release_version = ""|release_version = "${params.RELEASE_VERSION}"|' config.toml
                            sed -i 's|github_push_remote_url = ""|github_push_remote_url = "${env.github_push_remote_url}"|' config.toml
                            sed -i 's|confluence_url = ""|confluence_url = "${env.confluence_url}"|' config.toml
                            sed -i 's|tickets = ""|tickets = "${params.TICKETS}"|' config.toml
                        """
                    }
                }
                // Configure GPG Agent
                sh """
                    mkdir -m 700 $GNUPGHOME
                    touch $GNUPGHOME/gpg-agent.conf
                    echo 'allow-preset-passphrase' >> $GNUPGHOME/gpg-agent.conf
                    echo 'default-cache-ttl 3600' >> $GNUPGHOME/gpg-agent.conf
                    echo 'max-cache-ttl 3600' >> $GNUPGHOME/gpg-agent.conf
                """
                // Configure gitlab
                sh "git remote remove origin"
                sh "set +x; git remote add origin ${gitlab_push_remote_url}"
            }
        }
        stage('Build docker image') {
            steps {
                sh "cp automation/requirements.txt dockerfile/requirements.txt"
                dir ("dockerfile") {
                    sh """
                        docker build \
                            -f release-management.dockerfile \
                            -t meganz/sdk-release-management:${env.BUILD_NUMBER} \
                            .
                    """
                }
            }
        }
        stage('Create Release'){
            when {
                beforeAgent true
                expression { params.ACTION == "Create_Release" }
            }
            agent {
                docker {
                    image "meganz/sdk-release-management:${env.BUILD_NUMBER}"
                    reuseNode true
                }
            }
            steps {
                dir("automation"){
                    sh 'gpg --batch --import $gpg_key'
                    sh 'gpg --list-secret-keys'
                    sh 'set +x; /usr/lib/gnupg2/gpg-preset-passphrase --preset --passphrase $GPG_PASSWORD $GPG_KEYGRIP'
                    sh """
                          git config --global user.email "${COMMIT_EMAIL}"
                          git config --global user.name "${COMMIT_NAME}"
                    """
                    sh 'python3 ./make_release.py config.toml'
                }
            }
        }
        stage ('Create Release Candidate'){
            when {
                beforeAgent true
                expression { params.ACTION == "Create_Release_Candidate" }
            }
            agent {
                docker {
                    image "meganz/sdk-release-management:${env.BUILD_NUMBER}"
                    reuseNode true
                }
            }
            steps {
                dir("automation"){
                    sh 'gpg --batch --import $gpg_key'
                    sh 'gpg --list-secret-keys'
                    sh 'python3 ./make_another_rc.py config.toml'
                }
            }
        }
        stage ('Close Release'){
            when {
                beforeAgent true
                expression { params.ACTION == "Close_Release" }
            }
            agent {
                docker {
                    image "meganz/sdk-release-management:${env.BUILD_NUMBER}"
                    reuseNode true
                }
            }
            steps {
                dir("automation"){
                    sh 'gpg --batch --import $gpg_key'
                    sh 'gpg --list-secret-keys'
                    sh 'python3 ./close_release.py config.toml'
                }
            }
        }
        stage ('Patch Release'){
            when {
                beforeAgent true
                expression { params.ACTION == "Patch_Release" }
            }
            agent {
                docker {
                    image "meganz/sdk-release-management:${env.BUILD_NUMBER}"
                    reuseNode true
                }
            }
            steps {
                dir("automation"){
                    sh 'gpg --batch --import $gpg_key'
                    sh 'gpg --list-secret-keys'
                    sh 'set +x; /usr/lib/gnupg2/gpg-preset-passphrase --preset --passphrase $GPG_PASSWORD $GPG_KEYGRIP'
                    sh """
                          git config --global user.email "${COMMIT_EMAIL}"
                          git config --global user.name "${COMMIT_NAME}"
                    """
                    sh 'python3 ./patch_release.py config.toml'
                }
            }
        }
    }
    post {
        always {
            sh "docker image rm meganz/sdk-release-management:${env.BUILD_NUMBER}"
            deleteDir() /* clean up our workspace */
        }
    }
}<|MERGE_RESOLUTION|>--- conflicted
+++ resolved
@@ -11,11 +11,6 @@
         string(name: 'TARGET_APPS', defaultValue: '', description: 'e.g. Android 1.0.1 / iOS 1.2 / MEGAsync 9.9.9 RC1 (only required for creating releases, not for closing)')
         string(name: 'RELEASE_VERSION', defaultValue: '', description: 'Define release version (ie. 8.5.0). Optional for Create Release, mandatory for other actions.')
         string(name: 'TICKETS', defaultValue: '', description: 'Comma separated tickets. Required for Patch release or Create RC.')
-<<<<<<< HEAD
-        string(name: 'BRANCH_FOR_MR', defaultValue: '', description: 'Fix branch for creating the MR to release branch. Optional for Create RC, useless for other actions.')
-        string(name: 'MR_DESCRIPTION', defaultValue: '', description: 'MR description for creating the MR to release branch. Optional for Create RC, useless for other actions.')
-=======
->>>>>>> f60237a8
         password(name: 'GPG_PASSWORD', defaultValue: '', description: 'Enter the password. Only required for creating new releases and patched releases.')
     }
     environment {
