#[[
    Run this file from its current folder in script mode, with triplet as a defined parameter:
	
        cmake -DTRIPLET=<triplet> [-DEXTRA_ARGS=<>] [-DTARGET=<target>[;<targets>...] ] -P build_from_scratch.cmake
		
	eg, for getting started on windows:
	
		cmake -DTRIPLET=x64-windows-mega -DEXTRA_ARGS="-DUSE_PDFIUM=0" -P build_from_scratch.cmake
		
    It will set up and build 3rdparty dependencies in a folder next to the SDK folder, and also
    set up the project (Visual Studio on Windows) and bulid it in an SDK subfolder "build-<triplet>"
    
	Pdfium is one third party library dependency whose source must be fetched manually, see 3rdparty_deps.txt.
	Once you have the pdfium source, you can rerun this script to build it.  Or, if you already have it
	before first running this script, copy it to 3rdParty_sdk/vcpkg/pdfium once the script has created that folder
	and it will be built during the first run - avoid disabling it by leaving out those steps flags of course.
]]

function(usage_exit err_msg)
    message(FATAL_ERROR
"${err_msg}
Build from scratch helper script usage:
    cmake -P build_from_scratch.cmake <triplet>
Script must be run from its current folder")
endfunction()

get_filename_component(_prog_name ${CMAKE_ARGV2} NAME)
set(_script_cwd ${CMAKE_CURRENT_SOURCE_DIR})

if(NOT EXISTS "${_script_cwd}/build_from_scratch.cmake")
    usage_exit("Script was not run from its containing directory")
endif()

if(NOT TRIPLET)
    usage_exit("Triplet was not provided")
endif()

if(NOT EXTRA_ARGS)
	message(STATUS "No extra args")
else()
    set(_extra_cmake_args ${EXTRA_ARGS})
	message(STATUS "Applying extra args: ${EXTRA_ARGS}")
endif()

set(_triplet ${TRIPLET})
set(_sdk_dir "${_script_cwd}/../..")

message(STATUS "Building for triplet ${_triplet} with SDK dir ${_sdk_dir}")

set (_3rdparty_sdk_dir "${_sdk_dir}/../3rdparty_sdk")

file(MAKE_DIRECTORY ${_3rdparty_sdk_dir})

set(CMAKE_EXECUTE_PROCESS_COMMAND_ECHO STDOUT)

set(_cmake ${CMAKE_COMMAND})

function(execute_checked_command)
    execute_process(
        ${ARGV}
        RESULT_VARIABLE _result
        ERROR_VARIABLE _error
    )

    if(_result)
        message(FATAL_ERROR "Execute_process command had nonzero exit code ${_result} with error ${_error}")
    endif()
endfunction()

# Configure and build the build3rdparty tool

execute_checked_command(
    COMMAND ${_cmake}
        -S ${_script_cwd}/build3rdParty
        -B ${_3rdparty_sdk_dir}
        -DCMAKE_BUILD_TYPE=Release
)

execute_checked_command(
    COMMAND ${_cmake}
        --build ${_3rdparty_sdk_dir}
        --config Release
)

# Use the prep tool to set up just our dependencies and no others

if(WIN32)
    set(_3rdparty_tool_exe "${_3rdparty_sdk_dir}/Release/build3rdParty.exe")
    set(_3rdparty_vcpkg_dir "${_3rdparty_sdk_dir}/Release/vcpkg/")
else()
    set(_3rdparty_tool_exe "${_3rdparty_sdk_dir}/build3rdParty")
    set(_3rdparty_vcpkg_dir "${_3rdparty_sdk_dir}/vcpkg/")
endif()

set(_3rdparty_tool_common_args
    --ports "${_script_cwd}/preferred-ports-sdk.txt"
    --triplet ${_triplet}
    --sdkroot ${_sdk_dir}
    --platform ios
)

execute_checked_command(
    COMMAND ${_3rdparty_tool_exe}
        --setup
        --removeunusedports
        --nopkgconfig
        ${_3rdparty_tool_common_args}
    WORKING_DIRECTORY ${_3rdparty_sdk_dir}
)

execute_checked_command(
    COMMAND ${_3rdparty_tool_exe}
        --build
        ${_3rdparty_tool_common_args}
    WORKING_DIRECTORY ${_3rdparty_sdk_dir}
)

# Allows use of the VCPKG_XXXX variables defined in the triplet file
# We search our own custom triplet folder, and then the standard ones searched by vcpkg
foreach(_triplet_dir
    "${_script_cwd}/vcpkg_extra_triplets/"
    "${_3rdparty_vcpkg_dir}/triplets/"
    "${_3rdparty_vcpkg_dir}/triplets/community"
)
    set(_triplet_file "${_triplet_dir}/${_triplet}.cmake")
    if(EXISTS ${_triplet_file})
        message(STATUS "Using triplet ${_triplet} at ${_triplet_file}")
        include(${_triplet_file})
        set(_triplet_file_found 1)
        break()
    endif()
endforeach()

if(NOT _triplet_file_found)
    message(FATAL_ERROR "Could not find triplet ${_triplet} in Mega vcpkg_extra_triplets nor in vcpkg triplet folders")
endif()

# Now set up to build this repo
# Logic between Windows and other platforms diverges slightly here:
# in the CMake paradigm, Visual Studio is what's called a multi-configuration generator,
# meaning we can do separate builds (Debug, Release) from one configuration.
# The default generators on *nix platforms (Ninja, Unix Makefiles) are single-config, so we
# configure once for each build type
# In a future extension, we may wish to have users provide the configs as a semicolon-separated list

set(_common_cmake_args
    "-DMega3rdPartyDir=${_3rdparty_sdk_dir}"
    "-DVCPKG_TRIPLET=${_triplet}"
    -DUSE_THIRDPARTY_FROM_VCPKG=1
    -S ${_script_cwd}
)

if(WIN32)
    if(_triplet MATCHES "staticdev$")
        set(_extra_cmake_args ${_extra_cmake_args} -DMEGA_LINK_DYNAMIC_CRT=0 -DUNCHECKED_ITERATORS=1)
    endif()

    if(VCPKG_TARGET_ARCHITECTURE STREQUAL "x86")
        set(_arch "Win32")
    else()
        set(_arch ${VCPKG_TARGET_ARCHITECTURE})
    endif()

    set(_toolset ${VCPKG_PLATFORM_TOOLSET})
    set(_build_dir "${_sdk_dir}/build-${_triplet}")

    file(MAKE_DIRECTORY ${_build_dir})

    execute_checked_command(
        COMMAND ${_cmake}
            -G "Visual Studio 16 2019"
            -A ${_arch}
            # Could also pass -T VCPKG_PLATFORM_TOOLSET
            -B ${_build_dir}
            ${_common_cmake_args}
            ${_extra_cmake_args}
    )

    foreach(_config "Debug" "Release")
        execute_checked_command(
            COMMAND ${_cmake}
                --build ${_build_dir}
                --config ${_config}
                --parallel 4
        )
    endforeach()
else()
    if(VCPKG_CMAKE_SYSTEM_NAME STREQUAL "iOS")
        set(_extra_cmake_args -DHAVE_FFMPEG=0)
        include(${_3rdparty_vcpkg_dir}/scripts/toolchains/ios.cmake)
        if(NOT CMAKE_OSX_SYSROOT)
            # Probably should figure out why vcpkg doesn't set this var for arm64 ios,
            # this is what controls cross-compiling for apple targets
            set(CMAKE_OSX_SYSROOT "iphoneos")
        endif()
        set(_toolchain_cross_compile_args
            "-DCMAKE_SYSTEM_PROCESSOR=${CMAKE_SYSTEM_PROCESSOR}"
            "-DCMAKE_OSX_ARCHITECTURES=${CMAKE_OSX_ARCHITECTURES}"
            "-DCMAKE_SYSTEM_NAME=${CMAKE_SYSTEM_NAME}"
            "-DCMAKE_OSX_SYSROOT=${CMAKE_OSX_SYSROOT}"
        )
    endif()

    foreach(_config "Debug" "Release")
        set(_build_dir "${_sdk_dir}/build-${_triplet}-${_config}")
        file(MAKE_DIRECTORY ${_build_dir})

        execute_checked_command(
            COMMAND ${_cmake}
<<<<<<< HEAD
=======
                ${_common_cmake_args}
				${_extra_cmake_args}
>>>>>>> 0b5895e4
                -B ${_build_dir}
                "-DCMAKE_BUILD_TYPE=${_config}"
                ${_common_cmake_args}
                ${_extra_cmake_args}
                ${_toolchain_cross_compile_args}
        )

        execute_checked_command(
            COMMAND ${_cmake}
                --build ${_build_dir}
                --parallel 4
        )
    endforeach()
endif()<|MERGE_RESOLUTION|>--- conflicted
+++ resolved
@@ -207,12 +207,7 @@
 
         execute_checked_command(
             COMMAND ${_cmake}
-<<<<<<< HEAD
-=======
-                ${_common_cmake_args}
-				${_extra_cmake_args}
->>>>>>> 0b5895e4
-                -B ${_build_dir}
+               -B ${_build_dir}
                 "-DCMAKE_BUILD_TYPE=${_config}"
                 ${_common_cmake_args}
                 ${_extra_cmake_args}
