--- conflicted
+++ resolved
@@ -643,11 +643,7 @@
 public:
     bool procresult(Result) override;
 
-<<<<<<< HEAD
-    CommandSetAttr(MegaClient*, Node*, attr_map&& attrMapUpdates, int reqtag);
-=======
     CommandSetAttr(MegaClient*, Node*, SymmCipher*, int tag, const char*);
->>>>>>> 8e2f186d
 };
 
 class MEGA_API CommandSetShare : public Command
