--- conflicted
+++ resolved
@@ -1362,7 +1362,27 @@
     CommandDismissBanner(MegaClient*, int id, m_time_t ts);
 };
 
-<<<<<<< HEAD
+typedef std::function<void(Error, string_map)> CommandFetchGoogleAdsCompletion;
+class MEGA_API CommandFetchGoogleAds : public Command
+{
+    CommandFetchGoogleAdsCompletion mCompletion;
+public:
+    bool procresult(Result) override;
+
+    CommandFetchGoogleAds(MegaClient*, int adFlags, const std::vector<std::string>& adUnits, handle publicHandle, CommandFetchGoogleAdsCompletion completion);
+};
+
+typedef std::function<void(Error, int)> CommandQueryGoogleAdsCompletion;
+class MEGA_API CommandQueryGoogleAds : public Command
+{
+    CommandQueryGoogleAdsCompletion mCompletion;
+public:
+    bool procresult(Result) override;
+
+    CommandQueryGoogleAds(MegaClient*, int adFlags, handle publicHandle, CommandQueryGoogleAdsCompletion completion);
+};
+
+#ifdef ENABLE_CHAT
 typedef std::function<void(Error, std::string, handle)> CommandStartChatCallCompletion;
 class MEGA_API CommandStartChatCall : public Command
 {
@@ -1381,27 +1401,9 @@
     bool procresult(Result) override;
 
     CommandJoinChatCall(MegaClient*, handle chatid, handle callid, CommandJoinChatCallCompletion completion);
-=======
-typedef std::function<void(Error, string_map)> CommandFetchGoogleAdsCompletion;
-class MEGA_API CommandFetchGoogleAds : public Command
-{
-    CommandFetchGoogleAdsCompletion mCompletion;
-public:
-    bool procresult(Result) override;
-
-    CommandFetchGoogleAds(MegaClient*, int adFlags, const std::vector<std::string>& adUnits, handle publicHandle, CommandFetchGoogleAdsCompletion completion);
-};
-
-typedef std::function<void(Error, int)> CommandQueryGoogleAdsCompletion;
-class MEGA_API CommandQueryGoogleAds : public Command
-{
-    CommandQueryGoogleAdsCompletion mCompletion;
-public:
-    bool procresult(Result) override;
-
-    CommandQueryGoogleAds(MegaClient*, int adFlags, handle publicHandle, CommandQueryGoogleAdsCompletion completion);
->>>>>>> a3b00fea
-};
+};
+
+#endif
 
 } // namespace
 
