/**
 * @file mega/command.h
 * @brief Request command component
 *
 * (c) 2013-2014 by Mega Limited, Auckland, New Zealand
 *
 * This file is part of the MEGA SDK - Client Access Engine.
 *
 * Applications using the MEGA API must present a valid application key
 * and comply with the the rules set forth in the Terms of Service.
 *
 * The MEGA SDK is distributed in the hope that it will be useful,
 * but WITHOUT ANY WARRANTY; without even the implied warranty of
 * MERCHANTABILITY or FITNESS FOR A PARTICULAR PURPOSE.
 *
 * @copyright Simplified (2-clause) BSD License.
 *
 * You should have received a copy of the license along with this
 * program.
 */

#ifndef MEGA_COMMAND_H
#define MEGA_COMMAND_H 1

#include "types.h"
#include "node.h"
#include "account.h"
#include "http.h"
#include "json.h"
#include "textchat.h"

namespace mega {

struct JSON;
struct MegaApp;
// request command component

class MEGA_API Command
{
    error result;

protected:
    bool canceled;

    JSONWriter jsonWriter;
    bool mRead = false;// if json has already been read

    bool loadIpsFromJson(std::vector<string>& ips);
    bool cacheresolvedurls(const std::vector<string>& urls, std::vector<string>&& ips);

public:
    MegaClient* client; // non-owning

    int tag;
    string commandStr;

    bool persistent;

    // some commands can only succeed if they are in their own batch.  eg. smss, when the account is blocked pending validation
    bool batchSeparately;

    // some commands are guaranteed to work if we query without specifying a SID (eg. gmf)
    bool suppressSID;

    void cmd(const char*);
    void notself(MegaClient*);
    virtual void cancel(void);

    void arg(const char*, const char*, int = 1);
    void arg(const char*, const byte*, int);
    void arg(const char*, NodeHandle);
    void arg(const char*, m_off_t);
    void addcomma();
    void appendraw(const char*);
    void appendraw(const char*, int);
    void beginarray();
    void beginarray(const char*);
    void endarray();
    void beginobject();
    void beginobject(const char*);
    void endobject();
    void element(int);
    void element(handle, int = sizeof(handle));
    void element(const byte*, int);
    void element(const char*);

    void openobject();
    void closeobject();

    enum Outcome {  CmdError,            // The reply was an error, already extracted from the JSON.  The error code may have been 0 (API_OK)
                    CmdArray,            // The reply was an array, and we have already entered it
                    CmdObject,           // the reply was an object, and we have already entered it
                    CmdItem };           // The reply was none of the above - so a string

    struct Result
    {
        Outcome mOutcome = CmdError;
        Error mError = API_OK;
        Result(Outcome o, Error e = API_OK) : mOutcome(o), mError(e) {}

        bool succeeded() const
        {
            return mOutcome != CmdError || error(mError) == API_OK;
        }

        bool hasJsonArray() const
        {
            // true if there is JSON Array to process (and we have already entered it) (note some commands that respond with cmdseq plus JSON, so this can happen for actionpacket results)
            return mOutcome == CmdArray;
        }

        bool hasJsonObject() const
        {
            // true if there is JSON Object to process (and we have already entered it) (note some commands that respond with cmdseq plus JSON, so this can happen for actionpacket results)
            return mOutcome == CmdObject;
        }

        bool hasJsonItem() const
        {
            // true if there is JSON to process but it's not an object or array (note some commands that respond with cmdseq plus JSON, so this can happen for actionpacket results)
            return mOutcome == CmdItem;
        }

        Error errorOrOK() const
        {
            assert(mOutcome == CmdError);
            return mOutcome == CmdError ? mError : Error(API_EINTERNAL);
        }

        bool wasErrorOrOK() const
        {
            return mOutcome == CmdError;
        }

        bool wasError(error e) const
        {
            return mOutcome == CmdError && error(mError) == e;
        }

        bool wasStrictlyError() const
        {
            return mOutcome == CmdError && error(mError) != API_OK;
        }

    };

    virtual bool procresult(Result) = 0;

    // json for the command is usually pre-generated but can be calculated just before sending, by overriding this function
    virtual const char* getJSON(MegaClient* client);

    Command();
    virtual ~Command();

    bool checkError(Error &errorDetails, JSON &json);

#ifdef ENABLE_CHAT
    // create json structure for scheduled meetings (mcsmp command)
    void createSchedMeetingJson(const ScheduledMeeting* schedMeeting);
#endif

    MEGA_DEFAULT_COPY_MOVE(Command)
};

// list of new file attributes to write
// file attribute put
struct MEGA_API HttpReqCommandPutFA : public HttpReq, public Command
{
    // For this command, the completion is exectued after the API response.
    // If you supply a completion, that will short-circuit the upload process
    using Cb = std::function<void(Error, const std::string &/*url*/, const vector<std::string> &/*ips*/)>;
    Cb mCompletion;

    NodeOrUploadHandle th;    // if th is UNDEF, just report the handle back to the client app rather than attaching to a node
    fatype type;
    m_off_t progressreported;

    bool procresult(Result) override;

    // progress information
    virtual m_off_t transferred(MegaClient*) override;

    // either supply only size (to just get the URL) or supply only the data for auto-upload (but not both)
    HttpReqCommandPutFA(NodeOrUploadHandle, fatype, bool usehttps, int tag, size_t size_only,
                        std::unique_ptr<string> faData, bool getIP = true, Cb &&completion = nullptr);

private:
    std::unique_ptr<string> data;
};

class MEGA_API CommandGetFA : public Command
{
    int part;

public:
    bool procresult(Result) override;

    CommandGetFA(MegaClient *client, int, handle);
};

class MEGA_API CommandPrelogin : public Command
{
    string email;

public:
    bool procresult(Result) override;

    CommandPrelogin(MegaClient*, const char*);
};

class MEGA_API CommandLogin : public Command
{
    bool checksession;
    int sessionversion;

public:
    bool procresult(Result) override;

    CommandLogin(MegaClient*, const char*, const byte *, int, const byte* = NULL,  int = 0, const char* = NULL);
};

class MEGA_API CommandSetMasterKey : public Command
{
    byte newkey[SymmCipher::KEYLENGTH];
    string salt;

public:
    bool procresult(Result) override;

    CommandSetMasterKey(MegaClient*, const byte*, const byte *, int, const byte* clientrandomvalue = NULL, const char* = NULL, string* = NULL);
};

class MEGA_API CommandCreateEphemeralSession : public Command
{
    byte pw[SymmCipher::KEYLENGTH];

public:
    bool procresult(Result) override;

    CommandCreateEphemeralSession(MegaClient*, const byte*, const byte*, const byte*);
};

class MEGA_API CommandResumeEphemeralSession : public Command
{
    byte pw[SymmCipher::KEYLENGTH];
    handle uh;

public:
    bool procresult(Result) override;

    CommandResumeEphemeralSession(MegaClient*, handle, const byte*, int);
};

class MEGA_API CommandCancelSignup : public Command
{
public:
    bool procresult(Result) override;

    CommandCancelSignup(MegaClient*);
};

class MEGA_API CommandWhyAmIblocked : public Command
{
public:
    bool procresult(Result) override;

    CommandWhyAmIblocked(MegaClient*);
};

class MEGA_API CommandSendSignupLink2 : public Command
{
public:
    bool procresult(Result) override;

    CommandSendSignupLink2(MegaClient*, const char*, const char*);
    CommandSendSignupLink2(MegaClient*, const char*, const char*, byte *, byte*, byte*);
};

class MEGA_API CommandConfirmSignupLink2 : public Command
{
public:
    bool procresult(Result) override;

    CommandConfirmSignupLink2(MegaClient*, const byte*, unsigned);
};

class MEGA_API CommandSetKeyPair : public Command
{
public:
    bool procresult(Result) override;

    CommandSetKeyPair(MegaClient*, const byte*, unsigned, const byte*, unsigned);

private:
    std::unique_ptr<byte[]> privkBuffer;
    unsigned len;
};

// set visibility
class MEGA_API CommandRemoveContact : public Command
{
    string email;
    visibility_t v;

public:
    using Completion = std::function<void(error)>;

    bool procresult(Result) override;

    CommandRemoveContact(MegaClient*, const char*, visibility_t, Completion completion = nullptr);

private:
    void doComplete(error result);

    Completion mCompletion;
};

// set user attributes with version
class MEGA_API CommandPutMultipleUAVer : public Command
{
    userattr_map attrs;  // attribute values

    std::function<void(Error)> mCompletion;

public:
    CommandPutMultipleUAVer(MegaClient*, const userattr_map *attrs, int,
                            std::function<void(Error)> completion = nullptr);

    bool procresult(Result) override;
};

// set user attributes with version
class MEGA_API CommandPutUAVer : public Command
{
    attr_t at;  // attribute type
    string av;  // attribute value

    std::function<void(Error)> mCompletion;
public:
    CommandPutUAVer(MegaClient*, attr_t, const byte*, unsigned, int,
                    std::function<void(Error)> completion = nullptr);

    bool procresult(Result) override;
};

// set user attributes
class MEGA_API CommandPutUA : public Command
{
    attr_t at;  // attribute type
    string av;  // attribute value

    std::function<void(Error)> mCompletion;
public:
    CommandPutUA(MegaClient*, attr_t at, const byte*, unsigned, int, handle = UNDEF, int = 0, int64_t = 0,
                 std::function<void(Error)> completion = nullptr);

    bool procresult(Result) override;
};

class MEGA_API CommandGetUA : public Command
{
    string uid;
    attr_t at;  // attribute type
    string ph;  // public handle for preview mode, in B64



    std::function<void(byte*, unsigned, attr_t)> mCompletion;

    bool isFromChatPreview() { return !ph.empty(); }

public:

    typedef std::function<void(error)> CompletionErr;
    typedef std::function<void(byte*, unsigned, attr_t)> CompletionBytes;
    typedef std::function<void(TLVstore*, attr_t)> CompletionTLV;

    CommandGetUA(MegaClient*, const char*, attr_t, const char *, int,
        CompletionErr completionErr, CompletionBytes completionBytes, CompletionTLV compltionTLV);

    bool procresult(Result) override;

private:
    CompletionErr mCompletionErr;
    CompletionBytes mCompletionBytes;
    CompletionTLV mCompletionTLV;
};

#ifdef DEBUG
class MEGA_API CommandDelUA : public Command
{
    string an;

public:
    CommandDelUA(MegaClient*, const char*);

    bool procresult(Result) override;
};

class MEGA_API CommandSendDevCommand : public Command
{
public:
    bool procresult(Result) override;

    CommandSendDevCommand(MegaClient*, const char* command, const char* email = NULL, long long = 0, int = 0, int = 0);
};
#endif

class MEGA_API CommandGetUserEmail : public Command
{
public:
    bool procresult(Result) override;

    CommandGetUserEmail(MegaClient*, const char *uid);
};

// reload nodes/shares/contacts
class MEGA_API CommandFetchNodes : public Command
{
public:
    bool procresult(Result) override;

    CommandFetchNodes(MegaClient*, int tag, bool nocache);
};

// update own node keys
class MEGA_API CommandNodeKeyUpdate : public Command
{
public:
    CommandNodeKeyUpdate(MegaClient*, handle_vector*);

    bool procresult(Result) override { return true; }
};

class MEGA_API CommandShareKeyUpdate : public Command
{
public:
    CommandShareKeyUpdate(MegaClient*, handle, const char*, const byte*, int);
    CommandShareKeyUpdate(MegaClient*, handle_vector*);

    bool procresult(Result) override { return true; }
};

class MEGA_API CommandKeyCR : public Command
{
    bool procresult(Result) override { return true; }
public:
    CommandKeyCR(MegaClient*, node_vector*, node_vector*, const char*);
};

class MEGA_API CommandMoveNode : public Command
{
public:
    using Completion = std::function<void(NodeHandle, Error)>;

private:
    NodeHandle h;
    NodeHandle pp;  // previous parent
    NodeHandle np;  // new parent
    bool syncop;
    bool mCanChangeVault;
    syncdel_t syncdel;
    Completion completion;

public:
    bool procresult(Result) override;

    CommandMoveNode(MegaClient*, Node*, Node*, syncdel_t, NodeHandle prevParent, Completion&& c, bool canChangeVault = false);
};

class MEGA_API CommandSingleKeyCR : public Command
{
public:
    CommandSingleKeyCR(handle, handle, const byte*, size_t);
    bool procresult(Result) override { return true; }
};

class MEGA_API CommandDelNode : public Command
{
    NodeHandle h;
    NodeHandle parent;
    std::function<void(NodeHandle, Error)> mResultFunction;

public:
    bool procresult(Result) override;

    CommandDelNode(MegaClient*, NodeHandle, bool keepversions, int tag, std::function<void(NodeHandle, Error)>&&, bool canChangeVault = false);
};

class MEGA_API CommandDelVersions : public Command
{
public:
    bool procresult(Result) override;

    CommandDelVersions(MegaClient*);
};

class MEGA_API CommandKillSessions : public Command
{
    handle h;

public:
    bool procresult(Result) override;

    CommandKillSessions(MegaClient*, handle);
    CommandKillSessions(MegaClient*);
};

class MEGA_API CommandLogout : public Command
{
    bool incrementedCount = false;
    const char* getJSON(MegaClient* client) override;
public:
    using Completion = std::function<void(error)>;

    bool procresult(Result) override;

    CommandLogout(MegaClient* client, Completion completion, bool keepSyncConfigsFile);

private:
    Completion mCompletion;
    bool mKeepSyncConfigsFile;
};

class MEGA_API CommandPubKeyRequest : public Command
{
    User* u;

public:
    bool procresult(Result) override;
    void invalidateUser();

    CommandPubKeyRequest(MegaClient*, User*);
};

class MEGA_API CommandDirectRead : public Command
{
    DirectReadNode* drn;

public:
    void cancel() override;
    bool procresult(Result) override;

    CommandDirectRead(MegaClient *client, DirectReadNode*);
};

class MEGA_API CommandGetFile : public Command
{
    using Cb = std::function<bool(const Error &/*e*/, m_off_t /*size*/, m_time_t /*ts*/, m_time_t /*tm*/,
    dstime /*timeleft*/, std::string* /*filename*/, std::string* /*fingerprint*/, std::string* /*fileattrstring*/,
    const std::vector<std::string> &/*urls*/, const std::vector<std::string> &/*ips*/)>;
    Cb mCompletion;

    void callFailedCompletion (const Error& e);

    byte filekey[FILENODEKEYLENGTH];
    int mFileKeyType; // as expected by SymmCipher::setKey

public:
    // notice: cancelation will entail that mCompletion will not be called
    void cancel() override;
    bool procresult(Result) override;

    CommandGetFile(MegaClient *client, const byte* key, size_t keySize,
                       handle h, bool p, const char *privateauth = nullptr,
                       const char *publicauth = nullptr, const char *chatauth = nullptr,
                       bool singleUrl = false, Cb &&completion = nullptr);
};

class MEGA_API CommandPutFile : public Command
{
    TransferSlot* tslot;

public:
    void cancel() override;
    bool procresult(Result) override;

    CommandPutFile(MegaClient *client, TransferSlot*, int);
};

class MEGA_API CommandGetPutUrl : public Command
{
    using Cb = std::function<void(Error, const std::string &/*url*/, const vector<std::string> &/*ips*/)>;
    Cb mCompletion;

public:
    bool procresult(Result) override;

    CommandGetPutUrl(m_off_t size, int putmbpscap, bool forceSSL, bool getIP, Cb completion);
};


class MEGA_API CommandAttachFA : public Command
{
    handle h;
    fatype type;

public:
    bool procresult(Result) override;

    // use this one for attribute blobs
    CommandAttachFA(MegaClient*, handle, fatype, handle, int);

    // use this one for numeric 64 bit attributes (which must be pre-encrypted with XXTEA)
    // multiple attributes can be added at once, encryptedAttributes format "<N>*<attrib>/<M>*<attrib>"
    // only the fatype specified will be notified back to the app
    CommandAttachFA(MegaClient*, handle, fatype, const std::string& encryptedAttributes, int);
};


class MEGA_API CommandPutNodes : public Command
{
public:
    using Completion = std::function<void(const Error&, targettype_t, vector<NewNode>&, bool targetOverride, int tag)>;

private:
    friend class MegaClient;
    vector<NewNode> nn;
    targettype_t type;
    putsource_t source;
    bool emptyResponse = false;
    NodeHandle targethandle;
    Completion mResultFunction;

    void removePendingDBRecordsAndTempFiles();
    void performAppCallback(Error e, vector<NewNode>&, bool targetOverride = false);

public:

    bool procresult(Result) override;

    CommandPutNodes(MegaClient*, NodeHandle, const char*, VersioningOption, vector<NewNode>&&, int, putsource_t, const char *cauth, Completion&&, bool canChangeVault);
};

class MEGA_API CommandSetAttr : public Command
{
public:
    using Completion = std::function<void(NodeHandle, Error)>;

private:
    NodeHandle h;

    Completion completion;
public:
    bool procresult(Result) override;

    CommandSetAttr(MegaClient*, Node*, SymmCipher*, Completion&& c, bool canChangeVault);
};

class MEGA_API CommandSetShare : public Command
{
    handle sh;
    accesslevel_t access;
    string msg;
    string personal_representation;
    bool mWritable = false;


    std::function<void(Error, bool writable)> completion;

    bool procuserresult(MegaClient*);

public:
    bool procresult(Result) override;

    CommandSetShare(MegaClient*, Node*, User*, accesslevel_t, bool, const char*, bool writable, const char*,
        int tag, std::function<void(Error, bool writable)> f);
};

using CommandPendingKeysReadCompletion = std::function<void(Error, std::string, std::shared_ptr<std::map<handle, std::map<handle, std::string>>>)>;
class MEGA_API CommandPendingKeys : public Command
{
public:
    bool procresult(Result) override;

    // Read pending keys
    CommandPendingKeys(MegaClient*, CommandPendingKeysReadCompletion);

    // Delete pending keys
    CommandPendingKeys(MegaClient*, std::string, std::function<void(Error)>);

    // Send key
    CommandPendingKeys(MegaClient*, handle user, handle share, byte *key, std::function<void(Error)>);

protected:
    std::function<void(Error)> mCompletion;
    CommandPendingKeysReadCompletion mReadCompletion;
};

class MEGA_API CommandGetUserData : public Command
{
public:
    bool procresult(Result) override;

    CommandGetUserData(MegaClient*, int tag, std::function<void(string*, string*, string*, error)>);

protected:
    void parseUserAttribute(std::string& value, std::string &version, bool asciiToBinary = true);
    std::function<void(string*, string*, string*, error)> mCompletion;
};

class MEGA_API CommandGetMiscFlags : public Command
{
public:
    bool procresult(Result) override;

    CommandGetMiscFlags(MegaClient*);
};

class MEGA_API CommandSetPendingContact : public Command
{
    opcactions_t action;
    string temail;  // target email

public:
    using Completion = std::function<void(handle, error, opcactions_t)>;

    bool procresult(Result) override;

    CommandSetPendingContact(MegaClient*, const char*, opcactions_t, const char* = NULL, const char* = NULL, handle = UNDEF, Completion completion = nullptr);

private:
    void doComplete(handle handle, error result, opcactions_t actions);

    Completion mCompletion;
};

class MEGA_API CommandUpdatePendingContact : public Command
{
    ipcactions_t action;

public:
    using Completion = std::function<void(error, ipcactions_t)>;

    bool procresult(Result) override;

    CommandUpdatePendingContact(MegaClient*, handle, ipcactions_t, Completion completion = nullptr);

private:
    void doComplete(error result, ipcactions_t actions);

    Completion mCompletion;
};

class MEGA_API CommandGetUserQuota : public Command
{
    std::shared_ptr<AccountDetails> details;
    bool mStorage;
    bool mTransfer;
    bool mPro;

public:
    bool procresult(Result) override;

    CommandGetUserQuota(MegaClient*, std::shared_ptr<AccountDetails>, bool, bool, bool, int source);
};

class MEGA_API CommandQueryTransferQuota : public Command
{
public:
    bool procresult(Result) override;

    CommandQueryTransferQuota(MegaClient*, m_off_t size);
};

class MEGA_API CommandGetUserTransactions : public Command
{
    std::shared_ptr<AccountDetails> details;

public:
    bool procresult(Result) override;

    CommandGetUserTransactions(MegaClient*, std::shared_ptr<AccountDetails>);
};

class MEGA_API CommandGetUserPurchases : public Command
{
    std::shared_ptr<AccountDetails> details;

public:
    bool procresult(Result) override;

    CommandGetUserPurchases(MegaClient*, std::shared_ptr<AccountDetails>);
};

class MEGA_API CommandGetUserSessions : public Command
{
    std::shared_ptr<AccountDetails> details;

public:
    bool procresult(Result) override;

    CommandGetUserSessions(MegaClient*, std::shared_ptr<AccountDetails>);
};

class MEGA_API CommandSetPH : public Command
{
    handle h;
    m_time_t ets;
    bool mWritable = false;
    bool mDeleting = false;
    std::function<void(Error, handle, handle)> completion;

public:
    bool procresult(Result) override;

    CommandSetPH(MegaClient*, Node*, int, m_time_t, bool writable, bool megaHosted,
        int ctag, std::function<void(Error, handle, handle)> f);
};

class MEGA_API CommandGetPH : public Command
{
    handle ph;
    byte key[FILENODEKEYLENGTH];
    int op; //  (op=0 -> download, op=1 fetch data, op=2 import welcomePDF)
    bool havekey;

public:
    bool procresult(Result) override;

    CommandGetPH(MegaClient*, handle, const byte*, int);
};

class MEGA_API CommandPurchaseAddItem : public Command
{
public:
    bool procresult(Result) override;

    CommandPurchaseAddItem(MegaClient*, int, handle, unsigned, const char*, unsigned, const char*, handle = UNDEF, int = 0, int64_t = 0);
};

class MEGA_API CommandPurchaseCheckout : public Command
{
public:
    bool procresult(Result) override;

    CommandPurchaseCheckout(MegaClient*, int);
};

class MEGA_API CommandEnumerateQuotaItems : public Command
{
public:
    bool procresult(Result) override;

    CommandEnumerateQuotaItems(MegaClient*);
};

class MEGA_API CommandSubmitPurchaseReceipt : public Command
{
public:
    bool procresult(Result) override;

    CommandSubmitPurchaseReceipt(MegaClient*, int, const char*, handle = UNDEF, int = 0, int64_t = 0);
};

class MEGA_API CommandCreditCardStore : public Command
{

    /*
        'a':'ccs',  // credit card store
        'cc':<encrypted CC data of the required json format>,
        'last4':<last four digits of the credit card number, plain text>,
        'expm':<expiry month in the form "02">,
        'expy':<expiry year in the form "2017">,
        'hash':<sha256 hash of the card details in hex format>
    */

public:
    bool procresult(Result) override;

    CommandCreditCardStore(MegaClient*, const char *, const char *, const char *, const char *, const char *);
};

class MEGA_API CommandCreditCardQuerySubscriptions : public Command
{
public:
    bool procresult(Result) override;

    CommandCreditCardQuerySubscriptions(MegaClient*);
};

class MEGA_API CommandCreditCardCancelSubscriptions : public Command
{
public:
    bool procresult(Result) override;

    CommandCreditCardCancelSubscriptions(MegaClient*, const char* = NULL);
};

class MEGA_API CommandCopySession : public Command
{
public:
    bool procresult(Result) override;

    CommandCopySession(MegaClient*);
};

class MEGA_API CommandGetPaymentMethods : public Command
{
public:
    bool procresult(Result) override;

    CommandGetPaymentMethods(MegaClient*);
};

class MEGA_API CommandSendReport : public Command
{
public:
    bool procresult(Result) override;

    CommandSendReport(MegaClient*, const char *, const char *, const char *);
};

class MEGA_API CommandSendEvent : public Command
{
public:
    bool procresult(Result) override;

    CommandSendEvent(MegaClient*, int, const char *);
};

class MEGA_API CommandSupportTicket : public Command
{
public:
    bool procresult(Result) override;

    CommandSupportTicket(MegaClient*, const char *message, int type = 1);   // by default, 1:technical_issue
};

class MEGA_API CommandCleanRubbishBin : public Command
{
public:
    bool procresult(Result) override;

    CommandCleanRubbishBin(MegaClient*);
};

class MEGA_API CommandGetRecoveryLink : public Command
{
public:
    bool procresult(Result) override;

    CommandGetRecoveryLink(MegaClient*, const char *, int, const char* = NULL);
};

class MEGA_API CommandQueryRecoveryLink : public Command
{
public:
    bool procresult(Result) override;

    CommandQueryRecoveryLink(MegaClient*, const char*);
};

class MEGA_API CommandGetPrivateKey : public Command
{
public:
    bool procresult(Result) override;

    CommandGetPrivateKey(MegaClient*, const char*);
};

class MEGA_API CommandConfirmRecoveryLink : public Command
{
public:
    bool procresult(Result) override;

    CommandConfirmRecoveryLink(MegaClient*, const char*, const byte*, int, const byte*, const byte*, const byte*);
};

class MEGA_API CommandConfirmCancelLink : public Command
{
public:
    bool procresult(Result) override;

    CommandConfirmCancelLink(MegaClient *, const char *);
};

class MEGA_API CommandResendVerificationEmail : public Command
{
public:
    bool procresult(Result) override;

    CommandResendVerificationEmail(MegaClient *);
};

class MEGA_API CommandResetSmsVerifiedPhoneNumber : public Command
{
public:
    bool procresult(Result) override;

    CommandResetSmsVerifiedPhoneNumber(MegaClient *);
};

class MEGA_API CommandValidatePassword : public Command
{
public:
    bool procresult(Result) override;

    CommandValidatePassword(MegaClient*, const char*, const vector<byte>&);
};

class MEGA_API CommandGetEmailLink : public Command
{
public:
    bool procresult(Result) override;

    CommandGetEmailLink(MegaClient*, const char*, int, const char *pin = NULL);
};

class MEGA_API CommandConfirmEmailLink : public Command
{
    string email;
    bool replace;
public:
    bool procresult(Result) override;

    CommandConfirmEmailLink(MegaClient*, const char*, const char *, const byte *, bool);
};

class MEGA_API CommandGetVersion : public Command
{
public:
    bool procresult(Result) override;

    CommandGetVersion(MegaClient*, const char*);
};

class MEGA_API CommandGetLocalSSLCertificate : public Command
{
public:
    bool procresult(Result) override;

    CommandGetLocalSSLCertificate(MegaClient*);
};

#ifdef ENABLE_CHAT
class MEGA_API CommandChatCreate : public Command
{
    userpriv_vector *chatPeers;
    bool mPublicChat;
    string mTitle;
    string mUnifiedKey;
    bool mMeeting;
    ChatOptions mChatOptions;
    std::unique_ptr<ScheduledMeeting> mSchedMeeting;
public:
    bool procresult(Result) override;

    CommandChatCreate(MegaClient*, bool group, bool publicchat, const userpriv_vector*, const string_map* ukm = NULL, const char* title = NULL, bool meetingRoom = false, int chatOptions = ChatOptions::kEmpty, const ScheduledMeeting* schedMeeting = nullptr);
};

typedef std::function<void(Error)> CommandSetChatOptionsCompletion;
class MEGA_API CommandSetChatOptions : public Command
{
    handle mChatid;
    int mOption;
    bool mEnabled;
    CommandSetChatOptionsCompletion mCompletion;

public:
    bool procresult(Result) override;
    CommandSetChatOptions(MegaClient*, handle, int option, bool enabled, CommandSetChatOptionsCompletion completion);
};

class MEGA_API CommandChatInvite : public Command
{
    handle chatid;
    handle uh;
    privilege_t priv;
    string title;

public:
    bool procresult(Result) override;

    CommandChatInvite(MegaClient*, handle, handle uh, privilege_t, const char *unifiedkey = NULL, const char *title = NULL);
};

class MEGA_API CommandChatRemove : public Command
{
    handle chatid;
    handle uh;

public:
    bool procresult(Result) override;

    CommandChatRemove(MegaClient*, handle, handle uh);
};

class MEGA_API CommandChatURL : public Command
{
public:
    bool procresult(Result) override;

    CommandChatURL(MegaClient*, handle);
};

class MEGA_API CommandChatGrantAccess : public Command
{
    handle chatid;
    handle h;
    handle uh;

public:
    bool procresult(Result) override;

    CommandChatGrantAccess(MegaClient*, handle, handle, const char *);
};

class MEGA_API CommandChatRemoveAccess : public Command
{
    handle chatid;
    handle h;
    handle uh;

public:
    bool procresult(Result) override;

    CommandChatRemoveAccess(MegaClient*, handle, handle, const char *);
};

class MEGA_API CommandChatUpdatePermissions : public Command
{
    handle chatid;
    handle uh;
    privilege_t priv;

public:
    bool procresult(Result) override;

    CommandChatUpdatePermissions(MegaClient*, handle, handle, privilege_t);
};

class MEGA_API CommandChatTruncate : public Command
{
    handle chatid;

public:
    bool procresult(Result) override;

    CommandChatTruncate(MegaClient*, handle, handle);
};

class MEGA_API CommandChatSetTitle : public Command
{
    handle chatid;
    string title;

public:
    bool procresult(Result) override;

    CommandChatSetTitle(MegaClient*, handle, const char *);
};

class MEGA_API CommandChatPresenceURL : public Command
{

public:
    bool procresult(Result) override;

    CommandChatPresenceURL(MegaClient*);
};

class MEGA_API CommandRegisterPushNotification : public Command
{
public:
    bool procresult(Result) override;

    CommandRegisterPushNotification(MegaClient*, int, const char*);
};

class MEGA_API CommandArchiveChat : public Command
{
public:
    bool procresult(Result) override;

    CommandArchiveChat(MegaClient*, handle chatid, bool archive);

protected:
    handle mChatid;
    bool mArchive;
};

class MEGA_API CommandSetChatRetentionTime : public Command
{
public:
    bool procresult(Result) override;

    CommandSetChatRetentionTime(MegaClient*, handle , unsigned);

protected:
    handle mChatid;
};

class MEGA_API CommandRichLink : public Command
{
public:
    bool procresult(Result) override;

    CommandRichLink(MegaClient *client, const char *url);
};

class MEGA_API CommandChatLink : public Command
{
public:
    bool procresult(Result) override;

    CommandChatLink(MegaClient*, handle chatid, bool del, bool createifmissing);

protected:
    bool mDelete;
};

class MEGA_API CommandChatLinkURL : public Command
{
public:
    bool procresult(Result) override;

    CommandChatLinkURL(MegaClient*, handle publichandle);
};

class MEGA_API CommandChatLinkClose : public Command
{
public:
    bool procresult(Result) override;

    CommandChatLinkClose(MegaClient*, handle chatid, const char *title);

protected:
    handle mChatid;
    string mTitle;
};

class MEGA_API CommandChatLinkJoin : public Command
{
public:
    bool procresult(Result) override;

    CommandChatLinkJoin(MegaClient*, handle publichandle, const char *unifiedkey);
};

#endif

class MEGA_API CommandGetMegaAchievements : public Command
{
    AchievementsDetails* details;
public:
    bool procresult(Result) override;

    CommandGetMegaAchievements(MegaClient*, AchievementsDetails *details, bool registered_user = true);
};

class MEGA_API CommandGetWelcomePDF : public Command
{
public:
    bool procresult(Result) override;

    CommandGetWelcomePDF(MegaClient*);
};


class MEGA_API CommandMediaCodecs : public Command
{
public:
    typedef void(*Callback)(MegaClient* client, int codecListVersion);
    bool procresult(Result) override;

    CommandMediaCodecs(MegaClient*, Callback );

private:
    Callback callback;
};

class MEGA_API CommandContactLinkCreate : public Command
{
public:
    bool procresult(Result) override;

    CommandContactLinkCreate(MegaClient*, bool);
};

class MEGA_API CommandContactLinkQuery : public Command
{
public:
    bool procresult(Result) override;

    CommandContactLinkQuery(MegaClient*, handle);
};

class MEGA_API CommandContactLinkDelete : public Command
{
public:
    bool procresult(Result) override;

    CommandContactLinkDelete(MegaClient*, handle);
};

class MEGA_API CommandKeepMeAlive : public Command
{
public:
    bool procresult(Result) override;

    CommandKeepMeAlive(MegaClient*, int, bool = true);
};

class MEGA_API CommandMultiFactorAuthSetup : public Command
{
public:
    bool procresult(Result) override;

    CommandMultiFactorAuthSetup(MegaClient*, const char* = NULL);
};

class MEGA_API CommandMultiFactorAuthCheck : public Command
{
public:
    bool procresult(Result) override;

    CommandMultiFactorAuthCheck(MegaClient*, const char*);
};

class MEGA_API CommandMultiFactorAuthDisable : public Command
{
public:
    bool procresult(Result) override;

    CommandMultiFactorAuthDisable(MegaClient*, const char*);
};

class MEGA_API CommandGetPSA : public Command
{
public:
    bool procresult(Result) override;

    CommandGetPSA(bool urlSupport, MegaClient*);
};

class MEGA_API CommandFetchTimeZone : public Command
{
public:
    bool procresult(Result) override;

    CommandFetchTimeZone(MegaClient*, const char *timezone, const char *timeoffset);
};

class MEGA_API CommandSetLastAcknowledged: public Command
{
public:
    bool procresult(Result) override;

    CommandSetLastAcknowledged(MegaClient*);
};

class MEGA_API CommandSMSVerificationSend : public Command
{
public:
    bool procresult(Result) override;

    // don't request if it's definitely not a phone number
    static bool isPhoneNumber(const string& s);

    CommandSMSVerificationSend(MegaClient*, const string& phoneNumber, bool reVerifyingWhitelisted);
};

class MEGA_API CommandSMSVerificationCheck : public Command
{
public:
    bool procresult(Result) override;

    // don't request if it's definitely not a verification code
    static bool isVerificationCode(const string& s);

    CommandSMSVerificationCheck(MegaClient*, const string& code);
};

class MEGA_API CommandGetRegisteredContacts : public Command
{
public:
    bool procresult(Result) override;

    CommandGetRegisteredContacts(MegaClient* client, const map<const char*, const char*>& contacts);
};

class MEGA_API CommandGetCountryCallingCodes : public Command
{
public:
    bool procresult(Result) override;

    explicit
    CommandGetCountryCallingCodes(MegaClient* client);
};

class MEGA_API CommandFolderLinkInfo: public Command
{
    handle ph = UNDEF;
public:
    bool procresult(Result) override;

    CommandFolderLinkInfo(MegaClient*, handle);
};

class MEGA_API CommandBackupPut : public Command
{
    std::function<void(Error, handle /*backup id*/)> mCompletion;

public:
    bool procresult(Result) override;

    enum SPState
    {
        STATE_NOT_INITIALIZED,
        ACTIVE = 1,             // Working fine (enabled)
        FAILED = 2,             // Failed (permanently disabled)
        TEMPORARY_DISABLED = 3, // Temporarily disabled due to a transient situation (e.g: account blocked). Will be resumed when the condition passes
        DISABLED = 4,           // Disabled by the user
        PAUSE_UP = 5,           // Active but upload transfers paused in the SDK
        PAUSE_DOWN = 6,         // Active but download transfers paused in the SDK
        PAUSE_FULL = 7,         // Active but transfers paused in the SDK
        DELETED = 8,            // Sync needs to be deleted, as required by sync-desired-state received from BackupCenter (WebClient)
    };

    struct BackupInfo
    {
        // if left as UNDEF, you are registering a new Sync/Backup
        handle backupId = UNDEF;
        handle driveId = UNDEF;

        // if registering a new Sync/Backup, these must be set
        // otherwise, leave as is to not send an update for that field.
        BackupType type = BackupType::INVALID;
        string backupName = "";
        NodeHandle nodeHandle; // undef by default
        LocalPath localFolder; // empty
        string deviceId = "";
        SPState state = STATE_NOT_INITIALIZED;
        int subState = -1;
    };

    CommandBackupPut(MegaClient* client, const BackupInfo&, std::function<void(Error, handle /*backup id*/)> completion);
};

class MEGA_API CommandBackupRemove : public Command
{
    handle mBackupId;
    std::function<void(const Error&)> mCompletion;

public:
    bool procresult(Result) override;

    CommandBackupRemove(MegaClient* client, handle backupId, std::function<void(Error)> completion);
};

class MEGA_API CommandBackupPutHeartBeat : public Command
{
    std::function<void(Error)> mCompletion;
public:
    bool procresult(Result) override;

    enum SPHBStatus
    {
        STATE_NOT_INITIALIZED,
        UPTODATE = 1, // Up to date: local and remote paths are in sync
        SYNCING = 2, // The sync engine is working, transfers are in progress
        PENDING = 3, // The sync engine is working, e.g: scanning local folders
        INACTIVE = 4, // Sync is not active. A state != ACTIVE should have been sent through '''sp'''
        UNKNOWN = 5, // Unknown status
    };

    CommandBackupPutHeartBeat(MegaClient* client, handle backupId, SPHBStatus status, int8_t progress, uint32_t uploads, uint32_t downloads, m_time_t ts, handle lastNode, std::function<void(Error)>);
};

class MEGA_API CommandBackupSyncFetch : public Command
{
public:
    struct Data
    {
        handle backupId = UNDEF;
        BackupType backupType = BackupType::INVALID;
        handle rootNode = UNDEF;
        string localFolder;
        string deviceId;
        int syncState = 0;
        int syncSubstate = 0;
        string extra;
        string backupName;
        uint64_t hbTimestamp = 0;
        int hbStatus = 0;
        int hbProgress = 0;
        int uploads = 0;
        int downloads = 0;
        uint64_t lastActivityTs = 0;
        handle lastSyncedNodeHandle = UNDEF;
    };

    bool procresult(Result) override;

    CommandBackupSyncFetch(std::function<void(Error, vector<Data>&)>);

private:
    std::function<void(Error, vector<Data>&)> completion;
};


class MEGA_API CommandGetBanners : public Command
{
public:
    bool procresult(Result) override;

    CommandGetBanners(MegaClient*);
};

class MEGA_API CommandDismissBanner : public Command
{
public:
    bool procresult(Result) override;

    CommandDismissBanner(MegaClient*, int id, m_time_t ts);
};


//
// Sets and Elements
//

class CommandSE : public Command // intermediary class to avoid code duplication
{
protected:
<<<<<<< HEAD
    bool procresultid(const Result& r, handle& id, m_time_t& ts, handle* u, handle* s = nullptr, int64_t* o = nullptr, handle* ph = nullptr) const;
=======
    bool procjsonobject(handle& id, m_time_t& ts, handle* u, handle* s = nullptr, int64_t* o = nullptr) const;
    bool procresultid(const Result& r, handle& id, m_time_t& ts, handle* u, handle* s = nullptr, int64_t* o = nullptr) const;
>>>>>>> 4a9ef3d3
    bool procerrorcode(const Result& r, Error& e) const;
};

class Set;

class MEGA_API CommandPutSet : public CommandSE
{
public:
    CommandPutSet(MegaClient*, Set&& s, unique_ptr<string> encrAttrs, string&& encrKey,
                  std::function<void(Error, const Set*)> completion);
    bool procresult(Result) override;

private:
    unique_ptr<Set> mSet; // use a pointer to avoid defining Set in this header
    std::function<void(Error, const Set*)> mCompletion;
};

class MEGA_API CommandRemoveSet : public CommandSE
{
public:
    CommandRemoveSet(MegaClient*, handle id, std::function<void(Error)> completion);
    bool procresult(Result) override;

private:
    handle mSetId = UNDEF;
    std::function<void(Error)> mCompletion;
};

class SetElement;

class MEGA_API CommandFetchSet : public CommandSE
{
public:
    CommandFetchSet(MegaClient*, std::function<void(Error, Set*, map<handle, SetElement>*)> completion);
    bool procresult(Result) override;

private:
    std::function<void(Error, Set*, map<handle, SetElement>*)> mCompletion;
};

<<<<<<< HEAD
=======
class SetElement;

class MEGA_API CommandPutSetElements : public CommandSE
{
public:
    CommandPutSetElements(MegaClient*, vector<SetElement>&& el, vector<pair<string, string>>&& encrDetails,
                         std::function<void(Error, const vector<const SetElement*>*, const vector<int64_t>*)> completion);
    bool procresult(Result) override;

private:
    unique_ptr<vector<SetElement>> mElements; // use a pointer to avoid defining SetElement in this header
    std::function<void(Error, const vector<const SetElement*>*, const vector<int64_t>*)> mCompletion;
};

>>>>>>> 4a9ef3d3
class MEGA_API CommandPutSetElement : public CommandSE
{
public:
    CommandPutSetElement(MegaClient*, SetElement&& el, unique_ptr<string> encrAttrs, string&& encrKey,
                         std::function<void(Error, const SetElement*)> completion);
    bool procresult(Result) override;

private:
    unique_ptr<SetElement> mElement; // use a pointer to avoid defining SetElement in this header
    std::function<void(Error, const SetElement*)> mCompletion;
};

class MEGA_API CommandRemoveSetElements : public CommandSE
{
public:
    CommandRemoveSetElements(MegaClient*, handle sid, vector<handle>&& eids, std::function<void(Error, const vector<int64_t>*)> completion);
    bool procresult(Result) override;

private:
    handle mSetId = UNDEF;
    handle_vector mElemIds;
    std::function<void(Error, const vector<int64_t>*)> mCompletion;
};

class MEGA_API CommandRemoveSetElement : public CommandSE
{
public:
    CommandRemoveSetElement(MegaClient*, handle sid, handle eid, std::function<void(Error)> completion);
    bool procresult(Result) override;

private:
    handle mSetId = UNDEF;
    handle mElementId = UNDEF;
    std::function<void(Error)> mCompletion;
};

class MEGA_API CommandExportSet : public CommandSE
{
public:
    CommandExportSet(MegaClient*, Set&& s, bool makePublic, std::function<void(Error)> completion);
    bool procresult(Result) override;

private:
    unique_ptr<Set> mSet;
    std::function<void(Error)> mCompletion;
};

// -------- end of Sets and Elements


#ifdef ENABLE_CHAT
typedef std::function<void(Error, std::string, handle)> CommandMeetingStartCompletion;
class MEGA_API CommandMeetingStart : public Command
{
    CommandMeetingStartCompletion mCompletion;
public:
    bool procresult(Result) override;

    CommandMeetingStart(MegaClient*, handle chatid, handle schedId, CommandMeetingStartCompletion completion);
};

typedef std::function<void(Error, std::string)> CommandMeetingJoinCompletion;
class MEGA_API CommandMeetingJoin : public Command
{
    CommandMeetingJoinCompletion mCompletion;
public:
    bool procresult(Result) override;

    CommandMeetingJoin(MegaClient*, handle chatid, handle callid, CommandMeetingJoinCompletion completion);
};

typedef std::function<void(Error)> CommandMeetingEndCompletion;
class MEGA_API CommandMeetingEnd : public Command
{
    CommandMeetingEndCompletion mCompletion;
public:
    bool procresult(Result) override;

    CommandMeetingEnd(MegaClient*, handle chatid, handle callid, int reason, CommandMeetingEndCompletion completion);
};

typedef std::function<void(Error, const ScheduledMeeting*)> CommandScheduledMeetingAddOrUpdateCompletion;
class MEGA_API CommandScheduledMeetingAddOrUpdate : public Command
{
    std::unique_ptr<ScheduledMeeting> mScheduledMeeting;
    CommandScheduledMeetingAddOrUpdateCompletion mCompletion;

public:
    bool procresult(Result) override;
    CommandScheduledMeetingAddOrUpdate(MegaClient *, const ScheduledMeeting*, CommandScheduledMeetingAddOrUpdateCompletion completion);
};

typedef std::function<void(Error)> CommandScheduledMeetingRemoveCompletion;
class MEGA_API CommandScheduledMeetingRemove : public Command
{
    handle mChatId;
    handle mSchedId;
    CommandScheduledMeetingRemoveCompletion mCompletion;

public:
    bool procresult(Result) override;
    CommandScheduledMeetingRemove(MegaClient *, handle, handle, CommandScheduledMeetingRemoveCompletion completion);
};

typedef std::function<void(Error, const std::vector<std::unique_ptr<ScheduledMeeting>>*)> CommandScheduledMeetingFetchCompletion;
class MEGA_API CommandScheduledMeetingFetch : public Command
{
    handle mChatId;
    CommandScheduledMeetingFetchCompletion mCompletion;

public:
    bool procresult(Result) override;
    CommandScheduledMeetingFetch(MegaClient *, handle, handle, CommandScheduledMeetingFetchCompletion completion);
};

typedef std::function<void(Error, const std::vector<std::unique_ptr<ScheduledMeeting>>*)> CommandScheduledMeetingFetchEventsCompletion;
class MEGA_API CommandScheduledMeetingFetchEvents : public Command
{
    handle mChatId;
    bool mByDemand;
    CommandScheduledMeetingFetchEventsCompletion mCompletion;

public:
    bool procresult(Result) override;
    CommandScheduledMeetingFetchEvents(MegaClient *, handle, m_time_t, m_time_t, unsigned int, bool, CommandScheduledMeetingFetchEventsCompletion completion);
};
#endif

} // namespace

#endif<|MERGE_RESOLUTION|>--- conflicted
+++ resolved
@@ -1524,12 +1524,8 @@
 class CommandSE : public Command // intermediary class to avoid code duplication
 {
 protected:
-<<<<<<< HEAD
+    bool procjsonobject(handle& id, m_time_t& ts, handle* u, handle* s = nullptr, int64_t* o = nullptr, handle* ph = nullptr) const;
     bool procresultid(const Result& r, handle& id, m_time_t& ts, handle* u, handle* s = nullptr, int64_t* o = nullptr, handle* ph = nullptr) const;
-=======
-    bool procjsonobject(handle& id, m_time_t& ts, handle* u, handle* s = nullptr, int64_t* o = nullptr) const;
-    bool procresultid(const Result& r, handle& id, m_time_t& ts, handle* u, handle* s = nullptr, int64_t* o = nullptr) const;
->>>>>>> 4a9ef3d3
     bool procerrorcode(const Result& r, Error& e) const;
 };
 
@@ -1570,10 +1566,6 @@
     std::function<void(Error, Set*, map<handle, SetElement>*)> mCompletion;
 };
 
-<<<<<<< HEAD
-=======
-class SetElement;
-
 class MEGA_API CommandPutSetElements : public CommandSE
 {
 public:
@@ -1586,7 +1578,6 @@
     std::function<void(Error, const vector<const SetElement*>*, const vector<int64_t>*)> mCompletion;
 };
 
->>>>>>> 4a9ef3d3
 class MEGA_API CommandPutSetElement : public CommandSE
 {
 public:
