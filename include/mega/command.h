/**
 * @file mega/command.h
 * @brief Request command component
 *
 * (c) 2013-2014 by Mega Limited, Auckland, New Zealand
 *
 * This file is part of the MEGA SDK - Client Access Engine.
 *
 * Applications using the MEGA API must present a valid application key
 * and comply with the the rules set forth in the Terms of Service.
 *
 * The MEGA SDK is distributed in the hope that it will be useful,
 * but WITHOUT ANY WARRANTY; without even the implied warranty of
 * MERCHANTABILITY or FITNESS FOR A PARTICULAR PURPOSE.
 *
 * @copyright Simplified (2-clause) BSD License.
 *
 * You should have received a copy of the license along with this
 * program.
 */

#ifndef MEGA_COMMAND_H
#define MEGA_COMMAND_H 1

#include "types.h"
#include "node.h"
#include "account.h"
#include "http.h"
#include "json.h"

namespace mega {

struct JSON;
struct MegaApp;
// request command component

class MEGA_API CommandListener
{
public:
    virtual void onCommandToBeDeleted(Command *) = 0;
};


class MEGA_API Command
{
    std::vector<std::weak_ptr<CommandListener>> mListeners;

    error result;

protected:
    bool canceled;

    JSONWriter jsonWriter;
    bool mRead = false;// if json has already been read

public:
    MegaClient* client; // non-owning

    void addListener(const std::shared_ptr<CommandListener> &listener);

    int tag;

    bool persistent;

    // some commands can only succeed if they are in their own batch.  eg. smss, when the account is blocked pending validation
    bool batchSeparately;

    // true if the command processing has been updated to use the URI v3 system, where successful state updates arrive via actionpackets.
    bool mV3 = true;

    // true if the command returns strings that are never a seqtag (despite the URI v3 is in use)
    bool mStringIsNotSeqtag = false;

    // true if the command returns strings, arrays or objects, but a seqtag is also required. In example: ["seqtag", <JSON from before v3>]
    bool mSeqtagArray = false;

    // some commands are guaranteed to work if we query without specifying a SID (eg. gmf)
    bool suppressSID;

    void cmd(const char*);
    void notself(MegaClient*);
    virtual void cancel(void);

    void arg(const char*, const char*, int = 1);
    void arg(const char*, const byte*, int);
    void arg(const char*, m_off_t);
    void addcomma();
    void appendraw(const char*);
    void appendraw(const char*, int);
    void beginarray();
    void beginarray(const char*);
    void endarray();
    void beginobject();
    void beginobject(const char*);
    void endobject();
    void element(int);
    void element(handle, int = sizeof(handle));
    void element(const byte*, int);
    void element(const char*);

    void openobject();
    void closeobject();

    enum Outcome {  CmdError,            // The reply was an error, already extracted from the JSON.  The error code may have been 0 (API_OK)
                    CmdActionpacket,     // The reply was a seqtag string, and we have processed the corresponding actionpackets
                    CmdArray,            // The reply was an array, and we have already entered it
                    CmdObject,           // the reply was an object, and we have already entered it
                    CmdItem };           // The reply was none of the above - so a string

    struct Result
    {
        Outcome mOutcome = CmdError;
        Error mError = API_OK;
        Result(Outcome o, Error e = API_OK) : mOutcome(o), mError(e) {}

        bool succeeded()
        {
            return mOutcome != CmdError || error(mError) == API_OK;
        }

        bool hasJsonArray()
        {
            // true if there is JSON Array to process (and we have already entered it) (note some commands that respond with cmdseq plus JSON, so this can happen for actionpacket results)
            return mOutcome == CmdArray;
        }

        bool hasJsonObject()
        {
            // true if there is JSON Object to process (and we have already entered it) (note some commands that respond with cmdseq plus JSON, so this can happen for actionpacket results)
            return mOutcome == CmdObject;
        }

        bool hasJsonItem()
        {
            // true if there is JSON to process but it's not an object or array (note some commands that respond with cmdseq plus JSON, so this can happen for actionpacket results)
            return mOutcome == CmdItem;
        }

        // convenience function for commands that should only return numeric or actionpacket, consider anything else EINTERNAL
        Error errorResultOrActionpacket()
        {
            return mOutcome == CmdError ? mError : Error(mOutcome == CmdActionpacket ? API_OK : API_EINTERNAL);
        }

        Error errorOrOK()
        {
            assert(mOutcome == CmdError);
            return mOutcome == CmdError ? mError : Error(API_EINTERNAL);
        }

        bool wasErrorOrActionpacket()
        {
            return mOutcome == CmdError || mOutcome == CmdActionpacket;
        }

        bool wasErrorOrOK()
        {
            return mOutcome == CmdError;
        }

        bool wasError(error e)
        {
            return mOutcome == CmdError && error(mError) == e;
        }

        bool wasStrictlyError()
        {
            return mOutcome == CmdError && error(mError) != API_OK;
        }

    };

    virtual bool procresult(Result) = 0;

    // json for the command is usually pre-generated but can be calculated just before sending, by overriding this function
    virtual const char* getJSON(MegaClient* client);

    Command();
    virtual ~Command();

    bool checkError(Error &errorDetails, JSON &json);

    void addToNodePendingCommands(handle h, MegaClient* client);
    void addToNodePendingCommands(Node* n);
    void removeFromNodePendingCommands(handle h, MegaClient* client);
    void removeFromNodePendingCommands(Node* n);

    MEGA_DEFAULT_COPY_MOVE(Command)
    bool getRead() const; //if already read
    void replaceWith(Command &command);
};

// list of new file attributes to write
// file attribute put
struct MEGA_API HttpReqCommandPutFA : public HttpReq, public Command
{
    handle th;    // if th is UNDEF, just report the handle back to the client app rather than attaching to a node
    fatype type;
    m_off_t progressreported;

    bool procresult(Result) override;

    // progress information
    virtual m_off_t transferred(MegaClient*) override;

    HttpReqCommandPutFA(MegaClient*, handle, fatype, std::unique_ptr<string> faData, bool);

private:
    std::unique_ptr<string> data;
};

class MEGA_API CommandGetFA : public Command
{
    int part;

public:
    bool procresult(Result) override;

    CommandGetFA(MegaClient *client, int, handle);
};

class MEGA_API CommandPrelogin : public Command
{
    string email;

public:
    bool procresult(Result) override;

    CommandPrelogin(MegaClient*, const char*);
};

class MEGA_API CommandLogin : public Command
{
    bool checksession;
    int sessionversion;

public:
    bool procresult(Result) override;

    CommandLogin(MegaClient*, const char*, const byte *, int, const byte* = NULL,  int = 0, const char* = NULL);
};

class MEGA_API CommandSetMasterKey : public Command
{
    byte newkey[SymmCipher::KEYLENGTH];
    string salt;

public:
    bool procresult(Result) override;

    CommandSetMasterKey(MegaClient*, const byte*, const byte *, int, const byte* clientrandomvalue = NULL, const char* = NULL, string* = NULL);
};

class MEGA_API CommandCreateEphemeralSession : public Command
{
    byte pw[SymmCipher::KEYLENGTH];

public:
    bool procresult(Result) override;

    CommandCreateEphemeralSession(MegaClient*, const byte*, const byte*, const byte*);
};

class MEGA_API CommandResumeEphemeralSession : public Command
{
    byte pw[SymmCipher::KEYLENGTH];
    handle uh;

public:
    bool procresult(Result) override;

    CommandResumeEphemeralSession(MegaClient*, handle, const byte*, int);
};

class MEGA_API CommandCancelSignup : public Command
{
public:
    bool procresult(Result) override;

    CommandCancelSignup(MegaClient*);
};

class MEGA_API CommandWhyAmIblocked : public Command
{
public:
    bool procresult(Result) override;

    CommandWhyAmIblocked(MegaClient*);
};

class MEGA_API CommandSendSignupLink : public Command
{
public:
    bool procresult(Result) override;

    CommandSendSignupLink(MegaClient*, const char*, const char*, byte*);
};

class MEGA_API CommandSendSignupLink2 : public Command
{
public:
    bool procresult(Result) override;

    CommandSendSignupLink2(MegaClient*, const char*, const char*);
    CommandSendSignupLink2(MegaClient*, const char*, const char*, byte *, byte*, byte*);
};

class MEGA_API CommandQuerySignupLink : public Command
{
    string confirmcode;

public:
    bool procresult(Result) override;

    CommandQuerySignupLink(MegaClient*, const byte*, unsigned);
};

class MEGA_API CommandConfirmSignupLink2 : public Command
{
public:
    bool procresult(Result) override;

    CommandConfirmSignupLink2(MegaClient*, const byte*, unsigned);
};

class MEGA_API CommandConfirmSignupLink : public Command
{
public:
    bool procresult(Result) override;

    CommandConfirmSignupLink(MegaClient*, const byte*, unsigned, uint64_t);
};

class MEGA_API CommandSetKeyPair : public Command
{
public:
    bool procresult(Result) override;

    CommandSetKeyPair(MegaClient*, const byte*, unsigned, const byte*, unsigned);

private:
    std::unique_ptr<byte> privkBuffer;
    unsigned len;
};

// set visibility
class MEGA_API CommandRemoveContact : public Command
{
    string email;
    visibility_t v;

public:
    bool procresult(Result) override;

    CommandRemoveContact(MegaClient*, const char*, visibility_t);
};

// set user attributes with version
class MEGA_API CommandPutMultipleUAVer : public Command
{
    userattr_map attrs;  // attribute values

public:
    CommandPutMultipleUAVer(MegaClient*, const userattr_map *attrs, int);

    bool procresult(Result) override;
};

// set user attributes with version
class MEGA_API CommandPutUAVer : public Command
{
    attr_t at;  // attribute type
    string av;  // attribute value

public:
    CommandPutUAVer(MegaClient*, attr_t, const byte*, unsigned, int);

    bool procresult(Result) override;
};

// set user attributes
class MEGA_API CommandPutUA : public Command
{
    attr_t at;  // attribute type
    string av;  // attribute value

public:
    CommandPutUA(MegaClient*, attr_t at, const byte*, unsigned, int, handle = UNDEF, int = 0, int64_t = 0);

    bool procresult(Result) override;
};

class MEGA_API CommandGetUA : public Command
{
    string uid;
    attr_t at;  // attribute type
    string ph;  // public handle for preview mode, in B64

    bool isFromChatPreview() { return !ph.empty(); }

public:
    CommandGetUA(MegaClient*, const char*, attr_t, const char *, int);

    bool procresult(Result) override;
};

#ifdef DEBUG
class MEGA_API CommandDelUA : public Command
{
    string an;

public:
    CommandDelUA(MegaClient*, const char*);

    bool procresult(Result) override;
};

class MEGA_API CommandSendDevCommand : public Command
{
public:
    bool procresult(Result) override;

    CommandSendDevCommand(MegaClient*, const char* command, const char* email = NULL, long long = 0, int = 0, int = 0);
};
#endif

class MEGA_API CommandGetUserEmail : public Command
{
public:
    bool procresult(Result) override;

    CommandGetUserEmail(MegaClient*, const char *uid);
};

// reload nodes/shares/contacts
class MEGA_API CommandFetchNodes : public Command
{
public:
    bool procresult(Result) override;

    CommandFetchNodes(MegaClient*, bool nocache = false);
};

// update own node keys
class MEGA_API CommandNodeKeyUpdate : public Command
{
public:
    CommandNodeKeyUpdate(MegaClient*, handle_vector*);

    bool procresult(Result) override { return true; }
};

class MEGA_API CommandShareKeyUpdate : public Command
{
public:
    CommandShareKeyUpdate(MegaClient*, handle, const char*, const byte*, int);
    CommandShareKeyUpdate(MegaClient*, handle_vector*);

    bool procresult(Result) override { return true; }
};

class MEGA_API CommandKeyCR : public Command
{
    bool procresult(Result) override { return true; }
public:
    CommandKeyCR(MegaClient*, node_vector*, node_vector*, const char*);
};

class MEGA_API CommandMoveNode : public Command
{
    handle h;
    handle pp;  // previous parent
    handle np;  // new parent
    bool syncop;
    syncdel_t syncdel;

public:
    bool procresult(Result) override;

    CommandMoveNode(MegaClient*, Node*, Node*, syncdel_t, handle = UNDEF);
};

class MEGA_API CommandSingleKeyCR : public Command
{
public:
    CommandSingleKeyCR(handle, handle, const byte*, size_t);
    bool procresult(Result) override { return true; }
};

class MEGA_API CommandDelNode : public Command
{
    handle h;
    handle parent;
    std::function<void(handle, error)> mResultFunction;

public:
    bool procresult(Result) override;

    CommandDelNode(MegaClient*, handle, bool keepversions, int tag, std::function<void(handle, error)>);
};

class MEGA_API CommandDelVersions : public Command
{
public:
    bool procresult(Result) override;

    CommandDelVersions(MegaClient*);
};

class MEGA_API CommandKillSessions : public Command
{
    handle h;

public:
    bool procresult(Result) override;

    CommandKillSessions(MegaClient*, handle);
    CommandKillSessions(MegaClient*);
};

class MEGA_API CommandLogout : public Command
{
    bool incrementedCount = false;
    const char* getJSON(MegaClient* client) override;

public:
    bool procresult(Result r) override;

    CommandLogout(MegaClient*);
};

class MEGA_API CommandPubKeyRequest : public Command
{
    User* u;

public:
    bool procresult(Result) override;
    void invalidateUser();

    CommandPubKeyRequest(MegaClient*, User*);
};

class MEGA_API CommandDirectRead : public Command
{
    DirectReadNode* drn;

public:
    void cancel() override;
    bool procresult(Result) override;

    CommandDirectRead(MegaClient *client, DirectReadNode*);
};

class MEGA_API CommandGetFile : public Command
{
    TransferSlot* tslot;
    handle ph;
    bool priv;
    byte filekey[FILENODEKEYLENGTH];

public:
    void cancel() override;
    bool procresult(Result) override;

    CommandGetFile(MegaClient *client, TransferSlot*, const byte*, handle, bool, const char* = NULL, const char* = NULL, const char *chatauth = NULL);
};

class MEGA_API CommandPutFile : public Command
{
    TransferSlot* tslot;

public:
    void cancel() override;
    bool procresult(Result) override;

    CommandPutFile(MegaClient *client, TransferSlot*, int);
};

class MEGA_API CommandPutFileBackgroundURL : public Command
{
    string* result;

public:
    bool procresult(Result) override;

    CommandPutFileBackgroundURL(m_off_t size, int putmbpscap, int ctag);
};


class MEGA_API CommandAttachFA : public Command
{
    handle h;
    fatype type;

public:
    bool procresult(Result) override;

    // use this one for attribute blobs
    CommandAttachFA(MegaClient*, handle, fatype, handle, int);

    // use this one for numeric 64 bit attributes (which must be pre-encrypted with XXTEA)
    // multiple attributes can be added at once, encryptedAttributes format "<N>*<attrib>/<M>*<attrib>"
    // only the fatype specified will be notified back to the app
    CommandAttachFA(MegaClient*, handle, fatype, const std::string& encryptedAttributes, int);
};


class MEGA_API CommandPutNodes : public Command
{
    friend class MegaClient;
    vector<NewNode> nn;
    targettype_t type;
    putsource_t source;
    bool emptyResponse = false;
    handle targethandle;

    void removePendingDBRecordsAndTempFiles();

public:
    bool procresult(Result) override;

    CommandPutNodes(MegaClient*, handle, const char*, vector<NewNode>&&, int, putsource_t = PUTNODES_APP, const char *cauth = NULL);
};

class MEGA_API CommandSetAttr : public Command
{
    handle h;
    attr_map mAttrMapUpdates;
    error generationError;

    const char* getJSON(MegaClient* client) override;

public:
    bool procresult(Result) override;

    CommandSetAttr(MegaClient*, Node*, attr_map&& attrMapUpdates, int reqtag);
};

class MEGA_API CommandSetShare : public Command
{
    handle sh;
    User* user;
    accesslevel_t access;
    string msg;
    string personal_representation;
    bool mWritable = false;

    std::function<void(Error)> completion;

    bool procuserresult(MegaClient*);

public:
    bool procresult(Result) override;

<<<<<<< HEAD
    CommandSetShare(MegaClient*, Node*, User*, accesslevel_t, int, const char*, const char*, int tag, std::function<void(Error)> f);
=======
    CommandSetShare(MegaClient*, Node*, User*, accesslevel_t, int, const char*, bool writable, const char* = NULL);
>>>>>>> 96850bdc
};

class MEGA_API CommandGetUserData : public Command
{
public:
    bool procresult(Result) override;

    CommandGetUserData(MegaClient*);

protected:
    void parseUserAttribute(std::string& value, std::string &version, bool asciiToBinary = true);
};

class MEGA_API CommandGetMiscFlags : public Command
{
public:
    bool procresult(Result) override;

    CommandGetMiscFlags(MegaClient*);
};

class MEGA_API CommandSetPendingContact : public Command
{
    opcactions_t action;
    string temail;  // target email

public:
    bool procresult(Result) override;

    CommandSetPendingContact(MegaClient*, const char*, opcactions_t, const char* = NULL, const char* = NULL, handle = UNDEF);
};

class MEGA_API CommandUpdatePendingContact : public Command
{
    ipcactions_t action;

public:
    bool procresult(Result) override;

    CommandUpdatePendingContact(MegaClient*, handle, ipcactions_t);
};

class MEGA_API CommandGetUserQuota : public Command
{
    AccountDetails* details;
    bool mStorage;
    bool mTransfer;
    bool mPro;

public:
    bool procresult(Result) override;

    CommandGetUserQuota(MegaClient*, AccountDetails*, bool, bool, bool, int source);
};

class MEGA_API CommandQueryTransferQuota : public Command
{
public:
    bool procresult(Result) override;

    CommandQueryTransferQuota(MegaClient*, m_off_t size);
};

class MEGA_API CommandGetUserTransactions : public Command
{
    AccountDetails* details;

public:
    bool procresult(Result) override;

    CommandGetUserTransactions(MegaClient*, AccountDetails*);
};

class MEGA_API CommandGetUserPurchases : public Command
{
    AccountDetails* details;

public:
    bool procresult(Result) override;

    CommandGetUserPurchases(MegaClient*, AccountDetails*);
};

class MEGA_API CommandGetUserSessions : public Command
{
    AccountDetails* details;

public:
    bool procresult(Result) override;

    CommandGetUserSessions(MegaClient*, AccountDetails*);
};

class MEGA_API CommandSetPH : public Command
{
    handle h;
    m_time_t ets;
<<<<<<< HEAD
    std::function<void(Error, handle, handle)> completion;
=======
    bool mWritable = false;
>>>>>>> 96850bdc

public:
    bool procresult(Result) override;

<<<<<<< HEAD
    CommandSetPH(MegaClient*, Node*, int, m_time_t, int ctag, std::function<void(Error, handle, handle)> f);
=======
    CommandSetPH(MegaClient*, Node*, int, m_time_t, bool writable = false);
>>>>>>> 96850bdc
};

class MEGA_API CommandGetPH : public Command
{
    handle ph;
    byte key[FILENODEKEYLENGTH];
    int op;
    bool havekey;

public:
    bool procresult(Result) override;

    CommandGetPH(MegaClient*, handle, const byte*, int);
};

class MEGA_API CommandPurchaseAddItem : public Command
{
public:
    bool procresult(Result) override;

    CommandPurchaseAddItem(MegaClient*, int, handle, unsigned, const char*, unsigned, const char*, handle = UNDEF, int = 0, int64_t = 0);
};

class MEGA_API CommandPurchaseCheckout : public Command
{
public:
    bool procresult(Result) override;

    CommandPurchaseCheckout(MegaClient*, int);
};

class MEGA_API CommandEnumerateQuotaItems : public Command
{
public:
    bool procresult(Result) override;

    CommandEnumerateQuotaItems(MegaClient*);
};

class MEGA_API CommandReportEvent : public Command
{
public:
    bool procresult(Result) override;

    CommandReportEvent(MegaClient*, const char*, const char*);
};

class MEGA_API CommandSubmitPurchaseReceipt : public Command
{
public:
    bool procresult(Result) override;

    CommandSubmitPurchaseReceipt(MegaClient*, int, const char*, handle = UNDEF, int = 0, int64_t = 0);
};

class MEGA_API CommandCreditCardStore : public Command
{

    /*
        'a':'ccs',  // credit card store
        'cc':<encrypted CC data of the required json format>,
        'last4':<last four digits of the credit card number, plain text>,
        'expm':<expiry month in the form "02">,
        'expy':<expiry year in the form "2017">,
        'hash':<sha256 hash of the card details in hex format>
    */

public:
    bool procresult(Result) override;

    CommandCreditCardStore(MegaClient*, const char *, const char *, const char *, const char *, const char *);
};

class MEGA_API CommandCreditCardQuerySubscriptions : public Command
{
public:
    bool procresult(Result) override;

    CommandCreditCardQuerySubscriptions(MegaClient*);
};

class MEGA_API CommandCreditCardCancelSubscriptions : public Command
{
public:
    bool procresult(Result) override;

    CommandCreditCardCancelSubscriptions(MegaClient*, const char* = NULL);
};

class MEGA_API CommandCopySession : public Command
{
public:
    bool procresult(Result) override;

    CommandCopySession(MegaClient*);
};

class MEGA_API CommandGetPaymentMethods : public Command
{
public:
    bool procresult(Result) override;

    CommandGetPaymentMethods(MegaClient*);
};

class MEGA_API CommandUserFeedbackStore : public Command
{
public:
    bool procresult(Result) override;

    CommandUserFeedbackStore(MegaClient*, const char *, const char *, const char *);
};

class MEGA_API CommandSendEvent : public Command
{
public:
    bool procresult(Result) override;

    CommandSendEvent(MegaClient*, int, const char *);
};

class MEGA_API CommandSupportTicket : public Command
{
public:
    bool procresult(Result) override;

    CommandSupportTicket(MegaClient*, const char *message, int type = 1);   // by default, 1:technical_issue
};

class MEGA_API CommandCleanRubbishBin : public Command
{
public:
    bool procresult(Result) override;

    CommandCleanRubbishBin(MegaClient*);
};

class MEGA_API CommandGetRecoveryLink : public Command
{
public:
    bool procresult(Result) override;

    CommandGetRecoveryLink(MegaClient*, const char *, int, const char* = NULL);
};

class MEGA_API CommandQueryRecoveryLink : public Command
{
public:
    bool procresult(Result) override;

    CommandQueryRecoveryLink(MegaClient*, const char*);
};

class MEGA_API CommandGetPrivateKey : public Command
{
public:
    bool procresult(Result) override;

    CommandGetPrivateKey(MegaClient*, const char*);
};

class MEGA_API CommandConfirmRecoveryLink : public Command
{
public:
    bool procresult(Result) override;

    CommandConfirmRecoveryLink(MegaClient*, const char*, const byte*, int, const byte*, const byte*, const byte*);
};

class MEGA_API CommandConfirmCancelLink : public Command
{
public:
    bool procresult(Result) override;

    CommandConfirmCancelLink(MegaClient *, const char *);
};

class MEGA_API CommandResendVerificationEmail : public Command
{
public:
    bool procresult(Result) override;

    CommandResendVerificationEmail(MegaClient *);
};

class MEGA_API CommandResetSmsVerifiedPhoneNumber : public Command
{
public:
    bool procresult(Result) override;

    CommandResetSmsVerifiedPhoneNumber(MegaClient *);
};

class MEGA_API CommandValidatePassword : public Command
{
public:
    bool procresult(Result) override;

    CommandValidatePassword(MegaClient*, const char*, uint64_t);
};

class MEGA_API CommandGetEmailLink : public Command
{
public:
    bool procresult(Result) override;

    CommandGetEmailLink(MegaClient*, const char*, int, const char *pin = NULL);
};

class MEGA_API CommandConfirmEmailLink : public Command
{
    string email;
    bool replace;
public:
    bool procresult(Result) override;

    CommandConfirmEmailLink(MegaClient*, const char*, const char *, const byte *, bool);
};

class MEGA_API CommandGetVersion : public Command
{
public:
    bool procresult(Result) override;

    CommandGetVersion(MegaClient*, const char*);
};

class MEGA_API CommandGetLocalSSLCertificate : public Command
{
public:
    bool procresult(Result) override;

    CommandGetLocalSSLCertificate(MegaClient*);
};

#ifdef ENABLE_CHAT
class MEGA_API CommandChatCreate : public Command
{
    userpriv_vector *chatPeers;
    bool mPublicChat;
    string mTitle;
    string mUnifiedKey;
public:
    bool procresult(Result) override;

    CommandChatCreate(MegaClient*, bool group, bool publicchat, const userpriv_vector*, const string_map *ukm = NULL, const char *title = NULL);
};

class MEGA_API CommandChatInvite : public Command
{
    handle chatid;
    handle uh;
    privilege_t priv;
    string title;

public:
    bool procresult(Result) override;

    CommandChatInvite(MegaClient*, handle, handle uh, privilege_t, const char *unifiedkey = NULL, const char *title = NULL);
};

class MEGA_API CommandChatRemove : public Command
{
    handle chatid;
    handle uh;

public:
    bool procresult(Result) override;

    CommandChatRemove(MegaClient*, handle, handle uh);
};

class MEGA_API CommandChatURL : public Command
{
public:
    bool procresult(Result) override;

    CommandChatURL(MegaClient*, handle);
};

class MEGA_API CommandChatGrantAccess : public Command
{
    handle chatid;
    handle h;
    handle uh;

public:
    bool procresult(Result) override;

    CommandChatGrantAccess(MegaClient*, handle, handle, const char *);
};

class MEGA_API CommandChatRemoveAccess : public Command
{
    handle chatid;
    handle h;
    handle uh;

public:
    bool procresult(Result) override;

    CommandChatRemoveAccess(MegaClient*, handle, handle, const char *);
};

class MEGA_API CommandChatUpdatePermissions : public Command
{
    handle chatid;
    handle uh;
    privilege_t priv;

public:
    bool procresult(Result) override;

    CommandChatUpdatePermissions(MegaClient*, handle, handle, privilege_t);
};

class MEGA_API CommandChatTruncate : public Command
{
    handle chatid;

public:
    bool procresult(Result) override;

    CommandChatTruncate(MegaClient*, handle, handle);
};

class MEGA_API CommandChatSetTitle : public Command
{
    handle chatid;
    string title;

public:
    bool procresult(Result) override;

    CommandChatSetTitle(MegaClient*, handle, const char *);
};

class MEGA_API CommandChatPresenceURL : public Command
{

public:
    bool procresult(Result) override;

    CommandChatPresenceURL(MegaClient*);
};

class MEGA_API CommandRegisterPushNotification : public Command
{
public:
    bool procresult(Result) override;

    CommandRegisterPushNotification(MegaClient*, int, const char*);
};

class MEGA_API CommandArchiveChat : public Command
{
public:
    bool procresult(Result) override;

    CommandArchiveChat(MegaClient*, handle chatid, bool archive);

protected:
    handle mChatid;
    bool mArchive;
};

class MEGA_API CommandSetChatRetentionTime : public Command
{
public:
    bool procresult(Result) override;

    CommandSetChatRetentionTime(MegaClient*, handle , unsigned);

protected:
    handle mChatid;
};

class MEGA_API CommandRichLink : public Command
{
public:
    bool procresult(Result) override;

    CommandRichLink(MegaClient *client, const char *url);
};

class MEGA_API CommandChatLink : public Command
{
public:
    bool procresult(Result) override;

    CommandChatLink(MegaClient*, handle chatid, bool del, bool createifmissing);

protected:
    bool mDelete;
};

class MEGA_API CommandChatLinkURL : public Command
{
public:
    bool procresult(Result) override;

    CommandChatLinkURL(MegaClient*, handle publichandle);
};

class MEGA_API CommandChatLinkClose : public Command
{
public:
    bool procresult(Result) override;

    CommandChatLinkClose(MegaClient*, handle chatid, const char *title);

protected:
    handle mChatid;
    string mTitle;
};

class MEGA_API CommandChatLinkJoin : public Command
{
public:
    bool procresult(Result) override;

    CommandChatLinkJoin(MegaClient*, handle publichandle, const char *unifiedkey);
};

#endif

class MEGA_API CommandGetMegaAchievements : public Command
{
    AchievementsDetails* details;
public:
    bool procresult(Result) override;

    CommandGetMegaAchievements(MegaClient*, AchievementsDetails *details, bool registered_user = true);
};

class MEGA_API CommandGetWelcomePDF : public Command
{
public:
    bool procresult(Result) override;

    CommandGetWelcomePDF(MegaClient*);
};


class MEGA_API CommandMediaCodecs : public Command
{
public:
    typedef void(*Callback)(MegaClient* client, int codecListVersion);
    bool procresult(Result) override;

    CommandMediaCodecs(MegaClient*, Callback );

private:
    Callback callback;
};

class MEGA_API CommandContactLinkCreate : public Command
{
public:
    bool procresult(Result) override;

    CommandContactLinkCreate(MegaClient*, bool);
};

class MEGA_API CommandContactLinkQuery : public Command
{
public:
    bool procresult(Result) override;

    CommandContactLinkQuery(MegaClient*, handle);
};

class MEGA_API CommandContactLinkDelete : public Command
{
public:
    bool procresult(Result) override;

    CommandContactLinkDelete(MegaClient*, handle);
};

class MEGA_API CommandKeepMeAlive : public Command
{
public:
    bool procresult(Result) override;

    CommandKeepMeAlive(MegaClient*, int, bool = true);
};

class MEGA_API CommandMultiFactorAuthSetup : public Command
{
public:
    bool procresult(Result) override;

    CommandMultiFactorAuthSetup(MegaClient*, const char* = NULL);
};

class MEGA_API CommandMultiFactorAuthCheck : public Command
{
public:
    bool procresult(Result) override;

    CommandMultiFactorAuthCheck(MegaClient*, const char*);
};

class MEGA_API CommandMultiFactorAuthDisable : public Command
{
public:
    bool procresult(Result) override;

    CommandMultiFactorAuthDisable(MegaClient*, const char*);
};

class MEGA_API CommandGetPSA : public Command
{
public:
    bool procresult(Result) override;

    CommandGetPSA(bool urlSupport, MegaClient*);
};

class MEGA_API CommandFetchTimeZone : public Command
{
public:
    bool procresult(Result) override;

    CommandFetchTimeZone(MegaClient*, const char *timezone, const char *timeoffset);
};

class MEGA_API CommandSetLastAcknowledged: public Command
{
public:
    bool procresult(Result) override;

    CommandSetLastAcknowledged(MegaClient*);
};

class MEGA_API CommandSMSVerificationSend : public Command
{
public:
    bool procresult(Result) override;

    // don't request if it's definitely not a phone number
    static bool isPhoneNumber(const string& s);

    CommandSMSVerificationSend(MegaClient*, const string& phoneNumber, bool reVerifyingWhitelisted);
};

class MEGA_API CommandSMSVerificationCheck : public Command
{
public:
    bool procresult(Result) override;

    // don't request if it's definitely not a verification code
    static bool isVerificationCode(const string& s);

    CommandSMSVerificationCheck(MegaClient*, const string& code);
};

class MEGA_API CommandGetRegisteredContacts : public Command
{
public:
    bool procresult(Result) override;

    CommandGetRegisteredContacts(MegaClient* client, const map<const char*, const char*>& contacts);
};

class MEGA_API CommandGetCountryCallingCodes : public Command
{
public:
    bool procresult(Result) override;

    explicit
    CommandGetCountryCallingCodes(MegaClient* client);
};

class MEGA_API CommandFolderLinkInfo: public Command
{
    handle ph = UNDEF;
public:
    bool procresult(Result) override;

    CommandFolderLinkInfo(MegaClient*, handle);
};

class MEGA_API CommandBackupPut : public Command
{
public:
    bool procresult(Result) override;

    // Register a new Sync
    CommandBackupPut(MegaClient* client, BackupType type, const std::string& backupName, handle nodeHandle, const std::string& localFolder, const std::string& deviceId, int state, int subState, const std::string& extraData);

    // Update a Backup
    // Params that keep the same value are passed with invalid value to avoid to send to the server
    // Invalid values:
    // - type: BackupType::INVALID
    // - nodeHandle: UNDEF
    // - localFolder: nullptr
    // - deviceId: nullptr
    // - state: -1
    // - subState: -1
    // - extraData: nullptr
    CommandBackupPut(MegaClient* client, handle backupId, BackupType type, handle nodeHandle, const char* localFolder, const char* deviceId, int state, int subState, const char* extraData);

private:
    bool mUpdate = false;
    string mBackupName;
};

class MEGA_API CommandBackupRemove : public Command
{
    handle mBackupId;

public:
    bool procresult(Result) override;

    CommandBackupRemove(MegaClient* client, handle backupId);
};

class MEGA_API CommandBackupPutHeartBeat : public Command
{
public:
    bool procresult(Result) override;

    CommandBackupPutHeartBeat(MegaClient* client, handle backupId, uint8_t status, int8_t progress, uint32_t uploads, uint32_t downloads, m_time_t ts, handle lastNode);
};

class MEGA_API CommandGetBanners : public Command
{
public:
    bool procresult(Result) override;

    CommandGetBanners(MegaClient*);
};

class MEGA_API CommandDismissBanner : public Command
{
public:
    bool procresult(Result) override;

    CommandDismissBanner(MegaClient*, int id, m_time_t ts);
};

typedef std::function<void(Error, string_map)> CommandFetchGoogleAdsCompletion;
class MEGA_API CommandFetchGoogleAds : public Command
{
    CommandFetchGoogleAdsCompletion mCompletion;
public:
    bool procresult(Result) override;

    CommandFetchGoogleAds(MegaClient*, int adFlags, const std::vector<std::string>& adUnits, handle publicHandle, CommandFetchGoogleAdsCompletion completion);
};

typedef std::function<void(Error, int)> CommandQueryGoogleAdsCompletion;
class MEGA_API CommandQueryGoogleAds : public Command
{
    CommandQueryGoogleAdsCompletion mCompletion;
public:
    bool procresult(Result) override;

    CommandQueryGoogleAds(MegaClient*, int adFlags, handle publicHandle, CommandQueryGoogleAdsCompletion completion);
};

} // namespace

#endif<|MERGE_RESOLUTION|>--- conflicted
+++ resolved
@@ -645,18 +645,15 @@
     string personal_representation;
     bool mWritable = false;
 
-    std::function<void(Error)> completion;
+
+    std::function<void(Error, bool writable)> completion;
 
     bool procuserresult(MegaClient*);
 
 public:
     bool procresult(Result) override;
 
-<<<<<<< HEAD
-    CommandSetShare(MegaClient*, Node*, User*, accesslevel_t, int, const char*, const char*, int tag, std::function<void(Error)> f);
-=======
-    CommandSetShare(MegaClient*, Node*, User*, accesslevel_t, int, const char*, bool writable, const char* = NULL);
->>>>>>> 96850bdc
+    CommandSetShare(MegaClient*, Node*, User*, accesslevel_t, int, const char*, bool writable, const char*, int tag, std::function<void(Error, bool writable)> f);
 };
 
 class MEGA_API CommandGetUserData : public Command
@@ -754,20 +751,13 @@
 {
     handle h;
     m_time_t ets;
-<<<<<<< HEAD
+    bool mWritable = false;
     std::function<void(Error, handle, handle)> completion;
-=======
-    bool mWritable = false;
->>>>>>> 96850bdc
-
-public:
-    bool procresult(Result) override;
-
-<<<<<<< HEAD
-    CommandSetPH(MegaClient*, Node*, int, m_time_t, int ctag, std::function<void(Error, handle, handle)> f);
-=======
-    CommandSetPH(MegaClient*, Node*, int, m_time_t, bool writable = false);
->>>>>>> 96850bdc
+
+public:
+    bool procresult(Result) override;
+
+    CommandSetPH(MegaClient*, Node*, int, m_time_t, bool writable, int ctag, std::function<void(Error, handle, handle)> f);
 };
 
 class MEGA_API CommandGetPH : public Command
