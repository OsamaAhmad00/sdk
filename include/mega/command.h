--- conflicted
+++ resolved
@@ -90,11 +90,7 @@
     int elements();
 
     enum Outcome {  CmdError,            // The reply was an error, already extracted from the JSON.  The error code may have been 0 (API_OK)
-<<<<<<< HEAD
                     CmdActionpacket,     // The reply was a cmdseq string, and we have processed the corresponding actionpackets
-=======
-                    //CmdActionpacket,     // The reply was a cmdseq string, and we have processed the corresponding actionpackets
->>>>>>> 67065885
                     CmdArray,            // The reply was an array, and we have already entered it
                     CmdObject,           // the reply was an object, and we have already entered it
                     CmdItem };           // The reply was none of the above - so a string
@@ -110,15 +106,12 @@
             return mOutcome != CmdError || error(mError) != API_OK;
         }
 
-<<<<<<< HEAD
         Error errorGeneral()
         {
             // for the general case- command could result in an error, actionpacket, or JSON to process
             return mOutcome == CmdError ? mError : Error(API_OK);
         }
 
-=======
->>>>>>> 67065885
         bool hasJsonArray()
         {
             // true if there is JSON Array to process (and we have already entered it) (note some commands that respond with cmdseq plus JSON, so this can happen for actionpacket results)
@@ -137,29 +130,23 @@
             return mOutcome == CmdItem;
         }
 
-<<<<<<< HEAD
         // convenience function for commands that should only return numeric or actionpacket, consider anything else EINTERNAL
         Error errorResultOrActionpacket()
         {
             return mOutcome == CmdError ? mError : Error(mOutcome == CmdActionpacket ? API_OK : API_EINTERNAL);
         }
 
-=======
->>>>>>> 67065885
         Error errorOrOK()
         {
             assert(mOutcome == CmdError);
             return mOutcome == CmdError ? mError : Error(API_EINTERNAL);
         }
 
-<<<<<<< HEAD
         bool wasErrorOrActionpacket()
         {
             return mOutcome == CmdError || mOutcome == CmdActionpacket;
         }
 
-=======
->>>>>>> 67065885
         bool wasErrorOrOK()
         {
             return mOutcome == CmdError;
@@ -178,14 +165,9 @@
     };
 
     virtual bool procresult(Result) = 0;
-<<<<<<< HEAD
     
     // json for the command is usually pre-generated but can be calculated just before sending, by overriding this function
     virtual const char* getJSON(MegaClient* client);
-=======
-
-    const char* getstring() const;
->>>>>>> 67065885
 
     Command();
     virtual ~Command() = default;
@@ -471,11 +453,7 @@
 
 class MEGA_API CommandKeyCR : public Command
 {
-<<<<<<< HEAD
-    bool procresult(Result) { return true; }
-=======
     bool procresult(Result) override { return true; }
->>>>>>> 67065885
 public:
     CommandKeyCR(MegaClient*, node_vector*, node_vector*, const char*);
 };
@@ -498,20 +476,13 @@
 {
 public:
     CommandSingleKeyCR(handle, handle, const byte*, size_t);
-<<<<<<< HEAD
-    bool procresult(Result) { return true; }
-=======
     bool procresult(Result) override { return true; }
->>>>>>> 67065885
 };
 
 class MEGA_API CommandDelNode : public Command
 {
     handle h;
-<<<<<<< HEAD
-=======
     handle parent;
->>>>>>> 67065885
     std::function<void(handle, error)> mResultFunction;
 
 public:
@@ -545,11 +516,7 @@
     const char* getJSON(MegaClient* client) override;
 
 public:
-<<<<<<< HEAD
     bool procresult(Result r) override;
-=======
-    bool procresult(Result) override;
->>>>>>> 67065885
 
     CommandLogout(MegaClient*);
 };
@@ -968,11 +935,7 @@
 class MEGA_API CommandResetSmsVerifiedPhoneNumber : public Command
 {
 public:
-<<<<<<< HEAD
-    bool procresult(Result);
-=======
-    bool procresult(Result) override;
->>>>>>> 67065885
+    bool procresult(Result) override;
 
     CommandResetSmsVerifiedPhoneNumber(MegaClient *);
 };
@@ -1153,11 +1116,7 @@
 class MEGA_API CommandSetChatRetentionTime : public Command
 {
 public:
-<<<<<<< HEAD
-    bool procresult(Result);
-=======
-    bool procresult(Result) override;
->>>>>>> 67065885
+    bool procresult(Result) override;
 
     CommandSetChatRetentionTime(MegaClient*, handle , int);
 
@@ -1375,11 +1334,7 @@
 class MEGA_API CommandBackupPut : public Command
 {
 public:
-<<<<<<< HEAD
-    bool procresult(Result r);
-=======
-    bool procresult(Result) override;
->>>>>>> 67065885
+    bool procresult(Result) override;
 
     // Register a new Sync
     CommandBackupPut(MegaClient* client, BackupType type, handle nodeHandle, const std::string& localFolder, const std::string& deviceId, const std::string& backupName, int state, int subState, const std::string& extraData);
@@ -1404,14 +1359,9 @@
 class MEGA_API CommandBackupRemove : public Command
 {
     handle id;
-<<<<<<< HEAD
-public:
-    bool procresult(Result r);
-=======
-
-public:
-    bool procresult(Result) override;
->>>>>>> 67065885
+
+public:
+    bool procresult(Result) override;
 
     CommandBackupRemove(MegaClient* client, handle backupId);
 };
@@ -1419,11 +1369,7 @@
 class MEGA_API CommandBackupPutHeartBeat : public Command
 {
 public:
-<<<<<<< HEAD
-    bool procresult(Result r);
-=======
-    bool procresult(Result) override;
->>>>>>> 67065885
+    bool procresult(Result) override;
 
     CommandBackupPutHeartBeat(MegaClient* client, handle backupId, uint8_t status, uint8_t progress, uint32_t uploads, uint32_t downloads, uint32_t ts, handle lastNode);
 };
