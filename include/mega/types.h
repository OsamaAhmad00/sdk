--- conflicted
+++ resolved
@@ -811,8 +811,6 @@
     };
 }
 
-<<<<<<< HEAD
-=======
 
 // Hold the status of a status variable
 class CacheableStatus : public Cacheable
@@ -848,7 +846,6 @@
 
 };
 
->>>>>>> 9acb6655
 typedef enum {INVALID = -1, TWO_WAY = 0, UP_SYNC = 1, DOWN_SYNC = 2, CAMERA_UPLOAD = 3 } BackupType;
 
 // Holds the config of a sync. Can be extended with future config options
