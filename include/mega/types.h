--- conflicted
+++ resolved
@@ -60,10 +60,7 @@
     uint64_t id = 0;
     fsfp_t() {}
     fsfp_t(uint64_t i) : id(i) {}
-<<<<<<< HEAD
-=======
     operator bool() { return id != 0; }
->>>>>>> a2a5a324
 };
 
 // within ::mega namespace, byte is unsigned char (avoids ambiguity when std::byte from c++17 and perhaps other defined ::byte are available)
