--- conflicted
+++ resolved
@@ -439,12 +439,9 @@
     ATTR_GEOLOCATION = 22,                  // private - byte array - non-versioned
     ATTR_CAMERA_UPLOADS_FOLDER = 23,        // private - byte array - non-versioned
     ATTR_MY_CHAT_FILES_FOLDER = 24,         // private - byte array - non-versioned
-<<<<<<< HEAD
-    ATTR_UNSHAREABLE_ATTR = 25              // private - char array
-
-=======
-    ATTR_PUSH_SETTINGS = 25                 // private - non-encripted - char array in B64 - non-versioned
->>>>>>> 2b89584b
+    ATTR_PUSH_SETTINGS = 25,                // private - non-encripted - char array in B64 - non-versioned
+    ATTR_UNSHAREABLE_ATTR = 26              // private - char array
+
 } attr_t;
 typedef map<attr_t, string> userattr_map;
 
