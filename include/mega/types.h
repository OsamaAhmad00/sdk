--- conflicted
+++ resolved
@@ -169,10 +169,7 @@
 class chunkmac_map : public map<m_off_t, ChunkMAC>
 {
 public:
-<<<<<<< HEAD
     int64_t macsmac(SymmCipher *cipher);
-=======
->>>>>>> ee315ec9
     void serialize(string& d) const;
     bool unserialize(const char*& ptr, const char* end);
 };
@@ -255,44 +252,6 @@
     virtual ~Cachable() { }
 };
 
-struct CacheableWriter
-{
-    CacheableWriter(string& d);
-    string& dest;
-
-    void serializebinary(byte* data, size_t len); 
-    void serializecstr(const char* field, bool storeNull);  // may store the '\0' also for backward compatibility
-    void serializestring(const string& field);
-    void serializei64(int64_t field);
-    void serializeu32(uint32_t field);
-    void serializehandle(handle field);
-    void serializebool(bool field);
-    void serializebyte(byte field);
-    void serializechunkmacs(const chunkmac_map& m);
-    void serializeexpansionflags(bool b1 = false, bool b2 = false, bool b3 = false, bool b4 = false, bool b5 = false, bool b6 = false, bool b7 = false, bool b8 = false);
-};
-
-
-struct CacheableReader
-{
-    CacheableReader(const string& d);
-    const char* ptr;
-    const char* end;
-    unsigned fieldnum;
-
-    bool unserializebinary(byte* data, size_t len); 
-    bool unserializecstr(string& s, bool removeNull); // set removeNull if this field stores the terminating '\0' at the end
-    bool unserializestring(string& s);
-    bool unserializei64(int64_t& s);
-    bool unserializeu32(uint32_t& s);
-    bool unserializebyte(byte& s);
-    bool unserializehandle(handle& s);
-    bool unserializebool(bool& s);
-    bool unserializechunkmacs(chunkmac_map& m);
-    bool unserializeexpansionflags(unsigned char field[8]);
-
-};
-
 // numeric representation of string (up to 8 chars)
 typedef uint64_t nameid;
 
