/**
 * @file mega/types.h
 * @brief Mega SDK types and includes
 *
 * (c) 2013-2014 by Mega Limited, Auckland, New Zealand
 *
 * This file is part of the MEGA SDK - Client Access Engine.
 *
 * Applications using the MEGA API must present a valid application key
 * and comply with the the rules set forth in the Terms of Service.
 *
 * The MEGA SDK is distributed in the hope that it will be useful,
 * but WITHOUT ANY WARRANTY; without even the implied warranty of
 * MERCHANTABILITY or FITNESS FOR A PARTICULAR PURPOSE.
 *
 * @copyright Simplified (2-clause) BSD License.
 *
 * You should have received a copy of the license along with this
 * program.
 */

#ifndef MEGA_TYPES_H
#define MEGA_TYPES_H 1

#ifdef _MSC_VER
#if MEGA_LINKED_AS_SHARED_LIBRARY
 #define MEGA_API __declspec(dllimport)
#elif MEGA_CREATE_SHARED_LIBRARY
 #define MEGA_API __declspec(dllexport)
#endif
#endif

#ifndef MEGA_API
 #define MEGA_API
#endif

// it needs to be reviewed that serialization/unserialization is not relying on this
typedef char __static_check_01__[sizeof(bool) == sizeof(char) ? 1 : -1];
// if your build fails here, please contact MEGA developers

// platform-specific includes and defines
#ifdef _WIN32
#include "mega/win32/megasys.h"
#else
#include "mega/posix/megasys.h"
#endif

#ifdef USE_CRYPTOPP
#include <cryptopp/config.h> // so we can test CRYPTO_VERSION below
#endif

// signed 64-bit generic offset
typedef int64_t m_off_t;

// opaque filesystem fingerprint
typedef uint64_t fsfp_t;

namespace mega {
// within ::mega namespace, byte is unsigned char (avoids ambiguity when std::byte from c++17 and perhaps other defined ::byte are available)
#if defined(USE_CRYPTOPP) && (CRYPTOPP_VERSION >= 600) && ((__cplusplus >= 201103L) || (__RPCNDR_H_VERSION__ == 500))
using byte = CryptoPP::byte;
#elif __RPCNDR_H_VERSION__ != 500
typedef unsigned char byte;

#endif
}

#ifdef USE_CRYPTOPP
#include "mega/crypto/cryptopp.h"
#else
#include "megacrypto.h"
#endif

#include "mega/crypto/sodium.h"

#include <memory>
#include <string>
#include <chrono>
#include <mutex>

namespace mega {

// import these select types into the namespace directly, to avoid adding std::byte from c++17
using std::string;
using std::map;
using std::set;
using std::list;
using std::vector;
using std::pair;
using std::multimap;
using std::deque;
using std::multiset;
using std::queue;
using std::streambuf;
using std::tuple;
using std::ostringstream;
using std::unique_ptr;
<<<<<<< HEAD
using std::shared_ptr;
using std::weak_ptr;
=======
using std::mutex;
using std::lock_guard;
>>>>>>> 0e9358b6

#ifdef WIN32
using std::wstring;
#endif

// forward declaration
struct AttrMap;
class BackoffTimer;
class Command;
class CommandPubKeyRequest;
struct DirectRead;
struct DirectReadNode;
struct DirectReadSlot;
struct FileAccess;
struct FileAttributeFetch;
struct FileAttributeFetchChannel;
struct FileFingerprint;
struct FileFingerprintCmp;
struct HttpReq;
struct GenericHttpReq;
struct HttpReqCommandPutFA;
struct LocalNode;
class MegaClient;
struct NewNode;
struct Node;
struct NodeCore;
class PubKeyAction;
class Request;
struct Transfer;
class TreeProc;
class LocalTreeProc;
struct User;
struct Waiter;
struct Proxy;
struct PendingContactRequest;
class TransferList;
struct Achievement;
class SyncConfig;

namespace UserAlert
{
    struct Base;
}
class AuthRing;

#define EOO 0

// Our own version of time_t which we can be sure is 64 bit.
// Utils.h has functions m_time() and so on corresponding to time() which help us to use this type and avoid arithmetic overflow when working with time_t on systems where it's 32-bit
typedef int64_t m_time_t;

// monotonously increasing time in deciseconds
typedef uint32_t dstime;

#define NEVER (~(dstime)0)
#define EVER(ds) ((ds+1))

#define STRINGIFY(x) # x
#define TOSTRING(x) STRINGIFY(x)

// HttpReq states
typedef enum { REQ_READY, REQ_PREPARED, REQ_UPLOAD_PREPARED_BUT_WAIT,
               REQ_ENCRYPTING, REQ_DECRYPTING, REQ_DECRYPTED,
               REQ_INFLIGHT,
               REQ_SUCCESS, REQ_FAILURE, REQ_DONE, REQ_ASYNCIO,
               } reqstatus_t;

typedef enum { USER_HANDLE, NODE_HANDLE } targettype_t;

typedef enum { METHOD_POST, METHOD_GET, METHOD_NONE} httpmethod_t;

typedef enum { REQ_BINARY, REQ_JSON } contenttype_t;

// new node source types
typedef enum { NEW_NODE, NEW_PUBLIC, NEW_UPLOAD } newnodesource_t;

// file chunk MAC
struct ChunkMAC
{
    ChunkMAC() : offset(0), finished(false) { }

    byte mac[SymmCipher::BLOCKSIZE];
    unsigned int offset;
    bool finished;
};

class chunkmac_map;

/**
 * @brief Declaration of API error codes.
 */
typedef enum ErrorCodes
{
    API_OK = 0,                     ///< Everything OK.
    API_EINTERNAL = -1,             ///< Internal error.
    API_EARGS = -2,                 ///< Bad arguments.
    API_EAGAIN = -3,                ///< Request failed, retry with exponential backoff.
    DAEMON_EFAILED = -4,            ///< If returned from the daemon: EFAILED
    API_ERATELIMIT = -4,            ///< If returned from the API: Too many requests, slow down.
    API_EFAILED = -5,               ///< Request failed permanently.  This one is only produced by the API, only per command (not batch level)
    API_ETOOMANY = -6,              ///< Too many requests for this resource.
    API_ERANGE = -7,                ///< Resource access out of range.
    API_EEXPIRED = -8,              ///< Resource expired.
    API_ENOENT = -9,                ///< Resource does not exist.
    API_ECIRCULAR = -10,            ///< Circular linkage.
    API_EACCESS = -11,              ///< Access denied.
    API_EEXIST = -12,               ///< Resource already exists.
    API_EINCOMPLETE = -13,          ///< Request incomplete.
    API_EKEY = -14,                 ///< Cryptographic error.
    API_ESID = -15,                 ///< Bad session ID.
    API_EBLOCKED = -16,             ///< Resource administratively blocked.
    API_EOVERQUOTA = -17,           ///< Quota exceeded.
    API_ETEMPUNAVAIL = -18,         ///< Resource temporarily not available.
    API_ETOOMANYCONNECTIONS = -19,  ///< Too many connections on this resource.
    API_EWRITE = -20,               ///< File could not be written to (or failed post-write integrity check)
    API_EREAD = -21,                ///< File could not be read from (or changed unexpectedly during reading)
    API_EAPPKEY = -22,              ///< Invalid or missing application key.
    API_ESSL = -23,                 ///< SSL verification failed
    API_EGOINGOVERQUOTA = -24,      ///< Not enough quota
    API_EMFAREQUIRED = -26,         ///< Multi-factor authentication required
    API_EMASTERONLY = -27,          ///< Access denied for sub-users (only for business accounts)
    API_EBUSINESSPASTDUE = -28,     ///< Business account expired
    API_EPAYWALL = -29,             ///< Over Disk Quota Paywall
} error;

class Error
{
public:
    typedef enum
    {
        USER_ETD_UNKNOWN = -1,
        USER_COPYRIGHT_SUSPENSION = 4,  // Account suspended by copyright
        USER_ETD_SUSPENSION = 7, // represents an ETD/ToS 'severe' suspension level
    } UserErrorCode;

    typedef enum
    {
        LINK_UNKNOWN = -1,
        LINK_UNDELETED = 0,  // Link is undeleted
        LINK_DELETED_DOWN = 1, // Link is deleted or down
        LINK_DOWN_ETD = 2,  // Link is down due to an ETD specifically
    } LinkErrorCode;

    Error(error err = API_EINTERNAL)
        : mError(err)
    { }

    void setErrorCode(error err)
    {
        mError = err;
    }

    void setUserStatus(int64_t u) { mUserStatus = u; }
    void setLinkStatus(int64_t l) { mLinkStatus = l; }
    bool hasExtraInfo() const { return mUserStatus != USER_ETD_UNKNOWN || mLinkStatus != LINK_UNKNOWN; }
    int64_t getUserStatus() const { return mUserStatus; }
    int64_t getLinkStatus() const { return mLinkStatus; }
    operator error() const { return mError; }

private:
    error mError = API_EINTERNAL;
    int64_t mUserStatus = USER_ETD_UNKNOWN;
    int64_t mLinkStatus = LINK_UNKNOWN;
};

// returned by loggedin()
typedef enum { NOTLOGGEDIN = 0, EPHEMERALACCOUNT, CONFIRMEDACCOUNT, FULLACCOUNT, EPHEMERALACCOUNTPLUSPLUS } sessiontype_t;

// node/user handles are 8-11 base64 characters, case sensitive, and thus fit
// in a 64-bit int
typedef uint64_t handle;

class NodeHandle
{
    // Handles of nodes are only 6 bytes.
    // This class helps avoid issues when we don't save/restore the top 2 bytes when using an 8 byte uint64 to represent it
    uint64_t h = 0xFFFFFFFFFFFFFFFF;
public:
    bool isUndef() const { return (h & 0xFFFFFFFFFFFF) == 0xFFFFFFFFFFFF; }
    NodeHandle& set6byte(uint64_t n) { h = n; assert((n & 0xFFFF000000000000) == 0 || n == 0xFFFFFFFFFFFFFFFF); return *this; }
    bool eq(NodeHandle b) const { return (h & 0xFFFFFFFFFFFF) == (b.h & 0xFFFFFFFFFFFF); }
    bool eq(handle b) const { return (h & 0xFFFFFFFFFFFF) == (b & 0xFFFFFFFFFFFF); }
    bool ne(handle b) const { return (h & 0xFFFFFFFFFFFF) != (b & 0xFFFFFFFFFFFF); }
    bool operator<(const NodeHandle& rhs) const { return h < rhs.h; }
    handle as8byte() const { return isUndef() ? 0xFFFFFFFFFFFFFFFF : (h & 0xFFFFFFFFFFFF); }
};

inline bool operator==(NodeHandle a, NodeHandle b) { return a.eq(b); }
inline bool operator==(NodeHandle a, handle b) { return a.eq(b); }
inline bool operator!=(NodeHandle a, handle b) { return a.ne(b); }
std::ostream& operator<<(std::ostream&, NodeHandle h);

// (can use unordered_set if available)
typedef set<handle> handle_set;

// file attribute type
typedef uint16_t fatype;

// list of files
typedef list<struct File*> file_list;

// node types:
// FILE - regular file nodes
// FOLDER - regular folder nodes
// ROOT - the cloud drive root node
// INCOMING - inbox
// RUBBISH - rubbish bin
typedef enum { TYPE_UNKNOWN = -1, FILENODE = 0, FOLDERNODE, ROOTNODE, INCOMINGNODE, RUBBISHNODE } nodetype_t;

typedef enum { LBL_UNKNOWN = 0, LBL_RED = 1, LBL_ORANGE = 2, LBL_YELLOW = 3, LBL_GREEN = 4,
               LBL_BLUE = 5, LBL_PURPLE = 6, LBL_GREY = 7, } nodelabel_t;

// node type key lengths
const int FILENODEKEYLENGTH = 32;
const int FOLDERNODEKEYLENGTH = 16;

// Max nodes per putnodes command
const unsigned MAXNODESUPLOAD = 1000;

// persistent resource cache storage
class Cacheable
{
public:
    virtual ~Cacheable() = default;

    virtual bool serialize(string*) = 0;

    uint32_t dbid = 0;
    bool notified = false;
};

// numeric representation of string (up to 8 chars)
typedef uint64_t nameid;

// access levels:
// RDONLY - cannot add, rename or delete
// RDWR - cannot rename or delete
// FULL - all operations that do not require ownership permitted
// OWNER - node is in caller's ROOT, INCOMING or RUBBISH trees
typedef enum { ACCESS_UNKNOWN = -1, RDONLY = 0, RDWR, FULL, OWNER, OWNERPRELOGIN } accesslevel_t;

// operations for outgoing pending contacts
typedef enum { OPCA_ADD = 0, OPCA_DELETE, OPCA_REMIND} opcactions_t;
// operations for incoming pending contacts
typedef enum { IPCA_ACCEPT = 0, IPCA_DENY, IPCA_IGNORE} ipcactions_t;


typedef vector<Node*> node_vector;

// contact visibility:
// HIDDEN - not shown
// VISIBLE - shown
typedef enum { VISIBILITY_UNKNOWN = -1, HIDDEN = 0, VISIBLE = 1, INACTIVE = 2, BLOCKED = 3 } visibility_t;

typedef enum { PUTNODES_APP, PUTNODES_SYNC, PUTNODES_SYNCDEBRIS } putsource_t;

// maps handle-index pairs to file attribute handle
typedef map<pair<handle, fatype>, pair<handle, int> > fa_map;

typedef enum {
    SYNC_DISABLED = -3, //user disabled (if no syncError, otherwise automatically disabled . i.e SYNC_TEMPORARY_DISABLED)
    SYNC_FAILED = -2,
    SYNC_CANCELED = -1, // being deleted
    SYNC_INITIALSCAN = 0,
    SYNC_ACTIVE
} syncstate_t;

typedef enum
{
    // Sync is not operating in a backup capacity.
    SYNC_BACKUP_NONE = 0,
    // Sync is mirroring the local source.
    SYNC_BACKUP_MIRROR = 1,
    // Sync is monitoring (and propagating) local changes.
    SYNC_BACKUP_MONITOR = 2
}
SyncBackupState;

enum SyncError {
    NO_SYNC_ERROR = 0,
    UNKNOWN_ERROR = 1,
    UNSUPPORTED_FILE_SYSTEM = 2,            // File system type is not supported
    INVALID_REMOTE_TYPE = 3,                // Remote type is not a folder that can be synced
    INVALID_LOCAL_TYPE = 4,                 // Local path does not refer to a folder
    INITIAL_SCAN_FAILED = 5,                // The initial scan failed
    LOCAL_PATH_TEMPORARY_UNAVAILABLE = 6,   // Local path is temporarily unavailable: this is fatal when adding a sync
    LOCAL_PATH_UNAVAILABLE = 7,             // Local path is not available (can't be open)
    REMOTE_NODE_NOT_FOUND = 8,              // Remote node does no longer exists
    STORAGE_OVERQUOTA = 9,                  // Account reached storage overquota
    BUSINESS_EXPIRED = 10,                  // Business account expired
    FOREIGN_TARGET_OVERSTORAGE = 11,        // Sync transfer fails (upload into an inshare whose account is overquota)
    REMOTE_PATH_HAS_CHANGED = 12,           // Remote path has changed (currently unused: not an error)
    REMOTE_PATH_DELETED = 13,               // (obsolete -> unified with REMOTE_NODE_NOT_FOUND) Remote path has been deleted
    SHARE_NON_FULL_ACCESS = 14,             // Existing inbound share sync or part thereof lost full access
    LOCAL_FINGERPRINT_MISMATCH = 15,        // Filesystem fingerprint does not match the one stored for the synchronization
    PUT_NODES_ERROR = 16,                   // Error processing put nodes result
    ACTIVE_SYNC_BELOW_PATH = 17,            // There's a synced node below the path to be synced
    ACTIVE_SYNC_ABOVE_PATH = 18,            // There's a synced node above the path to be synced
    REMOTE_NODE_MOVED_TO_RUBBISH = 19,      // Moved to rubbish
    REMOTE_NODE_INSIDE_RUBBISH = 20,        // Attempted to be added in rubbish
    VBOXSHAREDFOLDER_UNSUPPORTED = 21,      // Found unsupported VBoxSharedFolderFS
    LOCAL_PATH_SYNC_COLLISION = 22,         // Local path includes a synced path or is included within one
    ACCOUNT_BLOCKED= 23,                    // Account blocked
    UNKNOWN_TEMPORARY_ERROR = 24,           // Unknown temporary error
    TOO_MANY_ACTION_PACKETS = 25,           // Too many changes in account, local state discarded
    LOGGED_OUT = 26,                        // Logged out
    WHOLE_ACCOUNT_REFETCHED = 27,           // The whole account was reloaded, missed actionpacket changes could not have been applied
    MISSING_PARENT_NODE = 28,               // Setting a new parent to a parent whose LocalNode is missing its corresponding Node crossref
    BACKUP_MODIFIED = 29,                   // Backup has been externally modified.
    BACKUP_SOURCE_NOT_BELOW_DRIVE = 30,     // Backup source path not below drive path.
    SYNC_CONFIG_WRITE_FAILURE = 31,         // Unable to write sync config to disk.
};

enum SyncWarning {
    NO_SYNC_WARNING = 0,
    LOCAL_IS_FAT = 1,                      // Found FAT (not a failure per se)
    LOCAL_IS_HGFS = 2,                      // Found HGFS (not a failure per se)
};


typedef enum { SYNCDEL_NONE, SYNCDEL_DELETED, SYNCDEL_INFLIGHT, SYNCDEL_BIN,
               SYNCDEL_DEBRIS, SYNCDEL_DEBRISDAY, SYNCDEL_FAILED } syncdel_t;

typedef vector<LocalNode*> localnode_vector;

typedef map<handle, LocalNode*> handlelocalnode_map;

typedef set<LocalNode*> localnode_set;

typedef multimap<int32_t, LocalNode*> idlocalnode_map;

typedef set<Node*> node_set;

// enumerates a node's children
// FIXME: switch to forward_list once C++11 becomes more widely available
typedef list<Node*> node_list;

// undefined node handle
const handle UNDEF = ~(handle)0;

#define ISUNDEF(h) (!((h) + 1))

typedef list<struct TransferSlot*> transferslot_list;

// FIXME: use forward_list instad (C++11)
typedef list<HttpReqCommandPutFA*> putfa_list;

// map a FileFingerprint to the transfer for that FileFingerprint
typedef map<FileFingerprint*, Transfer*, FileFingerprintCmp> transfer_map;

template <class T, class E>
class deque_with_lazy_bulk_erase
{
    // This is a wrapper class for deque.  Erasing an element from the middle of a deque is not cheap since all the subsequent elements need to be shuffled back.
    // This wrapper intercepts the erase() calls for single items, and instead marks each one as 'erased'.
    // The supplied template class E contains the normal deque entry T, plus a flag or similar to mark an entry erased.
    // Any other operation on the deque performs all the gathered erases in a single std::remove_if for efficiency.
    // This makes an enormous difference when cancelling 100k transfers in MEGAsync's transfers window for example.
    deque<E> mDeque;
    bool mErasing = false;

public:

    typedef typename deque<E>::iterator iterator;

    void erase(iterator i)
    {
        assert(i != mDeque.end());
        i->erase();
        mErasing = true;
    }

    void applyErase()
    {
        if (mErasing)
        {
            auto newEnd = std::remove_if(mDeque.begin(), mDeque.end(), [](const E& e) { return e.isErased(); } );
            mDeque.erase(newEnd, mDeque.end());
            mErasing = false;
        }
    }

    size_t size()                                        { applyErase(); return mDeque.size(); }
    size_t empty()                                       { applyErase(); return mDeque.empty(); }
    void clear()                                         { mDeque.clear(); }
    iterator begin(bool canHandleErasedElements = false) { if (!canHandleErasedElements) applyErase(); return mDeque.begin(); }
    iterator end(bool canHandleErasedElements = false)   { if (!canHandleErasedElements) applyErase(); return mDeque.end(); }
    void push_front(T t)                                 { applyErase(); mDeque.push_front(E(t)); }
    void push_back(T t)                                  { applyErase(); mDeque.push_back(E(t)); }
    void insert(iterator i, T t)                         { applyErase(); mDeque.insert(i, E(t)); }
    T& operator[](size_t n)                              { applyErase(); return mDeque[n]; }

};

// map a request tag with pending dbids of transfers and files
typedef map<int, vector<uint32_t> > pendingdbid_map;

// map a request tag with a pending dns request
typedef map<int, GenericHttpReq*> pendinghttp_map;

// map an upload handle to the corresponding transer
typedef map<handle, Transfer*> handletransfer_map;

// maps node handles to Node pointers
typedef map<handle, Node*> node_map;

struct NodeCounter
{
    m_off_t storage = 0;
    m_off_t versionStorage = 0;
    size_t files = 0;
    size_t folders = 0;
    size_t versions = 0;
    void operator += (const NodeCounter&);
    void operator -= (const NodeCounter&);
};

typedef std::map<handle, NodeCounter> NodeCounterMap;

// maps node handles to Share pointers
typedef map<handle, struct Share*> share_map;

// maps node handles NewShare pointers
typedef list<struct NewShare*> newshare_list;

// generic handle vector
typedef vector<handle> handle_vector;

// pairs of node handles
typedef set<pair<handle, handle> > handlepair_set;

// node and user vectors
typedef vector<struct User*> user_vector;
typedef vector<UserAlert::Base*> useralert_vector;
typedef vector<struct PendingContactRequest*> pcr_vector;

// actual user data (indexed by userid)
typedef map<int, User> user_map;

// maps user handles to userids
typedef map<handle, int> uh_map;

// maps lowercase user e-mail addresses to userids
typedef map<string, int> um_map;

// file attribute fetch map
typedef map<handle, FileAttributeFetch*> faf_map;

// file attribute fetch channel map
typedef map<int, FileAttributeFetchChannel*> fafc_map;

// transfer type
typedef enum { GET = 0, PUT, API, NONE } direction_t;
typedef enum { LARGEFILE = 0, SMALLFILE } filesizetype_t;

struct StringCmp
{
    bool operator()(const string* a, const string* b) const
    {
        return *a < *b;
    }
};

typedef map<handle, DirectReadNode*> handledrn_map;
typedef multimap<dstime, DirectReadNode*> dsdrn_map;
typedef list<DirectRead*> dr_list;
typedef list<DirectReadSlot*> drs_list;

typedef enum { TREESTATE_NONE = 0, TREESTATE_SYNCED, TREESTATE_PENDING, TREESTATE_SYNCING } treestate_t;

typedef enum { TRANSFERSTATE_NONE = 0, TRANSFERSTATE_QUEUED, TRANSFERSTATE_ACTIVE, TRANSFERSTATE_PAUSED,
               TRANSFERSTATE_RETRYING, TRANSFERSTATE_COMPLETING, TRANSFERSTATE_COMPLETED,
               TRANSFERSTATE_CANCELLED, TRANSFERSTATE_FAILED } transferstate_t;


// FIXME: use forward_list instad (C++11)
typedef list<HttpReqCommandPutFA*> putfa_list;

typedef map<handle, PendingContactRequest*> handlepcr_map;

// Type-Value (for user attributes)
typedef vector<string> string_vector;
typedef map<string, string> string_map;
typedef string_map TLV_map;


// user attribute types
typedef enum {
    ATTR_UNKNOWN = -1,
    ATTR_AVATAR = 0,                        // public - char array - non-versioned
    ATTR_FIRSTNAME = 1,                     // public - char array - non-versioned
    ATTR_LASTNAME = 2,                      // public - char array - non-versioned
    ATTR_AUTHRING = 3,                      // private - byte array
    ATTR_LAST_INT = 4,                      // private - byte array
    ATTR_ED25519_PUBK = 5,                  // public - byte array - versioned
    ATTR_CU25519_PUBK = 6,                  // public - byte array - versioned
    ATTR_KEYRING = 7,                       // private - byte array - versioned
    ATTR_SIG_RSA_PUBK = 8,                  // public - byte array - versioned
    ATTR_SIG_CU255_PUBK = 9,                // public - byte array - versioned
    ATTR_COUNTRY = 10,                      // public - char array - non-versioned
    ATTR_BIRTHDAY = 11,                     // public - char array - non-versioned
    ATTR_BIRTHMONTH = 12,                   // public - char array - non-versioned
    ATTR_BIRTHYEAR = 13,                    // public - char array - non-versioned
    ATTR_LANGUAGE = 14,                     // private, non-encrypted - char array in B64 - non-versioned
    ATTR_PWD_REMINDER = 15,                 // private, non-encrypted - char array in B64 - non-versioned
    ATTR_DISABLE_VERSIONS = 16,             // private, non-encrypted - char array in B64 - non-versioned
    ATTR_CONTACT_LINK_VERIFICATION = 17,    // private, non-encrypted - char array in B64 - versioned
    ATTR_RICH_PREVIEWS = 18,                // private - byte array
    ATTR_RUBBISH_TIME = 19,                 // private, non-encrypted - char array in B64 - non-versioned
    ATTR_LAST_PSA = 20,                     // private - char array
    ATTR_STORAGE_STATE = 21,                // private - non-encrypted - char array in B64 - non-versioned
    ATTR_GEOLOCATION = 22,                  // private - byte array - non-versioned
    ATTR_CAMERA_UPLOADS_FOLDER = 23,        // private - byte array - non-versioned
    ATTR_MY_CHAT_FILES_FOLDER = 24,         // private - byte array - non-versioned
    ATTR_PUSH_SETTINGS = 25,                // private - non-encripted - char array in B64 - non-versioned
    ATTR_UNSHAREABLE_KEY = 26,              // private - char array - versioned
    ATTR_ALIAS = 27,                        // private - byte array - versioned
    ATTR_AUTHRSA = 28,                      // private - byte array
    ATTR_AUTHCU255 = 29,                    // private - byte array
    ATTR_DEVICE_NAMES = 30,                 // private - byte array - versioned
    ATTR_MY_BACKUPS_FOLDER = 31,            // private - byte array - non-versioned
    //ATTR_BACKUP_NAMES = 32,               // (deprecated) private - byte array - versioned
    ATTR_COOKIE_SETTINGS = 33,              // private - byte array - non-versioned
    ATTR_JSON_SYNC_CONFIG_DATA = 34,        // private - byte array - non-versioned
    ATTR_DRIVE_NAMES = 35                   // private - byte array - versioned

} attr_t;
typedef map<attr_t, string> userattr_map;

typedef enum {

    AES_CCM_12_16 = 0x00,
    AES_CCM_10_16 = 0x01,
    AES_CCM_10_08 = 0x02,
    AES_GCM_12_16_BROKEN = 0x03, // Same as 0x00 (due to a legacy bug)
    AES_GCM_10_08_BROKEN = 0x04, // Same as 0x02 (due to a legacy bug)
    AES_GCM_12_16 = 0x10,
    AES_GCM_10_08 = 0x11

} encryptionsetting_t;

typedef enum { AES_MODE_UNKNOWN, AES_MODE_CCM, AES_MODE_GCM } encryptionmode_t;

#ifdef ENABLE_CHAT
typedef enum { PRIV_UNKNOWN = -2, PRIV_RM = -1, PRIV_RO = 0, PRIV_STANDARD = 2, PRIV_MODERATOR = 3 } privilege_t;
typedef pair<handle, privilege_t> userpriv_pair;
typedef vector< userpriv_pair > userpriv_vector;
typedef map <handle, set <handle> > attachments_map;
struct TextChat : public Cacheable
{
    enum {
        FLAG_OFFSET_ARCHIVE = 0
    };

    handle id;
    privilege_t priv;
    int shard;
    userpriv_vector *userpriv;
    bool group;
    string title;        // byte array
    string unifiedKey;   // byte array
    handle ou;
    m_time_t ts;     // creation time
    attachments_map attachedNodes;
    bool publicchat;  // whether the chat is public or private

private:        // use setter to modify these members
    byte flags;     // currently only used for "archive" flag at first bit

public:
    int tag;    // source tag, to identify own changes

    TextChat();
    ~TextChat();

    bool serialize(string *d);
    static TextChat* unserialize(class MegaClient *client, string *d);

    void setTag(int tag);
    int getTag();
    void resetTag();

    struct
    {
        bool attachments : 1;
        bool flags : 1;
        bool mode : 1;
    } changed;

    // return false if failed
    bool setNodeUserAccess(handle h, handle uh, bool revoke = false);
    bool setFlag(bool value, uint8_t offset = 0xFF);
    bool setFlags(byte newFlags);
    bool isFlagSet(uint8_t offset) const;
    bool setMode(bool publicchat);

};
typedef vector<TextChat*> textchat_vector;
typedef map<handle, TextChat*> textchat_map;
#endif

typedef enum { RECOVER_WITH_MASTERKEY = 9, RECOVER_WITHOUT_MASTERKEY = 10, CANCEL_ACCOUNT = 21, CHANGE_EMAIL = 12 } recovery_t;

typedef enum { EMAIL_REMOVED = 0, EMAIL_PENDING_REMOVED = 1, EMAIL_PENDING_ADDED = 2, EMAIL_FULLY_ACCEPTED = 3 } emailstatus_t;

typedef enum { RETRY_NONE = 0, RETRY_CONNECTIVITY = 1, RETRY_SERVERS_BUSY = 2, RETRY_API_LOCK = 3, RETRY_RATE_LIMIT = 4, RETRY_LOCAL_LOCK = 5, RETRY_UNKNOWN = 6} retryreason_t;

typedef enum {
    STORAGE_UNKNOWN = -9,
    STORAGE_GREEN = 0,      // there is storage is available
    STORAGE_ORANGE = 1,     // storage is almost full
    STORAGE_RED = 2,        // storage is full
    STORAGE_CHANGE = 3,     // the status of the storage might have changed
    STORAGE_PAYWALL = 4,    // storage is full and user didn't remedy despite of warnings
} storagestatus_t;


enum SmsVerificationState {
    // These values (except unknown) are delivered from the servers
    SMS_STATE_UNKNOWN = -1,       // Flag was not received
    SMS_STATE_NOT_ALLOWED = 0,    // No SMS allowed
    SMS_STATE_ONLY_UNBLOCK = 1,   // Only unblock SMS allowed
    SMS_STATE_FULL = 2            // Opt-in and unblock SMS allowed
};

typedef unsigned int achievement_class_id;
typedef map<achievement_class_id, Achievement> achievements_map;

struct recentaction
{
    m_time_t time;
    handle user;
    handle parent;
    bool updated;
    bool media;
    node_vector nodes;
};
typedef vector<recentaction> recentactions_vector;

typedef enum { BIZ_STATUS_UNKNOWN = -2, BIZ_STATUS_EXPIRED = -1, BIZ_STATUS_INACTIVE = 0, BIZ_STATUS_ACTIVE = 1, BIZ_STATUS_GRACE_PERIOD = 2 } BizStatus;
typedef enum { BIZ_MODE_UNKNOWN = -1, BIZ_MODE_SUBUSER = 0, BIZ_MODE_MASTER = 1 } BizMode;

typedef enum {
    ACCOUNT_TYPE_UNKNOWN = -1,
    ACCOUNT_TYPE_FREE = 0,
    ACCOUNT_TYPE_PROI = 1,
    ACCOUNT_TYPE_PROII = 2,
    ACCOUNT_TYPE_PROIII = 3,
    ACCOUNT_TYPE_LITE = 4,
    ACCOUNT_TYPE_BUSINESS = 100,
} AccountType;

typedef enum
{
    ACTION_CREATE_ACCOUNT              = 0,
    ACTION_RESUME_ACCOUNT              = 1,
    ACTION_CANCEL_ACCOUNT              = 2,
    ACTION_CREATE_EPLUSPLUS_ACCOUNT    = 3,
    ACTION_RESUME_EPLUSPLUS_ACCOUNT    = 4,
} AccountActionType;

typedef enum {
    AUTH_METHOD_UNKNOWN     = -1,
    AUTH_METHOD_SEEN        = 0,
    AUTH_METHOD_FINGERPRINT = 1,    // used only for AUTHRING_ED255
    AUTH_METHOD_SIGNATURE   = 2,    // used only for signed keys (RSA and Cu25519)
} AuthMethod;

typedef std::map<attr_t, AuthRing> AuthRingsMap;

// inside 'mega' namespace, since use C++11 and can't rely on C++14 yet, provide make_unique for the most common case.
// This keeps our syntax small, while making sure the compiler ensures the object is deleted when no longer used.
// Sometimes there will be ambiguity about std::make_unique vs mega::make_unique if cpp files "use namespace std", in which case specify ::mega::.
// It's better that we use the same one in older and newer compilers so we detect any issues.
template<class T, class... constructorArgs>
unique_ptr<T> make_unique(constructorArgs&&... args)
{
    return (unique_ptr<T>(new T(std::forward<constructorArgs>(args)...)));
}

//#define MEGA_MEASURE_CODE   // uncomment this to track time spent in major subsystems, and log it every 2 minutes, with extra control from megacli

namespace CodeCounter
{
    // Some classes that allow us to easily measure the number of times a block of code is called, and the sum of the time it takes.
    // Only enabled if MEGA_MEASURE_CODE is turned on.
    // Usage generally doesn't need to be protected by the macro as the classes and methods will be empty when not enabled.

    using namespace std::chrono;

    struct ScopeStats
    {
#ifdef MEGA_MEASURE_CODE
        uint64_t count = 0;
        uint64_t starts = 0;
        uint64_t finishes = 0;
        high_resolution_clock::duration timeSpent{};
        high_resolution_clock::duration longest{};
        std::string name;
        ScopeStats(std::string s) : name(std::move(s)) {}

        inline string report(bool reset = false)
        {
            string s = " " + name + ": " + std::to_string(count) + " " +
                    std::to_string(duration_cast<milliseconds>(timeSpent).count()) + " " +
                    std::to_string(duration_cast<milliseconds>(longest).count());
            if (reset)
            {
                count = 0;
                starts -= finishes;
                finishes = 0;
                timeSpent = high_resolution_clock::duration{};
                longest = high_resolution_clock::duration{};
            }
            return s;
        }
#else
        ScopeStats(std::string s) {}
#endif
    };

    struct DurationSum
    {
#ifdef MEGA_MEASURE_CODE
        high_resolution_clock::duration sum{ 0 };
        high_resolution_clock::time_point deltaStart;
        bool started = false;
        inline void start(bool b = true) { if (b && !started) { deltaStart = high_resolution_clock::now(); started = true; }  }
        inline void stop(bool b = true) { if (b && started) { sum += high_resolution_clock::now() - deltaStart; started = false; } }
        inline bool inprogress() { return started; }
        inline string report(bool reset = false)
        {
            string s = std::to_string(std::chrono::duration_cast<std::chrono::milliseconds>(sum).count());
            if (reset) sum = high_resolution_clock::duration{ 0 };
            return s;
        }
#else
        inline void start(bool = true) {  }
        inline void stop(bool = true) {  }
#endif
    };

    struct ScopeTimer
    {
#ifdef MEGA_MEASURE_CODE
        ScopeStats& scope;
        high_resolution_clock::time_point blockStart;
        high_resolution_clock::duration diff{};
        bool done = false;

        ScopeTimer(ScopeStats& sm) : scope(sm), blockStart(high_resolution_clock::now())
        {
            ++scope.starts;
        }
        ~ScopeTimer()
        {
            complete();
        }
        high_resolution_clock::duration timeSpent()
        {
            return high_resolution_clock::now() - blockStart;
        }
        void complete()
        {
            // can be called early in which case the destructor's call is ignored
            if (!done)
            {
                ++scope.count;
                ++scope.finishes;
                diff = high_resolution_clock::now() - blockStart;
                scope.timeSpent += diff;
                if (diff > scope.longest) scope.longest = diff;
                done = true;
            }
        }
#else
        ScopeTimer(ScopeStats& sm) {}
        void complete() {}
#endif
    };
}


// Hold the status of a status variable
class CacheableStatus : public Cacheable
{
public:
    enum Type
    {
        STATUS_UNKNOWN = 0,
        STATUS_STORAGE = 1,
        STATUS_BUSINESS = 2,
        STATUS_BLOCKED = 3,
        STATUS_PRO_LEVEL = 4,
    };

    CacheableStatus(Type type, int64_t value);

    // serializes the object to a string
    bool serialize(string* data) override;

    // deserializes the string to a SyncConfig object. Returns null in case of failure
    // returns a pointer to the unserialized value, owned by MegaClient passed as parameter
    static CacheableStatus* unserialize(MegaClient *client, const std::string& data);
    Type type() const;
    int64_t value() const;

    void setValue(const int64_t value);

    string typeToStr();
    static string typeToStr(Type type);

private:

    // need this to ensure serialization doesn't mutate state (Cacheable::serialize is non-const)
    bool serialize(std::string& data) const;

    Type mType = STATUS_UNKNOWN;
    int64_t mValue = 0;

};

typedef enum
{
    INVALID = -1,
    TWO_WAY = 0,
    UP_SYNC = 1,
    DOWN_SYNC = 2,
    CAMERA_UPLOAD = 3,
    MEDIA_UPLOAD = 4,
    BACKUP_UPLOAD = 5
}
BackupType;


// cross reference pointers.  For the case where two classes have pointers to each other, and they should
// either always be NULL or if one refers to the other, the other refers to the one.
// This class makes sure that the two pointers are always consistent, and also prevents copy/move (unless the pointers are NULL)
template<class TO, class FROM>
FROM*& crossref_other_ptr_ref(TO* s);  // to be supplied for each pair of classes (to assign to the right member thereof) (gets around circular declarations)

template <class  TO, class  FROM>
class MEGA_API  crossref_ptr
{
    friend class crossref_ptr<FROM, TO>;

    template<class A, class B>
    friend B*& crossref_other_ptr_ref(A* s);  // friend so that specialization can access `ptr`

    TO* ptr = nullptr;

public:
    crossref_ptr() = default;

    ~crossref_ptr()
    {
        reset();
    }

    void crossref(TO* to, FROM* from)
    {
        assert(to && from);
        assert(ptr == nullptr);
        assert( !(crossref_other_ptr_ref<TO, FROM>(to)) );
        ptr = to;
        crossref_other_ptr_ref<TO, FROM>(ptr) = from;
    }

    void reset()
    {
        if (ptr)
        {
            assert( !!(crossref_other_ptr_ref<TO, FROM>(ptr)) );
            crossref_other_ptr_ref<TO, FROM>(ptr) = nullptr;
            ptr = nullptr;
        }
    }

    void store_unchecked(TO* p) { ptr = p; }
    TO*  release_unchecked() { auto p = ptr; ptr = nullptr; return p;  }

    TO* get()              { return ptr; }
    TO* operator->() const { assert(ptr != (void*)~0); return ptr; }
    operator TO*() const   { assert(ptr != (void*)~0); return ptr; }

    // no copying
    crossref_ptr(const crossref_ptr&) = delete;
    void operator=(const crossref_ptr&) = delete;

    // only allow move if the pointers are null (check at runtime with assert)
    crossref_ptr(crossref_ptr&& p) { assert(!p.ptr); }
    void operator=(crossref_ptr&& p) { assert(!p.ptr); ptr = p; }
};

} // namespace

#define MEGA_DISABLE_COPY(class_name) \
    class_name(const class_name&) = delete; \
    class_name& operator=(const class_name&) = delete;

#define MEGA_DISABLE_MOVE(class_name) \
    class_name(class_name&&) = delete; \
    class_name& operator=(class_name&&) = delete;

#define MEGA_DISABLE_COPY_MOVE(class_name) \
    MEGA_DISABLE_COPY(class_name) \
    MEGA_DISABLE_MOVE(class_name)

#define MEGA_DEFAULT_COPY(class_name) \
    class_name(const class_name&) = default; \
    class_name& operator=(const class_name&) = default;

#define MEGA_DEFAULT_MOVE(class_name) \
    class_name(class_name&&) = default; \
    class_name& operator=(class_name&&) = default;

#define MEGA_DEFAULT_COPY_MOVE(class_name) \
    MEGA_DEFAULT_COPY(class_name) \
    MEGA_DEFAULT_MOVE(class_name)

#endif<|MERGE_RESOLUTION|>--- conflicted
+++ resolved
@@ -95,13 +95,10 @@
 using std::tuple;
 using std::ostringstream;
 using std::unique_ptr;
-<<<<<<< HEAD
 using std::shared_ptr;
 using std::weak_ptr;
-=======
 using std::mutex;
 using std::lock_guard;
->>>>>>> 0e9358b6
 
 #ifdef WIN32
 using std::wstring;
