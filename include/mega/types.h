--- conflicted
+++ resolved
@@ -131,11 +131,8 @@
 struct PendingContactRequest;
 class TransferList;
 struct Achievement;
-<<<<<<< HEAD
+class SyncConfig;
 class SimpleLogger;
-=======
-class SyncConfig;
->>>>>>> e57a1791
 
 namespace UserAlert
 {
