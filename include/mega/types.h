--- conflicted
+++ resolved
@@ -358,7 +358,6 @@
 
 typedef map<handle, PendingContactRequest*> handlepcr_map;
 
-<<<<<<< HEAD
 // Type-Value (for user attributes)
 typedef map<string, string> TLV_map;
 
@@ -376,7 +375,6 @@
 
 typedef enum { AES_MODE_UNKNOWN, AES_MODE_CCM, AES_MODE_GCM } encryptionmode_t;
 
-=======
 #ifdef ENABLE_CHAT
 typedef enum { PRIV_UNKNOWN = -2, PRIV_RM = -1, PRIV_RO = 0, PRIV_RW = 1, PRIV_FULL = 2, PRIV_OPERATOR = 3 } privilege_t;
 typedef pair<handle, privilege_t> userpriv_pair;
@@ -406,7 +404,6 @@
 };
 typedef vector<TextChat*> textchat_vector;
 #endif
->>>>>>> 1f313eaa
 
 } // namespace
 
