/**
 * @file mega/types.h
 * @brief Mega SDK types and includes
 *
 * (c) 2013-2014 by Mega Limited, Auckland, New Zealand
 *
 * This file is part of the MEGA SDK - Client Access Engine.
 *
 * Applications using the MEGA API must present a valid application key
 * and comply with the the rules set forth in the Terms of Service.
 *
 * The MEGA SDK is distributed in the hope that it will be useful,
 * but WITHOUT ANY WARRANTY; without even the implied warranty of
 * MERCHANTABILITY or FITNESS FOR A PARTICULAR PURPOSE.
 *
 * @copyright Simplified (2-clause) BSD License.
 *
 * You should have received a copy of the license along with this
 * program.
 */

#ifndef MEGA_TYPES_H
#define MEGA_TYPES_H 1

#ifdef _MSC_VER
#if MEGA_LINKED_AS_SHARED_LIBRARY
 #define MEGA_API __declspec(dllimport)
#elif MEGA_CREATE_SHARED_LIBRARY
 #define MEGA_API __declspec(dllexport)
#endif
#endif

#ifndef MEGA_API
 #define MEGA_API
#endif

// it needs to be reviewed that serialization/unserialization is not relying on this
typedef char __static_check_01__[sizeof(bool) == sizeof(char) ? 1 : -1];
// if your build fails here, please contact MEGA developers

// platform-specific includes and defines
#ifdef _WIN32
#include "mega/win32/megasys.h"
#else
#include "mega/posix/megasys.h"
#endif

#ifdef USE_CRYPTOPP
#include <cryptopp/config.h> // so we can test CRYPTO_VERSION below
#endif

// signed 64-bit generic offset
typedef int64_t m_off_t;

// opaque filesystem fingerprint
typedef uint64_t fsfp_t;

namespace mega {
// within ::mega namespace, byte is unsigned char (avoids ambiguity when std::byte from c++17 and perhaps other defined ::byte are available)
#if defined(USE_CRYPTOPP) && (CRYPTOPP_VERSION >= 600) && ((__cplusplus >= 201103L) || (__RPCNDR_H_VERSION__ == 500))
using byte = CryptoPP::byte;
#elif __RPCNDR_H_VERSION__ != 500
typedef unsigned char byte;

#endif
}

#ifdef USE_CRYPTOPP
#include "mega/crypto/cryptopp.h"
#else
#include "megacrypto.h"
#endif

#include "mega/crypto/sodium.h"

#include <memory>
#include <string>
#include <chrono>
#include <mutex>

namespace mega {

// import these select types into the namespace directly, to avoid adding std::byte from c++17
using std::string;
using std::map;
using std::set;
using std::list;
using std::vector;
using std::pair;
using std::multimap;
using std::deque;
using std::multiset;
using std::queue;
using std::streambuf;
using std::tuple;
using std::ostringstream;
using std::unique_ptr;
using std::shared_ptr;
using std::weak_ptr;
<<<<<<< HEAD
=======
using std::move;
>>>>>>> ece5cd16
using std::mutex;
using std::lock_guard;

#ifdef WIN32
using std::wstring;
#endif

// forward declaration
struct AttrMap;
class BackoffTimer;
class Command;
class CommandPubKeyRequest;
struct DirectRead;
struct DirectReadNode;
struct DirectReadSlot;
struct FileAccess;
struct FileAttributeFetch;
struct FileAttributeFetchChannel;
struct FileFingerprint;
struct FileFingerprintCmp;
struct HttpReq;
struct GenericHttpReq;
struct HttpReqCommandPutFA;
struct LocalNode;
class MegaClient;
struct NewNode;
struct Node;
struct NodeCore;
class PubKeyAction;
class Request;
struct Transfer;
class TreeProc;
class LocalTreeProc;
struct User;
struct Waiter;
struct Proxy;
struct PendingContactRequest;
class TransferList;
struct Achievement;
class SyncConfig;

namespace UserAlert
{
    struct Base;
}
class AuthRing;

#define EOO 0

// Our own version of time_t which we can be sure is 64 bit.
// Utils.h has functions m_time() and so on corresponding to time() which help us to use this type and avoid arithmetic overflow when working with time_t on systems where it's 32-bit
typedef int64_t m_time_t;

// monotonously increasing time in deciseconds
typedef uint32_t dstime;

#define NEVER (~(dstime)0)
#define EVER(ds) ((ds+1))

#define STRINGIFY(x) # x
#define TOSTRING(x) STRINGIFY(x)

// HttpReq states
typedef enum { REQ_READY, REQ_PREPARED, REQ_UPLOAD_PREPARED_BUT_WAIT,
               REQ_ENCRYPTING, REQ_DECRYPTING, REQ_DECRYPTED,
               REQ_INFLIGHT,
               REQ_SUCCESS, REQ_FAILURE, REQ_DONE, REQ_ASYNCIO,
               } reqstatus_t;

typedef enum { USER_HANDLE, NODE_HANDLE } targettype_t;

typedef enum { METHOD_POST, METHOD_GET, METHOD_NONE} httpmethod_t;

typedef enum { REQ_BINARY, REQ_JSON } contenttype_t;

// new node source types
typedef enum { NEW_NODE, NEW_PUBLIC, NEW_UPLOAD } newnodesource_t;

// file chunk MAC
struct ChunkMAC
{
    ChunkMAC() : offset(0), finished(false) { }

    byte mac[SymmCipher::BLOCKSIZE];
    unsigned int offset;
    bool finished;
};

class chunkmac_map;

/**
 * @brief Declaration of API error codes.
 */
typedef enum ErrorCodes
{
    API_OK = 0,                     ///< Everything OK.
    API_EINTERNAL = -1,             ///< Internal error.
    API_EARGS = -2,                 ///< Bad arguments.
    API_EAGAIN = -3,                ///< Request failed, retry with exponential backoff.
    DAEMON_EFAILED = -4,            ///< If returned from the daemon: EFAILED
    API_ERATELIMIT = -4,            ///< If returned from the API: Too many requests, slow down.
    API_EFAILED = -5,               ///< Request failed permanently.  This one is only produced by the API, only per command (not batch level)
    API_ETOOMANY = -6,              ///< Too many requests for this resource.
    API_ERANGE = -7,                ///< Resource access out of range.
    API_EEXPIRED = -8,              ///< Resource expired.
    API_ENOENT = -9,                ///< Resource does not exist.
    API_ECIRCULAR = -10,            ///< Circular linkage.
    API_EACCESS = -11,              ///< Access denied.
    API_EEXIST = -12,               ///< Resource already exists.
    API_EINCOMPLETE = -13,          ///< Request incomplete.
    API_EKEY = -14,                 ///< Cryptographic error.
    API_ESID = -15,                 ///< Bad session ID.
    API_EBLOCKED = -16,             ///< Resource administratively blocked.
    API_EOVERQUOTA = -17,           ///< Quota exceeded.
    API_ETEMPUNAVAIL = -18,         ///< Resource temporarily not available.
    API_ETOOMANYCONNECTIONS = -19,  ///< Too many connections on this resource.
    API_EWRITE = -20,               ///< File could not be written to (or failed post-write integrity check)
    API_EREAD = -21,                ///< File could not be read from (or changed unexpectedly during reading)
    API_EAPPKEY = -22,              ///< Invalid or missing application key.
    API_ESSL = -23,                 ///< SSL verification failed
    API_EGOINGOVERQUOTA = -24,      ///< Not enough quota
    API_EMFAREQUIRED = -26,         ///< Multi-factor authentication required
    API_EMASTERONLY = -27,          ///< Access denied for sub-users (only for business accounts)
    API_EBUSINESSPASTDUE = -28,     ///< Business account expired
    API_EPAYWALL = -29,             ///< Over Disk Quota Paywall
} error;

class Error
{
public:
    typedef enum
    {
        USER_ETD_UNKNOWN = -1,
        USER_COPYRIGHT_SUSPENSION = 4,  // Account suspended by copyright
        USER_ETD_SUSPENSION = 7, // represents an ETD/ToS 'severe' suspension level
    } UserErrorCode;

    typedef enum
    {
        LINK_UNKNOWN = -1,
        LINK_UNDELETED = 0,  // Link is undeleted
        LINK_DELETED_DOWN = 1, // Link is deleted or down
        LINK_DOWN_ETD = 2,  // Link is down due to an ETD specifically
    } LinkErrorCode;

    Error(error err = API_EINTERNAL)
        : mError(err)
    { }

    void setErrorCode(error err)
    {
        mError = err;
    }

    void setUserStatus(int64_t u) { mUserStatus = u; }
    void setLinkStatus(int64_t l) { mLinkStatus = l; }
    bool hasExtraInfo() const { return mUserStatus != USER_ETD_UNKNOWN || mLinkStatus != LINK_UNKNOWN; }
    int64_t getUserStatus() const { return mUserStatus; }
    int64_t getLinkStatus() const { return mLinkStatus; }
    operator error() const { return mError; }

private:
    error mError = API_EINTERNAL;
    int64_t mUserStatus = USER_ETD_UNKNOWN;
    int64_t mLinkStatus = LINK_UNKNOWN;
};

// returned by loggedin()
typedef enum { NOTLOGGEDIN = 0, EPHEMERALACCOUNT, CONFIRMEDACCOUNT, FULLACCOUNT, EPHEMERALACCOUNTPLUSPLUS } sessiontype_t;

// node/user handles are 8-11 base64 characters, case sensitive, and thus fit
// in a 64-bit int
typedef uint64_t handle;

class NodeHandle
{
    // Handles of nodes are only 6 bytes.
    // This class helps avoid issues when we don't save/restore the top 2 bytes when using an 8 byte uint64 to represent it
    uint64_t h = 0xFFFFFFFFFFFFFFFF;
public:
    bool isUndef() const { return (h & 0xFFFFFFFFFFFF) == 0xFFFFFFFFFFFF; }
    void setUndef() { h = 0xFFFFFFFFFFFFFFFF; }
    NodeHandle& set6byte(uint64_t n) { h = n; assert((n & 0xFFFF000000000000) == 0 || n == 0xFFFFFFFFFFFFFFFF); return *this; }
    NodeHandle& setImpossibleValue(uint64_t n) { h = n; return *this; }
    bool eq(NodeHandle b) const { return (h & 0xFFFFFFFFFFFF) == (b.h & 0xFFFFFFFFFFFF); }
    bool eq(handle b) const { return (h & 0xFFFFFFFFFFFF) == (b & 0xFFFFFFFFFFFF); }
    bool ne(handle b) const { return (h & 0xFFFFFFFFFFFF) != (b & 0xFFFFFFFFFFFF); }
    bool ne(NodeHandle b) const { return (h & 0xFFFFFFFFFFFF) != (b.h & 0xFFFFFFFFFFFF); }
    bool operator<(const NodeHandle& rhs) const { return h < rhs.h; }
    handle as8byte() const { return isUndef() ? 0xFFFFFFFFFFFFFFFF : (h & 0xFFFFFFFFFFFF); }
};

inline bool operator==(NodeHandle a, NodeHandle b) { return a.eq(b); }
inline bool operator==(NodeHandle a, handle b) { return a.eq(b); }
inline bool operator!=(NodeHandle a, handle b) { return a.ne(b); }
inline bool operator!=(NodeHandle a, NodeHandle b) { return a.ne(b); }
std::ostream& operator<<(std::ostream&, NodeHandle h);

struct UploadHandle
{
    handle h = 0xFFFFFFFFFFFFFFFF;
    UploadHandle() {}
    UploadHandle(handle uh) : h(uh) { assert( (h & 0xFFFF000000000000) != 0 ); }

    // generate upload handle for the next upload
    UploadHandle next();

    bool isUndef() const { return h == 0xFFFFFFFFFFFFFFFF; }

    bool eq(UploadHandle b) const { return h == b.h; }
    bool operator<(const UploadHandle& rhs) const { return h < rhs.h; }
};

inline bool operator==(UploadHandle a, UploadHandle b) { return a.eq(b); }

class NodeOrUploadHandle
{
    handle h = 0xFFFFFFFFFFFFFFFF;
    bool mIsNodeHandle = true;

public:
    NodeOrUploadHandle() {}
    explicit NodeOrUploadHandle(NodeHandle nh) : h(nh.as8byte()), mIsNodeHandle(true) {}
    explicit NodeOrUploadHandle(UploadHandle uh) : h(uh.h), mIsNodeHandle(false) {}

    NodeHandle nodeHandle() { return mIsNodeHandle ? NodeHandle().set6byte(h) : NodeHandle(); }
    UploadHandle uploadHandle() { return mIsNodeHandle ? UploadHandle() : UploadHandle(h); }

    bool isNodeHandle() { return mIsNodeHandle; }
    bool isUndef() const { return h == 0xFFFFFFFFFFFFFFFF; }

    bool eq(NodeOrUploadHandle b) const { return h == b.h && mIsNodeHandle == b.mIsNodeHandle; }
    bool operator<(const NodeOrUploadHandle& rhs) const { return h < rhs.h || (h == rhs.h && int(mIsNodeHandle) < int(rhs.mIsNodeHandle)); }
};

inline bool operator==(NodeOrUploadHandle a, NodeOrUploadHandle b) { return a.eq(b); }

// (can use unordered_set if available)
typedef set<handle> handle_set;

// file attribute type
typedef uint16_t fatype;

// list of files
typedef list<struct File*> file_list;

// node types:
// FILE - regular file nodes
// FOLDER - regular folder nodes
// ROOT - the cloud drive root node
// INCOMING - inbox
// RUBBISH - rubbish bin
typedef enum { TYPE_UNKNOWN = -1, FILENODE = 0, FOLDERNODE, ROOTNODE, INCOMINGNODE, RUBBISHNODE } nodetype_t;

typedef enum { LBL_UNKNOWN = 0, LBL_RED = 1, LBL_ORANGE = 2, LBL_YELLOW = 3, LBL_GREEN = 4,
               LBL_BLUE = 5, LBL_PURPLE = 6, LBL_GREY = 7, } nodelabel_t;

// node type key lengths
const int FILENODEKEYLENGTH = 32;
const int FOLDERNODEKEYLENGTH = 16;

// Max nodes per putnodes command
const unsigned MAXNODESUPLOAD = 1000;

// persistent resource cache storage
class Cacheable
{
public:
    virtual ~Cacheable() = default;

    virtual bool serialize(string*) = 0;

    uint32_t dbid = 0;
    bool notified = false;
};

// numeric representation of string (up to 8 chars)
typedef uint64_t nameid;

// access levels:
// RDONLY - cannot add, rename or delete
// RDWR - cannot rename or delete
// FULL - all operations that do not require ownership permitted
// OWNER - node is in caller's ROOT, INCOMING or RUBBISH trees
typedef enum { ACCESS_UNKNOWN = -1, RDONLY = 0, RDWR, FULL, OWNER, OWNERPRELOGIN } accesslevel_t;

// operations for outgoing pending contacts
typedef enum { OPCA_ADD = 0, OPCA_DELETE, OPCA_REMIND} opcactions_t;
// operations for incoming pending contacts
typedef enum { IPCA_ACCEPT = 0, IPCA_DENY, IPCA_IGNORE} ipcactions_t;


typedef vector<Node*> node_vector;

// contact visibility:
// HIDDEN - not shown
// VISIBLE - shown
typedef enum { VISIBILITY_UNKNOWN = -1, HIDDEN = 0, VISIBLE = 1, INACTIVE = 2, BLOCKED = 3 } visibility_t;

typedef enum { PUTNODES_APP, PUTNODES_SYNC, PUTNODES_SYNCDEBRIS } putsource_t;

// maps handle-index pairs to file attribute handle.  map value is (file attribute handle, tag)
typedef map<pair<UploadHandle, fatype>, pair<handle, int> > fa_map;

typedef enum {
    SYNC_DISABLED = -3, //user disabled (if no syncError, otherwise automatically disabled . i.e SYNC_TEMPORARY_DISABLED)
    SYNC_FAILED = -2,
    SYNC_CANCELED = -1, // being deleted
    SYNC_INITIALSCAN = 0,
    SYNC_ACTIVE
} syncstate_t;

typedef enum
{
    // Sync is not operating in a backup capacity.
    SYNC_BACKUP_NONE = 0,
    // Sync is mirroring the local source.
    SYNC_BACKUP_MIRROR = 1,
    // Sync is monitoring (and propagating) local changes.
    SYNC_BACKUP_MONITOR = 2
}
SyncBackupState;

enum SyncError {
    NO_SYNC_ERROR = 0,
    UNKNOWN_ERROR = 1,
    UNSUPPORTED_FILE_SYSTEM = 2,            // File system type is not supported
    INVALID_REMOTE_TYPE = 3,                // Remote type is not a folder that can be synced
    INVALID_LOCAL_TYPE = 4,                 // Local path does not refer to a folder
    INITIAL_SCAN_FAILED = 5,                // The initial scan failed
    LOCAL_PATH_TEMPORARY_UNAVAILABLE = 6,   // Local path is temporarily unavailable: this is fatal when adding a sync
    LOCAL_PATH_UNAVAILABLE = 7,             // Local path is not available (can't be open)
    REMOTE_NODE_NOT_FOUND = 8,              // Remote node does no longer exists
    STORAGE_OVERQUOTA = 9,                  // Account reached storage overquota
    BUSINESS_EXPIRED = 10,                  // Business account expired
    FOREIGN_TARGET_OVERSTORAGE = 11,        // Sync transfer fails (upload into an inshare whose account is overquota)
    REMOTE_PATH_HAS_CHANGED = 12,           // Remote path has changed (currently unused: not an error)
    REMOTE_PATH_DELETED = 13,               // (obsolete -> unified with REMOTE_NODE_NOT_FOUND) Remote path has been deleted
    SHARE_NON_FULL_ACCESS = 14,             // Existing inbound share sync or part thereof lost full access
    LOCAL_FINGERPRINT_MISMATCH = 15,        // Filesystem fingerprint does not match the one stored for the synchronization
    PUT_NODES_ERROR = 16,                   // Error processing put nodes result
    ACTIVE_SYNC_BELOW_PATH = 17,            // There's a synced node below the path to be synced
    ACTIVE_SYNC_ABOVE_PATH = 18,            // There's a synced node above the path to be synced
    REMOTE_NODE_MOVED_TO_RUBBISH = 19,      // Moved to rubbish
    REMOTE_NODE_INSIDE_RUBBISH = 20,        // Attempted to be added in rubbish
    VBOXSHAREDFOLDER_UNSUPPORTED = 21,      // Found unsupported VBoxSharedFolderFS
    LOCAL_PATH_SYNC_COLLISION = 22,         // Local path includes a synced path or is included within one
    ACCOUNT_BLOCKED= 23,                    // Account blocked
    UNKNOWN_TEMPORARY_ERROR = 24,           // Unknown temporary error
    TOO_MANY_ACTION_PACKETS = 25,           // Too many changes in account, local state discarded
    LOGGED_OUT = 26,                        // Logged out
    WHOLE_ACCOUNT_REFETCHED = 27,           // The whole account was reloaded, missed actionpacket changes could not have been applied
    MISSING_PARENT_NODE = 28,               // Setting a new parent to a parent whose LocalNode is missing its corresponding Node crossref
    BACKUP_MODIFIED = 29,                   // Backup has been externally modified.
    BACKUP_SOURCE_NOT_BELOW_DRIVE = 30,     // Backup source path not below drive path.
    SYNC_CONFIG_WRITE_FAILURE = 31,         // Unable to write sync config to disk.
};

enum SyncWarning {
    NO_SYNC_WARNING = 0,
    LOCAL_IS_FAT = 1,                      // Found FAT (not a failure per se)
    LOCAL_IS_HGFS = 2,                      // Found HGFS (not a failure per se)
};


typedef enum { SYNCDEL_NONE, SYNCDEL_DELETED, SYNCDEL_INFLIGHT, SYNCDEL_BIN,
               SYNCDEL_DEBRIS, SYNCDEL_DEBRISDAY, SYNCDEL_FAILED } syncdel_t;

typedef vector<LocalNode*> localnode_vector;

typedef map<handle, LocalNode*> handlelocalnode_map;

typedef set<LocalNode*> localnode_set;

typedef multimap<int32_t, LocalNode*> idlocalnode_map;

typedef set<Node*> node_set;

// enumerates a node's children
// FIXME: switch to forward_list once C++11 becomes more widely available
typedef list<Node*> node_list;

// undefined node handle
const handle UNDEF = ~(handle)0;

#define ISUNDEF(h) (!((h) + 1))

typedef list<struct TransferSlot*> transferslot_list;

// FIXME: use forward_list instad (C++11)
typedef list<HttpReqCommandPutFA*> putfa_list;

// map a FileFingerprint to the transfer for that FileFingerprint
typedef map<FileFingerprint*, Transfer*, FileFingerprintCmp> transfer_map;

template <class T, class E>
class deque_with_lazy_bulk_erase
{
    // This is a wrapper class for deque.  Erasing an element from the middle of a deque is not cheap since all the subsequent elements need to be shuffled back.
    // This wrapper intercepts the erase() calls for single items, and instead marks each one as 'erased'.
    // The supplied template class E contains the normal deque entry T, plus a flag or similar to mark an entry erased.
    // Any other operation on the deque performs all the gathered erases in a single std::remove_if for efficiency.
    // This makes an enormous difference when cancelling 100k transfers in MEGAsync's transfers window for example.
    deque<E> mDeque;
    size_t nErased = 0;

public:

    typedef typename deque<E>::iterator iterator;

    void erase(iterator i)
    {
        assert(i != mDeque.end());
        i->erase();
        ++nErased;
    }

    void applyErase()
    {
        if (nErased)
        {
            // quite often the elements are at the front, no need to traverse the whole thing
            // removal from the front or back of a deque is cheap
            while (nErased && !mDeque.empty() && mDeque.front().isErased())
            {
                mDeque.pop_front();
                --nErased;
            }
            while (nErased && !mDeque.empty() && mDeque.back().isErased())
            {
                mDeque.pop_back();
                --nErased;
            }
            if (nErased)
            {
                auto newEnd = std::remove_if(mDeque.begin(), mDeque.end(), [](const E& e) { return e.isErased(); } );
                mDeque.erase(newEnd, mDeque.end());
                nErased = 0;
            }
        }
    }

    size_t size()                                        { applyErase(); return mDeque.size(); }
    size_t empty()                                       { applyErase(); return mDeque.empty(); }
    void clear()                                         { mDeque.clear(); }
    iterator begin(bool canHandleErasedElements = false) { if (!canHandleErasedElements) applyErase(); return mDeque.begin(); }
    iterator end(bool canHandleErasedElements = false)   { if (!canHandleErasedElements) applyErase(); return mDeque.end(); }
    void push_front(T t)                                 { applyErase(); mDeque.push_front(E(t)); }
    void push_back(T t)                                  { applyErase(); mDeque.push_back(E(t)); }
    void insert(iterator i, T t)                         { applyErase(); mDeque.insert(i, E(t)); }
    T& operator[](size_t n)                              { applyErase(); return mDeque[n]; }

};

// map a request tag with pending dbids of transfers and files
typedef map<int, vector<uint32_t> > pendingdbid_map;

// map a request tag with a pending dns request
typedef map<int, GenericHttpReq*> pendinghttp_map;

// map an upload handle to the corresponding transfer
typedef map<UploadHandle, Transfer*> uploadhandletransfer_map;

// maps node handles to Node pointers
typedef map<NodeHandle, Node*> node_map;

struct NodeCounter
{
    m_off_t storage = 0;
    m_off_t versionStorage = 0;
    size_t files = 0;
    size_t folders = 0;
    size_t versions = 0;
    void operator += (const NodeCounter&);
    void operator -= (const NodeCounter&);
};

typedef std::map<handle, NodeCounter> NodeCounterMap;

// maps node handles to Share pointers
typedef map<handle, struct Share*> share_map;

// maps node handles NewShare pointers
typedef list<struct NewShare*> newshare_list;

// generic handle vector
typedef vector<handle> handle_vector;

// node and user vectors
typedef vector<struct User*> user_vector;
typedef vector<UserAlert::Base*> useralert_vector;
typedef vector<struct PendingContactRequest*> pcr_vector;

// actual user data (indexed by userid)
typedef map<int, User> user_map;

// maps user handles to userids
typedef map<handle, int> uh_map;

// maps lowercase user e-mail addresses to userids
typedef map<string, int> um_map;

// file attribute fetch map
typedef map<handle, FileAttributeFetch*> faf_map;

// file attribute fetch channel map
typedef map<int, FileAttributeFetchChannel*> fafc_map;

// transfer type
typedef enum { GET = 0, PUT, API, NONE } direction_t;
typedef enum { LARGEFILE = 0, SMALLFILE } filesizetype_t;

struct StringCmp
{
    bool operator()(const string* a, const string* b) const
    {
        return *a < *b;
    }
};

typedef map<handle, DirectReadNode*> handledrn_map;
typedef multimap<dstime, DirectReadNode*> dsdrn_map;
typedef list<DirectRead*> dr_list;
typedef list<DirectReadSlot*> drs_list;

typedef enum { TREESTATE_NONE = 0, TREESTATE_SYNCED, TREESTATE_PENDING, TREESTATE_SYNCING } treestate_t;

typedef enum { TRANSFERSTATE_NONE = 0, TRANSFERSTATE_QUEUED, TRANSFERSTATE_ACTIVE, TRANSFERSTATE_PAUSED,
               TRANSFERSTATE_RETRYING, TRANSFERSTATE_COMPLETING, TRANSFERSTATE_COMPLETED,
               TRANSFERSTATE_CANCELLED, TRANSFERSTATE_FAILED } transferstate_t;


// FIXME: use forward_list instad (C++11)
typedef list<HttpReqCommandPutFA*> putfa_list;

typedef map<handle, unique_ptr<PendingContactRequest>> handlepcr_map;

// Type-Value (for user attributes)
typedef vector<string> string_vector;
typedef map<string, string> string_map;
typedef string_map TLV_map;


// user attribute types
typedef enum {
    ATTR_UNKNOWN = -1,
    ATTR_AVATAR = 0,                        // public - char array - non-versioned
    ATTR_FIRSTNAME = 1,                     // public - char array - non-versioned
    ATTR_LASTNAME = 2,                      // public - char array - non-versioned
    ATTR_AUTHRING = 3,                      // private - byte array
    ATTR_LAST_INT = 4,                      // private - byte array
    ATTR_ED25519_PUBK = 5,                  // public - byte array - versioned
    ATTR_CU25519_PUBK = 6,                  // public - byte array - versioned
    ATTR_KEYRING = 7,                       // private - byte array - versioned
    ATTR_SIG_RSA_PUBK = 8,                  // public - byte array - versioned
    ATTR_SIG_CU255_PUBK = 9,                // public - byte array - versioned
    ATTR_COUNTRY = 10,                      // public - char array - non-versioned
    ATTR_BIRTHDAY = 11,                     // public - char array - non-versioned
    ATTR_BIRTHMONTH = 12,                   // public - char array - non-versioned
    ATTR_BIRTHYEAR = 13,                    // public - char array - non-versioned
    ATTR_LANGUAGE = 14,                     // private, non-encrypted - char array in B64 - non-versioned
    ATTR_PWD_REMINDER = 15,                 // private, non-encrypted - char array in B64 - non-versioned
    ATTR_DISABLE_VERSIONS = 16,             // private, non-encrypted - char array in B64 - non-versioned
    ATTR_CONTACT_LINK_VERIFICATION = 17,    // private, non-encrypted - char array in B64 - versioned
    ATTR_RICH_PREVIEWS = 18,                // private - byte array
    ATTR_RUBBISH_TIME = 19,                 // private, non-encrypted - char array in B64 - non-versioned
    ATTR_LAST_PSA = 20,                     // private - char array
    ATTR_STORAGE_STATE = 21,                // private - non-encrypted - char array in B64 - non-versioned
    ATTR_GEOLOCATION = 22,                  // private - byte array - non-versioned
    ATTR_CAMERA_UPLOADS_FOLDER = 23,        // private - byte array - non-versioned
    ATTR_MY_CHAT_FILES_FOLDER = 24,         // private - byte array - non-versioned
    ATTR_PUSH_SETTINGS = 25,                // private - non-encripted - char array in B64 - non-versioned
    ATTR_UNSHAREABLE_KEY = 26,              // private - char array - versioned
    ATTR_ALIAS = 27,                        // private - byte array - versioned
    ATTR_AUTHRSA = 28,                      // private - byte array
    ATTR_AUTHCU255 = 29,                    // private - byte array
    ATTR_DEVICE_NAMES = 30,                 // private - byte array - versioned
    ATTR_MY_BACKUPS_FOLDER = 31,            // private - byte array - non-versioned
    //ATTR_BACKUP_NAMES = 32,               // (deprecated) private - byte array - versioned
    ATTR_COOKIE_SETTINGS = 33,              // private - byte array - non-versioned
    ATTR_JSON_SYNC_CONFIG_DATA = 34,        // private - byte array - non-versioned
    ATTR_DRIVE_NAMES = 35                   // private - byte array - versioned

} attr_t;
typedef map<attr_t, string> userattr_map;

typedef enum {

    AES_CCM_12_16 = 0x00,
    AES_CCM_10_16 = 0x01,
    AES_CCM_10_08 = 0x02,
    AES_GCM_12_16_BROKEN = 0x03, // Same as 0x00 (due to a legacy bug)
    AES_GCM_10_08_BROKEN = 0x04, // Same as 0x02 (due to a legacy bug)
    AES_GCM_12_16 = 0x10,
    AES_GCM_10_08 = 0x11

} encryptionsetting_t;

typedef enum { AES_MODE_UNKNOWN, AES_MODE_CCM, AES_MODE_GCM } encryptionmode_t;

#ifdef ENABLE_CHAT
typedef enum { PRIV_UNKNOWN = -2, PRIV_RM = -1, PRIV_RO = 0, PRIV_STANDARD = 2, PRIV_MODERATOR = 3 } privilege_t;
typedef pair<handle, privilege_t> userpriv_pair;
typedef vector< userpriv_pair > userpriv_vector;
typedef map <handle, set <handle> > attachments_map;
struct TextChat : public Cacheable
{
    enum {
        FLAG_OFFSET_ARCHIVE = 0
    };

    handle id;
    privilege_t priv;
    int shard;
    userpriv_vector *userpriv;
    bool group;
    string title;        // byte array
    string unifiedKey;   // byte array
    handle ou;
    m_time_t ts;     // creation time
    attachments_map attachedNodes;
    bool publicchat;  // whether the chat is public or private

private:        // use setter to modify these members
    byte flags;     // currently only used for "archive" flag at first bit

public:
    int tag;    // source tag, to identify own changes

    TextChat();
    ~TextChat();

    bool serialize(string *d);
    static TextChat* unserialize(class MegaClient *client, string *d);

    void setTag(int tag);
    int getTag();
    void resetTag();

    struct
    {
        bool attachments : 1;
        bool flags : 1;
        bool mode : 1;
    } changed;

    // return false if failed
    bool setNodeUserAccess(handle h, handle uh, bool revoke = false);
    bool setFlag(bool value, uint8_t offset = 0xFF);
    bool setFlags(byte newFlags);
    bool isFlagSet(uint8_t offset) const;
    bool setMode(bool publicchat);

};
typedef vector<TextChat*> textchat_vector;
typedef map<handle, TextChat*> textchat_map;
#endif

typedef enum { RECOVER_WITH_MASTERKEY = 9, RECOVER_WITHOUT_MASTERKEY = 10, CANCEL_ACCOUNT = 21, CHANGE_EMAIL = 12 } recovery_t;

typedef enum { EMAIL_REMOVED = 0, EMAIL_PENDING_REMOVED = 1, EMAIL_PENDING_ADDED = 2, EMAIL_FULLY_ACCEPTED = 3 } emailstatus_t;

typedef enum { RETRY_NONE = 0, RETRY_CONNECTIVITY = 1, RETRY_SERVERS_BUSY = 2, RETRY_API_LOCK = 3, RETRY_RATE_LIMIT = 4, RETRY_LOCAL_LOCK = 5, RETRY_UNKNOWN = 6} retryreason_t;

typedef enum {
    STORAGE_UNKNOWN = -9,
    STORAGE_GREEN = 0,      // there is storage is available
    STORAGE_ORANGE = 1,     // storage is almost full
    STORAGE_RED = 2,        // storage is full
    STORAGE_CHANGE = 3,     // the status of the storage might have changed
    STORAGE_PAYWALL = 4,    // storage is full and user didn't remedy despite of warnings
} storagestatus_t;


enum SmsVerificationState {
    // These values (except unknown) are delivered from the servers
    SMS_STATE_UNKNOWN = -1,       // Flag was not received
    SMS_STATE_NOT_ALLOWED = 0,    // No SMS allowed
    SMS_STATE_ONLY_UNBLOCK = 1,   // Only unblock SMS allowed
    SMS_STATE_FULL = 2            // Opt-in and unblock SMS allowed
};

typedef unsigned int achievement_class_id;
typedef map<achievement_class_id, Achievement> achievements_map;

struct recentaction
{
    m_time_t time;
    handle user;
    handle parent;
    bool updated;
    bool media;
    node_vector nodes;
};
typedef vector<recentaction> recentactions_vector;

typedef enum { BIZ_STATUS_UNKNOWN = -2, BIZ_STATUS_EXPIRED = -1, BIZ_STATUS_INACTIVE = 0, BIZ_STATUS_ACTIVE = 1, BIZ_STATUS_GRACE_PERIOD = 2 } BizStatus;
typedef enum { BIZ_MODE_UNKNOWN = -1, BIZ_MODE_SUBUSER = 0, BIZ_MODE_MASTER = 1 } BizMode;

typedef enum {
    ACCOUNT_TYPE_UNKNOWN = -1,
    ACCOUNT_TYPE_FREE = 0,
    ACCOUNT_TYPE_PROI = 1,
    ACCOUNT_TYPE_PROII = 2,
    ACCOUNT_TYPE_PROIII = 3,
    ACCOUNT_TYPE_LITE = 4,
    ACCOUNT_TYPE_BUSINESS = 100,
} AccountType;

typedef enum
{
    ACTION_CREATE_ACCOUNT              = 0,
    ACTION_RESUME_ACCOUNT              = 1,
    ACTION_CANCEL_ACCOUNT              = 2,
    ACTION_CREATE_EPLUSPLUS_ACCOUNT    = 3,
    ACTION_RESUME_EPLUSPLUS_ACCOUNT    = 4,
} AccountActionType;

typedef enum {
    AUTH_METHOD_UNKNOWN     = -1,
    AUTH_METHOD_SEEN        = 0,
    AUTH_METHOD_FINGERPRINT = 1,    // used only for AUTHRING_ED255
    AUTH_METHOD_SIGNATURE   = 2,    // used only for signed keys (RSA and Cu25519)
} AuthMethod;

typedef std::map<attr_t, AuthRing> AuthRingsMap;

// inside 'mega' namespace, since use C++11 and can't rely on C++14 yet, provide make_unique for the most common case.
// This keeps our syntax small, while making sure the compiler ensures the object is deleted when no longer used.
// Sometimes there will be ambiguity about std::make_unique vs mega::make_unique if cpp files "use namespace std", in which case specify ::mega::.
// It's better that we use the same one in older and newer compilers so we detect any issues.
template<class T, class... constructorArgs>
unique_ptr<T> make_unique(constructorArgs&&... args)
{
    return (unique_ptr<T>(new T(std::forward<constructorArgs>(args)...)));
}

//#define MEGA_MEASURE_CODE   // uncomment this to track time spent in major subsystems, and log it every 2 minutes, with extra control from megacli

namespace CodeCounter
{
    // Some classes that allow us to easily measure the number of times a block of code is called, and the sum of the time it takes.
    // Only enabled if MEGA_MEASURE_CODE is turned on.
    // Usage generally doesn't need to be protected by the macro as the classes and methods will be empty when not enabled.

    using namespace std::chrono;

    struct ScopeStats
    {
#ifdef MEGA_MEASURE_CODE
        uint64_t count = 0;
        uint64_t starts = 0;
        uint64_t finishes = 0;
        high_resolution_clock::duration timeSpent{};
        high_resolution_clock::duration longest{};
        std::string name;
        ScopeStats(std::string s) : name(std::move(s)) {}

        inline string report(bool reset = false)
        {
            string s = " " + name + ": " + std::to_string(count) + " " +
                    std::to_string(duration_cast<milliseconds>(timeSpent).count()) + " " +
                    std::to_string(duration_cast<milliseconds>(longest).count());
            if (reset)
            {
                count = 0;
                starts -= finishes;
                finishes = 0;
                timeSpent = high_resolution_clock::duration{};
                longest = high_resolution_clock::duration{};
            }
            return s;
        }
#else
        ScopeStats(std::string s) {}
#endif
    };

    struct DurationSum
    {
#ifdef MEGA_MEASURE_CODE
        high_resolution_clock::duration sum{ 0 };
        high_resolution_clock::time_point deltaStart;
        bool started = false;
        inline void start(bool b = true) { if (b && !started) { deltaStart = high_resolution_clock::now(); started = true; }  }
        inline void stop(bool b = true) { if (b && started) { sum += high_resolution_clock::now() - deltaStart; started = false; } }
        inline bool inprogress() { return started; }
        inline string report(bool reset = false)
        {
            string s = std::to_string(std::chrono::duration_cast<std::chrono::milliseconds>(sum).count());
            if (reset) sum = high_resolution_clock::duration{ 0 };
            return s;
        }
#else
        inline void start(bool = true) {  }
        inline void stop(bool = true) {  }
#endif
    };

    struct ScopeTimer
    {
#ifdef MEGA_MEASURE_CODE
        ScopeStats& scope;
        high_resolution_clock::time_point blockStart;
        high_resolution_clock::duration diff{};
        bool done = false;

        ScopeTimer(ScopeStats& sm) : scope(sm), blockStart(high_resolution_clock::now())
        {
            ++scope.starts;
        }
        ~ScopeTimer()
        {
            complete();
        }
        high_resolution_clock::duration timeSpent()
        {
            return high_resolution_clock::now() - blockStart;
        }
        void complete()
        {
            // can be called early in which case the destructor's call is ignored
            if (!done)
            {
                ++scope.count;
                ++scope.finishes;
                diff = high_resolution_clock::now() - blockStart;
                scope.timeSpent += diff;
                if (diff > scope.longest) scope.longest = diff;
                done = true;
            }
        }
#else
        ScopeTimer(ScopeStats& sm) {}
        void complete() {}
#endif
    };
}


// Hold the status of a status variable
class CacheableStatus : public Cacheable
{
public:
    enum Type
    {
        STATUS_UNKNOWN = 0,
        STATUS_STORAGE = 1,
        STATUS_BUSINESS = 2,
        STATUS_BLOCKED = 3,
        STATUS_PRO_LEVEL = 4,
    };

    CacheableStatus(Type type, int64_t value);

    // serializes the object to a string
    bool serialize(string* data) override;

    // deserializes the string to a SyncConfig object. Returns null in case of failure
    // returns a pointer to the unserialized value, owned by MegaClient passed as parameter
    static CacheableStatus* unserialize(MegaClient *client, const std::string& data);
    Type type() const;
    int64_t value() const;

    void setValue(const int64_t value);

    string typeToStr();
    static string typeToStr(Type type);

private:

    // need this to ensure serialization doesn't mutate state (Cacheable::serialize is non-const)
    bool serialize(std::string& data) const;

    Type mType = STATUS_UNKNOWN;
    int64_t mValue = 0;

};

typedef enum
{
    INVALID = -1,
    TWO_WAY = 0,
    UP_SYNC = 1,
    DOWN_SYNC = 2,
    CAMERA_UPLOAD = 3,
    MEDIA_UPLOAD = 4,
    BACKUP_UPLOAD = 5
}
BackupType;


// cross reference pointers.  For the case where two classes have pointers to each other, and they should
// either always be NULL or if one refers to the other, the other refers to the one.
// This class makes sure that the two pointers are always consistent, and also prevents copy/move (unless the pointers are NULL)
template<class TO, class FROM>
FROM*& crossref_other_ptr_ref(TO* s);  // to be supplied for each pair of classes (to assign to the right member thereof) (gets around circular declarations)

template <class  TO, class  FROM>
class MEGA_API  crossref_ptr
{
    friend class crossref_ptr<FROM, TO>;

    template<class A, class B>
    friend B*& crossref_other_ptr_ref(A* s);  // friend so that specialization can access `ptr`

    TO* ptr = nullptr;

public:
    crossref_ptr() = default;

    ~crossref_ptr()
    {
        reset();
    }

    void crossref(TO* to, FROM* from)
    {
        assert(to && from);
        assert(ptr == nullptr);
        assert( !(crossref_other_ptr_ref<TO, FROM>(to)) );
        ptr = to;
        crossref_other_ptr_ref<TO, FROM>(ptr) = from;
    }

    void reset()
    {
        if (ptr)
        {
            assert( !!(crossref_other_ptr_ref<TO, FROM>(ptr)) );
            crossref_other_ptr_ref<TO, FROM>(ptr) = nullptr;
            ptr = nullptr;
        }
    }

    void store_unchecked(TO* p) { ptr = p; }
    TO*  release_unchecked() { auto p = ptr; ptr = nullptr; return p;  }

    TO* get()              { return ptr; }
    TO* operator->() const { assert(ptr != (void*)~0); return ptr; }
    operator TO*() const   { assert(ptr != (void*)~0); return ptr; }

    // no copying
    crossref_ptr(const crossref_ptr&) = delete;
    void operator=(const crossref_ptr&) = delete;

    // only allow move if the pointers are null (check at runtime with assert)
    crossref_ptr(crossref_ptr&& p) { assert(!p.ptr); }
    void operator=(crossref_ptr&& p) { assert(!p.ptr); ptr = p; }
};

} // namespace

#define MEGA_DISABLE_COPY(class_name) \
    class_name(const class_name&) = delete; \
    class_name& operator=(const class_name&) = delete;

#define MEGA_DISABLE_MOVE(class_name) \
    class_name(class_name&&) = delete; \
    class_name& operator=(class_name&&) = delete;

#define MEGA_DISABLE_COPY_MOVE(class_name) \
    MEGA_DISABLE_COPY(class_name) \
    MEGA_DISABLE_MOVE(class_name)

#define MEGA_DEFAULT_COPY(class_name) \
    class_name(const class_name&) = default; \
    class_name& operator=(const class_name&) = default;

#define MEGA_DEFAULT_MOVE(class_name) \
    class_name(class_name&&) = default; \
    class_name& operator=(class_name&&) = default;

#define MEGA_DEFAULT_COPY_MOVE(class_name) \
    MEGA_DEFAULT_COPY(class_name) \
    MEGA_DEFAULT_MOVE(class_name)

#endif<|MERGE_RESOLUTION|>--- conflicted
+++ resolved
@@ -97,10 +97,7 @@
 using std::unique_ptr;
 using std::shared_ptr;
 using std::weak_ptr;
-<<<<<<< HEAD
-=======
 using std::move;
->>>>>>> ece5cd16
 using std::mutex;
 using std::lock_guard;
 
