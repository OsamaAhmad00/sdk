/**
 * @file mega/types.h
 * @brief Mega SDK types and includes
 *
 * (c) 2013-2014 by Mega Limited, Auckland, New Zealand
 *
 * This file is part of the MEGA SDK - Client Access Engine.
 *
 * Applications using the MEGA API must present a valid application key
 * and comply with the the rules set forth in the Terms of Service.
 *
 * The MEGA SDK is distributed in the hope that it will be useful,
 * but WITHOUT ANY WARRANTY; without even the implied warranty of
 * MERCHANTABILITY or FITNESS FOR A PARTICULAR PURPOSE.
 *
 * @copyright Simplified (2-clause) BSD License.
 *
 * You should have received a copy of the license along with this
 * program.
 */

#ifndef MEGA_TYPES_H
#define MEGA_TYPES_H 1

#ifdef _MSC_VER
#if MEGA_LINKED_AS_SHARED_LIBRARY
 #define MEGA_API __declspec(dllimport)
#elif MEGA_CREATE_SHARED_LIBRARY
 #define MEGA_API __declspec(dllexport)
#endif
#endif

#ifndef MEGA_API
 #define MEGA_API
#endif

// it needs to be reviewed that serialization/unserialization is not relying on this
typedef char __static_check_01__[sizeof(bool) == sizeof(char) ? 1 : -1];
// if your build fails here, please contact MEGA developers

// platform-specific includes and defines
#ifdef _WIN32
#include "mega/win32/megasys.h"
#else
#include "mega/posix/megasys.h"
#endif

// signed 64-bit generic offset
typedef int64_t m_off_t;

// opaque filesystem fingerprint
typedef uint64_t fsfp_t;

#ifdef USE_CRYPTOPP
#include "mega/crypto/cryptopp.h"
#else
#include "megacrypto.h"
#endif

#include "mega/crypto/sodium.h"

namespace mega {
using namespace std;

// forward declaration
struct AttrMap;
class BackoffTimer;
class Command;
struct DirectRead;
struct DirectReadNode;
struct DirectReadSlot;
struct FileAccess;
struct FileAttributeFetch;
struct FileAttributeFetchChannel;
struct FileFingerprint;
struct FileFingerprintCmp;
struct HttpReq;
struct HttpReqCommandPutFA;
struct LocalNode;
class MegaClient;
struct NewNode;
struct Node;
struct NodeCore;
class PubKeyAction;
class Request;
struct Transfer;
class TreeProc;
class LocalTreeProc;
struct User;
struct Waiter;
struct Proxy;
struct PendingContactRequest;
class TransferList;

#define EOO 0

typedef int64_t m_time_t;

// monotonously increasing time in deciseconds
typedef uint32_t dstime;

#define NEVER (~(dstime)0)
#define EVER(ds) ((ds+1))

#define STRINGIFY(x) # x
#define TOSTRING(x) STRINGIFY(x)

// HttpReq states
typedef enum { REQ_READY, REQ_PREPARED, REQ_INFLIGHT, REQ_SUCCESS, REQ_FAILURE, REQ_DONE, REQ_ASYNCIO } reqstatus_t;

typedef enum { USER_HANDLE, NODE_HANDLE } targettype_t;

typedef enum { REQ_BINARY, REQ_JSON } contenttype_t;

// new node source types
typedef enum { NEW_NODE, NEW_PUBLIC, NEW_UPLOAD } newnodesource_t;

// file chunk MAC
struct ChunkMAC
{
    ChunkMAC() : offset(0), finished(false) { }

    byte mac[SymmCipher::BLOCKSIZE];
    unsigned int offset;
    bool finished;
};

// file chunk macs
typedef map<m_off_t, ChunkMAC> chunkmac_map;

/**
 * @brief Declaration of API error codes.
 */
typedef enum ErrorCodes
{
    API_OK = 0,                     ///< Everything OK.
    API_EINTERNAL = -1,             ///< Internal error.
    API_EARGS = -2,                 ///< Bad arguments.
    API_EAGAIN = -3,                ///< Request failed, retry with exponential backoff.
    API_ERATELIMIT = -4,            ///< Too many requests, slow down.
    API_EFAILED = -5,               ///< Request failed permanently.
    API_ETOOMANY = -6,              ///< Too many requests for this resource.
    API_ERANGE = -7,                ///< Resource access out of rage.
    API_EEXPIRED = -8,              ///< Resource expired.
    API_ENOENT = -9,                ///< Resource does not exist.
    API_ECIRCULAR = -10,            ///< Circular linkage.
    API_EACCESS = -11,              ///< Access denied.
    API_EEXIST = -12,               ///< Resource already exists.
    API_EINCOMPLETE = -13,          ///< Request incomplete.
    API_EKEY = -14,                 ///< Cryptographic error.
    API_ESID = -15,                 ///< Bad session ID.
    API_EBLOCKED = -16,             ///< Resource administratively blocked.
    API_EOVERQUOTA = -17,           ///< Quota exceeded.
    API_ETEMPUNAVAIL = -18,         ///< Resource temporarily not available.
    API_ETOOMANYCONNECTIONS = -19,  ///< Too many connections on this resource.
    API_EWRITE = -20,               /**< File could not be written to (or failed
                                         post-write integrity check). */
    API_EREAD = -21,                /**< File could not be read from (or changed
                                         unexpectedly during reading). */
    API_EAPPKEY = -22,              ///< Invalid or missing application key.
    API_ESSL = -23                  ///< SSL verification failed
} error;

// returned by loggedin()
typedef enum { NOTLOGGEDIN, EPHEMERALACCOUNT, CONFIRMEDACCOUNT, FULLACCOUNT } sessiontype_t;

// node/user handles are 8-11 base64 characters, case sensitive, and thus fit
// in a 64-bit int
typedef uint64_t handle;

// (can use unordered_set if available)
typedef set<handle> handle_set;

// file attribute type
typedef uint16_t fatype;

// list of files
typedef list<struct File*> file_list;

// node types:
// FILE - regular file nodes
// FOLDER - regular folder nodes
// ROOT - the cloud drive root node
// INCOMING - inbox
// RUBBISH - rubbish bin
typedef enum { TYPE_UNKNOWN = -1, FILENODE = 0, FOLDERNODE, ROOTNODE, INCOMINGNODE, RUBBISHNODE } nodetype_t;

// node type key lengths
const int FILENODEKEYLENGTH = 32;
const int FOLDERNODEKEYLENGTH = 16;

typedef list<class Sync*> sync_list;

// persistent resource cache storage
struct Cachable
{
    virtual bool serialize(string*) = 0;

    int32_t dbid;

    bool notified;

    Cachable();
    virtual ~Cachable() { }
};

// numeric representation of string (up to 8 chars)
typedef uint64_t nameid;

// access levels:
// RDONLY - cannot add, rename or delete
// RDWR - cannot rename or delete
// FULL - all operations that do not require ownership permitted
// OWNER - node is in caller's ROOT, INCOMING or RUBBISH trees
typedef enum { ACCESS_UNKNOWN = -1, RDONLY = 0, RDWR, FULL, OWNER, OWNERPRELOGIN } accesslevel_t;

// operations for outgoing pending contacts
typedef enum { OPCA_ADD = 0, OPCA_DELETE, OPCA_REMIND} opcactions_t;
// operations for incoming pending contacts
typedef enum { IPCA_ACCEPT = 0, IPCA_DENY, IPCA_IGNORE} ipcactions_t;


typedef vector<struct Node*> node_vector;

// contact visibility:
// HIDDEN - not shown
// VISIBLE - shown
typedef enum { VISIBILITY_UNKNOWN = -1, HIDDEN = 0, VISIBLE = 1, INACTIVE = 2, BLOCKED = 3 } visibility_t;

typedef enum { PUTNODES_APP, PUTNODES_SYNC, PUTNODES_SYNCDEBRIS } putsource_t;

// maps handle-index pairs to file attribute handle
typedef map<pair<handle, fatype>, pair<handle, int> > fa_map;

typedef enum { SYNC_FAILED = -2, SYNC_CANCELED = -1, SYNC_INITIALSCAN = 0, SYNC_ACTIVE } syncstate_t;

typedef enum { SYNCDEL_NONE, SYNCDEL_DELETED, SYNCDEL_INFLIGHT, SYNCDEL_BIN,
               SYNCDEL_DEBRIS, SYNCDEL_DEBRISDAY } syncdel_t;

typedef vector<LocalNode*> localnode_vector;

typedef map<handle, LocalNode*> handlelocalnode_map;

typedef list<LocalNode*> localnode_list;

typedef set<LocalNode*> localnode_set;

typedef multimap<int32_t, LocalNode*> idlocalnode_map;

typedef set<Node*> node_set;

// enumerates a node's children
// FIXME: switch to forward_list once C++11 becomes more widely available
typedef list<Node*> node_list;

// undefined node handle
const handle UNDEF = ~(handle)0;

#define ISUNDEF(h) (!((h) + 1))

typedef list<struct TransferSlot*> transferslot_list;

// FIXME: use forward_list instad (C++11)
typedef list<HttpReqCommandPutFA*> putfa_list;

// map a FileFingerprint to the transfer for that FileFingerprint
typedef map<FileFingerprint*, Transfer*, FileFingerprintCmp> transfer_map;

typedef deque<Transfer*> transfer_list;

// map a request tag with pending dbids of transfers and files
typedef map<int, vector<uint32_t> > pendingdbid_map;

// map a request tag with pending paths of temporary files
typedef map<int, vector<string> > pendingfiles_map;

// map an upload handle to the corresponding transer
typedef map<handle, Transfer*> handletransfer_map;

// maps node handles to Node pointers
typedef map<handle, Node*> node_map;

// maps node handles to Share pointers
typedef map<handle, struct Share*> share_map;

// maps node handles NewShare pointers
typedef list<struct NewShare*> newshare_list;

// generic handle vector
typedef vector<handle> handle_vector;

// pairs of node handles
typedef set<pair<handle, handle> > handlepair_set;

// node and user vectors
typedef vector<struct NodeCore*> nodecore_vector;
typedef vector<struct User*> user_vector;
typedef vector<struct PendingContactRequest*> pcr_vector;

// actual user data (indexed by userid)
typedef map<int, User> user_map;

// maps user handles to userids
typedef map<handle, int> uh_map;

// maps lowercase user e-mail addresses to userids
typedef map<string, int> um_map;

// file attribute data
typedef map<unsigned, string> fadata_map;

// syncid to node handle mapping
typedef map<handle, handle> syncidhandle_map;

// NewNodes index to syncid mapping
typedef map<int, handle> newnodesyncid_map;

// for dynamic node addition requests, used by the sync subsystem
typedef vector<struct NewNode*> newnode_vector;

// file attribute fetch map
typedef map<handle, FileAttributeFetch*> faf_map;

// file attribute fetch channel map
typedef map<int, FileAttributeFetchChannel*> fafc_map;

// transfer type
typedef enum { GET = 0, PUT, API, NONE } direction_t;

typedef set<pair<int, handle> > fareq_set;

struct StringCmp
{
    bool operator()(const string* a, const string* b) const
    {
        return *a < *b;
    }
};

typedef map<handle, DirectReadNode*> handledrn_map;
typedef multimap<dstime, DirectReadNode*> dsdrn_map;
typedef list<DirectRead*> dr_list;
typedef list<DirectReadSlot*> drs_list;

typedef map<const string*, LocalNode*, StringCmp> localnode_map;
typedef map<const string*, Node*, StringCmp> remotenode_map;

// FIXME: use forward_list instead
typedef list<NewNode*> newnode_list;
typedef list<handle> handle_list;

typedef map<handle, NewNode*> handlenewnode_map;

typedef map<handle, char> handlecount_map;

// maps FileFingerprints to node
typedef multiset<FileFingerprint*, FileFingerprintCmp> fingerprint_set;

typedef enum { TREESTATE_NONE = 0, TREESTATE_SYNCED, TREESTATE_PENDING, TREESTATE_SYNCING } treestate_t;

typedef enum { TRANSFERSTATE_NONE = 0, TRANSFERSTATE_QUEUED, TRANSFERSTATE_ACTIVE, TRANSFERSTATE_PAUSED,
               TRANSFERSTATE_RETRYING, TRANSFERSTATE_COMPLETING, TRANSFERSTATE_COMPLETED,
               TRANSFERSTATE_CANCELLED, TRANSFERSTATE_FAILED } transferstate_t;

struct Notification
{
    dstime timestamp;
    string path;
    LocalNode* localnode;
};

typedef deque<Notification> notify_deque;

// FIXME: use forward_list instad (C++11)
typedef list<HttpReqCommandPutFA*> putfa_list;

typedef map<handle, PendingContactRequest*> handlepcr_map;

// Type-Value (for user attributes)
typedef vector<string> string_vector;
typedef map<string, string> string_map;
typedef string_map TLV_map;


// user attribute types
typedef enum {
    ATTR_UNKNOWN = -1,
    ATTR_AVATAR = 0,            // public - char array - non-versioned
    ATTR_FIRSTNAME = 1,         // public - char array - non-versioned
    ATTR_LASTNAME = 2,          // public - char array - non-versioned
    ATTR_AUTHRING = 3,          // private - byte array
    ATTR_LAST_INT = 4,          // private - byte array
    ATTR_ED25519_PUBK = 5,      // public - byte array - versioned
    ATTR_CU25519_PUBK = 6,      // public - byte array - versioned
    ATTR_KEYRING = 7,           // private - byte array - versioned
    ATTR_SIG_RSA_PUBK = 8,      // public - byte array - versioned
    ATTR_SIG_CU255_PUBK = 9,    // public - byte array - versioned
    ATTR_COUNTRY = 10,          // public - char array - non-versioned
    ATTR_BIRTHDAY = 11,         // public - char array - non-versioned
    ATTR_BIRTHMONTH = 12,       // public - char array - non-versioned
    ATTR_BIRTHYEAR = 13,        // public - char array - non-versioned
//    USER_ATTR_AUTHRSA = 10,
//    USER_ATTR_AUTHCU255 = 11
} attr_t;
typedef map<attr_t, string> userattr_map;

typedef enum {

    AES_CCM_12_16 = 0x00,
    AES_CCM_10_16 = 0x01,
    AES_CCM_10_08 = 0x02,
    AES_GCM_12_16_BROKEN = 0x03, // Same as 0x00 (due to a legacy bug)
    AES_GCM_10_08_BROKEN = 0x04, // Same as 0x02 (due to a legacy bug)
    AES_GCM_12_16 = 0x10,
    AES_GCM_10_08 = 0x11

} encryptionsetting_t;

typedef enum { AES_MODE_UNKNOWN, AES_MODE_CCM, AES_MODE_GCM } encryptionmode_t;

#ifdef ENABLE_CHAT
typedef enum { PRIV_UNKNOWN = -2, PRIV_RM = -1, PRIV_RO = 0, PRIV_STANDARD = 2, PRIV_MODERATOR = 3 } privilege_t;
typedef pair<handle, privilege_t> userpriv_pair;
typedef vector< userpriv_pair > userpriv_vector;
struct TextChat : public Cachable
{
    handle id;
    privilege_t priv;
    string url;
    int shard;
    userpriv_vector *userpriv;
    bool group;
    string title;   // byte array
    handle ou;
    m_off_t ts;     // creation time

<<<<<<< HEAD
    TextChat()
    {
        id = UNDEF;
        priv = PRIV_UNKNOWN;
        shard = -1;
        userpriv = NULL;
        group = false;
        ou = UNDEF;
        ts = -1;
    }
=======
    TextChat();
    ~TextChat();
>>>>>>> 3e4dc7fc

    bool serialize(string *d);
    static TextChat* unserialize(class MegaClient *client, string *d);
};
typedef vector<TextChat*> textchat_vector;
typedef map<handle, TextChat*> textchat_map;
#endif

typedef enum { RECOVER_WITH_MASTERKEY = 9, RECOVER_WITHOUT_MASTERKEY = 10, CANCEL_ACCOUNT = 21, CHANGE_EMAIL = 12 } recovery_t;

typedef enum { EMAIL_REMOVED = 0, EMAIL_PENDING_REMOVED = 1, EMAIL_PENDING_ADDED = 2, EMAIL_FULLY_ACCEPTED = 3 } emailstatus_t;

} // namespace

#endif<|MERGE_RESOLUTION|>--- conflicted
+++ resolved
@@ -432,23 +432,10 @@
     bool group;
     string title;   // byte array
     handle ou;
-    m_off_t ts;     // creation time
-
-<<<<<<< HEAD
-    TextChat()
-    {
-        id = UNDEF;
-        priv = PRIV_UNKNOWN;
-        shard = -1;
-        userpriv = NULL;
-        group = false;
-        ou = UNDEF;
-        ts = -1;
-    }
-=======
+    m_time_t ts;     // creation time
+
     TextChat();
     ~TextChat();
->>>>>>> 3e4dc7fc
 
     bool serialize(string *d);
     static TextChat* unserialize(class MegaClient *client, string *d);
