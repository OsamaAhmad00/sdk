--- conflicted
+++ resolved
@@ -350,10 +350,8 @@
 const int FILENODEKEYLENGTH = 32;
 const int FOLDERNODEKEYLENGTH = 16;
 
-<<<<<<< HEAD
 // Max nodes per putnodes command
 const unsigned MAXNODESUPLOAD = 1000;
-=======
 typedef union {
     std::array<byte, FILENODEKEYLENGTH> bytes;
     struct {
@@ -372,7 +370,6 @@
 const int UPLOADTOKENLEN = 36;
 
 typedef std::array<byte, UPLOADTOKENLEN> UploadToken;
->>>>>>> 31e73bc8
 
 // persistent resource cache storage
 class Cacheable
