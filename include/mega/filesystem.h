/**
 * @file mega/filesystem.h
 * @brief Generic host filesystem access interfaces
 *
 * (c) 2013-2014 by Mega Limited, Auckland, New Zealand
 *
 * This file is part of the MEGA SDK - Client Access Engine.
 *
 * Applications using the MEGA API must present a valid application key
 * and comply with the the rules set forth in the Terms of Service.
 *
 * The MEGA SDK is distributed in the hope that it will be useful,
 * but WITHOUT ANY WARRANTY; without even the implied warranty of
 * MERCHANTABILITY or FITNESS FOR A PARTICULAR PURPOSE.
 *
 * @copyright Simplified (2-clause) BSD License.
 *
 * You should have received a copy of the license along with this
 * program.
 */

#ifndef MEGA_FILESYSTEM_H
#define MEGA_FILESYSTEM_H 1

#include <atomic>
#include "types.h"
#include "utils.h"
#include "waiter.h"
#include "filefingerprint.h"

namespace mega {

// Enumeration for filesystem families
enum FileSystemType
{
    FS_UNKNOWN = -1,
    FS_APFS = 0,
    FS_HFS = 1,
    FS_EXT = 2,
    FS_FAT32 = 3,
    FS_EXFAT = 4,
    FS_NTFS = 5,
    FS_FUSE = 6,
    FS_SDCARDFS = 7,
    FS_F2FS = 8,
    FS_XFS = 9
};

//// generic host filesystem node ID interface
//struct MEGA_API FsNodeId
//{
//    virtual bool isequalto(FsNodeId*) = 0;
//};

typedef void (*asyncfscallback)(void *);

struct MEGA_API AsyncIOContext;


// LocalPath represents a path in the local filesystem, and wraps up common operations in a convenient fashion.
// On mac/linux, local paths are in utf8 but in windows local paths are utf16, that is wrapped up here.

struct MEGA_API FileSystemAccess;
class MEGA_API LocalPath;
class MEGA_API Sync;

class ScopedLengthRestore {
    LocalPath& path;
    size_t length;
public:
    // On destruction, puts the LocalPath length back to what it was on construction of this class
    ScopedLengthRestore(LocalPath&);
    ~ScopedLengthRestore();
};

class MEGA_API LocalPath
{
#if defined(_WIN32)
    wstring localpath;
#else
    string localpath;
#endif

    // only functions that need to call the OS or 3rdParty libraries - normal code should have no access (or accessor) to localpath
    friend class ScopedLengthRestore;
    friend class ScopedSyncPathRestore;
    friend class WinFileSystemAccess;
    friend class PosixFileSystemAccess;
    friend struct WinDirAccess;
    friend struct WinDirNotify;
    friend class PosixDirNotify;
    friend class WinFileAccess;
    friend class PosixFileAccess;
    friend LocalPath NormalizeAbsolute(const LocalPath& path);
    friend LocalPath NormalizeRelative(const LocalPath& path);
    friend void RemoveHiddenFileAttribute(LocalPath& path);
    friend void AddHiddenFileAttribute(LocalPath& path);
    friend class GfxProcFreeImage;
    friend struct FileSystemAccess;
    friend int computeReversePathMatchScore(const LocalPath& path1, const LocalPath& path2, const FileSystemAccess& fsaccess);
#ifdef USE_ROTATIVEPERFORMANCELOGGER
    friend class RotativePerformanceLoggerLoggingThread;
#endif
#ifdef USE_IOS
    friend const string adjustBasePath(const LocalPath& name);
#else
    friend const string& adjustBasePath(const LocalPath& name);
#endif
    friend int compareUtf(const string&, bool unescaping1, const string&, bool unescaping2, bool caseInsensitive);
    friend int compareUtf(const string&, bool unescaping1, const LocalPath&, bool unescaping2, bool caseInsensitive);
    friend int compareUtf(const LocalPath&, bool unescaping1, const string&, bool unescaping2, bool caseInsensitive);
    friend int compareUtf(const LocalPath&, bool unescaping1, const LocalPath&, bool unescaping2, bool caseInsensitive);

#ifdef _WIN32
    friend bool isPotentiallyInaccessibleName(const FileSystemAccess&, const LocalPath&, nodetype_t);
    friend bool isPotentiallyInaccessiblePath(const FileSystemAccess&, const LocalPath&, nodetype_t);
#endif // ! _WIN32

public:
    LocalPath() {}

#ifdef _WIN32
    typedef wchar_t separator_t;
    const static separator_t localPathSeparator = L'\\';
#else
    typedef char separator_t;
    const static separator_t localPathSeparator = '/';
#endif

    // returns the internal representation copied into a string buffer, for backward compatibility
    string platformEncoded() const;

    bool empty() const;
    void clear();
    void erase(size_t pos = 0, size_t count = string::npos);
    void truncate(size_t bytePos);
    LocalPath leafName() const;
    void append(const LocalPath& additionalPath);
    void appendWithSeparator(const LocalPath& additionalPath, bool separatorAlways);
    void prependWithSeparator(const LocalPath& additionalPath);
    LocalPath prependNewWithSeparator(const LocalPath& additionalPath) const;
    void trimNonDriveTrailingSeparator();
    bool findNextSeparator(size_t& separatorBytePos) const;
    bool findPrevSeparator(size_t& separatorBytePos, const FileSystemAccess& fsaccess) const;
    bool endsInSeparator() const;
    bool beginsWithSeparator() const;
    size_t reportSize() const { return localpath.size() * sizeof(separator_t); } // only for reporting, not logic

    // get the index of the leaf name.  A trailing separator is considered part of the leaf.
    size_t getLeafnameByteIndex(const FileSystemAccess& fsaccess) const;
    bool backEqual(size_t bytePos, const LocalPath& compareTo) const;
    LocalPath subpathFrom(size_t bytePos) const;
    LocalPath subpathTo(size_t bytePos) const;

    LocalPath insertFilenameCounter(unsigned counter, const FileSystemAccess& fsaccess);

    void ensureWinExtendedPathLenPrefix();

    bool isContainingPathOf(const LocalPath& path, size_t* subpathIndex = nullptr) const;
    bool nextPathComponent(size_t& subpathIndex, LocalPath& component) const;

    // Return a utf8 representation of the LocalPath (fsaccess is used to do the conversion)
    // No escaping or unescaping is done.
    string toPath(const FileSystemAccess& fsaccess) const;
    string toPath() const;

    // Return a utf8 representation of the LocalPath, taking into account that the LocalPath
    // may contain escaped characters that are disallowed for the filesystem.
    // Those characters are converted back (unescaped).  fsaccess is used to do the conversion.
    std::string toName(const FileSystemAccess& fsaccess) const;

    // Create a Localpath from a utf8 string where no character conversions or escaping is necessary.
    static LocalPath fromPath(const string& path, const FileSystemAccess& fsaccess);

    // Create a LocalPath from a utf8 string, making any character conversions (escaping) necessary
    // for characters that are disallowed on that filesystem.  fsaccess is used to do the conversion.
    static LocalPath fromName(string path, const FileSystemAccess& fsaccess, FileSystemType fsType);

    // Create a LocalPath from a string that was already converted to be appropriate for a local file path.
    static LocalPath fromPlatformEncoded(string localname);
#ifdef WIN32
    static LocalPath fromPlatformEncoded(wstring&& localname);
    wchar_t driveLetter();
#endif

    // Generates a name for a temporary file
    static LocalPath tmpNameLocal(const FileSystemAccess& fsaccess);

    bool operator==(const LocalPath& p) const { return localpath == p.localpath; }
    bool operator!=(const LocalPath& p) const { return localpath != p.localpath; }
    bool operator<(const LocalPath& p) const { return localpath < p.localpath; }
};

struct NameConflict {
    string cloudPath;
    vector<string> clashingCloudNames;
    LocalPath localPath;
    vector<LocalPath> clashingLocalNames;
};

void AddHiddenFileAttribute(mega::LocalPath& path);
void RemoveHiddenFileAttribute(mega::LocalPath& path);

/**
 * @brief
 * Checks whether a contains b.
 *
 * @return
 * True if a contains b.
 */
bool IsContainingLocalPathOf(const string& a, const string& b);
bool IsContainingLocalPathOf(const string& a, const char* b, size_t bLength);

bool IsContainingCloudPathOf(const string& a, const string& b);
bool IsContainingCloudPathOf(const string& a, const char* b, size_t bLength);

/**
 * @brief
 * Ensures that a path does not end with a separator.
 *
 * @param path
 * An absolute path to normalize.
 *
 * @return
 * A normalized path.
 */
LocalPath NormalizeAbsolute(const LocalPath& path);

/**
 * @brief
 * Ensures that a path does not begin or end with a separator.
 *
 * @param path
 * A relative path to normalize.
 *
 * @return
 * A normalized path.
 */
LocalPath NormalizeRelative(const LocalPath& path);

inline LocalPath operator+(LocalPath& a, LocalPath& b)
{
    LocalPath result = a;
    result.append(b);
    return result;
}

struct MEGA_API AsyncIOContext
{
    enum {
        NONE, READ, WRITE, OPEN
    };

    enum {
        ACCESS_NONE     = 0x00,
        ACCESS_READ     = 0x01,
        ACCESS_WRITE    = 0x02
    };

    virtual ~AsyncIOContext();
    virtual void finish();

    // results
    asyncfscallback userCallback = nullptr;
    void *userData = nullptr;
    bool finished = false;
    bool failed = false;
    bool retry = false;

    // parameters
    int op = NONE;
    int access = ACCESS_NONE;
    m_off_t posOfBuffer = 0;
    unsigned pad = 0;
    LocalPath openPath;
    byte* dataBuffer = nullptr;
    unsigned dataBufferLen = 0;
    Waiter *waiter = nullptr;
    FileAccess *fa = nullptr;
};

// map a request tag with pending paths of temporary files
typedef map<int, vector<LocalPath> > pendingfiles_map;

struct MEGA_API DirAccess;

// generic host file/directory access interface
struct MEGA_API FileAccess
{
    // file size
    m_off_t size = 0;

    // mtime of a file opened for reading
    m_time_t mtime = 0;

    // local filesystem record id (survives renames & moves)
    handle fsid = 0;
    bool fsidvalid = false;

    // type of opened path
    nodetype_t type = TYPE_UNKNOWN;

    // if opened path is a symlink
    bool mIsSymLink = false;

    // if the open failed, retry indicates a potentially transient reason
    bool retry = false;

    //error code related to the last call to fopen() without parameters
    int errorcode = 0;

    // for files "opened" in nonblocking mode, the current local filename
    LocalPath nonblocking_localname;

    // waiter to notify on filesystem events
    Waiter *waiter;

    // blocking mode: open for reading, writing or reading and writing.
    // This one really does open the file, and openf(), closef() will have no effect
    // If iteratingDir is supplied, this fopen() call must be for the directory entry being iterated by dopen()/dnext()
    virtual bool fopen(LocalPath&, bool read, bool write, DirAccess* iteratingDir = nullptr, bool ignoreAttributes = false) = 0;

    // nonblocking open: Only prepares for opening.  Actually stats the file/folder, getting mtime, size, type.
    // Call openf() afterwards to actually open it if required.  For folders, returns false with type==FOLDERNODE.
    bool fopen(const LocalPath&);

    // check if a local path is a folder
    bool isfolder(const LocalPath& path);

    // check if local path is a file.
    bool isfile(const LocalPath& path);

    // update localname (only has an effect if operating in by-name mode)
    virtual void updatelocalname(const LocalPath&, bool force) = 0;

    // absolute position read, with NUL padding
    bool fread(string*, unsigned, unsigned, m_off_t);

    // absolute position read to byte buffer
    bool frawread(byte *, unsigned, m_off_t, bool caller_opened = false);

    // After a successful nonblocking fopen(), call openf() to really open the file (by localname)
    // (this is a lazy-type approach in case we don't actually need to open the file after finding out type/size/mtime).
    // If the size or mtime changed, it will fail.
    bool openf();

    // After calling openf(), make sure to close the file again quickly with closef().
    void closef();

    // absolute position write
    virtual bool fwrite(const byte *, unsigned, m_off_t) = 0;

    // Truncate a file.
    virtual bool ftruncate() = 0;

    FileAccess(Waiter *waiter);
    virtual ~FileAccess();

    virtual bool asyncavailable() { return false; }

    AsyncIOContext *asyncfopen(const LocalPath&);

    // non-locking ops: open/close temporary hFile
    bool asyncopenf();
    void asyncclosef();

    AsyncIOContext *asyncfopen(const LocalPath&, bool, bool, m_off_t = 0);
    AsyncIOContext* asyncfread(string*, unsigned, unsigned, m_off_t);
    AsyncIOContext* asyncfwrite(const byte *, unsigned, m_off_t);


protected:
    virtual AsyncIOContext* newasynccontext();
    static void asyncopfinished(void *param);
    bool isAsyncOpened;
    int numAsyncReads;

    // system-specific raw read/open/close to be provided by platform implementation.   fopen / openf / fread etc are implemented by calling these.
    virtual bool sysread(byte *, unsigned, m_off_t) = 0;
    virtual bool sysstat(m_time_t*, m_off_t*) = 0;
    virtual bool sysopen(bool async = false) = 0;
    virtual void sysclose() = 0;
    virtual void asyncsysopen(AsyncIOContext*);
    virtual void asyncsysread(AsyncIOContext*);
    virtual void asyncsyswrite(AsyncIOContext*);
};

class MEGA_API FileInputStream : public InputStreamAccess
{
    FileAccess *fileAccess;
    m_off_t offset;

public:
    FileInputStream(FileAccess *fileAccess);

    m_off_t size() override;
    bool read(byte *buffer, unsigned size) override;
};

// generic host directory enumeration
struct MEGA_API DirAccess
{
    // open for scanning
    virtual bool dopen(LocalPath*, FileAccess*, bool) = 0;

    // get next record
    virtual bool dnext(LocalPath&, LocalPath&, bool = true, nodetype_t* = NULL) = 0;

    virtual ~DirAccess() { }
};

struct Notification
{
    bool fromDebris(const Sync& sync) const;
    bool invalidated() const;

    dstime timestamp;
    LocalPath path;
    LocalNode* localnode = nullptr;

    Notification() {}
    Notification(dstime ts, const LocalPath& p, LocalNode* ln)
        : timestamp(ts), path(p), localnode(ln)
        {}
};

struct NotificationDeque : ThreadSafeDeque<Notification>
{
    void replaceLocalNodePointers(LocalNode* check, LocalNode* newvalue)
    {
        std::lock_guard<std::mutex> g(m);
        for (auto& n : mNotifications)
        {
            if (n.localnode == check)
            {
                n.localnode = newvalue;
            }
        }
    }
};

#ifdef ENABLE_SYNC
// filesystem change notification, highly coupled to Syncs and LocalNodes.
struct MEGA_API DirNotify
{
    // Thread safe so that a separate thread can listen for filesystem notifications (for windows for now, maybe more platforms later)
    NotificationDeque fsEventq;
    NotificationDeque fsDelayedNetworkEventq;

private:
    // these next few fields may be updated by notification-reading threads
    std::mutex mMutex;

    // set if no notification available on this platform or a permanent failure
    // occurred
    int mFailed;

    // reason of the permanent failure of filesystem notifications
    string mFailReason;

public:
    // set if a temporary error occurred.  May be set from a thread.
    std::atomic<int> mErrorCount;

    // thread safe setter/getters
    void setFailed(int errCode, const string& reason);
    int  getFailed(string& reason);

    // base path
    LocalPath localbasepath;

    void notify(NotificationDeque&, LocalNode *, LocalPath&&, bool = false);

    // filesystem fingerprint
    virtual fsfp_t fsfingerprint() const;

    // Returns true if the filesystem's IDs are stable (e.g. never change between mounts).
    // This should return false for any FAT filesystem.
    virtual bool fsstableids() const;

<<<<<<< HEAD
    DirNotify(const LocalPath& rootPath);
=======
    // ignore this (debris folder)
    LocalPath ignore;

    Sync *sync;

    DirNotify(const LocalPath&, const LocalPath&, Sync* s);
>>>>>>> 1b79aa44
    virtual ~DirNotify() {}

    bool empty();
};
#endif

// generic host filesystem access interface
struct MEGA_API FileSystemAccess : public EventTrigger
{
    // waiter to notify on filesystem events
    Waiter *waiter;

    // indicate error reports are not necessary on this call as it'll be retried in a moment if there is a continuing problem
    bool skip_errorreport;

    /**
     * @brief instantiate FileAccess object
     * @param followSymLinks whether symlinks should be followed when opening a path (default: true)
     * @return
     */
    virtual std::unique_ptr<FileAccess> newfileaccess(bool followSymLinks = true) = 0;

    // instantiate DirAccess object
    virtual DirAccess* newdiraccess() = 0;

#ifdef ENABLE_SYNC
    // instantiate DirNotify object (default to periodic scanning handler if no
    // notification configured) with given root path
<<<<<<< HEAD
    virtual DirNotify* newdirnotify(LocalNode& root, LocalPath& rootPath, Waiter* waiter);
=======
    virtual DirNotify* newdirnotify(const LocalPath&, const LocalPath&, Waiter*, LocalNode* syncroot);
#endif
>>>>>>> 1b79aa44

    // Returns the character encoded by the escape s.
    // This function returns -1 if s is not a valid escape sequence.
    int decodeEscape(const char* s) const;

    // True if s is an escape of the format %xy.
    bool isEscape(const char* s) const;

    bool islocalfscompatible(const int character, const FileSystemType type) const;
    void escapefsincompatible(string*, FileSystemType fileSystemType) const;

    const char *fstypetostring(FileSystemType type) const;
    virtual bool getlocalfstype(const LocalPath& path, FileSystemType& type) const = 0;
    FileSystemType getlocalfstype(const LocalPath& path) const;
    void unescapefsincompatible(string*) const;

    // convert MEGA path (UTF-8) to local format
    virtual void path2local(const string*, string*) const = 0;
    virtual void local2path(const string*, string*) const = 0;

#if defined(_WIN32)
    // convert MEGA-formatted filename (UTF-8) to local filesystem name
    virtual void local2path(const std::wstring*, string*) const = 0;
    virtual void path2local(const string*, std::wstring*) const = 0;
#endif

    // returns a const char pointer that contains the separator character for the target system
    static const char *getPathSeparator();

    //Normalize UTF-8 string
    static void normalize(string *);

    // generate local temporary file name
    virtual void tmpnamelocal(LocalPath&) const = 0;

    // obtain local secondary name
    virtual bool getsname(const LocalPath&, LocalPath&) const = 0;

    // rename file, overwrite target
    virtual bool renamelocal(LocalPath&, LocalPath&, bool = true) = 0;

    // copy file, overwrite target, set mtime
    virtual bool copylocal(LocalPath&, LocalPath&, m_time_t) = 0;

    // delete file
    virtual bool unlinklocal(LocalPath&) = 0;

    // delete empty directory
    virtual bool rmdirlocal(LocalPath&) = 0;

    // create directory, optionally hidden
    virtual bool mkdirlocal(LocalPath&, bool = false) = 0;

    // make sure that we stay within the range of timestamps supported by the server data structures (unsigned 32-bit)
    static void captimestamp(m_time_t*);

    // set mtime
    virtual bool setmtimelocal(LocalPath&, m_time_t) = 0;

    // change working directory
    virtual bool chdirlocal(LocalPath&) const = 0;

    // obtain lowercased extension
    virtual bool getextension(const LocalPath&, std::string&) const = 0;

    // check if synchronization is supported for a specific path
    virtual bool issyncsupported(const LocalPath&, bool&, SyncError&, SyncWarning&) = 0;

    // get the absolute path corresponding to a path
    virtual bool expanselocalpath(LocalPath& path, LocalPath& absolutepath) = 0;

    // default permissions for new files
    int getdefaultfilepermissions() { return 0600; }
    void setdefaultfilepermissions(int) { }

    // default permissions for new folder
    int getdefaultfolderpermissions() { return 0700; }
    void setdefaultfolderpermissions(int) { }

    // convenience function for getting filesystem shortnames
    std::unique_ptr<LocalPath> fsShortname(const LocalPath& localpath);

    // set whenever an operation fails due to a transient condition (e.g. locking violation)
    bool transient_error;

#ifdef ENABLE_SYNC
    // set whenever there was a global file notification error or permanent failure
    // (this is in addition to the DirNotify-local error)
<<<<<<< HEAD

    // now managing these on a per-dirnotify basis
    //bool notifyerr;
    //bool notifyfailed;
=======
    bool notifyerr;
    bool notifyfailed;
#endif
>>>>>>> 1b79aa44

    // set whenever an operation fails because the target already exists
    bool target_exists;

    // append local operating system version information to string.
    // Set includeArchExtraInfo to know if the app is 32 bit running on 64 bit (on windows, that is via the WOW subsystem)
    virtual void osversion(string*, bool includeArchExtraInfo) const { }

    // append id for stats
    virtual void statsid(string*) const { }

    MegaClient* client;

    FileSystemAccess();
    virtual ~FileSystemAccess() { }

    // Get the current working directory.
    virtual bool cwd(LocalPath& path) const = 0;
};

enum FilenameAnomalyType
{
    FILENAME_ANOMALY_NAME_MISMATCH = 0,
    FILENAME_ANOMALY_NAME_RESERVED = 1,
    // This should always be last.
    FILENAME_ANOMALY_NONE
}; // FilenameAnomalyType

class FilenameAnomalyReporter
{
public:
    virtual ~FilenameAnomalyReporter() { };

    virtual void anomalyDetected(FilenameAnomalyType type, const string& localPath, const string& remotePath) = 0;
}; // FilenameAnomalyReporter

bool isCaseInsensitive(const FileSystemType type);

int compareUtf(const string&, bool unescaping1, const string&, bool unescaping2, bool caseInsensitive);
int compareUtf(const string&, bool unescaping1, const LocalPath&, bool unescaping2, bool caseInsensitive);
int compareUtf(const LocalPath&, bool unescaping1, const string&, bool unescaping2, bool caseInsensitive);
int compareUtf(const LocalPath&, bool unescaping1, const LocalPath&, bool unescaping2, bool caseInsensitive);

// Same as above except case insensitivity is determined by build platform.
int platformCompareUtf(const string&, bool unescape1, const string&, bool unescape2);
int platformCompareUtf(const string&, bool unescape1, const LocalPath&, bool unescape2);
int platformCompareUtf(const LocalPath&, bool unescape1, const string&, bool unescape2);
int platformCompareUtf(const LocalPath&, bool unescape1, const LocalPath&, bool unescape2);

// Returns true if name is a reserved file name.
//
// On Windows, a reserved file name is:
//   - AUX, COM[0-9], CON, LPT[0-9], NUL or PRN.
bool isReservedName(const string& name, nodetype_t type = FILENODE);

// Checks if there is a filename anomaly.
//
// @param localPath
// The local path of the file in question.
//
// @param node
// The remote node representing the file in question.
//
// @return
// FILENAME_ANOMALY_NAME_MISMATCH
// - If the local and remote file name differs.
// FILENAME_ANOMALY_NAME_RESERVED
// - If the remote file name is reserved.
// FILENAME_ANOMALY_NONE
// - If no anomalies were detected.
FilenameAnomalyType isFilenameAnomaly(const LocalPath& localPath, const string& remoteName, nodetype_t type = FILENODE);
FilenameAnomalyType isFilenameAnomaly(const LocalPath& localPath, const Node* node);
#ifdef ENABLE_SYNC
FilenameAnomalyType isFilenameAnomaly(const LocalNode& node);
#endif


struct MEGA_API FSNode
{
    // A structure convenient for containing just the attributes of one item from the filesystem
    LocalPath localname;
    string name;
    unique_ptr<LocalPath> shortname;
    nodetype_t type = TYPE_UNKNOWN;
    mega::handle fsid = mega::UNDEF;
    bool isSymlink = false;
    bool isBlocked = false;
    FileFingerprint fingerprint; // includes size, mtime

    bool equivalentTo(const FSNode& n) {
        return localname == n.localname &&
            name == n.name &&
            (!shortname && (!n.shortname || localname == *n.shortname) ||
                (shortname && n.shortname && *shortname == *n.shortname)) &&
            type == n.type &&
            fsid == n.fsid &&
            isSymlink == n.isSymlink &&
            fingerprint == n.fingerprint;
    }

    unique_ptr<LocalPath> cloneShortname()
    {
        return unique_ptr<LocalPath>(
            shortname
            ? new LocalPath(*shortname)
            : nullptr);
    }

    static unique_ptr<FSNode> fromFOpened(FileAccess&, const LocalPath& fullName, FileSystemAccess& fsa);
};

class MEGA_API ScanService
{
public:
    // Represents an asynchronous scan request.
    class Request
    {
    public:
        virtual ~Request() = default;

        MEGA_DISABLE_COPY_MOVE(Request);

        // Whether the request is complete.
        virtual bool completed() const = 0;

        //// Whether this request is for the specified target.
        //virtual bool matches(const LocalNode& target) const = 0;

        // Retrieves the results of the request.
        virtual std::vector<FSNode> results() = 0;

    protected:
        Request() = default;
    }; // Request

       // For convenience.
    using RequestPtr = std::shared_ptr<Request>;

    ScanService(Waiter& waiter);

    ~ScanService();

    // Issue a scan for the given target.
    RequestPtr queueScan(LocalPath targetPath, bool followSymlinks, map<LocalPath, FSNode>&& priorScanChildren);

    // Track performance (debug only)
    static CodeCounter::ScopeStats computeSyncTripletsTime;

private:
    // State shared by the service and its requests.
    class Cookie
    {
    public:
        Cookie(Waiter& waiter)
            : mWaiter(waiter)
        {
        }

        MEGA_DISABLE_COPY_MOVE(Cookie);

        // Inform our waiter that an operation has completed.
        void completed()
        {
            mWaiter.notify();
        }

    private:
        // Who should be notified when an operation completes.
        Waiter& mWaiter;
    }; // Cookie

       // Concrete representation of a scan request.
    friend class Sync; // prob a tidier way to do this
    class ScanRequest
        : public Request
    {
    public:
        ScanRequest(std::shared_ptr<Cookie> cookie,
            bool followSymlinks,
            LocalPath targetPath,
            map<LocalPath, FSNode>&& priorScanChildren);

        MEGA_DISABLE_COPY_MOVE(ScanRequest);

        bool completed() const override
        {
            return mComplete;
        };

        std::vector<FSNode> results() override
        {
            return std::move(mResults);
        }

        // Cookie from the originating service.
        std::weak_ptr<Cookie> mCookie;

        // Whether the scan request is complete.
        std::atomic<bool> mComplete;

        // Whether we should follow symbolic links.
        const bool mFollowSymLinks;

        // Details the known children of mTarget.
        map<LocalPath, FSNode> mKnown;

        // Results of the scan.
        vector<FSNode> mResults;

        //// Target of the scan.
        //const LocalNode& mTarget;

        // Path to the target.
        const LocalPath mTargetPath;
    }; // ScanRequest

       // Convenience.
    using ScanRequestPtr = std::shared_ptr<ScanRequest>;

    // Processes scan requests.
    class Worker
    {
    public:
        Worker(size_t numThreads = 1);

        ~Worker();

        MEGA_DISABLE_COPY_MOVE(Worker);

        // Queues a scan request for processing.
        void queue(ScanRequestPtr request);

    private:
        // Thread entry point.
        void loop();

        // Learn everything we can about the specified path.
        FSNode interrogate(DirAccess& iterator,
            const LocalPath& name,
            LocalPath& path,
            ScanRequest& request);

        // Processes a scan request.
        void scan(ScanRequestPtr request);

        // Filesystem access.
        std::unique_ptr<FileSystemAccess> mFsAccess;

        // Pending scan requests.
        std::deque<ScanRequestPtr> mPending;

        // Guards access to the above.
        std::mutex mPendingLock;
        std::condition_variable mPendingNotifier;

        // Worker threads.
        std::vector<std::thread> mThreads;
    }; // Worker

       // Cookie shared with requests.
    std::shared_ptr<Cookie> mCookie;

    // How many services are currently active.
    static std::atomic<size_t> mNumServices;

    // Worker shared by all services.
    static std::unique_ptr<Worker> mWorker;

    // Synchronizes access to the above.
    static std::mutex mWorkerLock;

}; // ScanService


} // namespace

#endif<|MERGE_RESOLUTION|>--- conflicted
+++ resolved
@@ -478,16 +478,7 @@
     // This should return false for any FAT filesystem.
     virtual bool fsstableids() const;
 
-<<<<<<< HEAD
     DirNotify(const LocalPath& rootPath);
-=======
-    // ignore this (debris folder)
-    LocalPath ignore;
-
-    Sync *sync;
-
-    DirNotify(const LocalPath&, const LocalPath&, Sync* s);
->>>>>>> 1b79aa44
     virtual ~DirNotify() {}
 
     bool empty();
@@ -516,12 +507,8 @@
 #ifdef ENABLE_SYNC
     // instantiate DirNotify object (default to periodic scanning handler if no
     // notification configured) with given root path
-<<<<<<< HEAD
     virtual DirNotify* newdirnotify(LocalNode& root, LocalPath& rootPath, Waiter* waiter);
-=======
-    virtual DirNotify* newdirnotify(const LocalPath&, const LocalPath&, Waiter*, LocalNode* syncroot);
-#endif
->>>>>>> 1b79aa44
+#endif
 
     // Returns the character encoded by the escape s.
     // This function returns -1 if s is not a valid escape sequence.
@@ -610,16 +597,11 @@
 #ifdef ENABLE_SYNC
     // set whenever there was a global file notification error or permanent failure
     // (this is in addition to the DirNotify-local error)
-<<<<<<< HEAD
 
     // now managing these on a per-dirnotify basis
     //bool notifyerr;
     //bool notifyfailed;
-=======
-    bool notifyerr;
-    bool notifyfailed;
-#endif
->>>>>>> 1b79aa44
+#endif
 
     // set whenever an operation fails because the target already exists
     bool target_exists;
