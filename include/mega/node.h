--- conflicted
+++ resolved
@@ -326,10 +326,9 @@
     // cooked if size() == FOLDERNODEKEYLENGTH or FILEFOLDERNODEKEYLENGTH)
     string nodekeydata;
 
-<<<<<<< HEAD
     // keeps track of counts of files, folder, versions, storage and version's storage
     NodeCounter mCounter;
-=======
+
     bool getExtension(std::string& ext) const;
     bool isPhoto(const std::string& ext, bool checkPreview) const;
     bool isVideo(const std::string& ext) const;
@@ -337,7 +336,6 @@
     bool isDocument(const std::string& ext) const;
 
     static nameid getExtensionNameId(const std::string& ext);
->>>>>>> f44cb378
 };
 
 inline const string& Node::nodekey() const
