/**
 * @file mega/pubkeyaction.h
 * @brief Classes for manipulating user's public key
 *
 * (c) 2013-2014 by Mega Limited, Auckland, New Zealand
 *
 * This file is part of the MEGA SDK - Client Access Engine.
 *
 * Applications using the MEGA API must present a valid application key
 * and comply with the the rules set forth in the Terms of Service.
 *
 * The MEGA SDK is distributed in the hope that it will be useful,
 * but WITHOUT ANY WARRANTY; without even the implied warranty of
 * MERCHANTABILITY or FITNESS FOR A PARTICULAR PURPOSE.
 *
 * @copyright Simplified (2-clause) BSD License.
 *
 * You should have received a copy of the license along with this
 * program.
 */

#ifndef MEGA_PUBKEYACTION_H
#define MEGA_PUBKEYACTION_H 1

#include "mega/megaclient.h"
#include "mega/user.h"
#include "mega/node.h"

namespace mega {
// action to be performed upon arrival of a user's public key
class MEGA_API PubKeyAction
{
public:
    int tag;
    CommandPubKeyRequest *cmd;

    virtual void proc(MegaClient*, User*) = 0;

    PubKeyAction();
    virtual ~PubKeyAction() { }
};

class MEGA_API PubKeyActionCreateShare : public PubKeyAction
{
    handle h;   // node to create share on
    accesslevel_t a;    // desired access level
    string selfemail;  // optional personal representation when sharing to a non-contact
    bool mWritable = false;

<<<<<<< HEAD

=======
>>>>>>> e93fc3b7
    std::function<void(Error, bool writable)> completion;

public:
    void proc(MegaClient*, User*);

<<<<<<< HEAD
    PubKeyActionCreateShare(handle, accesslevel_t, int, bool writable, const char*, std::function<void(Error, bool writable)> completion);
=======
    PubKeyActionCreateShare(handle, accesslevel_t, int, bool writable, const char*,
	    std::function<void(Error, bool writable)> completion);
>>>>>>> e93fc3b7
};

class MEGA_API PubKeyActionSendShareKey : public PubKeyAction
{
    handle sh;  // share node the key was requested on

public:
    void proc(MegaClient*, User*);

    PubKeyActionSendShareKey(handle);
};

class MEGA_API PubKeyActionPutNodes : public PubKeyAction
{
    vector<NewNode> nn;    // nodes to add

public:
    void proc(MegaClient*, User*);

    PubKeyActionPutNodes(vector<NewNode>&&, int);
};

class MEGA_API PubKeyActionNotifyApp : public PubKeyAction
{
public:
    void proc(MegaClient*, User*);

    PubKeyActionNotifyApp(int);
};
} // namespace

#endif<|MERGE_RESOLUTION|>--- conflicted
+++ resolved
@@ -47,21 +47,14 @@
     string selfemail;  // optional personal representation when sharing to a non-contact
     bool mWritable = false;
 
-<<<<<<< HEAD
 
-=======
->>>>>>> e93fc3b7
     std::function<void(Error, bool writable)> completion;
 
 public:
     void proc(MegaClient*, User*);
 
-<<<<<<< HEAD
-    PubKeyActionCreateShare(handle, accesslevel_t, int, bool writable, const char*, std::function<void(Error, bool writable)> completion);
-=======
     PubKeyActionCreateShare(handle, accesslevel_t, int, bool writable, const char*,
 	    std::function<void(Error, bool writable)> completion);
->>>>>>> e93fc3b7
 };
 
 class MEGA_API PubKeyActionSendShareKey : public PubKeyAction
