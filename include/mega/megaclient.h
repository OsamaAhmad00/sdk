--- conflicted
+++ resolved
@@ -546,15 +546,13 @@
                                   std::function<error(std::string *)> addFileAttrsFunc = nullptr);
 
     // helper function for preparing a putnodes call for new folders
-    static void putnodes_prepareOneFolder(NewNode* newnode, std::string foldername, PrnGen& rng, SymmCipher tmpnodecipher, std::function<void (AttrMap&)> addAttrs = nullptr);
+    void putnodes_prepareOneFolder(NewNode* newnode, std::string foldername, std::function<void (AttrMap&)> addAttrs = nullptr);
+    // static version to be used from worker threads, which cannot rely on the MegaClient::tmpnodecipher as SymCipher (not thread-safe))
+    static void putnodes_prepareOneFolder(NewNode* newnode, std::string foldername, PrnGen& rng, SymmCipher tmpnodecipher, std::function<void(AttrMap&)> addAttrs = nullptr);
 
     // add nodes to specified parent node (complete upload, copy files, make
     // folders)
-<<<<<<< HEAD
-    void putnodes(handle, vector<NewNode>&&, int tag, const char * = NULL, std::function<void(const Error &, targettype_t, vector<NewNode> &)> f = nullptr);
-=======
     void putnodes(handle, vector<NewNode>&&, const char *, int tag, CommandPutNodes::Completion&& resultFunction = nullptr);
->>>>>>> 9aecb955
 
     // send files/folders to user
     void putnodes(const char*, vector<NewNode>&&, int tag);
