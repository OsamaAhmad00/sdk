/**
 * @file mega/megaclient.h
 * @brief Client access engine core logic
 *
 * (c) 2013-2014 by Mega Limited, Auckland, New Zealand
 *
 * This file is part of the MEGA SDK - Client Access Engine.
 *
 * Applications using the MEGA API must present a valid application key
 * and comply with the the rules set forth in the Terms of Service.
 *
 * The MEGA SDK is distributed in the hope that it will be useful,
 * but WITHOUT ANY WARRANTY; without even the implied warranty of
 * MERCHANTABILITY or FITNESS FOR A PARTICULAR PURPOSE.
 *
 * @copyright Simplified (2-clause) BSD License.
 *
 * You should have received a copy of the license along with this
 * program.
 */

#ifndef MEGACLIENT_H
#define MEGACLIENT_H 1

#include "json.h"
#include "db.h"
#include "gfx.h"
#include "filefingerprint.h"
#include "request.h"
#include "transfer.h"
#include "treeproc.h"
#include "sharenodekeys.h"
#include "account.h"
#include "backofftimer.h"
#include "http.h"
#include "pubkeyaction.h"
#include "pendingcontactrequest.h"
#include "mediafileattribute.h"
#include "useralerts.h"
#include "user.h"

namespace mega {

class SyncConfigBag;

class MEGA_API FetchNodesStats
{
public:
    enum {
        MODE_DB = 0,
        MODE_API = 1,
        MODE_NONE = 2
    };

    enum {
        TYPE_ACCOUNT = 0,
        TYPE_FOLDER = 1,
        TYPE_NONE = 2
    };

    enum {
        API_CACHE = 0,
        API_NO_CACHE = 1,    // use this for DB mode
        API_NONE = 2
    };

    FetchNodesStats();
    void init();
    void toJsonArray(string *json);

    //////////////////
    // General info //
    //////////////////
    int mode; // DB = 0, API = 1
    int cache; // no-cache = 0, no-cache = 1
    int type; // Account = 0, Folder = 1
    dstime startTime; // startup time (ds)

    /**
     * \brief Number of nodes in the cached filesystem
     *
     * From DB: number on nodes in the local database
     * From API: number of nodes in the response to the fetchnodes command
     */
    long long nodesCached;

    /**
     * @brief Number of nodes in the current filesystem, after the reception of action packets
     */
    long long nodesCurrent;

    /**
     * @brief Number of action packets to complete the cached filesystem
     *
     * From DB: Number of action packets to complete the local cache
     * From API: Number of action packets to complete the server-side cache
     */
    int actionPackets;

    ////////////
    // Errors //
    ////////////

    /**
     * @brief Number of error -3 or -4 received during the process (including cs and sc requests)
     */
    int eAgainCount;

    /**
     * @brief Number of HTTP 500 errors received during the process (including cs and sc requests)
     */
    int e500Count;

    /**
     * @brief Number of other errors received during the process (including cs and sc requests)
     *
     * The most common source of these errors are connectivity problems (no Internet, timeouts...)
     */
    int eOthersCount;

    ////////////////////////////////////////////////////////////////////
    // Time elapsed until different steps since the startup time (ds) //
    ////////////////////////////////////////////////////////////////////

    /**
     * @brief Time until the first byte read
     *
     * From DB: time until the first record read from the database
     * From API: time until the first byte read in response to the fetchnodes command (errors excluded)
     */
    dstime timeToFirstByte;

    /**
     * @brief Time until the last byte read
     *
     * From DB: time until the last record is read from the database
     * From API: time until the whole response to the fetchnodes command has been received
     */
    dstime timeToLastByte;

    /**
     * @brief Time until the cached filesystem is ready
     *
     * From DB: time until the database has been read and processed
     * From API: time until the fetchnodes command is processed
     */
    dstime timeToCached;

    /**
     * @brief Time until the filesystem is ready to be used
     *
     * From DB: this time is the same as timeToCached
     * From API: time until action packets have been processed
     * It's needed to wait until the reception of action packets due to
     * server-side caches.
     */
    dstime timeToResult;

    /**
     * @brief Time until synchronizations have been resumed
     *
     * This involves the load of the local cache and the scan of known
     * files. Files that weren't cached are scanned later.
     */
    dstime timeToSyncsResumed;

    /**
     * @brief Time until the filesystem is current
     *
     * From DB: time until action packets have been processed
     * From API: this time is the same as timeToResult
     */
    dstime timeToCurrent;

    /**
     * @brief Time until the resumption of transfers has finished
     *
     * The resumption of transfers is done after the filesystem is current
     */
    dstime timeToTransfersResumed;
};

/**
 * @brief A helper class that keeps the SN (sequence number) members in sync and well initialized.
 *  The server-client sequence number is updated along with every batch of actionpackets received from API
 *  It is used to commit the open transaction in DB, so the account's local state is persisted. Upon resumption,
 *  the scsn is sent to API, which provides the possible updates missing while the client was not running
 */
class SCSN
{
    // scsn that we are sending in sc requests (ie, where we are up to with the persisted node data)
    char scsn[12];

    // sc inconsistency: stop querying for action packets
    bool stopsc = false;

public: 

    bool setScsn(JSON*);
    void setScsn(handle);
    void stopScsn();

    bool ready() const;
    bool stopped() const;

    const char* text() const;
    handle getHandle() const;

    friend std::ostream& operator<<(std::ostream& os, const SCSN& scsn);

    SCSN();
    void clear();
};

std::ostream& operator<<(std::ostream &os, const SCSN &scsn);

class MEGA_API MegaClient
{
public:
    // own identity
    handle me;
    string uid;

    // root nodes (files, incoming, rubbish)
    handle rootnodes[3];

    // all nodes
    node_map nodes;

    // keep track of user storage, inshare storage, file/folder counts per root node.
    NodeCounterMap mNodeCounters;

    // all users
    user_map users;

    // encrypted master key
    string k;

    // version of the account
    int accountversion;

    // salt of the account (for v2 accounts)
    string accountsalt;

    // timestamp of the creation of the account
    m_time_t accountsince;

    // Global Multi-Factor Authentication enabled
    bool gmfa_enabled;

    // Server-Side Rubbish-bin Scheduler enabled (autopurging)
    bool ssrs_enabled;

    // New Secure Registration method enabled
    bool nsr_enabled;

    // Account has VOIP push enabled (only for Apple)
    bool aplvp_enabled;

    // Use new format to generate Mega links
    bool mNewLinkFormat = false;

    // 2 = Opt-in and unblock SMS allowed 1 = Only unblock SMS allowed 0 = No SMS allowed  -1 = flag was not received
    SmsVerificationState mSmsVerificationState;

    // the verified account phone number, filled in from 'ug'
    string mSmsVerifiedPhone;
	
    // pseudo-random number generator
    PrnGen rng;

    bool ephemeralSession = false;

    static string getPublicLink(bool newLinkFormat, nodetype_t type, handle ph, const char *key);

#ifdef ENABLE_CHAT
    // all chats
    textchat_map chats;
#endif

    // process API requests and HTTP I/O
    void exec();

    // wait for I/O or other events
    int wait();

    // splitted implementation of wait() for a better thread management
    int preparewait();
    int dowait();
    int checkevents();

    // abort exponential backoff
    bool abortbackoff(bool = true);

    // ID tag of the next request
    int nextreqtag();

    // corresponding ID tag of the currently executing callback
    int restag;

    // ephemeral session support
    void createephemeral();
    void resumeephemeral(handle, const byte*, int = 0);
    void cancelsignup();

    // full account confirmation/creation support
    void sendsignuplink(const char*, const char*, const byte*);

    string sendsignuplink2(const char*, const char *, const char*);
    void resendsignuplink2(const char*, const char *);

    void querysignuplink(const byte*, unsigned);
    void confirmsignuplink(const byte*, unsigned, uint64_t);
    void confirmsignuplink2(const byte*, unsigned);
    void setkeypair();

    // prelogin: e-mail
    void prelogin(const char*);

    // user login: e-mail, pwkey
    void login(const char*, const byte*, const char* = NULL);

    // user login: e-mail, password, salt
    void login2(const char*, const char*, string *, const char* = NULL);

    // user login: e-mail, derivedkey, 2FA pin
    void login2(const char*, const byte*, const char* = NULL);

    // user login: e-mail, pwkey, emailhash
    void fastlogin(const char*, const byte*, uint64_t);

    // session login: binary session, bytecount
    void login(const byte*, int);

    // check password
    error validatepwd(const byte *);

    // get user data
    void getuserdata();

    // get miscelaneous flags
    void getmiscflags();

    // get the public key of an user
    void getpubkey(const char* user);

    // check if logged in
    sessiontype_t loggedin();

    // check if logged in a folder link
    bool loggedinfolderlink();

    // check the reason of being blocked
    void whyamiblocked();

    // sets block state: stops querying for action packets, pauses transfer & removes transfer slot availability
    void block(bool fromServerClientResponse = false);

    // unsets block state
    void unblock();

    // dump current session
    int dumpsession(byte*, size_t);

    // create a copy of the current session
    void copysession();

    // resend the verification email to the same email address as it was previously sent to
    void resendverificationemail();

    // reset the verified phone number
    void resetSmsVerifiedPhoneNumber();

    // get the data for a session transfer
    // the caller takes the ownership of the returned value
    // if the second parameter isn't NULL, it's used as session id instead of the current one
    string *sessiontransferdata(const char*, string* = NULL);

    // Kill session id
    void killsession(handle session);
    void killallsessions();

    // extract public handle and key from a public file/folder link
    error parsepubliclink(const char *link, handle &ph, byte *key, bool isFolderLink);

    // set folder link: node, key
    error folderaccess(const char*folderlink);

    // open exported file link (op=0 -> download, op=1 fetch data)
    void openfilelink(handle ph, const byte *key, int op);

    // decrypt password-protected public link
    // the caller takes the ownership of the returned value in decryptedLink parameter
    error decryptlink(const char* link, const char* pwd, string *decryptedLink);

    // encrypt public link with password
    // the caller takes the ownership of the returned value
    error encryptlink(const char* link, const char* pwd, string *encryptedLink);

    // change login password
    error changepw(const char *password, const char *pin = NULL);

    // load all trees: nodes, shares, contacts
    void fetchnodes(bool nocache = false);

    // fetchnodes stats
    FetchNodesStats fnstats;

    // load cryptographic keys: RSA, Ed25519, Cu25519 and their signatures
    void fetchkeys();

    // check existence and integrity of keys and signatures, initialize if missing
    void initializekeys();

    // to be called after resumption from cache (user attributes loaded)
    void loadAuthrings();

    // load cryptographic keys for contacts: RSA, Ed25519, Cu25519
    void fetchContactsKeys();

    // fetch keys related to authrings for a given contact
    void fetchContactKeys(User *user);

    // track a public key in the authring for a given user
    error trackKey(attr_t keyType, handle uh, const std::string &key);

    // track the signature of a public key in the authring for a given user
    error trackSignature(attr_t signatureType, handle uh, const std::string &signature);

    // set the Ed25519 public key as verified for a given user in the authring (done by user manually by comparing hash of keys)
    error verifyCredentials(handle uh);

    // reset the tracking of public keys in the authrings for a given user
    error resetCredentials(handle uh);

    // check credentials are verified for a given user
    bool areCredentialsVerified(handle uh);

    // retrieve user details
    void getaccountdetails(AccountDetails*, bool, bool, bool, bool, bool, bool, int source = -1);

    // check if the available bandwidth quota is enough to transfer an amount of bytes
    void querytransferquota(m_off_t size);

    // update node attributes
    error setattr(Node*, const char* prevattr = NULL);

    // prefix and encrypt attribute json
    void makeattr(SymmCipher*, string*, const char*, int = -1) const;

    // convenience version of the above (frequently we are passing a NodeBase's attrstring)
    void makeattr(SymmCipher*, const std::unique_ptr<string>&, const char*, int = -1) const;

    // check node access level
    int checkaccess(Node*, accesslevel_t);

    // check if a move operation would succeed
    error checkmove(Node*, Node*);

    // delete node
    error unlink(Node*, bool keepversions, int tag, std::function<void(handle, error)> resultFunction = nullptr);

    // delete all versions
    void unlinkversions();

    // move node to new parent folder
    error rename(Node*, Node*, syncdel_t = SYNCDEL_NONE, handle = UNDEF, const char *newName = nullptr);

    // start/stop/pause file transfer
    bool startxfer(direction_t, File*, DBTableTransactionCommitter&, bool skipdupes = false, bool startfirst = false, bool donotpersist = false);
    void stopxfer(File* f, DBTableTransactionCommitter* committer);
    void pausexfers(direction_t, bool pause, bool hard, DBTableTransactionCommitter& committer);

    // maximum number of connections per transfer
    static const unsigned MAX_NUM_CONNECTIONS = 6;

    // set max connections per transfer
    void setmaxconnections(direction_t, int);

    // enqueue/abort direct read
    void pread(Node*, m_off_t, m_off_t, void*);
    void pread(handle, SymmCipher* key, int64_t, m_off_t, m_off_t, void*, bool = false,  const char* = NULL, const char* = NULL, const char* = NULL);
    void preadabort(Node*, m_off_t = -1, m_off_t = -1);
    void preadabort(handle, m_off_t = -1, m_off_t = -1);

    // pause flags
    bool xferpaused[2];

#ifdef ENABLE_SYNC
    // active syncs
    sync_list syncs;

    // indicates whether all startup syncs have been fully scanned
    bool syncsup;

    // A collection of sync configs backed by a database table
    std::unique_ptr<SyncConfigBag> syncConfigs;

    // whether we allow the automatic resumption of syncs
    bool allowAutoResumeSyncs = true;

    // manage syncdown flags inside the syncs
    void setAllSyncsNeedSyncdown();
    bool anySyncNeedsTargetedSyncdown();
    void setAllSyncsNeedSyncup();
#endif

    // if set, symlinks will be followed except in recursive deletions
    // (give the user ample warning about possible sync repercussions)
    bool followsymlinks;

    // number of parallel connections per transfer (PUT/GET)
    unsigned char connections[2];

    // generate & return next upload handle
    handle uploadhandle(int);

    // helper function for preparing a putnodes call for new folders
    void putnodes_prepareOneFolder(NewNode* newnode, std::string foldername);

    // add nodes to specified parent node (complete upload, copy files, make
    // folders)
    void putnodes(handle, vector<NewNode>&&, const char * = NULL);

    // send files/folders to user
    void putnodes(const char*, vector<NewNode>&&);

    // attach file attribute to upload or node handle
    void putfa(handle, fatype, SymmCipher*, std::unique_ptr<string>, bool checkAccess = true);

    // queue file attribute retrieval
    error getfa(handle h, string *fileattrstring, const string &nodekey, fatype, int = 0);
    
    // notify delayed upload completion subsystem about new file attribute
    void checkfacompletion(handle, Transfer* = NULL);

    // attach/update/delete a user attribute
    void putua(attr_t at, const byte* av = NULL, unsigned avl = 0, int ctag = -1, handle lastPublicHandle = UNDEF, int phtype = 0, int64_t ts = 0);

    // attach/update multiple versioned user attributes at once
    void putua(userattr_map *attrs, int ctag = -1);

    // queue a user attribute retrieval
    void getua(User* u, const attr_t at = ATTR_UNKNOWN, int ctag = -1);

    // queue a user attribute retrieval (for non-contacts)
    void getua(const char* email_handle, const attr_t at = ATTR_UNKNOWN, const char *ph = NULL, int ctag = -1);

    // retrieve the email address of a user
    void getUserEmail(const char *uid);

#ifdef DEBUG
    // queue a user attribute removal
    void delua(const char* an);

    // send dev command for testing
    void senddevcommand(const char *command, const char *email, long long q = 0, int bs = 0, int us = 0);
#endif

    // delete or block an existing contact
    error removecontact(const char*, visibility_t = HIDDEN);

    // add/remove/update outgoing share
    void setshare(Node*, const char*, accesslevel_t, const char* = NULL);

    // Add/delete/remind outgoing pending contact request
    void setpcr(const char*, opcactions_t, const char* = NULL, const char* = NULL, handle = UNDEF);
    void updatepcr(handle, ipcactions_t);

    // export node link or remove existing exported link for this node
    error exportnode(Node*, int, m_time_t);
    void getpubliclink(Node* n, int del, m_time_t ets); // auxiliar method to add req

    // add timer
    error addtimer(TimerWithBackoff *twb);

    // add/delete sync
    error isnodesyncable(Node*, bool* = NULL);

    error addsync(SyncConfig, const char*, string*, int = 0, void* = NULL);

    void delsync(Sync*, bool = true);

    // close all open HTTP connections
    void disconnect();

    // close server-client HTTP connection
    void catchup();
    // abort lock request
    void abortlockrequest();

    // abort session and free all state information
    void logout();

    // free all state information
    void locallogout(bool removecaches);

    // SDK version
    const char* version();

    // get the last available version of the app
    void getlastversion(const char *appKey);

    // get a local ssl certificate for communications with the webclient
    void getlocalsslcertificate();

    // send a DNS request to resolve a hostname
    void dnsrequest(const char*);

    // send a GeLB request for a service with a timeout (in ms) and a number of retries
    void gelbrequest(const char*, int, int);

    // send chat stats
    void sendchatstats(const char*, int port);

    // send chat logs with user's annonymous id
    void sendchatlogs(const char*, const char*, int port);

    // send a HTTP request
    void httprequest(const char*, int, bool = false, const char* = NULL, int = 1);

    // maximum outbound throughput (per target server)
    int putmbpscap;

    // User-Agent header for HTTP requests
    string useragent;

    // Issuer of a detected fake SSL certificate
    string sslfakeissuer;

    // shopping basket
    handle_vector purchase_basket;

    // enumerate Pro account purchase options
    void purchase_enumeratequotaitems();

    // clear shopping basket
    void purchase_begin();

    // add item to basket
    void purchase_additem(int, handle, unsigned, const char *, unsigned, const char *, handle = UNDEF, int = 0, int64_t = 0);

    // submit purchased products for payment
    void purchase_checkout(int);

    // submit purchase receipt for verification
    void submitpurchasereceipt(int, const char*, handle lph = UNDEF, int phtype = 0, int64_t ts = 0);

    // store credit card
    error creditcardstore(const char *);

    // get credit card subscriptions
    void creditcardquerysubscriptions();

    // cancel credit card subscriptions
    void creditcardcancelsubscriptions(const char *reason = NULL);

    // get payment methods
    void getpaymentmethods();

    // store user feedback
    void userfeedbackstore(const char *);

    // send event
    void sendevent(int, const char *);
    void sendevent(int, const char *, int tag);

    // create support ticket
    void supportticket(const char *message, int type);

    // clean rubbish bin
    void cleanrubbishbin();

    // change the storage status
    bool setstoragestatus(storagestatus_t);

    // get info about a folder link
    void getpubliclinkinfo(handle h);

    // send an sms to verificate a phone number (returns EARGS if phone number has invalid format)
    error smsverificationsend(const string& phoneNumber, bool reVerifyingWhitelisted = false);

    // check the verification code received by sms is valid (returns EARGS if provided code has invalid format)
    error smsverificationcheck(const string& verificationCode);

#ifdef ENABLE_CHAT

    // create a new chat with multiple users and different privileges
    void createChat(bool group, bool publicchat, const userpriv_vector *userpriv = NULL, const string_map *userkeymap = NULL, const char *title = NULL);

    // invite a user to a chat
    void inviteToChat(handle chatid, handle uh, int priv, const char *unifiedkey = NULL, const char *title = NULL);

    // remove a user from a chat
    void removeFromChat(handle chatid, handle uh);

    // get the URL of a chat
    void getUrlChat(handle chatid);

    // process object arrays by the API server (users + privileges)
    userpriv_vector * readuserpriv(JSON* j);

    // grant access to a chat peer to one specific node
    void grantAccessInChat(handle chatid, handle h, const char *uid);

    // revoke access to a chat peer to one specific node
    void removeAccessInChat(handle chatid, handle h, const char *uid);

    // update permissions of a peer in a chat
    void updateChatPermissions(handle chatid, handle uh, int priv);

    // truncate chat from message id
    void truncateChat(handle chatid, handle messageid);

    // set title of the chat
    void setChatTitle(handle chatid, const char *title = NULL);

    // get the URL of the presence server
    void getChatPresenceUrl();

    // register a token device to route push notifications
    void registerPushNotification(int deviceType, const char *token = NULL);

    void archiveChat(handle chatid, bool archived);

    // request meta information from an url (title, description, icon)
    void richlinkrequest(const char*);

    // create/get or delete chat-link
    void chatlink(handle chatid, bool del, bool createifmissing);

    // get the URL for chat-link
    void chatlinkurl(handle publichandle);

    // convert public chat into private chat
    void chatlinkclose(handle chatid, const char *title);

    // auto-join publicchat
    void chatlinkjoin(handle publichandle, const char *unifiedkey);

    // set retention time for a chatroom in seconds, after which older messages in the chat are automatically deleted
    void setchatretentiontime(handle chatid, int period);
#endif

    // get mega achievements
    void getaccountachievements(AchievementsDetails *details);

    // get mega achievements list (for advertising for unregistered users)
    void getmegaachievements(AchievementsDetails *details);

    // get welcome pdf
    void getwelcomepdf();

    // toggle global debug flag
    bool toggledebug();

    bool debugstate();

    // report an event to the API logger
    void reportevent(const char*, const char* = NULL);
    void reportevent(const char*, const char*, int tag);

    // set max download speed
    bool setmaxdownloadspeed(m_off_t bpslimit);

    // set max upload speed
    bool setmaxuploadspeed(m_off_t bpslimit);

    // get max download speed
    m_off_t getmaxdownloadspeed();

    // get max upload speed
    m_off_t getmaxuploadspeed();

    // get the handle of the older version for a NewNode
    handle getovhandle(Node *parent, string *name);

    // use HTTPS for all communications
    bool usehttps;
    
    // use an alternative port for downloads (8080)
    bool usealtdownport;

    // select the download port automatically
    bool autodownport;

    // use an alternative port for uploads (8080)
    bool usealtupport;

    // select the upload port automatically
    bool autoupport;

    // finish downloaded chunks in order
    bool orderdownloadedchunks;

    // disable public key pinning (for testing purposes)
    static bool disablepkp;

    // retry API_ESSL errors
    bool retryessl;

    // flag to request an extra loop of the SDK to finish something pending
    bool looprequested;

    // timestamp until the bandwidth is overquota in deciseconds, related to Waiter::ds
    m_time_t overquotauntil;

    // storage status
    storagestatus_t ststatus;

    // warning timestamps related to storage overquota in paywall mode
    vector<m_time_t> mOverquotaWarningTs;

    // deadline timestamp related to storage overquota in paywall mode
    m_time_t mOverquotaDeadlineTs;

    // minimum bytes per second for streaming (0 == no limit, -1 == use default)
    int minstreamingrate;

    // root URL for API requests
    static string APIURL;

    // root URL for GeLB requests
    static string GELBURL;

    // root URL for chat stats
    static string CHATSTATSURL;

    // account auth for public folders
    string accountauth;

    // file that is blocking the sync engine
    LocalPath blockedfile;

    // stats id
    static std::string statsid;

    // number of ongoing asynchronous fopen
    int asyncfopens;

    // list of notifications to display to the user; includes items already seen
    UserAlerts useralerts;

    // true if user data is cached
    bool cachedug;

    // backoff for the expiration of cached user data
    BackoffTimer btugexpiration;

private:
    BackoffTimer btcs;
    BackoffTimer btbadhost;
    BackoffTimer btworkinglock;

    vector<TimerWithBackoff *> bttimers;

    // server-client command trigger connection
    std::unique_ptr<HttpReq> pendingsc;
    std::unique_ptr<HttpReq> pendingscUserAlerts;
    BackoffTimer btsc;

    // account is blocked: stops querying for action packets, pauses transfer & removes transfer slot availability
    bool mBlocked = false;

    bool pendingscTimedOut = false;


    // badhost report
    HttpReq* badhostcs;

    // Working lock
    unique_ptr<HttpReq> workinglockcs;

    // notify URL for new server-client commands
    string scnotifyurl;

    // unique request ID
    char reqid[10];

    // auth URI component for API requests
    string auth;

    // lang URI component for API requests
    string lang;

    // public handle being used
    handle publichandle;

    // API response JSON object
    JSON response;

    // response record processing issue
    bool warned;

    // next local user record identifier to use
    int userid;

    // backoff for file attributes
    BackoffTimer btpfa;
    bool faretrying;

    // next internal upload handle
    handle nextuh;

    // just one notification after fetchnodes and catch-up actionpackets
    bool notifyStorageChangeOnStateCurrent = false;

    // maximum number of concurrent transfers (uploads + downloads)
    static const unsigned MAXTOTALTRANSFERS;

    // maximum number of concurrent transfers (uploads or downloads)
    static const unsigned MAXTRANSFERS;

    // maximum number of queued putfa before halting the upload queue
    static const int MAXQUEUEDFA;

    // maximum number of concurrent putfa
    static const int MAXPUTFA;

#ifdef ENABLE_SYNC
    // Resumes all resumable syncs
    void resumeResumableSyncs();
#endif

    // update time at which next deferred transfer retry kicks in
    void nexttransferretry(direction_t d, dstime*);

    // a TransferSlot chunk failed
    bool chunkfailed;
    
    // fetch state serialize from local cache
    bool fetchsc(DbTable*);

    // remove old (2 days or more) transfers from cache, if they were not resumed
    void purgeOrphanTransfers(bool remove = false);

    // close the local transfer cache
    void closetc(bool remove = false);

    // server-client command processing
    void sc_updatenode();
    Node* sc_deltree();
    handle sc_newnodes();
    void sc_contacts();
    void sc_keys();
    void sc_fileattr();
    void sc_userattr();
    bool sc_shares();
    bool sc_upgrade();
    void sc_paymentreminder();
    void sc_opc();
    void sc_ipc();
    void sc_upc(bool incoming);
    void sc_ph();
    void sc_se();
#ifdef ENABLE_CHAT
    void sc_chatupdate(bool readingPublicChat);
    void sc_chatnode();
    void sc_chatflags();
#endif
    void sc_uac();
    void sc_la();
    void sc_ub();

    void init();

    // remove caches
    void removeCaches();

    // add node to vector and return index
    unsigned addnode(node_vector*, Node*) const;

    // add child for consideration in syncup()/syncdown()
    void addchild(remotenode_map*, string*, Node*, list<string>*, FileSystemType fsType) const;

    // crypto request response
    void cr_response(node_vector*, node_vector*, JSON*);

    // read node tree from JSON object
    void readtree(JSON*);

    // used by wait() to handle event timing
    void checkevent(dstime, dstime*, dstime*);

    // converts UTF-8 to 32-bit word array
    static char* utf8_to_a32forjs(const char*, int*);

    // was the app notified of a retrying CS request?
    bool csretrying;

    // encode/query handle type
    void encodehandletype(handle*, bool);
    bool isprivatehandle(handle*);
    
    // add direct read
    void queueread(handle, bool, SymmCipher*, int64_t, m_off_t, m_off_t, void*, const char* = NULL, const char* = NULL, const char* = NULL);
    
    // execute pending direct reads
    bool execdirectreads();

    // maximum number parallel connections for the direct read subsystem
    static const int MAXDRSLOTS = 16;

    // abort queued direct read(s)
    void abortreads(handle, bool, m_off_t, m_off_t);

    static const char PAYMENT_PUBKEY[];

public:
    void enabletransferresumption(const char *loggedoutid = NULL);
    void disabletransferresumption(const char *loggedoutid = NULL);

    // application callbacks
    struct MegaApp* app;

    // event waiter
    Waiter* waiter;

    // HTTP access
    HttpIO* httpio;

    // directory change notification
    struct FileSystemAccess* fsaccess;

    // bitmap graphics handling
    GfxProc* gfx;

    // enable / disable the gfx layer
    bool gfxdisabled;
    
    // DB access
    DbAccess* dbaccess = nullptr;

    // state cache table for logged in user
    DbTable* sctable;

    // there is data to commit to the database when possible
    bool pendingsccommit;

    // transfer cache table
    DbTable* tctable;

    // during processing of request responses, transfer table updates can be wrapped up in a single begin/commit
    DBTableTransactionCommitter* mTctableRequestCommitter = nullptr;

    // scsn as read from sctable
    handle cachedscsn;

    // initial state load in progress?  initial state can come from the database cache or via an 'f' command to the API.  
    // Either way there can still be a lot of historic actionpackets to follow since that snaphot, especially if the user has not been online for a long time.
    bool fetchingnodes;
    int fetchnodestag;

    // have we just completed fetching new nodes?  (ie, caught up on all the historic actionpackets since the fetchnodes)
    bool statecurrent;

    // pending file attribute writes
    putfa_list queuedfa;

    // current file attributes being sent
    putfa_list activefa;

    // API request queue double buffering:
    // reqs[r] is open for adding commands
    // reqs[r^1] is being processed on the API server
    HttpReq* pendingcs;

    // Only queue the "Server busy" event once, until the current cs completes, otherwise we may DDOS 
    // ourselves in cases where many clients get 500s for a while and then recover at the same time
    bool pendingcs_serverBusySent = false;

    // pending HTTP requests
    pendinghttp_map pendinghttp;

    // record type indicator for sctable
    enum { CACHEDSCSN, CACHEDNODE, CACHEDUSER, CACHEDLOCALNODE, CACHEDPCR, CACHEDTRANSFER, CACHEDFILE, CACHEDCHAT } sctablerectype;

    // open/create state cache database table
    void opensctable();

    // initialize/update state cache referenced sctable
    void initsc();
    void updatesc();
    void finalizesc(bool);

    // flag to pause / resume the processing of action packets
    bool scpaused;

    // MegaClient-Server response JSON
    JSON json;

    // Server-MegaClient request JSON and processing state flag ("processing a element")
    JSON jsonsc;
    bool insca;
    bool insca_notlast;

    // no two interrelated client instances should ever have the same sessionid
    char sessionid[10];

    // session key to protect local storage
    string sessionkey;

    // key protecting non-shareable GPS coordinates in nodes
    string unshareablekey;

    // application key
    char appkey[16];

    // incoming shares to be attached to a corresponding node
    newshare_list newshares;

    // current request tag
    int reqtag;

    // user maps: by handle and by case-normalized e-mail address
    uh_map uhindex;
    um_map umindex;

    // mapping of pending contact handles to their structure
    handlepcr_map pcrindex;

    // pending file attributes
    fa_map pendingfa;

    // upload waiting for file attributes
    handletransfer_map faputcompletion;    

    // file attribute fetch channels
    fafc_map fafcs;

    // generate attribute string based on the pending attributes for this upload
    void pendingattrstring(handle, string*);

    // active/pending direct reads
    handledrn_map hdrns;   // DirectReadNodes, main ownership.  One per file, each with one DirectRead per client request.
    dsdrn_map dsdrns;      // indicates the time at which DRNs should be retried 
    dr_list drq;           // DirectReads that are in DirectReadNodes which have fectched URLs
    drs_list drss;         // DirectReadSlot for each DR in drq, up to Max

    // merge newly received share into nodes
    void mergenewshares(bool);
    void mergenewshare(NewShare *s, bool notify);    // merge only the given share

    // transfer queues (PUT/GET)
    transfer_map transfers[2];
    BackoffTimerGroupTracker transferRetryBackoffs[2];

    // transfer list to manage the priority of transfers
    TransferList transferlist;

    // cached transfers (PUT/GET)
    transfer_map cachedtransfers[2];

    // cached files and their dbids
    vector<string> cachedfiles;
    vector<uint32_t> cachedfilesdbids;

    // database IDs of cached files and transfers
    // waiting for the completion of a putnodes
    pendingdbid_map pendingtcids;

    // path of temporary files
    // waiting for the completion of a putnodes
    pendingfiles_map pendingfiles;

    // transfer tslots
    transferslot_list tslots;

    // keep track of next transfer slot timeout
    BackoffTimerGroupTracker transferSlotsBackoff;

    // next TransferSlot to doio() on
    transferslot_list::iterator slotit;

    // FileFingerprint to node mapping
    Fingerprints mFingerprints;

    // flag to skip removing nodes from mFingerprints when all nodes get deleted
    bool mOptimizePurgeNodes = false;

    // send updates to app when the storage size changes
    int64_t mNotifiedSumSize = 0;

    // asymmetric to symmetric key rewriting
    handle_vector nodekeyrewrite;
    handle_vector sharekeyrewrite;

    static const char* const EXPORTEDLINK;

    // default number of seconds to wait after a bandwidth overquota
    static dstime DEFAULT_BW_OVERQUOTA_BACKOFF_SECS;

    // number of seconds to invalidate the cached user data
    static dstime USER_DATA_EXPIRATION_BACKOFF_SECS;

    // total number of Node objects
    long long totalNodes;

    // tracks how many nodes have had a successful applykey()
    long long mAppliedKeyNodeCount = 0;

    // server-client request sequence number
    SCSN scsn;

    void purgenodes(node_vector* = NULL);
    void purgeusers(user_vector* = NULL);
    bool readusers(JSON*, bool actionpackets);

    user_vector usernotify;
    void notifyuser(User*);

    pcr_vector pcrnotify;
    void notifypcr(PendingContactRequest*);

    node_vector nodenotify;
    void notifynode(Node*);

    // update transfer in the persistent cache
    void transfercacheadd(Transfer*, DBTableTransactionCommitter*);

    // remove a transfer from the persistent cache
    void transfercachedel(Transfer*, DBTableTransactionCommitter* committer);

    // add a file to the persistent cache
    void filecacheadd(File*, DBTableTransactionCommitter& committer);

    // remove a file from the persistent cache
    void filecachedel(File*, DBTableTransactionCommitter* committer);

#ifdef ENABLE_CHAT
    textchat_map chatnotify;
    void notifychat(TextChat *);
#endif

#ifdef USE_MEDIAINFO
    MediaFileInfo mediaFileInfo;
#endif

    // write changed/added/deleted users to the DB cache and notify the
    // application
    void notifypurge();

    // remove node subtree
    void deltree(handle);

    Node* nodebyhandle(handle);
    Node* nodebyfingerprint(FileFingerprint*);
#ifdef ENABLE_SYNC
    Node* nodebyfingerprint(LocalNode*);
#endif /* ENABLE_SYNC */

    node_vector *nodesbyfingerprint(FileFingerprint* fingerprint);
    void nodesbyoriginalfingerprint(const char* fingerprint, Node* parent, node_vector *nv);

    // get up to "maxcount" nodes, not older than "since", ordered by creation time
    node_vector getRecentNodes(unsigned maxcount, m_time_t since, bool includerubbishbin);

    // get a vector of recent actions in the account
    recentactions_vector getRecentActions(unsigned maxcount, m_time_t since);

    // determine if the file is a video, photo, or media (video or photo).  If the extension (with trailing .) is not precalculated, pass null
    bool nodeIsMedia(const Node*, bool* isphoto, bool* isvideo) const;

    // generate & return upload handle
    handle getuploadhandle();

    // maps node handle to public handle
    std::map<handle, handle> mPublicLinks;

#ifdef ENABLE_SYNC    
    // sync debris folder name in //bin
    static const char* const SYNCDEBRISFOLDERNAME;

    // we are adding the //bin/SyncDebris/yyyy-mm-dd subfolder(s)
    bool syncdebrisadding;

    // minute of the last created folder in SyncDebris
    m_time_t syncdebrisminute;

    // activity flag
    bool syncactivity;

    // syncops indicates that a sync-relevant tree update may be pending
    bool syncops;

    // app scanstate flag
    bool syncscanstate;

    // block local fs updates processing while locked ops are in progress
    bool syncfsopsfailed;

    // retry accessing temporarily locked filesystem items
    bool syncfslockretry;
    BackoffTimer syncfslockretrybt;

    // retry of transiently failed local filesystem ops
    bool syncdownretry;
    BackoffTimer syncdownbt;

    // sync PUT Nagle timer
    bool syncnagleretry;
    BackoffTimer syncnaglebt;

    // timer for extra notifications
    // (workaround for buggy network filesystems)
    bool syncextraretry;
    BackoffTimer syncextrabt;

    // rescan timer if fs notification unavailable or broken
    bool syncscanfailed;
    BackoffTimer syncscanbt;

    // vanished from a local synced folder
    localnode_set localsyncnotseen;

    // maps local fsid to corresponding LocalNode*
    handlelocalnode_map fsidnode;

    // local nodes that need to be added remotely
    localnode_vector synccreate;

    // number of sync-initiated putnodes() in progress
    int syncadding;

    // total number of LocalNode objects
    long long totalLocalNodes;

    // sync id dispatch
    handle nextsyncid();
    handle currsyncid;

    // SyncDebris folder addition result
    void putnodes_syncdebris_result(error, vector<NewNode>&);

    // if no sync putnodes operation is in progress, apply the updates stored
    // in syncadded/syncdeleted/syncoverwritten to the remote tree
    void syncupdate();

    // create missing folders, copy/start uploading missing files
<<<<<<< HEAD
    bool syncup(LocalNode*, dstime*, bool scanWholeSubtree);
=======
    bool syncup(LocalNode* l, dstime* nds, size_t& parentPending);
    bool syncup(LocalNode* l, dstime* nds);
>>>>>>> 46ca909c

    // sync putnodes() completion
    void putnodes_sync_result(error, vector<NewNode>&);

    // start downloading/copy missing files, create missing directories
    bool syncdown(LocalNode * const, LocalPath&, bool scanWholeSubtree);

    // move nodes to //bin/SyncDebris/yyyy-mm-dd/ or unlink directly
    void movetosyncdebris(Node*, bool);

    // move queued nodes to SyncDebris (for syncing into the user's own cloud drive)
    void execmovetosyncdebris();
    node_set todebris;

    // unlink queued nodes directly (for inbound share syncing)
    void execsyncunlink();
    node_set tounlink;
    
    // commit all queueud deletions
    void execsyncdeletions();

    // process localnode subtree
    void proclocaltree(LocalNode*, LocalTreeProc*);

    // unlink the LocalNode from the corresponding node
    // if the associated local file or folder still exists
    void unlinkifexists(LocalNode*, FileAccess*, LocalPath& reuseBuffer);
#endif

    // recursively cancel transfers in a subtree
    void stopxfers(LocalNode*, DBTableTransactionCommitter& committer);

    // update paths of all PUT transfers
    void updateputs();

    // determine if all transfer slots are full
    bool slotavail() const;

    // transfer queue dispatch/retry handling
    void dispatchTransfers();

    void defer(direction_t, int td, int = 0);
    void freeq(direction_t);

    dstime transferretrydelay();

    // client-server request double-buffering
    RequestDispatcher reqs;

    // returns if the current pendingcs includes a fetch nodes command
    bool isFetchingNodesPendingCS();

    // upload handle -> node handle map (filled by upload completion)
    handlepair_set uhnh;

    // transfer chunk failed
    void setchunkfailed(string*);
    string badhosts;

    bool requestLock;
    dstime disconnecttimestamp;
    dstime lastDispatchTransfersDs = 0;

    // process object arrays by the API server
    int readnodes(JSON*, int, putsource_t, vector<NewNode>*, int, bool applykeys);

    void readok(JSON*);
    void readokelement(JSON*);
    void readoutshares(JSON*);
    void readoutshareelement(JSON*);

    void readipc(JSON*);
    void readopc(JSON*);

    error readmiscflags(JSON*);

    void procph(JSON*);

    void readcr();
    void readsr();

    void procsnk(JSON*);
    void procsuk(JSON*);

    void procmcf(JSON*);
    void procmcna(JSON*);

    void setkey(SymmCipher*, const char*);
    bool decryptkey(const char*, byte*, int, SymmCipher*, int, handle);

    void handleauth(handle, byte*);

    bool procsc();

    // API warnings
    void warn(const char*);
    bool warnlevel();

    Node* childnodebyname(Node*, const char*, bool = false);
    vector<Node*> childnodesbyname(Node*, const char*, bool = false);

    // purge account state and abort server-client connection
    void purgenodesusersabortsc(bool keepOwnUser);

    static const int USERHANDLE = 8;
    static const int PCRHANDLE = 8;
    static const int NODEHANDLE = 6;
    static const int CHATHANDLE = 8;
    static const int SESSIONHANDLE = 8;
    static const int PURCHASEHANDLE = 8;
    static const int CONTACTLINKHANDLE = 6;
    static const int CHATLINKHANDLE = 6;

    // max new nodes per request
    static const int MAX_NEWNODES = 2000;

    // session ID length (binary)
    static const unsigned SIDLEN = 2 * SymmCipher::KEYLENGTH + USERHANDLE * 4 / 3 + 1;

    void proccr(JSON*);
    void procsr(JSON*);

    // account access: master key
    // folder link access: folder key
    SymmCipher key;

    // dummy key to obfuscate non protected cache
    SymmCipher tckey;

    // account access (full account): RSA private key
    AsymmCipher asymkey;
    string mPrivKey;    // serialized version for apps

    // RSA public key
    AsymmCipher pubk;

    // EdDSA signing key (Ed25519 private key seed).
    EdDSA *signkey;

    // ECDH key (x25519 private key).
    ECDH *chatkey;

    // set when keys for every current contact have been checked
    AuthRingsMap mAuthRings;

    // used during initialization to accumulate required updates to authring (to send them all atomically)
    AuthRingsMap mAuthRingsTemp;

    // true while authrings are being fetched
    bool mFetchingAuthrings;

    // actual state of keys
    bool fetchingkeys;

    // invalidate received keys (when fail to load)
    void clearKeys();

    // delete chatkey and signing key
    void resetKeyring();

    // binary session ID
    string sid;

    // distinguish activity from different MegaClients in logs
    string clientname;

    // number our http requests so we can distinguish them (and the curl debug logging for them) in logs
    unsigned transferHttpCounter = 0;

    // apply keys
    void applykeys();

    // send andy key rewrites prepared when keys were applied
    void sendkeyrewrites();

    // symmetric password challenge
    int checktsid(byte* sidbuf, unsigned len);

    // locate user by e-mail address or by handle
    User* finduser(const char*, int = 0);
    User* finduser(handle, int = 0);
    User* ownuser();
    void mapuser(handle, const char*);
    void discarduser(handle, bool = true);
    void discarduser(const char*);
    void mappcr(handle, PendingContactRequest*);
    bool discardnotifieduser(User *);

    PendingContactRequest* findpcr(handle);

    // queue public key request for user
    void queuepubkeyreq(User*, std::unique_ptr<PubKeyAction>);
    void queuepubkeyreq(const char*, std::unique_ptr<PubKeyAction>);

    // rewrite foreign keys of the node (tree)
    void rewriteforeignkeys(Node* n);

    // simple string hash
    static void stringhash(const char*, byte*, SymmCipher*);
    static uint64_t stringhash64(string*, SymmCipher*);

    // set authentication context, either a session ID or a exported folder node handle
    void setsid(const byte*, unsigned);
    void setrootnode(handle);

    bool setlang(string *code);

    // returns the handle of the root node if the account is logged into a public folder, otherwise UNDEF.
    handle getrootpublicfolder();

    // returns the public handle of the folder link if the account is logged into a public folder, otherwise UNDEF.
    handle getpublicfolderhandle();

    //returns the top-level node for a node
    Node *getrootnode(Node*);

    //returns true if the node referenced by the handle belongs to the logged-in account
    bool isPrivateNode(handle h);

    //returns true if the node referenced by the handle belongs to other account than the logged-in account
    bool isForeignNode(handle h);

    // process node subtree
    void proctree(Node*, TreeProc*, bool skipinshares = false, bool skipversions = false);

    // hash password
    error pw_key(const char*, byte*) const;

    // convert hex digit to number
    static int hexval(char);

    // Since it's quite expensive to create a SymmCipher, these are provided to use for quick operations - just set the key and use.
    SymmCipher tmpnodecipher;
    SymmCipher tmptransfercipher;

    void exportDatabase(string filename);
    bool compareDatabases(string filename1, string filename2);

    // request a link to recover account
    void getrecoverylink(const char *email, bool hasMasterkey);

    // query information about recovery link
    void queryrecoverylink(const char *link);

    // request private key for integrity checking the masterkey
    void getprivatekey(const char *code);

    // confirm a recovery link to restore the account
    void confirmrecoverylink(const char *code, const char *email, const char *password, const byte *masterkey = NULL, int accountversion = 1);

    // request a link to cancel the account
    void getcancellink(const char *email, const char* = NULL);

    // confirm a link to cancel the account
    void confirmcancellink(const char *code);

    // get a link to change the email address
    void getemaillink(const char *email, const char *pin = NULL);

    // confirm a link to change the email address
    void confirmemaillink(const char *code, const char *email, const byte *pwkey);

    // create contact link
    void contactlinkcreate(bool renew);

    // query contact link
    void contactlinkquery(handle);

    // delete contact link
    void contactlinkdelete(handle);

    // multi-factor authentication setup
    void multifactorauthsetup(const char* = NULL);

    // multi-factor authentication get
    void multifactorauthcheck(const char*);

    // multi-factor authentication disable
    void multifactorauthdisable(const char*);

    // fetch time zone
    void fetchtimezone();

    void keepmealive(int, bool enable = true);

    void getpsa();

    // tells the API the user has seen existing alerts
    void acknowledgeuseralerts();

    // manage overquota errors
    void activateoverquota(dstime timeleft, bool isPaywall);

    // achievements enabled for the account
    bool achievements_enabled;

    // non-zero if login with user+pwd was done (reset upon fetchnodes completion)
    bool isNewSession;

    // timestamp of the last login with user and password
    m_time_t tsLogin;

    // true if user has disabled fileversioning
    bool versions_disabled;

    // the SDK is trying to log out
    int loggingout = 0;

    // the logout request succeeded, time to clean up localy once returned from CS response processing
    bool loggedout = false;

    // true if the account is a master business account, false if it's a sub-user account
    BizMode mBizMode;

    // -1: expired, 0: inactive (no business subscription), 1: active, 2: grace-period
    BizStatus mBizStatus;

    // list of handles of the Master business account/s
    std::set<handle> mBizMasters;

    // timestamp when a business account will enter into Grace Period
    m_time_t mBizGracePeriodTs;

    // timestamp when a business account will finally expire
    m_time_t mBizExpirationTs;

    // whether the destructor has started running yet
    bool destructorRunning = false;
  
    MegaClientAsyncQueue mAsyncQueue;

    // Keep track of high level operation counts and times, for performance analysis
    struct PerformanceStats
    {
        CodeCounter::ScopeStats execFunction = { "MegaClient_exec" };
        CodeCounter::ScopeStats transferslotDoio = { "TransferSlot_doio" };
        CodeCounter::ScopeStats execdirectreads = { "execdirectreads" };
        CodeCounter::ScopeStats transferComplete = { "transfer_complete" };
        CodeCounter::ScopeStats prepareWait = { "MegaClient_prepareWait" };
        CodeCounter::ScopeStats doWait = { "MegaClient_doWait" };
        CodeCounter::ScopeStats checkEvents = { "MegaClient_checkEvents" };
        CodeCounter::ScopeStats applyKeys = { "MegaClient_applyKeys" };
        CodeCounter::ScopeStats dispatchTransfers = { "dispatchTransfers" };
        CodeCounter::ScopeStats csResponseProcessingTime = { "cs batch response processing" };
        CodeCounter::ScopeStats scProcessingTime = { "sc processing" };
        uint64_t transferStarts = 0, transferFinishes = 0;
        uint64_t transferTempErrors = 0, transferFails = 0;
        uint64_t prepwaitImmediate = 0, prepwaitZero = 0, prepwaitHttpio = 0, prepwaitFsaccess = 0, nonzeroWait = 0;
        CodeCounter::DurationSum csRequestWaitTime;
        CodeCounter::DurationSum transfersActiveTime;
        std::string report(bool reset, HttpIO* httpio, Waiter* waiter, const RequestDispatcher& reqs);
    } performanceStats;

    std::string getDeviceid() const;

#ifdef ENABLE_SYNC
    void resetSyncConfigs();
#endif

    MegaClient(MegaApp*, Waiter*, HttpIO*, FileSystemAccess*, DbAccess*, GfxProc*, const char*, const char*, unsigned workerThreadCount);
    ~MegaClient();
};
} // namespace

#if __cplusplus < 201100L
#define char_is_not_digit std::not1(std::ptr_fun(static_cast<int(*)(int)>(std::isdigit)))
#define char_is_not_space std::not1(std::ptr_fun<int, int>(std::isspace))
#else
#define char_is_not_digit [](char c) { return !std::isdigit(c); }
#define char_is_not_space [](char c) { return !std::isspace(c); }
#endif

#endif<|MERGE_RESOLUTION|>--- conflicted
+++ resolved
@@ -194,7 +194,7 @@
     // sc inconsistency: stop querying for action packets
     bool stopsc = false;
 
-public: 
+public:
 
     bool setScsn(JSON*);
     void setScsn(handle);
@@ -265,7 +265,7 @@
 
     // the verified account phone number, filled in from 'ug'
     string mSmsVerifiedPhone;
-	
+
     // pseudo-random number generator
     PrnGen rng;
 
@@ -530,7 +530,7 @@
 
     // queue file attribute retrieval
     error getfa(handle h, string *fileattrstring, const string &nodekey, fatype, int = 0);
-    
+
     // notify delayed upload completion subsystem about new file attribute
     void checkfacompletion(handle, Transfer* = NULL);
 
@@ -777,7 +777,7 @@
 
     // use HTTPS for all communications
     bool usehttps;
-    
+
     // use an alternative port for downloads (8080)
     bool usealtdownport;
 
@@ -927,7 +927,7 @@
 
     // a TransferSlot chunk failed
     bool chunkfailed;
-    
+
     // fetch state serialize from local cache
     bool fetchsc(DbTable*);
 
@@ -991,10 +991,10 @@
     // encode/query handle type
     void encodehandletype(handle*, bool);
     bool isprivatehandle(handle*);
-    
+
     // add direct read
     void queueread(handle, bool, SymmCipher*, int64_t, m_off_t, m_off_t, void*, const char* = NULL, const char* = NULL, const char* = NULL);
-    
+
     // execute pending direct reads
     bool execdirectreads();
 
@@ -1027,7 +1027,7 @@
 
     // enable / disable the gfx layer
     bool gfxdisabled;
-    
+
     // DB access
     DbAccess* dbaccess = nullptr;
 
@@ -1046,7 +1046,7 @@
     // scsn as read from sctable
     handle cachedscsn;
 
-    // initial state load in progress?  initial state can come from the database cache or via an 'f' command to the API.  
+    // initial state load in progress?  initial state can come from the database cache or via an 'f' command to the API.
     // Either way there can still be a lot of historic actionpackets to follow since that snaphot, especially if the user has not been online for a long time.
     bool fetchingnodes;
     int fetchnodestag;
@@ -1065,7 +1065,7 @@
     // reqs[r^1] is being processed on the API server
     HttpReq* pendingcs;
 
-    // Only queue the "Server busy" event once, until the current cs completes, otherwise we may DDOS 
+    // Only queue the "Server busy" event once, until the current cs completes, otherwise we may DDOS
     // ourselves in cases where many clients get 500s for a while and then recover at the same time
     bool pendingcs_serverBusySent = false;
 
@@ -1123,7 +1123,7 @@
     fa_map pendingfa;
 
     // upload waiting for file attributes
-    handletransfer_map faputcompletion;    
+    handletransfer_map faputcompletion;
 
     // file attribute fetch channels
     fafc_map fafcs;
@@ -1133,7 +1133,7 @@
 
     // active/pending direct reads
     handledrn_map hdrns;   // DirectReadNodes, main ownership.  One per file, each with one DirectRead per client request.
-    dsdrn_map dsdrns;      // indicates the time at which DRNs should be retried 
+    dsdrn_map dsdrns;      // indicates the time at which DRNs should be retried
     dr_list drq;           // DirectReads that are in DirectReadNodes which have fectched URLs
     drs_list drss;         // DirectReadSlot for each DR in drq, up to Max
 
@@ -1267,7 +1267,7 @@
     // maps node handle to public handle
     std::map<handle, handle> mPublicLinks;
 
-#ifdef ENABLE_SYNC    
+#ifdef ENABLE_SYNC
     // sync debris folder name in //bin
     static const char* const SYNCDEBRISFOLDERNAME;
 
@@ -1337,12 +1337,7 @@
     void syncupdate();
 
     // create missing folders, copy/start uploading missing files
-<<<<<<< HEAD
-    bool syncup(LocalNode*, dstime*, bool scanWholeSubtree);
-=======
-    bool syncup(LocalNode* l, dstime* nds, size_t& parentPending);
-    bool syncup(LocalNode* l, dstime* nds);
->>>>>>> 46ca909c
+    bool syncup(LocalNode* l, dstime* nds, size_t& parentPending, bool scanWholeSubtree);
 
     // sync putnodes() completion
     void putnodes_sync_result(error, vector<NewNode>&);
@@ -1360,7 +1355,7 @@
     // unlink queued nodes directly (for inbound share syncing)
     void execsyncunlink();
     node_set tounlink;
-    
+
     // commit all queueud deletions
     void execsyncdeletions();
 
@@ -1671,7 +1666,7 @@
 
     // whether the destructor has started running yet
     bool destructorRunning = false;
-  
+
     MegaClientAsyncQueue mAsyncQueue;
 
     // Keep track of high level operation counts and times, for performance analysis
