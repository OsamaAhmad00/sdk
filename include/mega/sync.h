--- conflicted
+++ resolved
@@ -34,22 +34,7 @@
 class BackupMonitor;
 class MegaClient;
 
-<<<<<<< HEAD
-// A collection of sync configs backed by a database table
-class MEGA_API SyncConfigBag
-=======
-// Searching from the back, this function compares path1 and path2 character by character and
-// returns the number of consecutive character matches (excluding separators) but only including whole node names.
-// It's assumed that the paths are normalized (e.g. not contain ..) and separated with `LocalPath::localPathSeparator`.
-int computeReversePathMatchScore(const LocalPath& path1, const LocalPath& path2, const FileSystemAccess&);
-
-// Recursively iterates through the filesystem tree starting at the sync root and assigns
-// fs IDs to those local nodes that match the fingerprint retrieved from disk.
-bool assignFilesystemIds(Sync& sync, MegaApp& app, FileSystemAccess& fsaccess, handlelocalnode_map& fsidnodes,
-                         LocalPath& localdebris);
-
 class SyncConfig
->>>>>>> e57a1791
 {
 public:
 
@@ -208,6 +193,7 @@
 using SyncCompletionFunction =
   std::function<void(UnifiedSync*, const SyncError&, error)>;
 
+
 class MEGA_API ScanService
 {
 public:
@@ -564,24 +550,6 @@
     LocalPath mLocalPath;
 };
 
-struct SyncFlags
-{
-    // whether the target of an asynchronous scan request is reachable.
-    bool scanTargetReachable = false;
-
-    // we can only perform moves after scanning is complete
-    bool scanningWasComplete = false;
-
-    // we can only delete/upload/download after moves are complete
-    bool movesWereComplete = false;
-
-    // stall detection (for incompatible local and remote changes, eg file added locally in a folder removed remotely)
-    bool noProgress = true;
-    int noProgressCount = 0;
-    map<string, SyncWaitReason> stalledNodePaths;
-    map<LocalPath, SyncWaitReason> stalledLocalPaths;
-};
-
 
 // For convenience.
 using JSONSyncConfigMap = map<handle, SyncConfig>;
@@ -758,6 +726,25 @@
     HMACSHA256 mSigner;
 }; // JSONSyncConfigIOContext
 
+struct SyncFlags
+{
+    // whether the target of an asynchronous scan request is reachable.
+    bool scanTargetReachable = false;
+
+    // we can only perform moves after scanning is complete
+    bool scanningWasComplete = false;
+
+    // we can only delete/upload/download after moves are complete
+    bool movesWereComplete = false;
+
+    // stall detection (for incompatible local and remote changes, eg file added locally in a folder removed remotely)
+    bool noProgress = true;
+    int noProgressCount = 0;
+    map<string, SyncWaitReason> stalledNodePaths;
+    map<LocalPath, SyncWaitReason> stalledLocalPaths;
+};
+
+
 struct Syncs
 {
     UnifiedSync* appendNewSync(const SyncConfig&, MegaClient& mc);
