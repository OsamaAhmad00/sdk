/**
 * @file mega/sync.h
 * @brief Class for synchronizing local and remote trees
 *
 * (c) 2013-2014 by Mega Limited, Auckland, New Zealand
 *
 * This file is part of the MEGA SDK - Client Access Engine.
 *
 * Applications using the MEGA API must present a valid application key
 * and comply with the rules set forth in the Terms of Service.
 *
 * The MEGA SDK is distributed in the hope that it will be useful,
 * but WITHOUT ANY WARRANTY; without even the implied warranty of
 * MERCHANTABILITY or FITNESS FOR A PARTICULAR PURPOSE.
 *
 * @copyright Simplified (2-clause) BSD License.
 *
 * You should have received a copy of the license along with this
 * program.
 */

#ifndef MEGA_SYNC_H
#define MEGA_SYNC_H 1

#include "db.h"

#ifdef ENABLE_SYNC


namespace mega {

class HeartBeatSyncInfo;
class BackupInfoSync;
class BackupMonitor;
class MegaClient;

// Searching from the back, this function compares path1 and path2 character by character and
// returns the number of consecutive character matches (excluding separators) but only including whole node names.
// It's assumed that the paths are normalized (e.g. not contain ..) and separated with `LocalPath::localPathSeparator`.
int computeReversePathMatchScore(const LocalPath& path1, const LocalPath& path2, const FileSystemAccess&);

// Recursively iterates through the filesystem tree starting at the sync root and assigns
// fs IDs to those local nodes that match the fingerprint retrieved from disk.
bool assignFilesystemIds(Sync& sync, MegaApp& app, FileSystemAccess& fsaccess, handlelocalnode_map& fsidnodes,
                         LocalPath& localdebris);

class SyncConfig
{
public:

    enum Type
    {
        TYPE_UP = 0x01, // sync up from local to remote
        TYPE_DOWN = 0x02, // sync down from remote to local
        TYPE_TWOWAY = TYPE_UP | TYPE_DOWN, // Two-way sync
        TYPE_BACKUP, // special sync up from local to remote, automatically disabled when remote changed
    };

    SyncConfig() = default;

    SyncConfig(LocalPath localPath,
        string syncName,
        NodeHandle remoteNode,
        const string& remotePath,
        const fsfp_t localFingerprint,
        const LocalPath& externalDrivePath,
        const bool enabled = true,
        const Type syncType = TYPE_TWOWAY,
        const SyncError error = NO_SYNC_ERROR,
        const SyncWarning warning = NO_SYNC_WARNING,
        handle hearBeatID = UNDEF
    );

    bool operator==(const SyncConfig &rhs) const;
    bool operator!=(const SyncConfig &rhs) const;

    // the local path of the sync root folder
    const LocalPath& getLocalPath() const;

    // returns the type of the sync
    Type getType() const;

    // If the sync is enabled, we will auto-start it
    bool getEnabled() const;
    void setEnabled(bool enabled);

    // Whether this is a backup sync.
    bool isBackup() const;

    // Whether this sync is backed by an external device.
    bool isExternal() const;
    bool isInternal() const;

    // check if we need to notify the App about error/enable flag changes
    bool stateFieldsChanged();

    string syncErrorToStr();
    static string syncErrorToStr(SyncError errorCode);

    void setBackupState(SyncBackupState state);
    SyncBackupState getBackupState() const;

    // enabled/disabled by the user
    bool mEnabled = true;

    // the local path of the sync
    LocalPath mLocalPath;

    // name of the sync (if localpath is not adequate)
    string mName;

    // the remote handle of the sync
    NodeHandle mRemoteNode;

    // the path to the remote node, as last known (not definitive)
    string mOriginalPathOfRemoteRootNode;

    // uniquely identifies the filesystem, we check this is unchanged.
    fsfp_t mFilesystemFingerprint;

    // type of the sync, defaults to bidirectional
    Type mSyncType;

    // failure cause (disable/failure cause).
    SyncError mError;

    // Warning if creation was successful but the user should know something
    SyncWarning mWarning;

    // Unique identifier. any other field can change (even remote handle),
    // and we want to keep disabled configurations saved: e.g: remote handle changed
    // id for heartbeating
    handle mBackupId;

    // Path to the volume containing this backup (only for external backups).
    // This one is not serialized
    LocalPath mExternalDrivePath;

    // Whether this backup is monitoring or mirroring.
    SyncBackupState mBackupState;

    // If the database exists then its running/paused/suspended.  Not serialized.
    bool mDatabaseExists = false;

<<<<<<< HEAD
=======
    // Maintained as we transition
    SyncRunState mRunState = SyncRunState::Pending;
	
>>>>>>> f6a67af4
    // not serialized.  Prevent re-enabling sync after removal
    bool mSyncDeregisterSent = false;

    // not serialized.  Prevent notifying the client app for this sync's state changes
    bool mRemovingSyncBySds = false;

    // Name of this sync's state cache.
    string getSyncDbStateCacheName(handle fsid, NodeHandle nh, handle userId) const;

    // Current running state.  This one is not serialized, it just makes it convenient to deliver thread-safe sync state data back to client apps.
    syncstate_t mRunningState = SYNC_CANCELED;    // cancelled indicates there is no assoicated mSync

    // enum to string conversion
    static const char* synctypename(const Type type);
    static bool synctypefromname(const string& name, Type& type);

    SyncError knownError() const;

private:
    // If mError or mEnabled have changed from these values, we need to notify the app.
    SyncError mKnownError = NO_SYNC_ERROR;
    bool mKnownEnabled = false;
    SyncRunState mKnownRunState = SyncRunState::Pending;
};

// Convenience.
using SyncConfigVector = vector<SyncConfig>;
struct Syncs;

struct UnifiedSync
{
    // Reference to containing Syncs object
    Syncs& syncs;

    // We always have a config
    SyncConfig mConfig;

    // If the config is good, the sync can be running
    unique_ptr<Sync> mSync;

    // High level info about this sync, sent to backup centre
    std::unique_ptr<BackupInfoSync> mBackupInfo;

    // The next detail heartbeat to send to the backup centre
    std::shared_ptr<HeartBeatSyncInfo> mNextHeartbeat;

    // ctor/dtor
    UnifiedSync(Syncs&, const SyncConfig&);

    // Update state and signal to application
    void changeState(syncstate_t newstate, SyncError newSyncError, bool newEnableFlag, bool notifyApp, bool keepSyncDb);

    // Update remote location
    bool updateSyncRemoteLocation(Node* n, bool forceCallback);
private:
    friend class Sync;
    friend struct Syncs;
    void changedConfigState(bool save, bool notifyApp);
};

class SyncThreadsafeState
{
    // This class contains things that are read/written from either the Syncs thread,
    // or the MegaClient thread.  A mutex is used to keep the data consistent.
    // Referred to by shared_ptr so transfers etc don't have awkward lifetime issues.
    mutable mutex mMutex;

    // Transfers update these from the client thread
    void adjustTransferCounts(bool upload, int32_t adjustQueued, int32_t adjustCompleted, m_off_t adjustQueuedBytes, m_off_t adjustCompletedBytes);

    // track uploads/downloads
    SyncTransferCounts mTransferCounts;

    // know where the sync's tmp folder is
    LocalPath mSyncTmpFolder;

    MegaClient* mClient = nullptr;
    handle mBackupId = 0;

public:

    const bool mCanChangeVault;

    void transferBegin(direction_t direction, m_off_t numBytes);
    void transferComplete(direction_t direction, m_off_t numBytes);
    void transferFailed(direction_t direction, m_off_t numBytes);

    // Return a snapshot of this sync's current transfer counts.
    SyncTransferCounts transferCounts() const;

    std::atomic<unsigned> neverScannedFolderCount{};

    LocalPath syncTmpFolder() const;
    void setSyncTmpFolder(const LocalPath&);

    SyncThreadsafeState(handle backupId, MegaClient* client, bool canChangeVault) : mClient(client), mBackupId(backupId), mCanChangeVault(canChangeVault)  {}
    handle backupId() const { return mBackupId; }
    MegaClient* client() const { return mClient; }
};

class MEGA_API Sync
{
public:

    // returns the sync config
    SyncConfig& getConfig();
    const SyncConfig& getConfig() const;

    MegaClient* client = nullptr;
    Syncs& syncs;

    // for logging
    string syncname;

    // sync-wide directory notification provider
    std::unique_ptr<DirNotify> dirnotify;

    // root of local filesystem tree, holding the sync's root folder.  Never null except briefly in the destructor (to ensure efficient db usage)
    unique_ptr<LocalNode> localroot;

    FileSystemType mFilesystemType = FS_UNKNOWN;

    // current state
    syncstate_t& state() { return getConfig().mRunningState; }

    // are we conducting a full tree scan? (during initialization and if event notification failed)
    bool fullscan = true;

    // syncing to an inbound share?
    bool inshare = false;

    // deletion queue
    set<uint32_t> deleteq;

    // insertion/update queue
    localnode_set insertq;

    // adds an entry to the delete queue - removes it from insertq
    void statecachedel(LocalNode*);

    // adds an entry to the insert queue - removes it from deleteq
    void statecacheadd(LocalNode*);

    // recursively add children
    void addstatecachechildren(uint32_t, idlocalnode_map*, LocalPath&, LocalNode*, int);

    // Caches all synchronized LocalNode
    void cachenodes();

    // change state, signal to application
    void changestate(syncstate_t, SyncError newSyncError, bool newEnableFlag, bool notifyApp, bool keepSyncDb);

    // skip duplicates and self-caused
    bool checkValidNotification(int q, Notification& notification);

    // process and remove one directory notification queue item from *notify
    dstime procscanq(int);

    // recursively look for vanished child nodes and delete them
    void deletemissing(LocalNode*);

    // scan specific path
    LocalNode* checkpath(LocalNode*, LocalPath*, string* const, dstime*, bool wejustcreatedthisfolder, DirAccess* iteratingDir);

    m_off_t localbytes = 0;
    unsigned localnodes[2]{};

    // look up LocalNode relative to localroot
    LocalNode* localnodebypath(LocalNode*, const LocalPath&, LocalNode** = nullptr, LocalPath* outpath = nullptr, bool fromOutsideThreadAlreadyLocked = false);

    // Assigns fs IDs to those local nodes that match the fingerprint retrieved from disk.
    // The fs IDs of unmatched nodes are invalidated.
    bool assignfsids();

    // scan items in specified path and add as children of the specified
    // LocalNode
    bool scan(LocalPath, FileAccess*);

    // rescan sequence number (incremented when a full rescan or a new
    // notification batch starts)
    int scanseqno = 0;

    // debris path component relative to the base path
    string debris;
    LocalPath localdebris;
    LocalPath localdebrisname;

    // permanent lock on the debris/tmp folder
    unique_ptr<FileAccess> tmpfa;

    // state cache table
    unique_ptr<DbTable> statecachetable;

    // move file or folder to localdebris
    bool movetolocaldebris(const LocalPath& localpath);

    // get progress for heartbeats
    m_off_t getInflightProgress();

    // original filesystem fingerprint
    fsfp_t fsfp = 0;

    // does the filesystem have stable IDs? (FAT does not)
    bool fsstableids = false;

    // true if the sync hasn't loaded cached LocalNodes yet
    bool initializing = true;

    // true if the local synced folder is a network folder
    bool isnetwork = false;

    // values related to possible files being updated
    m_off_t updatedfilesize = ~0;
    m_time_t updatedfilets = 0;
    m_time_t updatedfileinitialts = 0;

    bool updateSyncRemoteLocation(Node* n, bool forceCallback);

    // flag to optimize destruction by skipping calls to treestate()
    bool mDestructorRunning = false;
    Sync(UnifiedSync&, const string& cdebris, const LocalPath& clocaldebris, Node*, bool, const string& logname);
    ~Sync();

    // Should we synchronize this sync?
    bool active() const;

    static const int SCANNING_DELAY_DS;
    static const int EXTRA_SCANNING_DELAY_DS;
    static const int FILE_UPDATE_DELAY_DS;
    static const int FILE_UPDATE_MAX_DELAY_SECS;
    static const dstime RECENT_VERSION_INTERVAL_SECS;

    // Change state to (DISABLED, BACKUP_MODIFIED).
    void backupModified();

    // Whether this is a backup sync.
    bool isBackup() const;

    // Whether this is a backup sync and it is mirroring.
    bool isBackupAndMirroring() const;

    // Whether this is a backup sync and it is monitoring.
    bool isBackupMonitoring() const;

    // Move the sync into the monitoring state.
    void setBackupMonitoring();

    // True if this sync should have a state cache database.
    bool shouldHaveDatabase() const;

    UnifiedSync& mUnifiedSync;

    shared_ptr<SyncThreadsafeState> threadSafeState;

protected :
    void readstatecache();

private:
    LocalPath mLocalPath;
};

class SyncConfigIOContext;

class SyncConfigStore {
public:
    // How we compare drive paths.
    struct DrivePathComparator
    {
        bool operator()(const LocalPath& lhs, const LocalPath& rhs) const
        {
            return platformCompareUtf(lhs, false, rhs, false) < 0;
        }
    }; // DrivePathComparator

    using DriveSet = set<LocalPath, DrivePathComparator>;

    SyncConfigStore(const LocalPath& dbPath, SyncConfigIOContext& ioContext);
    ~SyncConfigStore();

    // Remember whether we need to update the file containing configs on this drive.
    void markDriveDirty(const LocalPath& drivePath);

    // Retrieve a drive's unique backup ID.
    handle driveID(const LocalPath& drivePath) const;

    // Whether any config data has changed and needs to be written to disk
    bool dirty() const;

    // Reads a database from disk.
    error read(const LocalPath& drivePath, SyncConfigVector& configs, bool isExternal);

    // Write the configs with this drivepath to disk.
    error write(const LocalPath& drivePath, const SyncConfigVector& configs);

    // Check whether we read configs from a particular drive
    bool driveKnown(const LocalPath& drivePath) const;

    // What drives do we know about?
    vector<LocalPath> knownDrives() const;

    // Remove a known drive.
    bool removeDrive(const LocalPath& drivePath);

    // update configs on disk for any drive marked as dirty
    auto writeDirtyDrives(const SyncConfigVector& configs) -> DriveSet;

private:
    // Metadata regarding a given drive.
    struct DriveInfo
    {
        // Path to the drive itself.
        LocalPath drivePath;

        // The drive's unique backup ID.
        // Meaningful only for external backups.
        handle driveID = UNDEF;

        // Tracks which 'slot' we're writing to.
        unsigned int slot = 0;

        bool dirty = false;
    }; // DriveInfo

    using DriveInfoMap = map<LocalPath, DriveInfo, DrivePathComparator>;

    // Checks whether two paths are equal.
    bool equal(const LocalPath& lhs, const LocalPath& rhs) const;

    // Computes a suitable DB path for a given drive.
    LocalPath dbPath(const LocalPath& drivePath) const;

    // Reads a database from the specified slot on disk.
    error read(DriveInfo& driveInfo, SyncConfigVector& configs, unsigned int slot, bool isExternal);

    // Where we store databases for internal syncs.
    const LocalPath mInternalSyncStorePath;

    // What drives are known to the store.
    DriveInfoMap mKnownDrives;

    // IO context used to read and write from disk.
    SyncConfigIOContext& mIOContext;
}; // SyncConfigStore


class MEGA_API SyncConfigIOContext
{
public:
    SyncConfigIOContext(FileSystemAccess& fsAccess,
                            const string& authKey,
                            const string& cipherKey,
                            const string& name,
                            PrnGen& rng);

    virtual ~SyncConfigIOContext();

    MEGA_DISABLE_COPY_MOVE(SyncConfigIOContext)

    // Deserialize configs from JSON (with logging.)
    bool deserialize(const LocalPath& dbPath,
                     SyncConfigVector& configs,
                     JSON& reader,
                     unsigned int slot,
                     bool isExternal) const;

    bool deserialize(SyncConfigVector& configs,
                     JSON& reader,
                     bool isExternal) const;

    // Retrieve a drive's unique backup ID.
    virtual handle driveID(const LocalPath& drivePath) const;

    // Return a reference to this context's filesystem access.
    FileSystemAccess& fsAccess() const;

    // Determine which slots are present.
    virtual error getSlotsInOrder(const LocalPath& dbPath,
                                  vector<unsigned int>& confSlots);

    // Read data from the specified slot.
    virtual error read(const LocalPath& dbPath,
                       string& data,
                       unsigned int slot);

    // Remove an existing slot from disk.
    virtual error remove(const LocalPath& dbPath,
                         unsigned int slot);

    // Remove all existing slots from disk.
    virtual error remove(const LocalPath& dbPath);

    // Serialize configs to JSON.
    void serialize(const SyncConfigVector &configs,
                   JSONWriter& writer) const;

    // Write data to the specified slot.
    virtual error write(const LocalPath& dbPath,
                        const string& data,
                        unsigned int slot);

    // Prefix applied to configuration database names.
    static const string NAME_PREFIX;

private:
    // Generate complete database path.
    LocalPath dbFilePath(const LocalPath& dbPath,
                         unsigned int slot) const;

    // Decrypt data.
    bool decrypt(const string& in, string& out);

    // Deserialize a config from JSON.
    bool deserialize(SyncConfig& config, JSON& reader, bool isExternal) const;

    // Encrypt data.
    string encrypt(const string& data);

    // Serialize a config to JSON.
    void serialize(const SyncConfig& config, JSONWriter& writer) const;

    // The cipher protecting the user's configuration databases.
    SymmCipher mCipher;

    // How we access the filesystem.
    FileSystemAccess& mFsAccess;

    // Name of this user's configuration databases.
    LocalPath mName;

    // Pseudo-random number generator.
    PrnGen& mRNG;

    // Hash used to authenticate configuration databases.
    HMACSHA256 mSigner;
}; // SyncConfigIOContext

struct Syncs
{
    // Retrieve a copy of configured sync settings (thread safe)
    SyncConfigVector getConfigs(bool onlyActive) const;
    bool configById(handle backupId, SyncConfig&) const;
    SyncConfigVector configsForDrive(const LocalPath& drive) const;
    SyncConfigVector selectedSyncConfigs(std::function<bool(SyncConfig&, Sync*)> selector) const;

    // Add new sync setups
    void appendNewSync(const SyncConfig&, bool startSync, bool notifyApp, std::function<void(error, SyncError, handle)> completion, bool completionInClient, const string& logname, const string& excludedPath = string());

    bool hasRunningSyncs();
    Sync* firstRunningSync();

    // only for use in tests; not really thread safe
    Sync* runningSyncByBackupIdForTests(handle backupId) const;

    void transferPauseFlagsUpdated(bool downloadsPaused, bool uploadsPaused);

    // returns a copy of the config, for thread safety
    bool syncConfigByBackupId(handle backupId, SyncConfig&) const;

    void forEachUnifiedSync(std::function<void(UnifiedSync&)> f);
    void forEachRunningSync(std::function<void(Sync* s)>);
    bool forEachRunningSync_shortcircuit(std::function<bool(Sync* s)>);
    void forEachRunningSyncContainingNode(Node* node, std::function<void(Sync* s)> f);
    void forEachSyncConfig(std::function<void(const SyncConfig&)>);

    void purgeRunningSyncs();
    void stopCancelledFailedDisabled();
    void resumeResumableSyncsOnStartup(bool resetSyncConfigStore);
    void enableResumeableSyncs();
    void enableSyncByBackupId(handle backupId, bool paused, bool resetFingerprint, bool notifyApp, bool setOriginalPath, std::function<void(error, SyncError, handle)> completion, bool completionInClient, const string& logname);
    void disableSyncByBackupId(handle backupId, bool disableIsFail, SyncError syncError, bool newEnabledFlag, std::function<void()> completion);

    // disable all active syncs.  Cache is kept
    void disableSyncs(bool disableIsFail, SyncError syncError, bool newEnabledFlag, std::function<void(size_t)> completion);

    // Called via MegaApi::removeSync - cache files are deleted and syncs unregistered.  Synchronous (for now)
    void deregisterThenRemoveSync(handle backupId, std::function<void(Error)> completion, bool removingSyncBySds);

    // async, callback on client thread
    void renameSync(handle backupId, const string& newname, std::function<void(Error e)> result);

    void prepareForLogout(bool keepSyncsConfigFile, std::function<void()> clientCompletion);

    void locallogout(bool removecaches, bool keepSyncsConfigFile, bool reopenStoreAfter);

    Syncs(MegaClient& mc, unique_ptr<FileSystemAccess>& fsa);
    ~Syncs();


    /**
     * @brief
     * Removes previously opened backup databases from that drive from memory.
     *
     * Note that this function will:
     * - Flush any pending database changes.
     * - Remove all contained backup configs from memory.
     * - Remove the database itself from memory.
     *
     * @param drivePath
     * The drive containing the database to remove.
     */
    void backupCloseDrive(const LocalPath& drivePath, std::function<void(Error)> clientCallback);

    /**
     * @brief
     * Restores backups from an external drive.
     */
    void backupOpenDrive(const LocalPath& drivePath, std::function<void(Error)> clientCallback);


    // Add a config directly to the internal sync config DB.
    //
    // Note that configs added in this way bypass the usual sync mechanism.
    // That is, they are added directly to the JSON DB on disk.
    error syncConfigStoreAdd(const SyncConfig& config);

//private:  // anything to do with loading/saving/storing configs etc is done on the sync thread

    // Returns a reference to this user's internal configuration database.
    SyncConfigStore* syncConfigStore();

    // Whether the internal database has changes that need to be written to disk.
    bool syncConfigStoreDirty();

    // Attempts to flush the internal configuration database to disk.
    bool syncConfigStoreFlush();

    // Load internal sync configs from disk.
    error syncConfigStoreLoad(SyncConfigVector& configs);

    // updates in state & error
    void saveSyncConfig(const SyncConfig& config);


public:

    string exportSyncConfigs(const SyncConfigVector configs) const;
    string exportSyncConfigs() const;

    void importSyncConfigs(const char* data, std::function<void(error)> completion);


    typedef std::function<void(MegaClient&, TransferDbCommitter&)> QueuedClientFunc;

    void syncRun(std::function<void()>);
    void queueSync(std::function<void()>&&);
    void queueClient(QueuedClientFunc&&, bool fromAnyThread = false);

    bool onSyncThread() const {
        // when sync rework is merged, there really will be a sync thread
        // we supply this function for now to make the diffs with SRW branch easier
        return true;
    }

    bool mSyncsLoaded = false;
    bool mSyncsResumed = false;

    // for quick lock free reference by MegaApiImpl::syncPathState (don't slow down windows explorer)
    bool mSyncVecIsEmpty = true;

    // directly accessed flag that makes sync-related logging a lot more detailed
    bool mDetailedSyncLogging = false;

    // backup rework implies certain restrictions that can be skipped
    // by setting this flag
    bool mBackupRestrictionsEnabled = true;

private:
    friend class Sync;
    friend struct UnifiedSync;
    friend class BackupInfoSync;
    friend class BackupMonitor;
    void exportSyncConfig(JSONWriter& writer, const SyncConfig& config) const;

    bool importSyncConfig(JSON& reader, SyncConfig& config);
    bool importSyncConfigs(const string& data, SyncConfigVector& configs);

    // Returns a reference to this user's sync config IO context.
    SyncConfigIOContext* syncConfigIOContext();

    void startSync_inThread(UnifiedSync& us, const string& debris, const LocalPath& localdebris,
        bool inshare, bool isNetwork, const LocalPath& rootpath,
        std::function<void(error, SyncError, handle)> completion, std::unique_ptr<FileAccess>& openedLocalFolder, const string& logname, bool notifyApp);
    void prepareForLogout_inThread(bool keepSyncsConfigFile, std::function<void()> clientCompletion);
    void locallogout_inThread(bool removecaches, bool keepSyncsConfigFile, bool reopenStoreAfter);
    void loadSyncConfigsOnFetchnodesComplete_inThread(bool resetSyncConfigStore);
    void resumeSyncsOnStateCurrent_inThread();
    void enableSyncByBackupId_inThread(handle backupId, bool paused, bool resetFingerprint, bool notifyApp, bool setOriginalPath, std::function<void(error, SyncError, handle)> completion, const string& logname, const string& excludedPath = string());
    void disableSyncByBackupId_inThread(handle backupId, bool disableIsFail, SyncError syncError, bool newEnabledFlag, std::function<void()> completion);
    void appendNewSync_inThread(const SyncConfig&, bool startSync, bool notifyApp, std::function<void(error, SyncError, handle)> completion, const string& logname, const string& excludedPath = string());
    void removeSyncAfterDeregistration_inThread(handle backupId, std::function<void(Error)> clientCompletion);
    void syncConfigStoreAdd_inThread(const SyncConfig& config, std::function<void(error)> completion);
    void clear_inThread();
    error backupOpenDrive_inThread(const LocalPath& drivePath);
    error backupCloseDrive_inThread(LocalPath drivePath);

    // ------ private data members

    MegaClient& mClient;

    // Syncs should have a separate fsaccess for thread safety
    unique_ptr<FileSystemAccess>& fsaccess;

    // pseudo-random number generator
    PrnGen rng;

    // This user's internal sync configuration store.
    unique_ptr<SyncConfigStore> mSyncConfigStore;

    // Responsible for securely writing config databases to disk.
    unique_ptr<SyncConfigIOContext> mSyncConfigIOContext;

    mutable mutex mSyncVecMutex;  // will be relevant for sync rework
    vector<unique_ptr<UnifiedSync>> mSyncVec;

    // unload the Sync (remove from RAM and data structures), its config will be flushed to disk
    bool unloadSyncByBackupID(handle id, bool newEnabledFlag, SyncConfig&);

    // shutdown safety
    bool mExecutingLocallogout = false;

    // local record of client's state for thread safety
    bool mDownloadsPaused = false;
    bool mUploadsPaused = false;

    // Responsible for tracking when to send sync/backup heartbeats
public:  // only public until SRW is merged
    unique_ptr<BackupMonitor> mHeartBeatMonitor;
private:

    // structs and classes that are private to the thread, and need access to some internals that should not be generally public
    friend struct LocalNode;
    friend class Sync;
    friend struct UnifiedSync;
};

} // namespace

#endif
#endif<|MERGE_RESOLUTION|>--- conflicted
+++ resolved
@@ -142,12 +142,9 @@
     // If the database exists then its running/paused/suspended.  Not serialized.
     bool mDatabaseExists = false;
 
-<<<<<<< HEAD
-=======
     // Maintained as we transition
     SyncRunState mRunState = SyncRunState::Pending;
-	
->>>>>>> f6a67af4
+
     // not serialized.  Prevent re-enabling sync after removal
     bool mSyncDeregisterSent = false;
 
