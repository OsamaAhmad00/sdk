--- conflicted
+++ resolved
@@ -5,9 +5,5 @@
 #define MEGA_MINOR_VERSION 8
 #endif
 #ifndef MEGA_MICRO_VERSION
-<<<<<<< HEAD
-#define MEGA_MICRO_VERSION 9
-=======
 #define MEGA_MICRO_VERSION 8
->>>>>>> 51f1d407
 #endif