--- conflicted
+++ resolved
@@ -3190,17 +3190,15 @@
         void setCookieSettings_sendPendingRequests(MegaRequestPrivate* request);
         error getCookieSettings_getua_result(byte* data, unsigned len, MegaRequestPrivate* request);
 
-<<<<<<< HEAD
         // Generic method to get outShares nodes or pending outShares
         // pending is true if we want receive pending outShares, false for outShares
         MegaShareList *getOutSharesOrPending(int order, bool pending);
-=======
+
         void resetCompletedDownloadsImpl();
         void resetCompletedUploadsImpl();
         void removeCompletedUploadImpl(int transferTag);
         void removeCompletedDownloadImpl(int transferTag);
 
->>>>>>> 1a8f4fe1
 #ifdef ENABLE_SYNC
         error backupFolder_sendPendingRequest(MegaRequestPrivate* request);
 #endif
