--- conflicted
+++ resolved
@@ -3630,25 +3630,16 @@
     void setMaxBufferSize(unsigned int bufferSize);
     // Set upper bound limit for chunk size to write to the consumer
     void setMaxOutputSize(unsigned int outputSize);
-<<<<<<< HEAD
-    // Set file length in bytes
-    void setLength(size_t length);
-    // Set file length in seconds (for media files)
-    void setDuration(size_t duration);
-    // Bit Rate in seconds (length in bytes / length in seconds) -> only for media files
-    size_t getBitRate() const;
-    // Get upper bound limit for capacity
-    unsigned getMaxBufferSize();
-    // Get upper bound limit for chunk size to write to the consumer
-    unsigned getMaxOutputSize();
-=======
     // Set file size
     void setFileSize(m_off_t fileSize);
     // Set media length in seconds
     void setDuration(int duration);
     // Rate between file size and its duration (only for media files)
     m_off_t getBytesPerSecond() const;
->>>>>>> 0230f94e
+    // Get upper bound limit for capacity
+    unsigned getMaxBufferSize();
+    // Get upper bound limit for chunk size to write to the consumer
+    unsigned getMaxOutputSize();
     // Get the actual buffer state for debugging purposes
     std::string bufferStatus() const;
 
