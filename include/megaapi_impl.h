/**
 * @file megaapi_impl.h
 * @brief Private header file of the intermediate layer for the MEGA C++ SDK.
 *
 * (c) 2013-2014 by Mega Limited, Auckland, New Zealand
 *
 * This file is part of the MEGA SDK - Client Access Engine.
 *
 * Applications using the MEGA API must present a valid application key
 * and comply with the the rules set forth in the Terms of Service.
 *
 * The MEGA SDK is distributed in the hope that it will be useful,
 * but WITHOUT ANY WARRANTY; without even the implied warranty of
 * MERCHANTABILITY or FITNESS FOR A PARTICULAR PURPOSE.
 *
 * @copyright Simplified (2-clause) BSD License.
 *
 * You should have received a copy of the license along with this
 * program.
 */

#ifndef MEGAAPI_IMPL_H
#define MEGAAPI_IMPL_H

#include <atomic>
#include <memory>

#include "mega.h"
#include "mega/gfx/external.h"
#include "megaapi.h"

#include "mega/heartbeats.h"

#define CRON_USE_LOCAL_TIME 1
#include "mega/mega_ccronexpr.h"

#ifdef USE_PCRE
#include <pcre.h>
#endif

#ifdef HAVE_LIBUV
#include "uv.h"
#include "mega/mega_http_parser.h"
#include "mega/mega_evt_tls.h"

#endif

#ifndef _WIN32
#include <curl/curl.h>
#include <fcntl.h>
#endif

////////////////////////////// SETTINGS //////////////////////////////
////////// Support for threads and mutexes
//Choose one of these options.
//Otherwise, C++11 threads and mutexes will be used
//#define USE_PTHREAD
//#define USE_QT

////////// Support for thumbnails and previews.
//If you selected QT for threads and mutexes, it will be also used for thumbnails and previews
//You can create a subclass of MegaGfxProcessor and pass it to the constructor of MegaApi
//#define USE_FREEIMAGE

//Define WINDOWS_PHONE if you want to build the MEGA SDK for Windows Phone
//#define WINDOWS_PHONE
/////////////////////////// END OF SETTINGS ///////////////////////////

namespace mega
{

#ifdef USE_QT
class MegaThread : public QtThread {};
class MegaSemaphore : public QtSemaphore {};
#elif USE_PTHREAD
class MegaThread : public PosixThread {};
class MegaSemaphore : public PosixSemaphore {};
#elif defined(_WIN32) && !defined(USE_CPPTHREAD) && !defined(WINDOWS_PHONE)
class MegaThread : public Win32Thread {};
class MegaSemaphore : public Win32Semaphore {};
#else
class MegaThread : public CppThread {};
class MegaSemaphore : public CppSemaphore {};
#endif

#ifdef USE_QT
class MegaGfxProc : public GfxProcQT {};
#elif USE_FREEIMAGE
class MegaGfxProc : public GfxProcFreeImage {};
#elif TARGET_OS_IPHONE
class MegaGfxProc : public GfxProcCG {};
#else
class MegaGfxProc : public GfxProcExternal {};
#endif

#ifdef WIN32
    #ifndef WINDOWS_PHONE
    #ifdef USE_CURL
    class MegaHttpIO : public CurlHttpIO {};
    #else
    class MegaHttpIO : public WinHttpIO {};
    #endif
    #else
    class MegaHttpIO : public CurlHttpIO {};
    #endif
	class MegaFileSystemAccess : public WinFileSystemAccess {};
	class MegaWaiter : public WinWaiter {};
#else
    #ifdef __APPLE__
    typedef CurlHttpIO MegaHttpIO;
    typedef PosixFileSystemAccess MegaFileSystemAccess;
    typedef PosixWaiter MegaWaiter;
    #else
    class MegaHttpIO : public CurlHttpIO {};
    class MegaFileSystemAccess : public PosixFileSystemAccess {};
    class MegaWaiter : public PosixWaiter {};
    #endif
#endif

#ifdef HAVE_LIBUV
class MegaTCPServer;
class MegaHTTPServer;
class MegaFTPServer;
#endif

class MegaDbAccess
  : public SqliteDbAccess
{
public:
    MegaDbAccess(const LocalPath& rootPath)
      : SqliteDbAccess(rootPath)
    {
    }
}; // MegaDbAccess

class MegaErrorPrivate : public MegaError
{
public:
    MegaErrorPrivate(int errorCode = MegaError::API_OK);
    MegaErrorPrivate(int errorCode, long long value);
    MegaErrorPrivate(const Error &err);
    MegaErrorPrivate(const MegaError &megaError);
    ~MegaErrorPrivate() override;
    MegaError* copy() const override;
    int getErrorCode() const override;
    long long getValue() const override;
    bool hasExtraInfo() const override;
    long long getUserStatus() const override;
    long long getLinkStatus() const override;
    const char* getErrorString() const override;
    const char* toString() const override;
    const char* __str__() const override;
    const char* __toString() const override;

private:
    long long mValue = 0;
    long long mUserStatus = MegaError::UserErrorCode::USER_ETD_UNKNOWN;
    long long mLinkStatus = MegaError::LinkErrorCode::LINK_UNKNOWN;
};

class ExternalLogger : public Logger
{
public:
    ExternalLogger();
    ~ExternalLogger();
    void addMegaLogger(MegaLogger* logger);
    void removeMegaLogger(MegaLogger *logger);
    void setLogLevel(int logLevel);
    void setLogToConsole(bool enable);
    void postLog(int logLevel, const char *message, const char *filename, int line);
    void log(const char *time, int loglevel, const char *source, const char *message
#ifdef ENABLE_LOG_PERFORMANCE
             , const char **directMessages, size_t *directMessagesSizes, unsigned numberMessages
#endif
            ) override;

private:
    std::recursive_mutex mutex;
    set <MegaLogger *> megaLoggers;
    bool logToConsole;
};

class MegaTransferPrivate;
class MegaTreeProcCopy : public MegaTreeProcessor
{
public:
    vector<NewNode> nn;
    unsigned nc = 0;
    bool allocated = false;

    MegaTreeProcCopy(MegaClient *client);
    bool processMegaNode(MegaNode* node) override;
    void allocnodes(void);

protected:
    MegaClient *client;
};


class MegaSizeProcessor : public MegaTreeProcessor
{
    protected:
        long long totalBytes;

    public:
        MegaSizeProcessor();
        bool processMegaNode(MegaNode* node) override;
        long long getTotalBytes();
};

class MegaRecursiveOperation
{
public:
    virtual ~MegaRecursiveOperation() = default;
    virtual void start(MegaNode* node) = 0;
    virtual void cancel() = 0;

protected:
    MegaApiImpl *megaApi;
    MegaClient *client;
    MegaTransferPrivate *transfer;
    MegaTransferListener *listener;
    int recursive;
    int tag;
    int pendingTransfers;
    bool cancelled = false;
    std::set<MegaTransferPrivate*> subTransfers;
    int mIncompleteTransfers = { 0 };
    MegaErrorPrivate mLastError = { API_OK };
};

class MegaFolderUploadController : public MegaRequestListener, public MegaTransferListener, public MegaRecursiveOperation
{
public:
    MegaFolderUploadController(MegaApiImpl *megaApi, MegaTransferPrivate *transfer);
    void start(MegaNode* node) override;
    void cancel() override;

protected:
    void onFolderAvailable(MegaHandle handle);
    void checkCompletion();

    std::list<LocalPath> pendingFolders;

public:
    void onRequestFinish(MegaApi* api, MegaRequest *request, MegaError *e) override;
    void onTransferStart(MegaApi *api, MegaTransfer *transfer) override;
    void onTransferUpdate(MegaApi *api, MegaTransfer *transfer) override;
    void onTransferFinish(MegaApi* api, MegaTransfer *transfer, MegaError *e) override;
    ~MegaFolderUploadController();
};


class MegaBackupController : public MegaBackup, public MegaRequestListener, public MegaTransferListener
{
public:
    MegaBackupController(MegaApiImpl *megaApi, int tag, int folderTransferTag, handle parenthandle, const char *filename, bool attendPastBackups, const char *speriod, int64_t period=-1, int maxBackups = 10);
    MegaBackupController(MegaBackupController *backup);
    ~MegaBackupController();

    void update();
    void start(bool skip = false);
    void removeexceeding(bool currentoneOK);
    void abortCurrent();

    // MegaBackup interface
    MegaBackup *copy() override;
    const char *getLocalFolder() const override;
    MegaHandle getMegaHandle() const override;
    int getTag() const override;
    int64_t getPeriod() const override;
    const char *getPeriodString() const override;
    int getMaxBackups() const override;
    int getState() const override;
    long long getNextStartTime(long long oldStartTimeAbsolute = -1) const override;
    bool getAttendPastBackups() const override;
    MegaTransferList *getFailedTransfers() override;


    // MegaBackup setters
    void setLocalFolder(const std::string &value);
    void setMegaHandle(const MegaHandle &value);
    void setTag(int value);
    void setPeriod(const int64_t &value);
    void setPeriodstring(const std::string &value);
    void setMaxBackups(int value);
    void setState(int value);
    void setAttendPastBackups(bool value);

    //getters&setters
    int64_t getStartTime() const;
    void setStartTime(const int64_t &value);
    std::string getBackupName() const;
    void setBackupName(const std::string &value);
    int64_t getOffsetds() const;
    void setOffsetds(const int64_t &value);
    int64_t getLastbackuptime() const;
    void setLastbackuptime(const int64_t &value);
    int getFolderTransferTag() const;
    void setFolderTransferTag(int value);

    //convenience methods
    bool isBackup(std::string localname, std::string backupname) const;
    int64_t getTimeOfBackup(std::string localname) const;

protected:

    // common variables
    MegaApiImpl *megaApi;
    MegaClient *client;
    MegaBackupListener *backupListener;

    int state;
    int tag;
    int64_t lastwakeuptime;
    int64_t lastbackuptime; //ds absolute
    int pendingremovals;
    int folderTransferTag; //reused between backup instances
    std::string basepath;
    std::string backupName;
    handle parenthandle;
    int maxBackups;
    int64_t period;
    std::string periodstring;
    cron_expr ccronexpr;
    bool valid;
    int64_t offsetds; //times offset with epoch time?
    int64_t startTime; // when shall the next backup begin
    bool attendPastBackups;

    // backup instance related
    handle currentHandle;
    std::string currentName;
    std::list<LocalPath> pendingFolders;
    std::vector<MegaTransfer *> failedTransfers;
    int recursive;
    int pendingTransfers;
    int pendingTags;
    // backup instance stats
    int64_t currentBKStartTime;
    int64_t updateTime;
    long long transferredBytes;
    long long totalBytes;
    long long speed;
    long long meanSpeed;
    long long numberFiles; //number of files successfully uploaded
    long long totalFiles;
    long long numberFolders;


    // internal methods
    void onFolderAvailable(MegaHandle handle);
    bool checkCompletion();
    bool isBusy() const;
    int64_t getLastBackupTime();
    long long getNextStartTimeDs(long long oldStartTimeds = -1) const;

    std::string epochdsToString(int64_t rawtimeds) const;
    int64_t stringTimeTods(string stime) const;

    void clearCurrentBackupData();

public:
    void onRequestFinish(MegaApi* api, MegaRequest *request, MegaError *e) override;
    void onTransferStart(MegaApi *api, MegaTransfer *transfer) override;
    void onTransferUpdate(MegaApi *api, MegaTransfer *transfer) override;
    void onTransferTemporaryError(MegaApi *, MegaTransfer *t, MegaError* e) override;
    void onTransferFinish(MegaApi* api, MegaTransfer *transfer, MegaError *e) override;

    long long getNumberFolders() const override;
    void setNumberFolders(long long value);
    long long getNumberFiles() const override;
    void setNumberFiles(long long value);
    long long getMeanSpeed() const override;
    void setMeanSpeed(long long value);
    long long getSpeed() const override;
    void setSpeed(long long value);
    long long getTotalBytes() const override;
    void setTotalBytes(long long value);
    long long getTransferredBytes() const override;
    void setTransferredBytes(long long value);
    int64_t getUpdateTime() const override;
    void setUpdateTime(const int64_t &value);
    int64_t getCurrentBKStartTime() const override;
    void setCurrentBKStartTime(const int64_t &value);
    long long getTotalFiles() const override;
    void setTotalFiles(long long value);
    MegaBackupListener *getBackupListener() const;
    void setBackupListener(MegaBackupListener *value);
    cron_expr getCcronexpr() const;
    void setCcronexpr(const cron_expr &value);
    bool isValid() const;
    void setValid(bool value);
};

class MegaFolderDownloadController : public MegaTransferListener, public MegaRecursiveOperation
{
public:
    MegaFolderDownloadController(MegaApiImpl *megaApi, MegaTransferPrivate *transfer);
    void start(MegaNode *node) override;
    void cancel() override;

protected:
    void downloadFolderNode(MegaNode *node, LocalPath& path, FileSystemType fsType);
    void checkCompletion();

public:
    void onTransferStart(MegaApi *, MegaTransfer *t) override;
    void onTransferUpdate(MegaApi *, MegaTransfer *t) override;
    void onTransferFinish(MegaApi*, MegaTransfer *t, MegaError *e) override;
};

class MegaNodePrivate : public MegaNode, public Cacheable
{
    public:
        MegaNodePrivate(const char *name, int type, int64_t size, int64_t ctime, int64_t mtime,
                        MegaHandle nodeMegaHandle, std::string *nodekey, std::string *attrstring, std::string *fileattrstring,
                        const char *fingerprint, const char *originalFingerprint, MegaHandle owner, MegaHandle parentHandle = INVALID_HANDLE,
                        const char *privateauth = NULL, const char *publicauth = NULL, bool isPublic = true,
                        bool isForeign = false, const char *chatauth = NULL);

        MegaNodePrivate(MegaNode *node);
        ~MegaNodePrivate() override;
        int getType() override;
        const char* getName() override;
        const char* getFingerprint() override;
        const char* getOriginalFingerprint() override;
        bool hasCustomAttrs() override;
        MegaStringList *getCustomAttrNames() override;
        const char *getCustomAttr(const char* attrName) override;
        int getDuration() override;
        int getWidth() override;
        bool isFavourite() override;
        int getLabel() override;
        int getHeight() override;
        int getShortformat() override;
        int getVideocodecid() override;
        double getLatitude() override;
        double getLongitude() override;
        char *getBase64Handle() override;
        int64_t getSize() override;
        int64_t getCreationTime() override;
        int64_t getModificationTime() override;
        MegaHandle getHandle() override;
        MegaHandle getRestoreHandle() override;
        MegaHandle getParentHandle() override;
        std::string* getNodeKey() override;
        char *getBase64Key() override;
        std::string* getAttrString() override;
        char* getFileAttrString() override;
        int getTag() override;
        int64_t getExpirationTime() override;
        MegaHandle getPublicHandle() override;
        MegaNode* getPublicNode() override;
        char *getPublicLink(bool includeKey = true) override;
        int64_t getPublicLinkCreationTime() override;
        const char * getWritableLinkAuthKey() override;

        bool isNewLinkFormat();
        bool isFile() override;
        bool isFolder() override;
        bool isRemoved() override;
        bool hasChanged(int changeType) override;
        int getChanges() override;
        bool hasThumbnail() override;
        bool hasPreview() override;
        bool isPublic() override;
        bool isExported() override;
        bool isExpired() override;
        bool isTakenDown() override;
        bool isForeign() override;
        std::string* getPrivateAuth() override;
        MegaNodeList *getChildren() override;
        void setPrivateAuth(const char *privateAuth) override;
        void setPublicAuth(const char *publicAuth);
        void setChatAuth(const char *chatAuth);
        void setForeign(bool foreign);
        void setChildren(MegaNodeList *children);
        void setName(const char *newName);
        std::string* getPublicAuth() override;
        const char *getChatAuth() override;
        bool isShared() override;
        bool isOutShare() override;
        bool isInShare() override;
        std::string* getSharekey();
        MegaHandle getOwner() const override;
        const char* getDeviceId() const override;

#ifdef ENABLE_SYNC
        bool isSyncDeleted() override;
        std::string getLocalPath() override;
#endif

        static MegaNode *fromNode(Node *node);
        MegaNode *copy() override;

        char *serialize() override;
        bool serialize(string*) override;
        static MegaNodePrivate* unserialize(string*);

    protected:
        MegaNodePrivate(Node *node);
        int type;
        const char *name;
        const char *fingerprint;
        const char *originalfingerprint;
        attr_map *customAttrs;
        int64_t size;
        int64_t ctime;
        int64_t mtime;
        MegaHandle nodehandle;
        MegaHandle parenthandle;
        MegaHandle restorehandle;
        std::string nodekey;
        std::string attrstring;
        std::string fileattrstring;
        std::string privateAuth;
        std::string publicAuth;
        std::string mDeviceId;
        const char *chatAuth;
        int tag;
        int changed;
        struct {
            bool thumbnailAvailable : 1;
            bool previewAvailable : 1;
            bool isPublicNode : 1;
            bool outShares : 1;
            bool inShare : 1;
            bool foreign : 1;
        };
        PublicLink *plink;
        bool mNewLinkFormat;
        std::string *sharekey;   // for plinks of folders
        int duration;
        int width;
        int height;
        int shortformat;
        int videocodecid;
        double latitude;
        double longitude;
        MegaNodeList *children;
        MegaHandle owner;
        bool mFavourite;
        nodelabel_t mLabel;

#ifdef ENABLE_SYNC
        bool syncdeleted;
        std::string localPath;
#endif
};


class MegaUserPrivate : public MegaUser
{
	public:
		MegaUserPrivate(User *user);
		MegaUserPrivate(MegaUser *user);
		static MegaUser *fromUser(User *user);
        virtual MegaUser *copy();

		~MegaUserPrivate();
        virtual const char* getEmail();
        virtual MegaHandle getHandle();
        virtual int getVisibility();
        virtual int64_t getTimestamp();
        virtual bool hasChanged(int changeType);
        virtual int getChanges();
        virtual int isOwnChange();

	protected:
		const char *email;
        MegaHandle handle;
        int visibility;
        int64_t ctime;
        int changed;
        int tag;
};

class MegaUserAlertPrivate : public MegaUserAlert
{
public:
    MegaUserAlertPrivate(UserAlert::Base* user, MegaClient* mc);
    //MegaUserAlertPrivate(const MegaUserAlertPrivate&); // default copy works for this type
    virtual MegaUserAlert* copy() const;

    virtual unsigned getId() const;
    virtual bool getSeen() const;
    virtual bool getRelevant() const;
    virtual int getType() const;
    virtual const char *getTypeString() const;
    virtual MegaHandle getUserHandle() const;
    virtual MegaHandle getNodeHandle() const;
    virtual const char* getEmail() const;
    virtual const char* getPath() const;
    virtual const char* getName() const;
    virtual const char* getHeading() const;
    virtual const char* getTitle() const;
    virtual int64_t getNumber(unsigned index) const;
    virtual int64_t getTimestamp(unsigned index) const;
    virtual const char* getString(unsigned index) const;
    virtual bool isOwnChange() const;

protected:
    unsigned id;
    bool seen;
    bool relevant;
    int type;
    int tag;
    string heading;
    string title;
    handle userHandle;
    string email;
    handle nodeHandle;
    string nodePath;
    string nodeName;
    vector<int64_t> numbers;
    vector<int64_t> timestamps;
    vector<string> extraStrings;
};

class MegaHandleListPrivate : public MegaHandleList
{
public:
    MegaHandleListPrivate();
    MegaHandleListPrivate(const MegaHandleListPrivate *hList);
    virtual ~MegaHandleListPrivate();

    virtual MegaHandleList *copy() const;
    virtual MegaHandle get(unsigned int i) const;
    virtual unsigned int size() const;
    virtual void addMegaHandle(MegaHandle megaHandle);

private:
    std::vector<MegaHandle> mList;
};

class MegaIntegerListPrivate : public MegaIntegerList
{
public:
    MegaIntegerListPrivate(const vector<int64_t> &integers);
    virtual ~MegaIntegerListPrivate();

    MegaIntegerList *copy() const override;
    int64_t get(int i) const override;
    int size() const override;

private:
    vector<int64_t> mIntegers;
};

class MegaSharePrivate : public MegaShare
{
	public:
        static MegaShare *fromShare(MegaHandle nodeMegaHandle, Share *share);
        virtual MegaShare *copy();
        virtual ~MegaSharePrivate();
        virtual const char *getUser();
        virtual MegaHandle getNodeHandle();
        virtual int getAccess();
        virtual int64_t getTimestamp();
        virtual bool isPending();

	protected:
        MegaSharePrivate(MegaHandle nodehandle, Share *share);
		MegaSharePrivate(MegaShare *share);

		MegaHandle nodehandle;
		const char *user;
		int access;
		int64_t ts;
        bool pending;
};

class MegaTransferPrivate : public MegaTransfer, public Cacheable
{
	public:
		MegaTransferPrivate(int type, MegaTransferListener *listener = NULL);
        MegaTransferPrivate(const MegaTransferPrivate *transfer);
        virtual ~MegaTransferPrivate();

        MegaTransfer *copy() override;
	    Transfer *getTransfer() const;
        void setTransfer(Transfer *transfer);
        void setStartTime(int64_t startTime);
		void setTransferredBytes(long long transferredBytes);
		void setTotalBytes(long long totalBytes);
		void setPath(const char* path);
		void setParentPath(const char* path);
        void setNodeHandle(MegaHandle nodeHandle);
        void setParentHandle(MegaHandle parentHandle);
		void setNumConnections(int connections);
		void setStartPos(long long startPos);
		void setEndPos(long long endPos);
		void setNumRetry(int retry);
		void setMaxRetries(int retry);
        void setTime(int64_t time);
		void setFileName(const char* fileName);
		void setSlot(int id);
		void setTag(int tag);
		void setSpeed(long long speed);
        void setMeanSpeed(long long meanSpeed);
		void setDeltaSize(long long deltaSize);
        void setUpdateTime(int64_t updateTime);
        void setPublicNode(MegaNode *publicNode, bool copyChildren = false);
        void setSyncTransfer(bool syncTransfer);
        void setSourceFileTemporary(bool temporary);
        void setStartFirst(bool startFirst);
        void setBackupTransfer(bool backupTransfer);
        void setForeignOverquota(bool backupTransfer);
        void setForceNewUpload(bool forceNewUpload);
        void setStreamingTransfer(bool streamingTransfer);
        void setLastBytes(char *lastBytes);
        void setLastError(const MegaError *e);
        void setFolderTransferTag(int tag);
        void setNotificationNumber(long long notificationNumber);
        void setListener(MegaTransferListener *listener);
        void setTargetOverride(bool targetOverride);

        int getType() const override;
        const char * getTransferString() const override;
        const char* toString() const override;
        const char* __str__() const override;
        const char* __toString() const override;
        virtual int64_t getStartTime() const override;
        long long getTransferredBytes() const override;
        long long getTotalBytes() const override;
        const char* getPath() const override;
        const char* getParentPath() const override;
        MegaHandle getNodeHandle() const override;
        MegaHandle getParentHandle() const override;
        long long getStartPos() const override;
        long long getEndPos() const override;
        const char* getFileName() const override;
        MegaTransferListener* getListener() const override;
        int getNumRetry() const override;
        int getMaxRetries() const override;
        virtual int64_t getTime() const;
        int getTag() const override;
        long long getSpeed() const override;
        long long getMeanSpeed() const override;
        long long getDeltaSize() const override;
        int64_t getUpdateTime() const override;
        virtual MegaNode *getPublicNode() const;
        MegaNode *getPublicMegaNode() const override;
        bool isSyncTransfer() const override;
        bool isStreamingTransfer() const override;
        bool isFinished() const override;
        virtual bool isSourceFileTemporary() const;
        virtual bool shouldStartFirst() const;
        bool isBackupTransfer() const override;
        bool isForeignOverquota() const override;
        bool isForceNewUpload() const override;
        char *getLastBytes() const override;
        MegaError getLastError() const override;
        const MegaError *getLastErrorExtended() const override;
        bool isFolderTransfer() const override;
        int getFolderTransferTag() const override;
        virtual void setAppData(const char *data);
        const char* getAppData() const override;
        virtual void setState(int state);
        int getState() const override;
        virtual void setPriority(unsigned long long p);
        unsigned long long getPriority() const override;
        long long getNotificationNumber() const override;
        bool getTargetOverride() const override;

        bool serialize(string*) override;
        static MegaTransferPrivate* unserialize(string*);

        void startRecursiveOperation(unique_ptr<MegaRecursiveOperation>, MegaNode* node); // takes ownership of both

        long long getPlaceInQueue() const;
        void setPlaceInQueue(long long value);

        void setDoNotStopSubTransfers(bool doNotStopSubTransfers);
        bool getDoNotStopSubTransfers() const;

protected:
        int type;
        int tag;
        int state;
        uint64_t priority;

        bool mDoNotStopSubTransfers = false;

        struct
        {
            bool syncTransfer : 1;
            bool streamingTransfer : 1;
            bool temporarySourceFile : 1;
            bool startFirst : 1;
            bool backupTransfer : 1;
            bool foreignOverquota : 1;
            bool forceNewUpload : 1;
        };

        int64_t startTime;
        int64_t updateTime;
        int64_t time;
        long long transferredBytes;
        long long totalBytes;
        long long speed;
        long long meanSpeed;
        long long deltaSize;
        long long notificationNumber;
        MegaHandle nodeHandle;
        MegaHandle parentHandle;
        const char* path;
        const char* parentPath; //used as targetUser for uploads
        const char* fileName;
        char *lastBytes;
        MegaNode *publicNode;
        long long startPos;
        long long endPos;
        int retry;
        int maxRetries;

        long long placeInQueue = 0;

        MegaTransferListener *listener;
        Transfer *transfer = nullptr;
        std::unique_ptr<MegaError> lastError;
        int folderTransferTag;
        const char* appData;
        unique_ptr<MegaRecursiveOperation> recursiveOperation;
        bool mTargetOverride;
};

class MegaTransferDataPrivate : public MegaTransferData
{
public:
    MegaTransferDataPrivate(TransferList *transferList, long long notificationNumber);
    MegaTransferDataPrivate(const MegaTransferDataPrivate *transferData);

    virtual ~MegaTransferDataPrivate();
    virtual MegaTransferData *copy() const;
    virtual int getNumDownloads() const;
    virtual int getNumUploads() const;
    virtual int getDownloadTag(int i) const;
    virtual int getUploadTag(int i) const;
    virtual unsigned long long getDownloadPriority(int i) const;
    virtual unsigned long long getUploadPriority(int i) const;
    virtual long long getNotificationNumber() const;

protected:
    int numDownloads;
    int numUploads;
    long long notificationNumber;
    vector<int> downloadTags;
    vector<int> uploadTags;
    vector<uint64_t> downloadPriorities;
    vector<uint64_t> uploadPriorities;
};

class MegaFolderInfoPrivate : public MegaFolderInfo
{
public:
    MegaFolderInfoPrivate(int numFiles, int numFolders, int numVersions, long long currentSize, long long versionsSize);
    MegaFolderInfoPrivate(const MegaFolderInfoPrivate *folderData);

    virtual ~MegaFolderInfoPrivate();

    virtual MegaFolderInfo *copy() const;

    virtual int getNumVersions() const;
    virtual int getNumFiles() const;
    virtual int getNumFolders() const;
    virtual long long getCurrentSize() const;
    virtual long long getVersionsSize() const;

protected:
    int numFiles;
    int numFolders;
    int numVersions;
    long long currentSize;
    long long versionsSize;
};

class MegaTimeZoneDetailsPrivate : public MegaTimeZoneDetails
{
public:
    MegaTimeZoneDetailsPrivate(vector<string>* timeZones, vector<int> *timeZoneOffsets, int defaultTimeZone);
    MegaTimeZoneDetailsPrivate(const MegaTimeZoneDetailsPrivate *timeZoneDetails);

    virtual ~MegaTimeZoneDetailsPrivate();
    virtual MegaTimeZoneDetails *copy() const;

    virtual int getNumTimeZones() const;
    virtual const char *getTimeZone(int index) const;
    virtual int getTimeOffset(int index) const;
    virtual int getDefault() const;

protected:
    int defaultTimeZone;
    vector<string> timeZones;
    vector<int> timeZoneOffsets;
};

class MegaPushNotificationSettingsPrivate : public MegaPushNotificationSettings
{
public:
    MegaPushNotificationSettingsPrivate(const std::string &settingsJSON);
    MegaPushNotificationSettingsPrivate();
    MegaPushNotificationSettingsPrivate(const MegaPushNotificationSettingsPrivate *settings);

    std::string generateJson() const;
    bool isValid() const;

    virtual ~MegaPushNotificationSettingsPrivate();
    MegaPushNotificationSettings *copy() const override;

private:
    m_time_t mGlobalDND = -1;        // defaults to -1 if not defined
    int mGlobalScheduleStart = -1;   // defaults to -1 if not defined
    int mGlobalScheduleEnd = -1;     // defaults to -1 if not defined
    std::string mGlobalScheduleTimezone;

    std::map<MegaHandle, m_time_t> mChatDND;
    std::map<MegaHandle, bool> mChatAlwaysNotify;

    m_time_t mContactsDND = -1;      // defaults to -1 if not defined
    m_time_t mSharesDND = -1;        // defaults to -1 if not defined
    m_time_t mGlobalChatsDND = -1;        // defaults to -1 if not defined

    bool mJsonInvalid = false;  // true if ctor from JSON find issues

public:

    // getters

    bool isGlobalEnabled() const override;
    bool isGlobalDndEnabled() const override;
    bool isGlobalChatsDndEnabled() const override;
    int64_t getGlobalDnd() const override;
    int64_t getGlobalChatsDnd() const override;
    bool isGlobalScheduleEnabled() const override;
    int getGlobalScheduleStart() const override;
    int getGlobalScheduleEnd() const override;
    const char *getGlobalScheduleTimezone() const override;

    bool isChatEnabled(MegaHandle chatid) const override;
    bool isChatDndEnabled(MegaHandle chatid) const override;
    int64_t getChatDnd(MegaHandle chatid) const override;
    bool isChatAlwaysNotifyEnabled(MegaHandle chatid) const override;

    bool isContactsEnabled() const override;
    bool isSharesEnabled() const override;
    bool isChatsEnabled() const override;

    // setters

    void enableGlobal(bool enable) override;
    void setGlobalDnd(int64_t timestamp) override;
    void disableGlobalDnd() override;
    void setGlobalSchedule(int start, int end, const char *timezone) override;
    void disableGlobalSchedule() override;

    void enableChat(MegaHandle chatid, bool enable) override;
    void setChatDnd(MegaHandle chatid, int64_t timestamp) override;
    void setGlobalChatsDnd(int64_t timestamp) override;
    void enableChatAlwaysNotify(MegaHandle chatid, bool enable) override;

    void enableContacts(bool enable) override;
    void enableShares(bool enable) override;
    void enableChats(bool enable) override;
};

class MegaContactRequestPrivate : public MegaContactRequest
{
public:
    MegaContactRequestPrivate(PendingContactRequest *request);
    MegaContactRequestPrivate(const MegaContactRequest *request);
    virtual ~MegaContactRequestPrivate();

    static MegaContactRequest *fromContactRequest(PendingContactRequest *request);
    virtual MegaContactRequest *copy() const;

    virtual MegaHandle getHandle() const;
    virtual char* getSourceEmail() const;
    virtual char* getSourceMessage() const;
    virtual char* getTargetEmail() const;
    virtual int64_t getCreationTime() const;
    virtual int64_t getModificationTime() const;
    virtual int getStatus() const;
    virtual bool isOutgoing() const;
    virtual bool isAutoAccepted() const;

protected:
    MegaHandle handle;
    char* sourceEmail;
    char* sourceMessage;
    char* targetEmail;
    int64_t creationTime;
    int64_t modificationTime;
    int status;
    bool outgoing;
    bool autoaccepted;
};

#ifdef ENABLE_SYNC

class MegaSyncEventPrivate: public MegaSyncEvent
{
public:
    explicit MegaSyncEventPrivate(int type);

    MegaSyncEvent *copy() override;

    int getType() const override;
    const char *getPath() const override;
    MegaHandle getNodeHandle() const override;
    const char *getNewPath() const override;
    const char* getPrevName() const override;
    MegaHandle getPrevParent() const override;

    void setPath(const char* path);
    void setNodeHandle(MegaHandle nodeHandle);
    void setNewPath(const char* newPath);
    void setPrevName(const char* prevName);
    void setPrevParent(MegaHandle prevParent);

protected:
    int type;
    std::unique_ptr<char[]> path;
    std::unique_ptr<char[]> newPath;
    std::unique_ptr<char[]> prevName;
    MegaHandle nodeHandle = INVALID_HANDLE;
    MegaHandle prevParent = INVALID_HANDLE;
};

class MegaRegExpPrivate
{
public:
    MegaRegExpPrivate();
    ~MegaRegExpPrivate();

    MegaRegExpPrivate *copy();

    bool addRegExp(const char *regExp);
    int getNumRegExp();
    const char *getRegExp(int index);
    bool match(const char *s);
    const char *getFullPattern();

private:
    enum{
        REGEXP_NO_ERROR = 0,
        REGEXP_COMPILATION_ERROR,
        REGEXP_OPTIMIZATION_ERROR,
        REGEXP_EMPTY
    };
    int compile();
    bool updatePattern();
    bool checkRegExp(const char *regExp);
    bool isPatternUpdated();

private:
    std::vector<std::string> regExps;
    std::string pattern;
    bool patternUpdated;

#ifdef USE_PCRE
    int options;
    pcre* reCompiled;
    pcre_extra* reOptimization;
#endif
};

class MegaSyncPrivate : public MegaSync
{
public:
    MegaSyncPrivate(const char *path, const char *name, handle nodehandle, SyncConfig::Type type);
    MegaSyncPrivate(const SyncConfig& config, Sync*);
    MegaSyncPrivate(MegaSyncPrivate *sync);

    virtual ~MegaSyncPrivate();

    virtual MegaSync *copy();

    MegaHandle getMegaHandle() const override;
    void setMegaHandle(MegaHandle handle);
    const char* getLocalFolder() const override;
    void setLocalFolder(const char*path);
    const char* getName() const override;
    void setName(const char*name);
    const char* getMegaFolder() const override;
    void setMegaFolder(const char *path);
    void setMegaFolderYielding(char *path); //MEGAsync acquires the ownership of path
    long long getLocalFingerprint() const override;
    void setLocalFingerprint(long long fingerprint);
    MegaHandle getBackupId() const override;
    void setBackupId(MegaHandle backupId);

    MegaRegExp* getRegExp() const;
    void setRegExp(MegaRegExp *regExp);

    int getError() const override;
    void setError(int error);
    int getWarning() const override;
    void setWarning(int warning);

    int getType() const override;
    void setType(SyncType type);

    void disable(int error = NO_SYNC_ERROR); //disable. NO_SYNC_ERROR = user disable

    bool isEnabled() const override; //enabled by user
    bool isActive() const override; //not disabled by user nor failed (nor being removed)
    bool isTemporaryDisabled() const override; //disabled automatically for a transient reason

protected:
    MegaHandle megaHandle;
    char *localFolder;
    char *mName;
    char *megaFolder;
    MegaRegExp *regExp;
    long long fingerprint;

    SyncType mType = TYPE_UNKNOWN;

    //holds error cause
    int mError = NO_SYNC_ERROR;
    int mWarning = NO_SYNC_WARNING;

    handle mBackupId = UNDEF;

    bool mActive = false;
    bool mEnabled = false;
};


class MegaSyncListPrivate : public MegaSyncList
{
    public:
        MegaSyncListPrivate();
        MegaSyncListPrivate(MegaSyncPrivate **newlist, int size);
        MegaSyncListPrivate(const MegaSyncListPrivate *syncList);
        virtual ~MegaSyncListPrivate();
        MegaSyncList *copy() const override;
        MegaSync* get(int i) const override;
        int size() const override;

        void addSync(MegaSync* sync) override;

    protected:
        MegaSync** list;
        int s;
};

#endif


class MegaPricingPrivate;
class MegaBannerListPrivate;
class MegaRequestPrivate : public MegaRequest
{
	public:
        MegaRequestPrivate(int type, MegaRequestListener *listener = NULL);
        MegaRequestPrivate(MegaRequestPrivate *request);

        virtual ~MegaRequestPrivate();
        MegaRequest *copy() override;
        void setNodeHandle(MegaHandle nodeHandle);
        void setLink(const char* link);
        void setParentHandle(MegaHandle parentHandle);
        void setSessionKey(const char* sessionKey);
        void setName(const char* name);
        void setEmail(const char* email);
        void setPassword(const char* email);
        void setNewPassword(const char* email);
        void setPrivateKey(const char* privateKey);
        void setAccess(int access);
        void setNumRetry(int ds);
        void setNextRetryDelay(int delay);
        void setPublicNode(MegaNode* publicNode, bool copyChildren = false);
        void setNumDetails(int numDetails);
        void setFile(const char* file);
        void setParamType(int type);
        void setText(const char* text);
        void setNumber(long long number);
        void setFlag(bool flag);
        void setTransferTag(int transfer);
        void setListener(MegaRequestListener *listener);
        void setTotalBytes(long long totalBytes);
        void setTransferredBytes(long long transferredBytes);
        void setTag(int tag);
        void addProduct(unsigned int type, handle product, int proLevel, int gbStorage, int gbTransfer,
                        int months, int amount, int amountMonth, const char *currency, const char *description, const char *iosid, const char *androidid);
        void setProxy(Proxy *proxy);
        Proxy *getProxy();
        void setTimeZoneDetails(MegaTimeZoneDetails *timeZoneDetails);

        int getType() const override;
        const char *getRequestString() const override;
        const char* toString() const override;
        const char* __str__() const override;
        const char* __toString() const override;
        MegaHandle getNodeHandle() const override;
        const char* getLink() const override;
        MegaHandle getParentHandle() const override;
        const char* getSessionKey() const override;
        const char* getName() const override;
        const char* getEmail() const override;
        const char* getPassword() const override;
        const char* getNewPassword() const override;
        const char* getPrivateKey() const override;
        int getAccess() const override;
        const char* getFile() const override;
        int getNumRetry() const override;
        MegaNode *getPublicNode() const override;
        MegaNode *getPublicMegaNode() const override;
        int getParamType() const override;
        const char *getText() const override;
        long long getNumber() const override;
        bool getFlag() const override;
        long long getTransferredBytes() const override;
        long long getTotalBytes() const override;
        MegaRequestListener *getListener() const override;
        MegaAccountDetails *getMegaAccountDetails() const override;
        int getTransferTag() const override;
        int getNumDetails() const override;
        int getTag() const override;
        MegaPricing *getPricing() const override;
        AccountDetails * getAccountDetails() const;
        MegaAchievementsDetails *getMegaAchievementsDetails() const override;
        AchievementsDetails *getAchievementsDetails() const;
        MegaTimeZoneDetails *getMegaTimeZoneDetails () const override;
        MegaStringList *getMegaStringList() const override;

#ifdef ENABLE_CHAT
        MegaTextChatPeerList *getMegaTextChatPeerList() const override;
        void setMegaTextChatPeerList(MegaTextChatPeerList *chatPeers);
        MegaTextChatList *getMegaTextChatList() const override;
        void setMegaTextChatList(MegaTextChatList *chatList);
#endif
        MegaStringMap *getMegaStringMap() const override;
        void setMegaStringMap(const MegaStringMap *);
        MegaStringListMap *getMegaStringListMap() const override;
        void setMegaStringListMap(const MegaStringListMap *stringListMap);
        MegaStringTable *getMegaStringTable() const override;
        void setMegaStringTable(const MegaStringTable *stringTable);
        MegaFolderInfo *getMegaFolderInfo() const override;
        void setMegaFolderInfo(const MegaFolderInfo *);
        const MegaPushNotificationSettings *getMegaPushNotificationSettings() const override;
        void setMegaPushNotificationSettings(const MegaPushNotificationSettings *settings);
        MegaBackgroundMediaUpload *getMegaBackgroundMediaUploadPtr() const override;
        void setMegaBackgroundMediaUploadPtr(MegaBackgroundMediaUpload *);  // non-owned pointer
        void setMegaStringList(MegaStringList* stringList);

#ifdef ENABLE_SYNC
        void setRegExp(MegaRegExp *regExp);
        virtual MegaRegExp *getRegExp() const;
#endif

        MegaBackupListener *getBackupListener() const;
        void setBackupListener(MegaBackupListener *value);

        MegaBannerList* getMegaBannerList() const override;
        void setBanners(vector< tuple<int, string, string, string, string, string, string> >&& banners);

protected:
        AccountDetails *accountDetails;
        MegaPricingPrivate *megaPricing;
        AchievementsDetails *achievementsDetails;
        MegaTimeZoneDetails *timeZoneDetails;
        int type;
        MegaHandle nodeHandle;
        const char* link;
        const char* name;
        MegaHandle parentHandle;
        const char* sessionKey;
        const char* email;
        const char* password;
        const char* newPassword;
        const char* privateKey;
        const char* text;
        long long number;
        int access;
        const char* file;
        int attrType;
        bool flag;
        long long totalBytes;
        long long transferredBytes;
        MegaRequestListener *listener;
#ifdef ENABLE_SYNC
        MegaRegExp *regExp;
#endif
        MegaBackupListener *backupListener;

        int transfer;
        int numDetails;
        MegaNode* publicNode;
        int numRetry;
        int tag;
        Proxy *proxy;

#ifdef ENABLE_CHAT
        MegaTextChatPeerList *chatPeerList;
        MegaTextChatList *chatList;
#endif
        MegaStringMap *stringMap;
        MegaStringListMap *mStringListMap;
        MegaStringTable *mStringTable;
        MegaFolderInfo *folderInfo;
        MegaPushNotificationSettings *settings;
        MegaBackgroundMediaUpload* backgroundMediaUpload;  // non-owned pointer
        unique_ptr<MegaStringList> mStringList;

    private:
        unique_ptr<MegaBannerListPrivate> mBannerList;
};

class MegaEventPrivate : public MegaEvent
{
public:
    MegaEventPrivate(int type);
    MegaEventPrivate(MegaEventPrivate *event);
    virtual ~MegaEventPrivate();
    MegaEvent *copy() override;

    int getType() const override;
    const char *getText() const override;
    int64_t getNumber() const override;
    MegaHandle getHandle() const override;
    const char *getEventString() const override;

    static const char* getEventString(int type);

    void setText(const char* text);
    void setNumber(int64_t number);
    void setHandle(const MegaHandle &handle);

protected:
    int type;
    const char* text;
    int64_t number;
    MegaHandle mHandle;
};

class MegaAccountBalancePrivate : public MegaAccountBalance
{
public:
    static MegaAccountBalance *fromAccountBalance(const AccountBalance *balance);
    virtual ~MegaAccountBalancePrivate() ;
    virtual MegaAccountBalance* copy();

    virtual double getAmount() const;
    virtual char* getCurrency() const;

protected:
    MegaAccountBalancePrivate(const AccountBalance *balance);
    AccountBalance balance;
};

class MegaAccountSessionPrivate : public MegaAccountSession
{
public:
    static MegaAccountSession *fromAccountSession(const AccountSession *session);
    virtual ~MegaAccountSessionPrivate() ;
    virtual MegaAccountSession* copy();

    virtual int64_t getCreationTimestamp() const;
    virtual int64_t getMostRecentUsage() const;
    virtual char *getUserAgent() const;
    virtual char *getIP() const;
    virtual char *getCountry() const;
    virtual bool isCurrent() const;
    virtual bool isAlive() const;
    virtual MegaHandle getHandle() const;

private:
    MegaAccountSessionPrivate(const AccountSession *session);
    AccountSession session;
};

class MegaAccountPurchasePrivate : public MegaAccountPurchase
{
public:
    static MegaAccountPurchase *fromAccountPurchase(const AccountPurchase *purchase);
    virtual ~MegaAccountPurchasePrivate() ;
    virtual MegaAccountPurchase* copy();

    virtual int64_t getTimestamp() const;
    virtual char *getHandle() const;
    virtual char *getCurrency() const;
    virtual double getAmount() const;
    virtual int getMethod() const;

private:
    MegaAccountPurchasePrivate(const AccountPurchase *purchase);
    AccountPurchase purchase;
};

class MegaAccountTransactionPrivate : public MegaAccountTransaction
{
public:
    static MegaAccountTransaction *fromAccountTransaction(const AccountTransaction *transaction);
    virtual ~MegaAccountTransactionPrivate() ;
    virtual MegaAccountTransaction* copy();

    virtual int64_t getTimestamp() const;
    virtual char *getHandle() const;
    virtual char *getCurrency() const;
    virtual double getAmount() const;

private:
    MegaAccountTransactionPrivate(const AccountTransaction *transaction);
    AccountTransaction transaction;
};

class MegaAccountDetailsPrivate : public MegaAccountDetails
{
    public:
        static MegaAccountDetails *fromAccountDetails(AccountDetails *details);
        virtual ~MegaAccountDetailsPrivate();

        virtual int getProLevel();
        virtual int64_t getProExpiration();
        virtual int getSubscriptionStatus();
        virtual int64_t getSubscriptionRenewTime();
        virtual char* getSubscriptionMethod();
        virtual char* getSubscriptionCycle();

        virtual long long getStorageMax();
        virtual long long getStorageUsed();
        virtual long long getVersionStorageUsed();
        virtual long long getTransferMax();
        virtual long long getTransferOwnUsed();
        virtual long long getTransferSrvUsed();
        virtual long long getTransferUsed();

        virtual int getNumUsageItems();
        virtual long long getStorageUsed(MegaHandle handle);
        virtual long long getNumFiles(MegaHandle handle);
        virtual long long getNumFolders(MegaHandle handle);
        virtual long long getVersionStorageUsed(MegaHandle handle);
        virtual long long getNumVersionFiles(MegaHandle handle);

        virtual MegaAccountDetails* copy();

        virtual int getNumBalances() const;
        virtual MegaAccountBalance* getBalance(int i) const;

        virtual int getNumSessions() const;
        virtual MegaAccountSession* getSession(int i) const;

        virtual int getNumPurchases() const;
        virtual MegaAccountPurchase* getPurchase(int i) const;

        virtual int getNumTransactions() const;
        virtual MegaAccountTransaction* getTransaction(int i) const;

        virtual int getTemporalBandwidthInterval();
        virtual long long getTemporalBandwidth();
        virtual bool isTemporalBandwidthValid();

    private:
        MegaAccountDetailsPrivate(AccountDetails *details);
        AccountDetails details;
};

class MegaPricingPrivate : public MegaPricing
{
public:
    virtual ~MegaPricingPrivate();
    virtual int getNumProducts();
    virtual MegaHandle getHandle(int productIndex);
    virtual int getProLevel(int productIndex);
    virtual int getGBStorage(int productIndex);
    virtual int getGBTransfer(int productIndex);
    virtual int getMonths(int productIndex);
    virtual int getAmount(int productIndex);
    virtual const char* getCurrency(int productIndex);
    virtual const char* getDescription(int productIndex);
    virtual const char* getIosID(int productIndex);
    virtual const char* getAndroidID(int productIndex);
    virtual bool isBusinessType(int productIndex);
    virtual int getAmountMonth(int productIndex);
    virtual MegaPricing *copy();

    void addProduct(unsigned int type, handle product, int proLevel, int gbStorage, int gbTransfer,
                    int months, int amount, int amountMonth, const char *currency, const char *description, const char *iosid, const char *androidid);
private:
    vector<unsigned int> type;
    vector<handle> handles;
    vector<int> proLevel;
    vector<int> gbStorage;
    vector<int> gbTransfer;
    vector<int> months;
    vector<int> amount;
    vector<int> amountMonth;
    vector<const char *> currency;
    vector<const char *> description;
    vector<const char *> iosId;
    vector<const char *> androidId;
};

class MegaAchievementsDetailsPrivate : public MegaAchievementsDetails
{
public:
    static MegaAchievementsDetails *fromAchievementsDetails(AchievementsDetails *details);
    virtual ~MegaAchievementsDetailsPrivate();

    virtual MegaAchievementsDetails* copy();

    virtual long long getBaseStorage();
    virtual long long getClassStorage(int class_id);
    virtual long long getClassTransfer(int class_id);
    virtual int getClassExpire(int class_id);
    virtual unsigned int getAwardsCount();
    virtual int getAwardClass(unsigned int index);
    virtual int getAwardId(unsigned int index);
    virtual int64_t getAwardTimestamp(unsigned int index);
    virtual int64_t getAwardExpirationTs(unsigned int index);
    virtual MegaStringList* getAwardEmails(unsigned int index);
    virtual int getRewardsCount();
    virtual int getRewardAwardId(unsigned int index);
    virtual long long getRewardStorage(unsigned int index);
    virtual long long getRewardTransfer(unsigned int index);
    virtual long long getRewardStorageByAwardId(int award_id);
    virtual long long getRewardTransferByAwardId(int award_id);
    virtual int getRewardExpire(unsigned int index);

    virtual long long currentStorage();
    virtual long long currentTransfer();
    virtual long long currentStorageReferrals();
    virtual long long currentTransferReferrals();

private:
    MegaAchievementsDetailsPrivate(AchievementsDetails *details);
    AchievementsDetails details;
};

class MegaCancelTokenPrivate : public MegaCancelToken
{
public:
    ~MegaCancelTokenPrivate() override;

    void cancel(bool newValue = true) override;
    bool isCancelled() const override;

private:
    std::atomic_bool cancelFlag { false };
};

#ifdef ENABLE_CHAT
class MegaTextChatPeerListPrivate : public MegaTextChatPeerList
{
public:
    MegaTextChatPeerListPrivate();
    MegaTextChatPeerListPrivate(userpriv_vector *);

    virtual ~MegaTextChatPeerListPrivate();
    virtual MegaTextChatPeerList *copy() const;
    virtual void addPeer(MegaHandle h, int priv);
    virtual MegaHandle getPeerHandle(int i) const;
    virtual int getPeerPrivilege(int i) const;
    virtual int size() const;

    // returns the list of user-privilege (this object keeps the ownership)
    const userpriv_vector * getList() const;

    void setPeerPrivilege(handle uh, privilege_t priv);

private:
    userpriv_vector list;
};

class MegaTextChatPrivate : public MegaTextChat
{
public:
    MegaTextChatPrivate(const MegaTextChat *);
    MegaTextChatPrivate(const TextChat *);

    virtual ~MegaTextChatPrivate();
    virtual MegaTextChat *copy() const;

    virtual MegaHandle getHandle() const;
    virtual int getOwnPrivilege() const;
    virtual int getShard() const;
    virtual const MegaTextChatPeerList *getPeerList() const;
    virtual void setPeerList(const MegaTextChatPeerList *peers);
    virtual bool isGroup() const;
    virtual MegaHandle getOriginatingUser() const;
    virtual const char *getTitle() const;
    virtual const char *getUnifiedKey() const;
    virtual int64_t getCreationTime() const;
    virtual bool isArchived() const;
    virtual bool isPublicChat() const;

    virtual bool hasChanged(int changeType) const;
    virtual int getChanges() const;
    virtual int isOwnChange() const;

private:
    handle id;
    int priv;
    string url;
    int shard;
    MegaTextChatPeerList *peers;
    bool group;
    handle ou;
    string title;
    string unifiedKey;
    int changed;
    int tag;
    bool archived;
    bool publicchat;
    int64_t ts;
};

class MegaTextChatListPrivate : public MegaTextChatList
{
public:
    MegaTextChatListPrivate();
    MegaTextChatListPrivate(textchat_map *list);

    virtual ~MegaTextChatListPrivate();
    virtual MegaTextChatList *copy() const;
    virtual const MegaTextChat *get(unsigned int i) const;
    virtual int size() const;

    void addChat(MegaTextChatPrivate*);

private:
    MegaTextChatListPrivate(const MegaTextChatListPrivate*);
    vector<MegaTextChat*> list;
};

#endif

class MegaBannerPrivate : public MegaBanner
{
public:
    MegaBannerPrivate(std::tuple<int, std::string, std::string, std::string, std::string, std::string, std::string>&& details);
    MegaBanner* copy() const override;

    int getId() const override;
    const char* getTitle() const override;
    const char* getDescription() const override;
    const char* getImage() const override;
    const char* getUrl() const override;
    const char* getBackgroundImage() const override;
    const char* getImageLocation() const override;

private:
    std::tuple<int, std::string, std::string, std::string, std::string, std::string, std::string> mDetails;
};

class MegaBannerListPrivate : public MegaBannerList
{
public:
    MegaBannerListPrivate* copy() const override; // "different" return type is Covariant
    const MegaBanner* get(int i) const override;
    int size() const override;
    void add(MegaBannerPrivate&&);

private:
    std::vector<MegaBannerPrivate> mVector;
};

class MegaStringMapPrivate : public MegaStringMap
{
public:
    MegaStringMapPrivate();
    MegaStringMapPrivate(const string_map *map, bool toBase64 = false);
    virtual ~MegaStringMapPrivate();
    virtual MegaStringMap *copy() const;
    virtual const char *get(const char* key) const;
    virtual MegaStringList *getKeys() const;
    virtual void set(const char *key, const char *value);
    virtual int size() const;
    const string_map *getMap() const;

protected:
    MegaStringMapPrivate(const MegaStringMapPrivate *megaStringMap);
    string_map strMap;
};


class MegaStringListPrivate : public MegaStringList
{
public:
    MegaStringListPrivate();
    MegaStringListPrivate(char **newlist, int size); // takes ownership
    virtual ~MegaStringListPrivate();
    MEGA_DISABLE_COPY_MOVE(MegaStringListPrivate)
    MegaStringList *copy() const override;
    const char* get(int i) const override;
    int size() const override;
    void add(const char* value) override;
    const string_vector& getVector();
protected:
    MegaStringListPrivate(const MegaStringListPrivate *stringList);
    string_vector mList;
};

bool operator==(const MegaStringList& lhs, const MegaStringList& rhs);

class MegaStringListMapPrivate : public MegaStringListMap
{
public:
    MegaStringListMapPrivate() = default;
    MEGA_DISABLE_COPY_MOVE(MegaStringListMapPrivate)
    MegaStringListMap* copy() const override;
    const MegaStringList* get(const char* key) const override;
    MegaStringList *getKeys() const override;
    void set(const char* key, const MegaStringList* value) override; // takes ownership of value
    int size() const override;
protected:
    struct Compare
    {
        bool operator()(const std::unique_ptr<const char[]>& rhs,
                        const std::unique_ptr<const char[]>& lhs) const;
    };

    map<std::unique_ptr<const char[]>, std::unique_ptr<const MegaStringList>, Compare> mMap;
};

class MegaStringTablePrivate : public MegaStringTable
{
public:
    MegaStringTablePrivate() = default;
    MEGA_DISABLE_COPY_MOVE(MegaStringTablePrivate)
    MegaStringTable* copy() const override;
    void append(const MegaStringList* value) override; // takes ownership of value
    const MegaStringList* get(int i) const override;
    int size() const override;
protected:
    vector<std::unique_ptr<const MegaStringList>> mTable;
};

class MegaNodeListPrivate : public MegaNodeList
{
	public:
        MegaNodeListPrivate();
        MegaNodeListPrivate(node_vector& v);
        MegaNodeListPrivate(Node** newlist, int size);
        MegaNodeListPrivate(const MegaNodeListPrivate *nodeList, bool copyChildren = false);
        virtual ~MegaNodeListPrivate();
        MegaNodeList *copy() const override;
        MegaNode* get(int i) const override;
        int size() const override;

        void addNode(MegaNode* node) override;

	protected:
		MegaNode** list;
		int s;
};

class MegaChildrenListsPrivate : public MegaChildrenLists
{
    public:
        MegaChildrenListsPrivate();
        MegaChildrenListsPrivate(MegaChildrenLists*);
        MegaChildrenListsPrivate(unique_ptr<MegaNodeListPrivate> folderList, unique_ptr<MegaNodeListPrivate> fileList);
        virtual MegaChildrenLists *copy();
        virtual MegaNodeList* getFolderList();
        virtual MegaNodeList* getFileList();

    protected:
        unique_ptr<MegaNodeList> folders;
        unique_ptr<MegaNodeList> files;
};

class MegaUserListPrivate : public MegaUserList
{
	public:
        MegaUserListPrivate();
        MegaUserListPrivate(User** newlist, int size);
        virtual ~MegaUserListPrivate();
        virtual MegaUserList *copy();
        virtual MegaUser* get(int i);
        virtual int size();

	protected:
        MegaUserListPrivate(MegaUserListPrivate *userList);
		MegaUser** list;
		int s;
};

class MegaShareListPrivate : public MegaShareList
{
	public:
        MegaShareListPrivate();
        MegaShareListPrivate(Share** newlist, MegaHandle *MegaHandlelist, int size);
        virtual ~MegaShareListPrivate();
        virtual MegaShare* get(int i);
        virtual int size();

	protected:
		MegaShare** list;
		int s;
};

class MegaTransferListPrivate : public MegaTransferList
{
	public:
        MegaTransferListPrivate();
        MegaTransferListPrivate(MegaTransfer** newlist, int size);
        virtual ~MegaTransferListPrivate();
        virtual MegaTransfer* get(int i);
        virtual int size();

	protected:
		MegaTransfer** list;
		int s;
};

class MegaContactRequestListPrivate : public MegaContactRequestList
{
    public:
        MegaContactRequestListPrivate();
        MegaContactRequestListPrivate(PendingContactRequest ** newlist, int size);
        virtual ~MegaContactRequestListPrivate();
        virtual MegaContactRequestList *copy();
        virtual MegaContactRequest* get(int i);
        virtual int size();

    protected:
        MegaContactRequestListPrivate(MegaContactRequestListPrivate *requestList);
        MegaContactRequest** list;
        int s;
};

class MegaUserAlertListPrivate : public MegaUserAlertList
{
public:
    MegaUserAlertListPrivate();
    MegaUserAlertListPrivate(UserAlert::Base** newlist, int size, MegaClient* mc);
    MegaUserAlertListPrivate(const MegaUserAlertListPrivate &userList);
    virtual ~MegaUserAlertListPrivate();
    virtual MegaUserAlertList *copy() const;
    virtual MegaUserAlert* get(int i) const;
    virtual int size() const;
    virtual void clear();

protected:
    MegaUserAlertListPrivate(MegaUserAlertListPrivate *userList);
    MegaUserAlert** list;
    int s;
};

class MegaRecentActionBucketPrivate : public MegaRecentActionBucket
{
public:
    MegaRecentActionBucketPrivate(recentaction& ra, MegaClient* mc);
    MegaRecentActionBucketPrivate(int64_t timestamp, const string& user, handle parent, bool update, bool media, MegaNodeList*);
    virtual ~MegaRecentActionBucketPrivate();
    virtual MegaRecentActionBucket *copy() const;
    virtual int64_t getTimestamp() const;
    virtual const char* getUserEmail() const;
    virtual MegaHandle getParentHandle() const;
    virtual bool isUpdate() const;
    virtual bool isMedia() const;
    virtual const MegaNodeList* getNodes() const;

private:
    int64_t timestamp;
    string user;
    handle parent;
    bool update, media;
    MegaNodeList* nodes;
};

class MegaRecentActionBucketListPrivate : public MegaRecentActionBucketList
{
public:
    MegaRecentActionBucketListPrivate();
    MegaRecentActionBucketListPrivate(recentactions_vector& v, MegaClient* mc);
    MegaRecentActionBucketListPrivate(const MegaRecentActionBucketListPrivate &userList);
    virtual ~MegaRecentActionBucketListPrivate();
    virtual MegaRecentActionBucketList *copy() const;
    virtual MegaRecentActionBucket* get(int i) const;
    virtual int size() const;

protected:
    MegaRecentActionBucketPrivate** list;
    int s;
};

class EncryptFilePieceByChunks : public EncryptByChunks
{
    // specialisation for encrypting a piece of a file without using too much RAM
    FileAccess* fain;
    FileAccess* faout;
    m_off_t inpos, outpos;
    string buffer;
    unsigned lastsize;

public:

    EncryptFilePieceByChunks(FileAccess* cFain, m_off_t cInPos, FileAccess* cFaout, m_off_t cOutPos,
                             SymmCipher* cipher, chunkmac_map* chunkmacs, uint64_t ctriv);

    byte* nextbuffer(unsigned bufsize) override;
};

class MegaBackgroundMediaUploadPrivate : public MegaBackgroundMediaUpload
{
public:
    MegaBackgroundMediaUploadPrivate(MegaApi* api);
    MegaBackgroundMediaUploadPrivate(const string& serialised, MegaApi* api);
    ~MegaBackgroundMediaUploadPrivate();

    bool analyseMediaInfo(const char* inputFilepath) override;
    char *encryptFile(const char* inputFilepath, int64_t startPos, m_off_t* length, const char *outputFilepath,
                     bool adjustsizeonly) override;

    char *getUploadURL() override;

    bool serialize(string* s);
    char *serialize() override;

    void setThumbnail(MegaHandle h) override;
    void setPreview(MegaHandle h) override;
    void setCoordinates(double lat, double lon, bool unshareable) override;

    SymmCipher* nodecipher(MegaClient*);

    MegaApiImpl* api;
    string url;
    chunkmac_map chunkmacs;
    byte filekey[FILENODEKEYLENGTH];
    MediaProperties mediaproperties;

    double latitude = MegaNode::INVALID_COORDINATE;
    double longitude = MegaNode::INVALID_COORDINATE;
    bool unshareableGPS = false;
    handle thumbnailFA = INVALID_HANDLE;
    handle previewFA = INVALID_HANDLE;
};

struct MegaFile : public File
{
    MegaFile();

    void setTransfer(MegaTransferPrivate *transfer);
    MegaTransferPrivate *getTransfer();
    bool serialize(string*) override;

    static MegaFile* unserialize(string*);

protected:
    MegaTransferPrivate *megaTransfer;
};

struct MegaFileGet : public MegaFile
{
    void prepare() override;
    void updatelocalname() override;
    void progress() override;
    void completed(Transfer*, LocalNode*) override;
    void terminated() override;
    MegaFileGet(MegaClient *client, Node* n, const LocalPath& dstPath, FileSystemType fsType);
    MegaFileGet(MegaClient *client, MegaNode* n, const LocalPath& dstPath);
    ~MegaFileGet() {}

    bool serialize(string*) override;
    static MegaFileGet* unserialize(string*);

private:
    MegaFileGet() {}
};

struct MegaFilePut : public MegaFile
{
    void completed(Transfer* t, LocalNode*) override;
    void terminated() override;
    MegaFilePut(MegaClient *client, LocalPath clocalname, string *filename, handle ch, const char* ctargetuser, int64_t mtime = -1, bool isSourceTemporary = false, Node *pvNode = nullptr);
    ~MegaFilePut() {}

    bool serialize(string*) override;
    static MegaFilePut* unserialize(string*);

protected:
    int64_t customMtime;

private:
    MegaFilePut() {}
};

class TreeProcessor
{
    public:
        virtual bool processNode(Node* node);
        virtual ~TreeProcessor();
};

class SearchTreeProcessor : public TreeProcessor
{
    public:
        SearchTreeProcessor(MegaClient *client, const char *search, int type);
        virtual bool processNode(Node* node);
        bool isValidTypeNode(Node *node);
        virtual ~SearchTreeProcessor() {}
        vector<Node *> &getResults();

    protected:
        int mFileType;
        const char *mSearch;
        vector<Node *> mResults;
        MegaClient *mClient;
};

class OutShareProcessor : public TreeProcessor
{
    public:
        OutShareProcessor(MegaClient&);
        virtual bool processNode(Node* node);
        virtual ~OutShareProcessor() {}
        vector<Share *> getShares();
        vector<handle> getHandles();
        void sortShares(int order);
    protected:
        vector<Share *> mShares;
        node_vector mNodes;
        MegaClient& mClient;
};

class PendingOutShareProcessor : public TreeProcessor
{
    public:
        PendingOutShareProcessor();
        virtual bool processNode(Node* node);
        virtual ~PendingOutShareProcessor() {}
        vector<Share *> &getShares();
        vector<handle> &getHandles();

    protected:
        vector<Share *> shares;
        vector<handle> handles;
};

class SizeProcessor : public TreeProcessor
{
    protected:
        long long totalBytes;

    public:
        SizeProcessor();
        virtual bool processNode(Node* node);
        long long getTotalBytes();
};

class TreeProcFolderInfo : public TreeProc
{
    public:
        TreeProcFolderInfo();
        virtual void proc(MegaClient*, Node*);
        virtual ~TreeProcFolderInfo() {}
        MegaFolderInfo *getResult();

    protected:
        int numFiles;
        int numFolders;
        int numVersions;
        long long currentSize;
        long long versionsSize;
};

//Thread safe request queue
class RequestQueue
{
    protected:
        std::deque<MegaRequestPrivate *> requests;
        std::mutex mutex;

    public:
        RequestQueue();
        void push(MegaRequestPrivate *request);
        void push_front(MegaRequestPrivate *request);
        MegaRequestPrivate * pop();
        MegaRequestPrivate * front();
        void removeListener(MegaRequestListener *listener);
        void removeListener(MegaBackupListener *listener);
};


//Thread safe transfer queue
class TransferQueue
{
    protected:
        std::deque<MegaTransferPrivate *> transfers;
        std::mutex mutex;
        int lastPushedTransferTag = 0;

    public:
        TransferQueue();
        void push(MegaTransferPrivate *transfer);
        void push_front(MegaTransferPrivate *transfer);
        MegaTransferPrivate * pop();

        /**
         * @brief pops and returns transfer up to the designated one
         * @param lastQueuedTransfer position of the last transfer to pop
         * @param direction directio of transfers to pop
         * @return
         */
        std::vector<MegaTransferPrivate *> popUpTo(int lastQueuedTransfer, int direction);

        void removeWithFolderTag(int folderTag, std::function<void(MegaTransferPrivate *)> callback);
        void removeListener(MegaTransferListener *listener);
        int getLastPushedTag() const;
};


class MegaApiImpl : public MegaApp
{
    public:
        MegaApiImpl(MegaApi *api, const char *appKey, MegaGfxProcessor* processor, const char *basePath = NULL, const char *userAgent = NULL, unsigned workerThreadCount = 1);
        MegaApiImpl(MegaApi *api, const char *appKey, const char *basePath = NULL, const char *userAgent = NULL, unsigned workerThreadCount = 1);
        MegaApiImpl(MegaApi *api, const char *appKey, const char *basePath, const char *userAgent, int fseventsfd, unsigned workerThreadCount = 1);
        virtual ~MegaApiImpl();

        static MegaApiImpl* ImplOf(MegaApi*);

        //Multiple listener management.
        void addListener(MegaListener* listener);
        void addRequestListener(MegaRequestListener* listener);
        void addTransferListener(MegaTransferListener* listener);
        void addBackupListener(MegaBackupListener* listener);
        void addGlobalListener(MegaGlobalListener* listener);
        void removeListener(MegaListener* listener);
        void removeRequestListener(MegaRequestListener* listener);
        void removeTransferListener(MegaTransferListener* listener);
        void removeBackupListener(MegaBackupListener* listener);
        void removeGlobalListener(MegaGlobalListener* listener);

        void cancelPendingTransfersByFolderTag(int folderTag);


        MegaRequest *getCurrentRequest();
        MegaTransfer *getCurrentTransfer();
        MegaError *getCurrentError();
        MegaNodeList *getCurrentNodes();
        MegaUserList *getCurrentUsers();

        //Utils
        long long getSDKtime();
        char *getStringHash(const char* base64pwkey, const char* inBuf);
        void getSessionTransferURL(const char *path, MegaRequestListener *listener);
        static MegaHandle base32ToHandle(const char* base32Handle);
        static handle base64ToHandle(const char* base64Handle);
        static handle base64ToUserHandle(const char* base64Handle);
        static char *handleToBase64(MegaHandle handle);
        static char *userHandleToBase64(MegaHandle handle);
        static char *binaryToBase64(const char* binaryData, size_t length);
        static void base64ToBinary(const char *base64string, unsigned char **binary, size_t* binarysize);
        static const char* ebcEncryptKey(const char* encryptionKey, const char* plainKey);
        void retryPendingConnections(bool disconnect = false, bool includexfers = false, MegaRequestListener* listener = NULL);
        void setDnsServers(const char *dnsServers, MegaRequestListener* listener = NULL);
        void addEntropy(char* data, unsigned int size);
        static string userAttributeToString(int);
        static string userAttributeToLongName(int);
        static int userAttributeFromString(const char *name);
        static char userAttributeToScope(int);
        static void setStatsID(const char *id);

        bool serverSideRubbishBinAutopurgeEnabled();
        bool appleVoipPushEnabled();
        bool newLinkFormatEnabled();
        int smsAllowedState();
        char* smsVerifiedPhoneNumber();
        void resetSmsVerifiedPhoneNumber(MegaRequestListener *listener);

        bool multiFactorAuthAvailable();
        void multiFactorAuthCheck(const char *email, MegaRequestListener *listener = NULL);
        void multiFactorAuthGetCode(MegaRequestListener *listener = NULL);
        void multiFactorAuthEnable(const char *pin, MegaRequestListener *listener = NULL);
        void multiFactorAuthDisable(const char *pin, MegaRequestListener *listener = NULL);
        void multiFactorAuthLogin(const char* email, const char* password, const char* pin, MegaRequestListener *listener = NULL);
        void multiFactorAuthChangePassword(const char *oldPassword, const char *newPassword, const char* pin, MegaRequestListener *listener = NULL);
        void multiFactorAuthChangeEmail(const char *email, const char* pin, MegaRequestListener *listener = NULL);
        void multiFactorAuthCancelAccount(const char* pin, MegaRequestListener *listener = NULL);

        void fetchTimeZone(MegaRequestListener *listener = NULL);

        //API requests
        void login(const char* email, const char* password, MegaRequestListener *listener = NULL);
        char *dumpSession();
        char *getSequenceNumber();
        char *getAccountAuth();
        void setAccountAuth(const char* auth);

        void fastLogin(const char* email, const char *stringHash, const char *base64pwkey, MegaRequestListener *listener = NULL);
        void fastLogin(const char* session, MegaRequestListener *listener = NULL);
        void killSession(MegaHandle sessionHandle, MegaRequestListener *listener = NULL);
        void getUserData(MegaRequestListener *listener = NULL);
        void getUserData(MegaUser *user, MegaRequestListener *listener = NULL);
        void getUserData(const char *user, MegaRequestListener *listener = NULL);
        void getMiscFlags(MegaRequestListener *listener = NULL);
        void sendDevCommand(const char *command, const char *email, long long quota, int businessStatus, int userStatus, MegaRequestListener *listener);
        void getCloudStorageUsed(MegaRequestListener *listener = NULL);
        void getAccountDetails(bool storage, bool transfer, bool pro, bool sessions, bool purchases, bool transactions, int source = -1, MegaRequestListener *listener = NULL);
        void queryTransferQuota(long long size, MegaRequestListener *listener = NULL);
        void createAccount(const char* email, const char* password, const char* firstname, const char* lastname, MegaHandle lastPublicHandle, int lastPublicHandleType, int64_t lastAccessTimestamp, MegaRequestListener *listener = NULL);
        void resumeCreateAccount(const char* sid, MegaRequestListener *listener = NULL);
        void cancelCreateAccount(MegaRequestListener *listener = NULL);
        void sendSignupLink(const char* email, const char *name, const char *password, MegaRequestListener *listener = NULL);
        void fastSendSignupLink(const char *email, const char *base64pwkey, const char *name, MegaRequestListener *listener = NULL);
        void querySignupLink(const char* link, MegaRequestListener *listener = NULL);
        void confirmAccount(const char* link, const char *password, MegaRequestListener *listener = NULL);
        void fastConfirmAccount(const char* link, const char *base64pwkey, MegaRequestListener *listener = NULL);
        void resetPassword(const char *email, bool hasMasterKey, MegaRequestListener *listener = NULL);
        void queryRecoveryLink(const char *link, MegaRequestListener *listener = NULL);
        void confirmResetPasswordLink(const char *link, const char *newPwd, const char *masterKey = NULL, MegaRequestListener *listener = NULL);
        void cancelAccount(MegaRequestListener *listener = NULL);
        void confirmCancelAccount(const char *link, const char *pwd, MegaRequestListener *listener = NULL);
        void resendVerificationEmail(MegaRequestListener *listener = NULL);
        void changeEmail(const char *email, MegaRequestListener *listener = NULL);
        void confirmChangeEmail(const char *link, const char *pwd, MegaRequestListener *listener = NULL);
        void setProxySettings(MegaProxy *proxySettings, MegaRequestListener *listener = NULL);
        MegaProxy *getAutoProxySettings();
        int isLoggedIn();
        void whyAmIBlocked(bool logout, MegaRequestListener *listener = NULL);
        char* getMyEmail();
        int64_t getAccountCreationTs();
        char* getMyUserHandle();
        MegaHandle getMyUserHandleBinary();
        MegaUser *getMyUser();
        bool isAchievementsEnabled();
        bool isBusinessAccount();
        bool isMasterBusinessAccount();
        bool isBusinessAccountActive();
        int getBusinessStatus();
        int64_t getOverquotaDeadlineTs();
        MegaIntegerList *getOverquotaWarningsTs();
        bool checkPassword(const char *password);
        char* getMyCredentials();
        void getUserCredentials(MegaUser *user, MegaRequestListener *listener = NULL);
        bool areCredentialsVerified(MegaUser *user);
        void verifyCredentials(MegaUser *user, MegaRequestListener *listener = NULL);
        void resetCredentials(MegaUser *user, MegaRequestListener *listener = NULL);
        char* getMyRSAPrivateKey();
        static void setLogLevel(int logLevel);
        static void setMaxPayloadLogSize(long long maxSize);
        static void addLoggerClass(MegaLogger *megaLogger);
        static void removeLoggerClass(MegaLogger *megaLogger);
        static void setLogToConsole(bool enable);
        static void log(int logLevel, const char* message, const char *filename = NULL, int line = -1);
        void setLoggingName(const char* loggingName);
#ifdef USE_ROTATIVEPERFORMANCELOGGER
        static void setUseRotativePerformanceLogger(const char * logPath, const char * logFileName, bool logToStdOut, long int archivedFilesAgeSeconds);
#endif

        bool platformSetRLimitNumFile(int newNumFileLimit) const;

        void createFolder(const char* name, MegaNode *parent, MegaRequestListener *listener = NULL);
        bool createLocalFolder(const char *path);
        void moveNode(MegaNode* node, MegaNode* newParent, MegaRequestListener *listener = NULL);
        void moveNode(MegaNode* node, MegaNode* newParent, const char *newName, MegaRequestListener *listener = NULL);
        void copyNode(MegaNode* node, MegaNode *newParent, MegaRequestListener *listener = NULL);
        void copyNode(MegaNode* node, MegaNode *newParent, const char* newName, MegaRequestListener *listener = NULL);
        void renameNode(MegaNode* node, const char* newName, MegaRequestListener *listener = NULL);
        void remove(MegaNode* node, bool keepversions = false, MegaRequestListener *listener = NULL);
        void removeVersions(MegaRequestListener *listener = NULL);
        void restoreVersion(MegaNode *version, MegaRequestListener *listener = NULL);
        void cleanRubbishBin(MegaRequestListener *listener = NULL);
        void sendFileToUser(MegaNode *node, MegaUser *user, MegaRequestListener *listener = NULL);
        void sendFileToUser(MegaNode *node, const char* email, MegaRequestListener *listener = NULL);
        void share(MegaNode *node, MegaUser* user, int level, MegaRequestListener *listener = NULL);
        void share(MegaNode* node, const char* email, int level, MegaRequestListener *listener = NULL);
        void loginToFolder(const char* megaFolderLink, const char *authKey = nullptr, MegaRequestListener *listener = NULL);
        void importFileLink(const char* megaFileLink, MegaNode* parent, MegaRequestListener *listener = NULL);
        void decryptPasswordProtectedLink(const char* link, const char* password, MegaRequestListener *listener = NULL);
        void encryptLinkWithPassword(const char* link, const char* password, MegaRequestListener *listener = NULL);
        void getPublicNode(const char* megaFileLink, MegaRequestListener *listener = NULL);
        const char *buildPublicLink(const char *publicHandle, const char *key, bool isFolder);
        void getThumbnail(MegaNode* node, const char *dstFilePath, MegaRequestListener *listener = NULL);
		void cancelGetThumbnail(MegaNode* node, MegaRequestListener *listener = NULL);
        void setThumbnail(MegaNode* node, const char *srcFilePath, MegaRequestListener *listener = NULL);
        void putThumbnail(MegaBackgroundMediaUpload* node, const char *srcFilePath, MegaRequestListener *listener = NULL);
        void setThumbnailByHandle(MegaNode* node, MegaHandle attributehandle, MegaRequestListener *listener = NULL);
        void getPreview(MegaNode* node, const char *dstFilePath, MegaRequestListener *listener = NULL);
		void cancelGetPreview(MegaNode* node, MegaRequestListener *listener = NULL);
        void setPreview(MegaNode* node, const char *srcFilePath, MegaRequestListener *listener = NULL);
        void putPreview(MegaBackgroundMediaUpload* node, const char *srcFilePath, MegaRequestListener *listener = NULL);
        void setPreviewByHandle(MegaNode* node, MegaHandle attributehandle, MegaRequestListener *listener = NULL);
        void getUserAvatar(MegaUser* user, const char *dstFilePath, MegaRequestListener *listener = NULL);
        void setAvatar(const char *dstFilePath, MegaRequestListener *listener = NULL);
        void getUserAvatar(const char *email_or_handle, const char *dstFilePath, MegaRequestListener *listener = NULL);
        static char* getUserAvatarColor(MegaUser *user);
        static char *getUserAvatarColor(const char *userhandle);
        static char* getUserAvatarSecondaryColor(MegaUser *user);
        static char *getUserAvatarSecondaryColor(const char *userhandle);
        bool testAllocation(unsigned allocCount, size_t allocSize);
        void getUserAttribute(MegaUser* user, int type, MegaRequestListener *listener = NULL);
        void getUserAttribute(const char* email_or_handle, int type, MegaRequestListener *listener = NULL);
        void getChatUserAttribute(const char* email_or_handle, int type, const char* ph, MegaRequestListener *listener = NULL);
        void getUserAttr(const char* email_or_handle, int type, const char *dstFilePath, int number = 0, MegaRequestListener *listener = NULL);
        void getChatUserAttr(const char* email_or_handle, int type, const char *dstFilePath, const char *ph = NULL, int number = 0, MegaRequestListener *listener = NULL);
        void setUserAttribute(int type, const char* value, MegaRequestListener *listener = NULL);
        void setUserAttribute(int type, const MegaStringMap* value, MegaRequestListener *listener = NULL);
        void getRubbishBinAutopurgePeriod(MegaRequestListener *listener = NULL);
        void setRubbishBinAutopurgePeriod(int days, MegaRequestListener *listener = NULL);
        const char* getDeviceId() const;
        void getDeviceName(MegaRequestListener *listener = NULL);
        void setDeviceName(const char* deviceName, MegaRequestListener *listener = NULL);
        void getUserEmail(MegaHandle handle, MegaRequestListener *listener = NULL);
        void setCustomNodeAttribute(MegaNode *node, const char *attrName, const char *value, MegaRequestListener *listener = NULL);
        void setNodeDuration(MegaNode *node, int secs, MegaRequestListener *listener = NULL);
        void setNodeLabel(MegaNode *node, int label, MegaRequestListener *listener = NULL);
        void setNodeFavourite(MegaNode *node, bool fav, MegaRequestListener *listener = NULL);
        void setNodeCoordinates(MegaNode *node, bool unshareable, double latitude, double longitude, MegaRequestListener *listener = NULL);
        void exportNode(MegaNode *node, int64_t expireTime, bool writable, MegaRequestListener *listener = NULL);
        void disableExport(MegaNode *node, MegaRequestListener *listener = NULL);
        void fetchNodes(MegaRequestListener *listener = NULL);
        void getPricing(MegaRequestListener *listener = NULL);
        void getPaymentId(handle productHandle, handle lastPublicHandle, int lastPublicHandleType, int64_t lastAccessTimestamp, MegaRequestListener *listener = NULL);
        void upgradeAccount(MegaHandle productHandle, int paymentMethod, MegaRequestListener *listener = NULL);
        void submitPurchaseReceipt(int gateway, const char *receipt, MegaHandle lastPublicHandle, int lastPublicHandleType, int64_t lastAccessTimestamp, MegaRequestListener *listener = NULL);
        void creditCardStore(const char* address1, const char* address2, const char* city,
                             const char* province, const char* country, const char *postalcode,
                             const char* firstname, const char* lastname, const char* creditcard,
                             const char* expire_month, const char* expire_year, const char* cv2,
                             MegaRequestListener *listener = NULL);

        void creditCardQuerySubscriptions(MegaRequestListener *listener = NULL);
        void creditCardCancelSubscriptions(const char* reason, MegaRequestListener *listener = NULL);
        void getPaymentMethods(MegaRequestListener *listener = NULL);

        char *exportMasterKey();
        void updatePwdReminderData(bool lastSuccess, bool lastSkipped, bool mkExported, bool dontShowAgain, bool lastLogin, MegaRequestListener *listener = NULL);

        void changePassword(const char *oldPassword, const char *newPassword, MegaRequestListener *listener = NULL);
        void inviteContact(const char* email, const char* message, int action, MegaHandle contactLink, MegaRequestListener* listener = NULL);
        void replyContactRequest(MegaContactRequest *request, int action, MegaRequestListener* listener = NULL);
        void respondContactRequest();

        void removeContact(MegaUser *user, MegaRequestListener* listener=NULL);
        void logout(MegaRequestListener *listener = NULL);
        void localLogout(MegaRequestListener *listener = NULL);
        void invalidateCache();
        int getPasswordStrength(const char *password);
        void submitFeedback(int rating, const char *comment, MegaRequestListener *listener = NULL);
        void reportEvent(const char *details = NULL, MegaRequestListener *listener = NULL);
        void sendEvent(int eventType, const char* message, MegaRequestListener *listener = NULL);
        void createSupportTicket(const char* message, int type = 1, MegaRequestListener *listener = NULL);

        void useHttpsOnly(bool httpsOnly, MegaRequestListener *listener = NULL);
        bool usingHttpsOnly();

        //Backups
        MegaStringList *getBackupFolders(int backuptag);
        void setBackup(const char* localPath, MegaNode *parent, bool attendPastBackups, int64_t period, string periodstring, int numBackups, MegaRequestListener *listener=NULL);
        void removeBackup(int tag, MegaRequestListener *listener=NULL);
        void abortCurrentBackup(int tag, MegaRequestListener *listener=NULL);

        //Timer
        void startTimer( int64_t period, MegaRequestListener *listener=NULL);

        //Transfers
        void startUpload(const char* localPath, MegaNode *parent, FileSystemType fsType, MegaTransferListener *listener=NULL);
        void startUpload(const char* localPath, MegaNode *parent, int64_t mtime, FileSystemType fsType, MegaTransferListener *listener=NULL);
        void startUpload(const char* localPath, MegaNode* parent, const char* fileName, FileSystemType fsType, MegaTransferListener *listener = NULL);
        void startUpload(bool startFirst, const char* localPath, MegaNode* parent, const char* fileName, int64_t mtime, int folderTransferTag, bool isBackup, const char *appData, bool isSourceFileTemporary, bool forceNewUpload, FileSystemType fsType, MegaTransferListener *listener);
        void startUpload(bool startFirst, const char* localPath, MegaNode* parent, const char* fileName, const char* targetUser, int64_t mtime, int folderTransferTag, bool isBackup, const char *appData, bool isSourceFileTemporary, bool forceNewUpload, FileSystemType fsType, MegaTransferListener *listener);
        void startUploadForSupport(const char *localPath, bool isSourceTemporary, FileSystemType fsType, MegaTransferListener *listener=NULL);
        void startDownload(MegaNode* node, const char* localPath, MegaTransferListener *listener = NULL);
        void startDownload(bool startFirst, MegaNode *node, const char* target, int folderTransferTag, const char *appData, MegaTransferListener *listener);
        void startStreaming(MegaNode* node, m_off_t startPos, m_off_t size, MegaTransferListener *listener);
        void setStreamingMinimumRate(int bytesPerSecond);
        void retryTransfer(MegaTransfer *transfer, MegaTransferListener *listener = NULL);
        void cancelTransfer(MegaTransfer *transfer, MegaRequestListener *listener=NULL);
        void cancelTransferByTag(int transferTag, MegaRequestListener *listener = NULL);
        void cancelTransfers(int direction, MegaRequestListener *listener=NULL);
        void pauseTransfers(bool pause, int direction, MegaRequestListener* listener=NULL);
        void pauseTransfer(int transferTag, bool pause, MegaRequestListener* listener = NULL);
        void moveTransferUp(int transferTag, MegaRequestListener *listener = NULL);
        void moveTransferDown(int transferTag, MegaRequestListener *listener = NULL);
        void moveTransferToFirst(int transferTag, MegaRequestListener *listener = NULL);
        void moveTransferToLast(int transferTag, MegaRequestListener *listener = NULL);
        void moveTransferBefore(int transferTag, int prevTransferTag, MegaRequestListener *listener = NULL);
        void enableTransferResumption(const char* loggedOutId);
        void disableTransferResumption(const char* loggedOutId);
        bool areTransfersPaused(int direction);
        void setUploadLimit(int bpslimit);
        void setMaxConnections(int direction, int connections, MegaRequestListener* listener = NULL);
        void setDownloadMethod(int method);
        void setUploadMethod(int method);
        bool setMaxDownloadSpeed(m_off_t bpslimit);
        bool setMaxUploadSpeed(m_off_t bpslimit);
        int getMaxDownloadSpeed();
        int getMaxUploadSpeed();
        int getCurrentDownloadSpeed();
        int getCurrentUploadSpeed();
        int getCurrentSpeed(int type);
        int getDownloadMethod();
        int getUploadMethod();
        MegaTransferData *getTransferData(MegaTransferListener *listener = NULL);
        MegaTransfer *getFirstTransfer(int type);
        void notifyTransfer(int transferTag, MegaTransferListener *listener = NULL);
        MegaTransferList *getTransfers();
        MegaTransferList *getStreamingTransfers();
        MegaTransfer* getTransferByTag(int transferTag);
        MegaTransferList *getTransfers(int type);
        MegaTransferList *getChildTransfers(int transferTag);
        MegaTransferList *getTansfersByFolderTag(int folderTransferTag);


#ifdef ENABLE_SYNC
        //Sync
        int syncPathState(string *path);
        MegaNode *getSyncedNode(const LocalPath& path);
        void syncFolder(const char *localFolder, const char *name, MegaHandle megaHandle, SyncConfig::Type type, MegaRegExp *regExp = NULL, MegaRequestListener* listener = NULL);
        void syncFolder(const char *localFolder, const char *name, MegaNode *megaFolder, MegaRegExp *regExp = NULL, MegaRequestListener* listener = NULL);
        void copySyncDataToCache(const char *localFolder, const char *name, MegaHandle megaHandle, const char *remotePath,
                                          long long localfp, bool enabled, bool temporaryDisabled, MegaRequestListener *listener = NULL);
        void copyCachedStatus(int storageStatus, int blockStatus, int businessStatus, MegaRequestListener *listener = NULL);
        void setKeepSyncsAfterLogout(bool enable);
        void removeSync(handle nodehandle, MegaRequestListener *listener=NULL);
        void removeSyncById(handle backupId, MegaRequestListener *listener=NULL);
        void disableSync(handle nodehandle, MegaRequestListener *listener=NULL);
        void disableSyncById(handle backupId, MegaRequestListener *listener = NULL);
        void enableSyncById(handle backupId, MegaRequestListener *listener = NULL);
        MegaSyncList *getSyncs();

        int getNumActiveSyncs();
        void stopSyncs(MegaRequestListener *listener=NULL);
        bool isSynced(MegaNode *n);
        void setExcludedNames(vector<string> *excludedNames);
        void setExcludedPaths(vector<string> *excludedPaths);
        void setExclusionLowerSizeLimit(long long limit);
        void setExclusionUpperSizeLimit(long long limit);
        bool moveToLocalDebris(const char *path);
        string getLocalPath(MegaNode *node);
        long long getNumLocalNodes();
        bool isSyncable(const char *path, long long size);
        bool isInsideSync(MegaNode *node);
        bool is_syncable(Sync*, const char*, const LocalPath&);
        bool is_syncable(long long size);
        int isNodeSyncable(MegaNode *megaNode);
        bool isIndexing();
        bool isSyncing();

        MegaSync *getSyncByBackupId(mega::MegaHandle backupId);
        MegaSync *getSyncByNode(MegaNode *node);
        MegaSync *getSyncByPath(const char * localPath);
        char *getBlockedPath();
        void setExcludedRegularExpressions(MegaSync *sync, MegaRegExp *regExp);
#endif

        void backupFolder(const char *localFolder, const char *backupName = nullptr, MegaRequestListener *listener = nullptr);

        MegaBackup *getBackupByTag(int tag);
        MegaBackup *getBackupByNode(MegaNode *node);
        MegaBackup *getBackupByPath(const char * localPath);

        void update();
        int isWaiting();
        int areServersBusy();

        //Statistics
        int getNumPendingUploads();
        int getNumPendingDownloads();
        int getTotalUploads();
        int getTotalDownloads();
        void resetTotalDownloads();
        void resetTotalUploads();
        void updateStats();
        long long getNumNodes();
        long long getTotalDownloadedBytes();
        long long getTotalUploadedBytes();
        long long getTotalDownloadBytes();
        long long getTotalUploadBytes();

        //Filesystem
		int getNumChildren(MegaNode* parent);
		int getNumChildFiles(MegaNode* parent);
		int getNumChildFolders(MegaNode* parent);
        MegaNodeList* getChildren(MegaNode *parent, int order);
        MegaNodeList* getVersions(MegaNode *node);
        int getNumVersions(MegaNode *node);
        bool hasVersions(MegaNode *node);
        void getFolderInfo(MegaNode *node, MegaRequestListener *listener);
        MegaChildrenLists* getFileFolderChildren(MegaNode *parent, int order=1);
        bool hasChildren(MegaNode *parent);
        MegaNode *getChildNode(MegaNode *parent, const char* name);
        MegaNode *getParentNode(MegaNode *node);
        char *getNodePath(MegaNode *node);
        char *getNodePathByNodeHandle(MegaHandle handle);
        MegaNode *getNodeByPath(const char *path, MegaNode *n = NULL);
        MegaNode *getNodeByHandle(handle handler);
        MegaContactRequest *getContactRequestByHandle(MegaHandle handle);
        MegaUserList* getContacts();
        MegaUser* getContact(const char* uid);
        MegaUserAlertList* getUserAlerts();
        int getNumUnreadUserAlerts();
        MegaNodeList *getInShares(MegaUser* user, int order);
        MegaNodeList *getInShares(int order);
        MegaShareList *getInSharesList(int order);
        MegaUser *getUserFromInShare(MegaNode *node, bool recurse = false);
        bool isPendingShare(MegaNode *node);
        MegaShareList *getOutShares(int order);
        MegaShareList *getOutShares(MegaNode *node);
        MegaShareList *getPendingOutShares();
        MegaShareList *getPendingOutShares(MegaNode *megaNode);
        MegaNodeList *getPublicLinks(int order);
        MegaContactRequestList *getIncomingContactRequests();
        MegaContactRequestList *getOutgoingContactRequests();

        int getAccess(MegaNode* node);
        long long getSize(MegaNode *node);
        static void removeRecursively(const char *path);

        //Fingerprint
        char *getFingerprint(const char *filePath);
        char *getFingerprint(MegaNode *node);
        char *getFingerprint(MegaInputStream *inputStream, int64_t mtime);
        MegaNode *getNodeByFingerprint(const char* fingerprint);
        MegaNodeList *getNodesByFingerprint(const char* fingerprint);
        MegaNodeList *getNodesByOriginalFingerprint(const char* originalfingerprint, MegaNode* parent);
        MegaNode *getExportableNodeByFingerprint(const char *fingerprint, const char *name = NULL);
        MegaNode *getNodeByFingerprint(const char *fingerprint, MegaNode* parent);
        bool hasFingerprint(const char* fingerprint);

        //CRC
        char *getCRC(const char *filePath);
        char *getCRCFromFingerprint(const char *fingerprint);
        char *getCRC(MegaNode *node);
        MegaNode* getNodeByCRC(const char *crc, MegaNode* parent);

        //Permissions
        MegaError checkAccess(MegaNode* node, int level);
        MegaError* checkAccessErrorExtended(MegaNode* node, int level);
        MegaError checkMove(MegaNode* node, MegaNode* target);
        MegaError* checkMoveErrorExtended(MegaNode* node, MegaNode* target);

        bool isFilesystemAvailable();
        MegaNode *getRootNode();
        MegaNode* getInboxNode();
        MegaNode *getRubbishNode();
        MegaNode *getRootNode(MegaNode *node);
        bool isInRootnode(MegaNode *node, int index);

        void setDefaultFilePermissions(int permissions);
        int getDefaultFilePermissions();
        void setDefaultFolderPermissions(int permissions);
        int getDefaultFolderPermissions();

        long long getBandwidthOverquotaDelay();

        MegaRecentActionBucketList* getRecentActions(unsigned days = 90, unsigned maxnodes = 10000);

        MegaNodeList* search(MegaNode *node, const char *searchString, MegaCancelToken *cancelToken, bool recursive = true, int order = MegaApi::ORDER_NONE, int type = MegaApi::FILE_TYPE_DEFAULT, int target = MegaApi::SEARCH_TARGET_ALL);
        bool processMegaTree(MegaNode* node, MegaTreeProcessor* processor, bool recursive = 1);
        MegaNodeList* search(const char* searchString, MegaCancelToken *cancelToken, int order = MegaApi::ORDER_NONE, int type = MegaApi::FILE_TYPE_DEFAULT);

        MegaNode *createForeignFileNode(MegaHandle handle, const char *key, const char *name, m_off_t size, m_off_t mtime,
                                       MegaHandle parentHandle, const char *privateauth, const char *publicauth, const char *chatauth);
        MegaNode *createForeignFolderNode(MegaHandle handle, const char *name, MegaHandle parentHandle,
                                         const char *privateauth, const char *publicauth);

        MegaNode *authorizeNode(MegaNode *node);
        void authorizeMegaNodePrivate(MegaNodePrivate *node);
        MegaNode *authorizeChatNode(MegaNode *node, const char *cauth);

        const char *getVersion();
        char *getOperatingSystemVersion();
        void getLastAvailableVersion(const char *appKey, MegaRequestListener *listener = NULL);
        void getLocalSSLCertificate(MegaRequestListener *listener = NULL);
        void queryDNS(const char *hostname, MegaRequestListener *listener = NULL);
        void queryGeLB(const char *service, int timeoutds, int maxretries, MegaRequestListener *listener = NULL);
        void downloadFile(const char *url, const char *dstpath, MegaRequestListener *listener = NULL);
        const char *getUserAgent();
        const char *getBasePath();

        void contactLinkCreate(bool renew = false, MegaRequestListener *listener = NULL);
        void contactLinkQuery(MegaHandle handle, MegaRequestListener *listener = NULL);
        void contactLinkDelete(MegaHandle handle, MegaRequestListener *listener = NULL);

        void keepMeAlive(int type, bool enable, MegaRequestListener *listener = NULL);
        void acknowledgeUserAlerts(MegaRequestListener *listener = NULL);

        void getPSA(bool urlSupported, MegaRequestListener *listener = NULL);
        void setPSA(int id, MegaRequestListener *listener = NULL);

        void disableGfxFeatures(bool disable);
        bool areGfxFeaturesDisabled();

        void changeApiUrl(const char *apiURL, bool disablepkp = false);

        bool setLanguage(const char* languageCode);
        void setLanguagePreference(const char* languageCode, MegaRequestListener *listener = NULL);
        void getLanguagePreference(MegaRequestListener *listener = NULL);
        bool getLanguageCode(const char* languageCode, std::string* code);

        void setFileVersionsOption(bool disable, MegaRequestListener *listener = NULL);
        void getFileVersionsOption(MegaRequestListener *listener = NULL);

        void setContactLinksOption(bool disable, MegaRequestListener *listener = NULL);
        void getContactLinksOption(MegaRequestListener *listener = NULL);

        void retrySSLerrors(bool enable);
        void setPublicKeyPinning(bool enable);
        void pauseActionPackets();
        void resumeActionPackets();

        static std::function<bool (Node*, Node*)>getComparatorFunction(int order, MegaClient& mc);
        static void sortByComparatorFunction(node_vector&, int order, MegaClient& mc);
        static bool nodeNaturalComparatorASC(Node *i, Node *j);
        static bool nodeNaturalComparatorDESC(Node *i, Node *j);
        static bool nodeComparatorDefaultASC  (Node *i, Node *j);
        static bool nodeComparatorDefaultDESC (Node *i, Node *j);
        static bool nodeComparatorSizeASC  (Node *i, Node *j);
        static bool nodeComparatorSizeDESC (Node *i, Node *j);
        static bool nodeComparatorCreationASC  (Node *i, Node *j);
        static bool nodeComparatorCreationDESC  (Node *i, Node *j);
        static bool nodeComparatorModificationASC  (Node *i, Node *j);
        static bool nodeComparatorModificationDESC  (Node *i, Node *j);
        static bool nodeComparatorPhotoASC(Node *i, Node *j, MegaClient& mc);
        static bool nodeComparatorPhotoDESC(Node *i, Node *j, MegaClient& mc);
        static bool nodeComparatorVideoASC(Node *i, Node *j, MegaClient& mc);
        static bool nodeComparatorVideoDESC(Node *i, Node *j, MegaClient& mc);
        static bool nodeComparatorPublicLinkCreationASC(Node *i, Node *j);
        static bool nodeComparatorPublicLinkCreationDESC(Node *i, Node *j);
        static bool nodeComparatorLabelASC(Node *i, Node *j);
        static bool nodeComparatorLabelDESC(Node *i, Node *j);
        static bool nodeComparatorFavASC(Node *i, Node *j);
        static bool nodeComparatorFavDESC(Node *i, Node *j);
        static int typeComparator(Node *i, Node *j);
        static bool userComparatorDefaultASC (User *i, User *j);

        char* escapeFsIncompatible(const char *filename, const char *dstPath);
        char* unescapeFsIncompatible(const char* name, const char *path);

        bool createThumbnail(const char* imagePath, const char *dstPath);
        bool createPreview(const char* imagePath, const char *dstPath);
        bool createAvatar(const char* imagePath, const char *dstPath);

        void backgroundMediaUploadRequestUploadURL(int64_t fullFileSize, MegaBackgroundMediaUpload* state, MegaRequestListener *listener);
        void backgroundMediaUploadComplete(MegaBackgroundMediaUpload* state, const char* utf8Name, MegaNode *parent, const char* fingerprint, const char* fingerprintoriginal,
            const char *string64UploadToken, MegaRequestListener *listener);

        bool ensureMediaInfo();
        void setOriginalFingerprint(MegaNode* node, const char* originalFingerprint, MegaRequestListener *listener);

        bool isOnline();

#ifdef HAVE_LIBUV
        // start/stop
        bool httpServerStart(bool localOnly = true, int port = 4443, bool useTLS = false, const char *certificatepath = NULL, const char *keypath = NULL, bool useIPv6 = false);
        void httpServerStop();
        int httpServerIsRunning();

        // management
        char *httpServerGetLocalLink(MegaNode *node);
        char *httpServerGetLocalWebDavLink(MegaNode *node);
        MegaStringList *httpServerGetWebDavLinks();
        MegaNodeList *httpServerGetWebDavAllowedNodes();
        void httpServerRemoveWebDavAllowedNode(MegaHandle handle);
        void httpServerRemoveWebDavAllowedNodes();
        void httpServerSetMaxBufferSize(int bufferSize);
        int httpServerGetMaxBufferSize();
        void httpServerSetMaxOutputSize(int outputSize);
        int httpServerGetMaxOutputSize();

        // permissions
        void httpServerEnableFileServer(bool enable);
        bool httpServerIsFileServerEnabled();
        void httpServerEnableFolderServer(bool enable);
        bool httpServerIsFolderServerEnabled();
        bool httpServerIsOfflineAttributeEnabled();
        void httpServerSetRestrictedMode(int mode);
        int httpServerGetRestrictedMode();
        bool httpServerIsLocalOnly();
        void httpServerEnableOfflineAttribute(bool enable);
        void httpServerEnableSubtitlesSupport(bool enable);
        bool httpServerIsSubtitlesSupportEnabled();

        void httpServerAddListener(MegaTransferListener *listener);
        void httpServerRemoveListener(MegaTransferListener *listener);

        void fireOnStreamingStart(MegaTransferPrivate *transfer);
        void fireOnStreamingTemporaryError(MegaTransferPrivate *transfer, unique_ptr<MegaErrorPrivate> e);
        void fireOnStreamingFinish(MegaTransferPrivate *transfer, unique_ptr<MegaErrorPrivate> e);

        //FTP
        bool ftpServerStart(bool localOnly = true, int port = 4990, int dataportBegin = 1500, int dataPortEnd = 1600, bool useTLS = false, const char *certificatepath = NULL, const char *keypath = NULL);
        void ftpServerStop();
        int ftpServerIsRunning();

        // management
        char *ftpServerGetLocalLink(MegaNode *node);
        MegaStringList *ftpServerGetLinks();
        MegaNodeList *ftpServerGetAllowedNodes();
        void ftpServerRemoveAllowedNode(MegaHandle handle);
        void ftpServerRemoveAllowedNodes();
        void ftpServerSetMaxBufferSize(int bufferSize);
        int ftpServerGetMaxBufferSize();
        void ftpServerSetMaxOutputSize(int outputSize);
        int ftpServerGetMaxOutputSize();

        // permissions
        void ftpServerSetRestrictedMode(int mode);
        int ftpServerGetRestrictedMode();
        bool ftpServerIsLocalOnly();

        void ftpServerAddListener(MegaTransferListener *listener);
        void ftpServerRemoveListener(MegaTransferListener *listener);

        void fireOnFtpStreamingStart(MegaTransferPrivate *transfer);
        void fireOnFtpStreamingTemporaryError(MegaTransferPrivate *transfer, unique_ptr<MegaErrorPrivate> e);
        void fireOnFtpStreamingFinish(MegaTransferPrivate *transfer, unique_ptr<MegaErrorPrivate> e);

#endif

#ifdef ENABLE_CHAT
        void createChat(bool group, bool publicchat, MegaTextChatPeerList *peers, const MegaStringMap *userKeyMap = NULL, const char *title = NULL, MegaRequestListener *listener = NULL);
        void inviteToChat(MegaHandle chatid, MegaHandle uh, int privilege, bool openMode, const char *unifiedKey = NULL, const char *title = NULL, MegaRequestListener *listener = NULL);
        void removeFromChat(MegaHandle chatid, MegaHandle uh = INVALID_HANDLE, MegaRequestListener *listener = NULL);
        void getUrlChat(MegaHandle chatid, MegaRequestListener *listener = NULL);
        void grantAccessInChat(MegaHandle chatid, MegaNode *n, MegaHandle uh,  MegaRequestListener *listener = NULL);
        void removeAccessInChat(MegaHandle chatid, MegaNode *n, MegaHandle uh,  MegaRequestListener *listener = NULL);
        void updateChatPermissions(MegaHandle chatid, MegaHandle uh, int privilege, MegaRequestListener *listener = NULL);
        void truncateChat(MegaHandle chatid, MegaHandle messageid, MegaRequestListener *listener = NULL);
        void setChatTitle(MegaHandle chatid, const char *title, MegaRequestListener *listener = NULL);
        void setChatUnifiedKey(MegaHandle chatid, const char *unifiedKey, MegaRequestListener *listener = NULL);
        void getChatPresenceURL(MegaRequestListener *listener = NULL);
        void registerPushNotification(int deviceType, const char *token, MegaRequestListener *listener = NULL);
        void sendChatStats(const char *data, int port, MegaRequestListener *listener = NULL);
        void sendChatLogs(const char *data, const char *aid, int port, MegaRequestListener *listener = NULL);
        MegaTextChatList *getChatList();
        MegaHandleList *getAttachmentAccess(MegaHandle chatid, MegaHandle h);
        bool hasAccessToAttachment(MegaHandle chatid, MegaHandle h, MegaHandle uh);
        const char* getFileAttribute(MegaHandle h);
        void archiveChat(MegaHandle chatid, int archive, MegaRequestListener *listener = NULL);
        void setChatRetentionTime(MegaHandle chatid, unsigned int period, MegaRequestListener *listener = NULL);
        void requestRichPreview(const char *url, MegaRequestListener *listener = NULL);
        void chatLinkHandle(MegaHandle chatid, bool del, bool createifmissing, MegaRequestListener *listener = NULL);
        void getChatLinkURL(MegaHandle publichandle, MegaRequestListener *listener = NULL);
        void chatLinkClose(MegaHandle chatid, const char *title, MegaRequestListener *listener = NULL);
        void chatLinkJoin(MegaHandle publichandle, const char *unifiedkey, MegaRequestListener *listener = NULL);
        void enableRichPreviews(bool enable, MegaRequestListener *listener = NULL);
        void isRichPreviewsEnabled(MegaRequestListener *listener = NULL);
        void shouldShowRichLinkWarning(MegaRequestListener *listener = NULL);
        void setRichLinkWarningCounterValue(int value, MegaRequestListener *listener = NULL);
        void enableGeolocation(MegaRequestListener *listener = NULL);
        void isGeolocationEnabled(MegaRequestListener *listener = NULL);
        bool isChatNotifiable(MegaHandle chatid);
#endif

        void setMyChatFilesFolder(MegaHandle nodehandle, MegaRequestListener *listener = NULL);
        void getMyChatFilesFolder(MegaRequestListener *listener = NULL);
        void setCameraUploadsFolder(MegaHandle nodehandle, bool secondary, MegaRequestListener *listener = NULL);
        void setCameraUploadsFolders(MegaHandle primaryFolder, MegaHandle secondaryFolder, MegaRequestListener *listener);
        void getCameraUploadsFolder(bool secondary, MegaRequestListener *listener = NULL);
        void setMyBackupsFolder(MegaHandle nodehandle, MegaRequestListener *listener = nullptr);
        void getMyBackupsFolder(MegaRequestListener *listener = nullptr);
        void getUserAlias(MegaHandle uh, MegaRequestListener *listener = NULL);
        void setUserAlias(MegaHandle uh, const char *alias, MegaRequestListener *listener = NULL);

        void getPushNotificationSettings(MegaRequestListener *listener = NULL);
        void setPushNotificationSettings(MegaPushNotificationSettings *settings, MegaRequestListener *listener = NULL);

        bool isSharesNotifiable();
        bool isContactsNotifiable();

        void getAccountAchievements(MegaRequestListener *listener = NULL);
        void getMegaAchievements(MegaRequestListener *listener = NULL);

        void catchup(MegaRequestListener *listener = NULL);
        void getPublicLinkInformation(const char *megaFolderLink, MegaRequestListener *listener);

        void sendSMSVerificationCode(const char* phoneNumber, MegaRequestListener *listener = NULL, bool reverifying_whitelisted = false);
        void checkSMSVerificationCode(const char* verificationCode, MegaRequestListener *listener = NULL);

        void getRegisteredContacts(const MegaStringMap* contacts, MegaRequestListener *listener = NULL);

        void getCountryCallingCodes(MegaRequestListener *listener = NULL);

        void getBanners(MegaRequestListener *listener);
        void dismissBanner(int id, MegaRequestListener *listener);

        void setBackup(int backupType, MegaHandle targetNode, const char* localFolder, const char* backupName, int state, int subState, const char* extraData, MegaRequestListener* listener = nullptr);
        void updateBackup(MegaHandle backupId, int backupType, MegaHandle targetNode, const char* localFolder, int state, int subState, const char* extraData, MegaRequestListener* listener = nullptr);
        void removeBackup(MegaHandle backupId, MegaRequestListener *listener = nullptr);
        void sendBackupHeartbeat(MegaHandle backupId, int status, int progress, int ups, int downs, long long ts, MegaHandle lastNode, MegaRequestListener *listener);

        void getBackupName(MegaHandle backupId, MegaRequestListener* listener = nullptr);
        void setBackupName(MegaHandle backupId, const char* backupName, MegaRequestListener* listener = nullptr);

        void fetchGoogleAds(int adFlags, MegaStringList *adUnits, MegaHandle publicHandle, MegaRequestListener *listener = nullptr);
        void queryGoogleAds(int adFlags, MegaHandle publicHandle = INVALID_HANDLE, MegaRequestListener *listener = nullptr);

<<<<<<< HEAD
        bool startDriveMonitor();
        void stopDriveMonitor();
=======
        void setCookieSettings(int settings, MegaRequestListener *listener = nullptr);
        void getCookieSettings(MegaRequestListener *listener = nullptr);
        bool cookieBannerEnabled();
>>>>>>> e0aaa36a

        void fireOnTransferStart(MegaTransferPrivate *transfer);
        void fireOnTransferFinish(MegaTransferPrivate *transfer, unique_ptr<MegaErrorPrivate> e, DBTableTransactionCommitter& committer);
        void fireOnTransferUpdate(MegaTransferPrivate *transfer);
        void fireOnTransferTemporaryError(MegaTransferPrivate *transfer, unique_ptr<MegaErrorPrivate> e);
        map<int, MegaTransferPrivate *> transferMap;
        map<int, MegaTransferPrivate *> folderTransferMap; //transferMap includes these, added for speedup


        MegaClient *getMegaClient();
        static FileFingerprint *getFileFingerprintInternal(const char *fingerprint);

        // You take the ownership of the returned value of both functiions
        // It can be NULL if the input parameters are invalid
        static char* getMegaFingerprintFromSdkFingerprint(const char* sdkFingerprint);
        static char* getSdkFingerprintFromMegaFingerprint(const char *megaFingerprint, m_off_t size);

        error processAbortBackupRequest(MegaRequestPrivate *request, error e);
        void fireOnBackupStateChanged(MegaBackupController *backup);
        void fireOnBackupStart(MegaBackupController *backup);
        void fireOnBackupFinish(MegaBackupController *backup, unique_ptr<MegaErrorPrivate> e);
        void fireOnBackupUpdate(MegaBackupController *backup);
        void fireOnBackupTemporaryError(MegaBackupController *backup, unique_ptr<MegaErrorPrivate> e);

        void yield();
        void lockMutex();
        void unlockMutex();
        bool tryLockMutexFor(long long time);

protected:
        void init(MegaApi *api, const char *appKey, MegaGfxProcessor* processor, const char *basePath /*= NULL*/, const char *userAgent /*= NULL*/, int fseventsfd /*= -1*/, unsigned clientWorkerThreadCount /*= 1*/);

        static void *threadEntryPoint(void *param);
        static ExternalLogger externalLogger;

        MegaTransferPrivate* getMegaTransferPrivate(int tag);

        void fireOnRequestStart(MegaRequestPrivate *request);
        void fireOnRequestFinish(MegaRequestPrivate *request, unique_ptr<MegaErrorPrivate> e);
        void fireOnRequestUpdate(MegaRequestPrivate *request);
        void fireOnRequestTemporaryError(MegaRequestPrivate *request, unique_ptr<MegaErrorPrivate> e);
        bool fireOnTransferData(MegaTransferPrivate *transfer);
        void fireOnUsersUpdate(MegaUserList *users);
        void fireOnUserAlertsUpdate(MegaUserAlertList *alerts);
        void fireOnNodesUpdate(MegaNodeList *nodes);
        void fireOnAccountUpdate();
        void fireOnContactRequestsUpdate(MegaContactRequestList *requests);
        void fireOnReloadNeeded();
        void fireOnEvent(MegaEventPrivate *event);

#ifdef ENABLE_SYNC
        void fireOnGlobalSyncStateChanged();
        void fireOnSyncStateChanged(MegaSyncPrivate *sync);
        void fireOnSyncEvent(MegaSyncPrivate *sync, MegaSyncEvent *event);
        void fireOnSyncAdded(MegaSyncPrivate *sync, int additionState);
        void fireOnSyncDisabled(MegaSyncPrivate *sync);
        void fireOnSyncEnabled(MegaSyncPrivate *sync);
        void fireonSyncDeleted(MegaSyncPrivate *sync);
        void fireOnFileSyncStateChanged(MegaSyncPrivate *sync, string *localPath, int newState);
#endif

#ifdef ENABLE_CHAT
        void fireOnChatsUpdate(MegaTextChatList *chats);
#endif

        void processTransferPrepare(Transfer *t, MegaTransferPrivate *transfer);
        void processTransferUpdate(Transfer *tr, MegaTransferPrivate *transfer);
        void processTransferComplete(Transfer *tr, MegaTransferPrivate *transfer);
        void processTransferFailed(Transfer *tr, MegaTransferPrivate *transfer, const Error &e, dstime timeleft);
        void processTransferRemoved(Transfer *tr, MegaTransferPrivate *transfer, const Error &e);

        MegaApi *api;
        MegaThread thread;
        MegaClient *client;
        MegaHttpIO *httpio;
        MegaWaiter *waiter;
        MegaFileSystemAccess *fsAccess;
        MegaDbAccess *dbAccess;
        GfxProc *gfxAccess;
        string basePath;
        bool nocache;

#ifdef HAVE_LIBUV
        MegaHTTPServer *httpServer;
        int httpServerMaxBufferSize;
        int httpServerMaxOutputSize;
        bool httpServerEnableFiles;
        bool httpServerEnableFolders;
        bool httpServerOfflineAttributeEnabled;
        int httpServerRestrictedMode;
        bool httpServerSubtitlesSupportEnabled;
        set<MegaTransferListener *> httpServerListeners;

        MegaFTPServer *ftpServer;
        int ftpServerMaxBufferSize;
        int ftpServerMaxOutputSize;
        int ftpServerRestrictedMode;
        set<MegaTransferListener *> ftpServerListeners;
#endif

        map<int, MegaBackupController *> backupsMap;

        RequestQueue requestQueue;
        TransferQueue transferQueue;
        map<int, MegaRequestPrivate *> requestMap;

        // sc requests to close existing wsc and immediately retrieve pending actionpackets
        RequestQueue scRequestQueue;

        std::unique_ptr<BackupMonitor> mHeartBeatMonitor;
        int pendingUploads;
        int pendingDownloads;
        int totalUploads;
        int totalDownloads;
        long long totalDownloadedBytes;
        long long totalUploadedBytes;
        long long totalDownloadBytes;
        long long totalUploadBytes;
        long long notificationNumber;
        set<MegaRequestListener *> requestListeners;
        set<MegaTransferListener *> transferListeners;
        set<MegaBackupListener *> backupListeners;

#ifdef ENABLE_SYNC
        MegaSyncPrivate* cachedMegaSyncPrivateByBackupId(handle backupId);
        unique_ptr<MegaSyncPrivate> mCachedMegaSyncPrivate;
#endif

        set<MegaGlobalListener *> globalListeners;
        set<MegaListener *> listeners;
        retryreason_t waitingRequest;
        vector<string> excludedNames;
        vector<string> excludedPaths;
        long long syncLowerSizeLimit;
        long long syncUpperSizeLimit;
        std::recursive_timed_mutex sdkMutex;
        using SdkMutexGuard = std::unique_lock<std::recursive_timed_mutex>;   // (equivalent to typedef)
        std::atomic<bool> syncPathStateLockTimeout{ false };
        MegaTransferPrivate *currentTransfer;
        MegaRequestPrivate *activeRequest;
        MegaTransferPrivate *activeTransfer;
        MegaError *activeError;
        MegaNodeList *activeNodes;
        MegaUserList *activeUsers;
        MegaUserAlertList *activeUserAlerts;
        MegaContactRequestList *activeContactRequests;
        string appKey;

        MegaPushNotificationSettings *mPushSettings; // stores lastest-seen settings (to be able to filter notifications)
        MegaTimeZoneDetails *mTimezones;

        int threadExit;
        void loop();

        int maxRetries;

        // a request-level error occurred
        void request_error(error) override;
        void request_response_progress(m_off_t, m_off_t) override;

        // login result
        void prelogin_result(int, string*, string*, error) override;
        void login_result(error) override;
        void logout_result(error) override;
        void userdata_result(string*, string*, string*, error) override;
        void pubkey_result(User *) override;

        // ephemeral session creation/resumption result

        // check the reason of being blocked
        void ephemeral_result(error) override;
        void ephemeral_result(handle, const byte*) override;
        void cancelsignup_result(error) override;

        // check the reason of being blocked
        void whyamiblocked_result(int) override;

        // contact link management
        void contactlinkcreate_result(error, handle) override;
        void contactlinkquery_result(error, handle, string*, string*, string*, string*) override;
        void contactlinkdelete_result(error) override;

        // multi-factor authentication
        void multifactorauthsetup_result(string*, error) override;
        void multifactorauthcheck_result(int) override;
        void multifactorauthdisable_result(error) override;

        // fetch time zone
        void fetchtimezone_result(error, vector<string>*, vector<int>*, int) override;

        // keep me alive feature
        void keepmealive_result(error) override;
        void acknowledgeuseralerts_result(error) override;

        // account validation by txted verification code
        void smsverificationsend_result(error) override;
        void smsverificationcheck_result(error, std::string *phoneNumber) override;

        // get registered contacts
        void getregisteredcontacts_result(error, vector<tuple<string, string, string>>*) override;

        // get country calling codes
        void getcountrycallingcodes_result(error, map<string, vector<string>>*) override;

        // get the current PSA
        void getpsa_result (error, int, string*, string*, string*, string*, string*, string*) override;

        // account creation
        void sendsignuplink_result(error) override;
        void querysignuplink_result(error) override;
        void querysignuplink_result(handle, const char*, const char*, const byte*, const byte*, const byte*, size_t) override;
        void confirmsignuplink_result(error) override;
        void confirmsignuplink2_result(handle, const char*, const char*, error) override;
        void setkeypair_result(error) override;

        // account credentials, properties and history
        void account_details(AccountDetails*,  bool, bool, bool, bool, bool, bool) override;
        void account_details(AccountDetails*, error) override;
        void querytransferquota_result(int) override;

        void setattr_result(handle, error) override;
        void rename_result(handle, error) override;
        void unlink_result(handle, error) override;
        void unlinkversions_result(error) override;
        void nodes_updated(Node**, int) override;
        void users_updated(User**, int) override;
        void useralerts_updated(UserAlert::Base**, int) override;
        void account_updated() override;
        void pcrs_updated(PendingContactRequest**, int) override;

        // password change result
        void changepw_result(error) override;

        // user attribute update notification
        void userattr_update(User*, int, const char*) override;

        void nodes_current() override;
        void catchup_result() override;
        void key_modified(handle, attr_t) override;

        void fetchnodes_result(const Error&) override;
        void putnodes_result(const Error&, targettype_t, vector<NewNode>&, bool targetOverride) override;

        // share update result
        void share_result(error, bool writable = false) override;
        void share_result(int, error, bool writable = false) override;

        // contact request results
        void setpcr_result(handle, error, opcactions_t) override;
        void updatepcr_result(error, ipcactions_t) override;

        // file attribute fetch result
        void fa_complete(handle, fatype, const char*, uint32_t) override;
        int fa_failed(handle, fatype, int, error) override;

        // file attribute modification result
        void putfa_result(handle, fatype, error) override;

#ifdef USE_DRIVE_NOTIFICATIONS
        // external drive [dis-]connected
        void drive_presence_changed(bool appeared, const LocalPath& driveRoot) override;
#endif

        // purchase transactions
        void enumeratequotaitems_result(unsigned type, handle product, unsigned prolevel, int gbstorage, int gbtransfer,
                                                unsigned months, unsigned amount, unsigned amountMonth, const char* currency, const char* description, const char* iosid, const char* androidid) override;
        void enumeratequotaitems_result(error e) override;
        void additem_result(error) override;
        void checkout_result(const char*, error) override;
        void submitpurchasereceipt_result(error) override;
        void creditcardstore_result(error) override;
        void creditcardquerysubscriptions_result(int, error) override;
        void creditcardcancelsubscriptions_result(error) override;
        void getpaymentmethods_result(int, error) override;
        void copysession_result(string*, error) override;

        void userfeedbackstore_result(error) override;
        void sendevent_result(error) override;
        void supportticket_result(error) override;

        void checkfile_result(handle h, const Error& e) override;
        void checkfile_result(handle h, error e, byte* filekey, m_off_t size, m_time_t ts, m_time_t tm, string* filename, string* fingerprint, string* fileattrstring) override;

        // user invites/attributes
        void removecontact_result(error) override;
        void putua_result(error) override;
        void getua_result(error) override;
        void getua_result(byte*, unsigned, attr_t) override;
        void getua_result(TLVstore *, attr_t) override;
#ifdef DEBUG
        void delua_result(error) override;
        void senddevcommand_result(int) override;
#endif

        void getuseremail_result(string *, error) override;

        // file node export result
        void exportnode_result(error) override;
        void exportnode_result(handle, handle) override;

        // exported link access result
        void openfilelink_result(const Error&) override;
        void openfilelink_result(handle, const byte*, m_off_t, string*, string*, int) override;

        // retrieval of public link information
        void folderlinkinfo_result(error, handle, handle, string *, string*, m_off_t, uint32_t, uint32_t, m_off_t, uint32_t) override;

        // global transfer queue updates (separate signaling towards the queued objects)
        void file_added(File*) override;
        void file_removed(File*, const Error& e) override;
        void file_complete(File*) override;

        void transfer_complete(Transfer *) override;
        void transfer_removed(Transfer *) override;

        File* file_resume(string*, direction_t *type) override;

        void transfer_prepare(Transfer*) override;
        void transfer_failed(Transfer*, const Error& error, dstime timeleft) override;
        void transfer_update(Transfer*) override;

        dstime pread_failure(const Error&, int, void*, dstime) override;
        bool pread_data(byte*, m_off_t, m_off_t, m_off_t, m_off_t, void*) override;

        void reportevent_result(error) override;
        void sessions_killed(handle sessionid, error e) override;

        void cleanrubbishbin_result(error) override;

        void getrecoverylink_result(error) override;
        void queryrecoverylink_result(error) override;
        void queryrecoverylink_result(int type, const char *email, const char *ip, time_t ts, handle uh, const vector<string> *emails) override;
        void getprivatekey_result(error, const byte *privk = NULL, const size_t len_privk = 0) override;
        void confirmrecoverylink_result(error) override;
        void confirmcancellink_result(error) override;
        void getemaillink_result(error) override;
        void resendverificationemail_result(error) override;
        void resetSmsVerifiedPhoneNumber_result(error) override;
        void confirmemaillink_result(error) override;
        void getversion_result(int, const char*, error) override;
        void getlocalsslcertificate_result(m_time_t, string *certdata, error) override;
        void getmegaachievements_result(AchievementsDetails*, error) override;
        void getwelcomepdf_result(handle, string*, error) override;
        void backgrounduploadurl_result(error, string*) override;
        void mediadetection_ready() override;
        void storagesum_changed(int64_t newsum) override;
        void getmiscflags_result(error) override;
        void getbanners_result(error e) override;
        void getbanners_result(vector< tuple<int, string, string, string, string, string, string> >&& banners) override;
        void dismissbanner_result(error e) override;

#ifdef ENABLE_CHAT
        // chat-related commandsresult
        void chatcreate_result(TextChat *, error) override;
        void chatinvite_result(error) override;
        void chatremove_result(error) override;
        void chaturl_result(string*, error) override;
        void chatgrantaccess_result(error) override;
        void chatremoveaccess_result(error) override;
        void chatupdatepermissions_result(error) override;
        void chattruncate_result(error) override;
        void chatsettitle_result(error) override;
        void chatpresenceurl_result(string*, error) override;
        void registerpushnotification_result(error) override;
        void archivechat_result(error) override;
        void setchatretentiontime_result(error) override;

        void chats_updated(textchat_map *, int) override;
        void richlinkrequest_result(string*, error) override;
        void chatlink_result(handle, error) override;
        void chatlinkurl_result(handle, int, string*, string*, int, m_time_t, error) override;
        void chatlinkclose_result(error) override;
        void chatlinkjoin_result(error) override;
#endif

#ifdef ENABLE_SYNC
        // sync status updates and events

        // calls fireOnSyncStateChanged
        void syncupdate_stateconfig(handle backupId) override;

        // calls firOnSyncDisabled or fireOnSyncEnabled
        void syncupdate_active(handle backupId, bool active) override;

        // this will fill syncMap with a new MegaSyncPrivate, and fire onSyncAdded indicating the result of that addition
        void sync_auto_resume_result(const UnifiedSync& us, bool attempted) override;

        // this will fire onSyncStateChange if remote path of the synced node has changed
        virtual void syncupdate_remote_root_changed(const SyncConfig &) override;

        // this will call will fire EVENT_SYNCS_RESTORED
        virtual void syncs_restored() override;

        // this will call will fire EVENT_SYNCS_DISABLED
        virtual void syncs_disabled(SyncError syncError) override;

        // this will call will fire EVENT_FIRST_SYNC_RESUMING before the first sync is resumed
        virtual void syncs_about_to_be_resumed() override;

        // removes the sync from syncMap and fires onSyncDeleted callback
        void sync_removed(handle backupId) override;

        void syncupdate_scanning(bool scanning) override;
        void syncupdate_local_folder_addition(Sync* sync, LocalNode *localNode, const char *path) override;
        void syncupdate_local_folder_deletion(Sync* sync, LocalNode *localNode) override;
        void syncupdate_local_file_addition(Sync* sync, LocalNode* localNode, const char *path) override;
        void syncupdate_local_file_deletion(Sync* sync, LocalNode* localNode) override;
        void syncupdate_local_file_change(Sync* sync, LocalNode* localNode, const char *path) override;
        void syncupdate_local_move(Sync* sync, LocalNode* localNode, const char* path) override;
        void syncupdate_get(Sync* sync, Node *node, const char* path) override;
        void syncupdate_put(Sync* sync, LocalNode *localNode, const char*) override;
        void syncupdate_remote_file_addition(Sync *sync, Node* n) override;
        void syncupdate_remote_file_deletion(Sync *sync, Node* n) override;
        void syncupdate_remote_folder_addition(Sync *sync, Node* n) override;
        void syncupdate_remote_folder_deletion(Sync* sync, Node* n) override;
        void syncupdate_remote_copy(Sync*, const char*) override;
        void syncupdate_remote_move(Sync *sync, Node *n, Node* prevparent) override;
        void syncupdate_remote_rename(Sync*sync, Node* n, const char* prevname) override;
        void syncupdate_treestate(LocalNode*) override;
        bool sync_syncable(Sync *, const char*, LocalPath&, Node *) override;
        bool sync_syncable(Sync *, const char*, LocalPath&) override;

        void syncupdate_local_lockretry(bool) override;

        // for the exclusive use of sync_syncable
        unique_ptr<FileAccess> mSyncable_fa;
        std::mutex mSyncable_fa_mutex;
#endif

        void backupput_result(const Error&, handle backupId) override;
        void backupupdate_result(const Error&, handle) override;
        void backupremove_result(const Error&, handle) override;

protected:
        // suggest reload due to possible race condition with other clients
        void reload(const char*) override;

        // wipe all users, nodes and shares
        void clearing() override;

        // failed request retry notification
        void notify_retry(dstime, retryreason_t) override;

        // notify about db commit
        void notify_dbcommit() override;

        // notify about a storage event
        void notify_storage(int) override;

        // notify about an automatic change to HTTPS
        void notify_change_to_https() override;

        // notify about account confirmation
        void notify_confirmation(const char*) override;

        // network layer disconnected
        void notify_disconnect() override;

        // notify about a finished HTTP request
        void http_result(error, int, byte *, int) override;

        // notify about a business account status change
        void notify_business_status(BizStatus status) override;

        // notify about a finished timer
        void timer_result(error) override;

        void sendPendingScRequest();
        void sendPendingRequests();
        unsigned sendPendingTransfers();
        void updateBackups();

        //Internal
        Node* getNodeByFingerprintInternal(const char *fingerprint);
        Node *getNodeByFingerprintInternal(const char *fingerprint, Node *parent);

        bool processTree(Node* node, TreeProcessor* processor, bool recursive = 1, MegaCancelToken* cancelToken = nullptr);
        void getNodeAttribute(MegaNode* node, int type, const char *dstFilePath, MegaRequestListener *listener = NULL);
		    void cancelGetNodeAttribute(MegaNode *node, int type, MegaRequestListener *listener = NULL);
        void setNodeAttribute(MegaNode* node, int type, const char *srcFilePath, MegaHandle attributehandle, MegaRequestListener *listener = NULL);
        void putNodeAttribute(MegaBackgroundMediaUpload* bu, int type, const char *srcFilePath, MegaRequestListener *listener = NULL);
        void setUserAttr(int type, const char *value, MegaRequestListener *listener = NULL);
        static char *getAvatarColor(handle userhandle);
        static char *getAvatarSecondaryColor(handle userhandle);
        bool isGlobalNotifiable();

        // return false if there's a schedule and it currently does not apply. Otherwise, true
        bool isScheduleNotifiable();

        // deletes backups, requests and transfers. Reset total stats for down/uploads
        void abortPendingActions(error preverror = API_OK);

        bool hasToForceUpload(const Node &node, const MegaTransferPrivate &transfer) const;

        friend class MegaBackgroundMediaUploadPrivate;

private:
        void setCookieSettings_sendPendingRequests(MegaRequestPrivate* request);
        error getCookieSettings_getua_result(byte* data, unsigned len, MegaRequestPrivate* request);
#ifdef ENABLE_SYNC
        error backupFolder_sendPendingRequest(MegaRequestPrivate* request);
#endif
};

class MegaHashSignatureImpl
{
	public:
		MegaHashSignatureImpl(const char *base64Key);
		~MegaHashSignatureImpl();
		void init();
		void add(const char *data, unsigned size);
        bool checkSignature(const char *base64Signature);

	protected:
		HashSignature *hashSignature;
		AsymmCipher* asymmCypher;
};

class ExternalInputStream : public InputStreamAccess
{
    MegaInputStream *inputStream;

public:
    ExternalInputStream(MegaInputStream *inputStream);
    virtual m_off_t size();
    virtual bool read(byte *buffer, unsigned size);
};

#ifdef HAVE_LIBUV
class StreamingBuffer
{
public:
    StreamingBuffer();
    ~StreamingBuffer();
    void init(m_off_t capacity);
    unsigned int append(const char *buf, unsigned int len);
    unsigned int availableData();
    unsigned int availableSpace();
    unsigned int availableCapacity();
    uv_buf_t nextBuffer();
    void freeData(unsigned int len);
    void setMaxBufferSize(unsigned int bufferSize);
    void setMaxOutputSize(unsigned int outputSize);

    static const unsigned int MAX_BUFFER_SIZE = 2097152;
    static const unsigned int MAX_OUTPUT_SIZE = 16384;

protected:
    char *buffer;
    unsigned int capacity;
    unsigned int size;
    unsigned int free;
    unsigned int inpos;
    unsigned int outpos;
    unsigned int maxBufferSize;
    unsigned int maxOutputSize;
};

class MegaTCPServer;
class MegaTCPContext : public MegaTransferListener, public MegaRequestListener
{
public:
    MegaTCPContext();
    virtual ~MegaTCPContext();

    // Connection management
    MegaTCPServer *server;
    uv_tcp_t tcphandle;
    uv_async_t asynchandle;
    uv_mutex_t mutex;
    MegaApiImpl *megaApi;
    m_off_t bytesWritten;
    m_off_t size;
    char *lastBuffer;
    int lastBufferLen;
    bool nodereceived;
    bool finished;
    bool failed;
    bool pause;

#ifdef ENABLE_EVT_TLS
    //tls stuff:
    evt_tls_t *evt_tls;
    bool invalid;
#endif
    std::list<char*> writePointers;

    // Request information
    bool range;
    m_off_t rangeStart;
    m_off_t rangeEnd;
    m_off_t rangeWritten;
    MegaNode *node;
    std::string path;
    std::string nodehandle;
    std::string nodekey;
    std::string nodename;
    m_off_t nodesize;
    int resultCode;

};

class MegaTCPServer
{
protected:
    static void *threadEntryPoint(void *param);
    static http_parser_settings parsercfg;

    uv_loop_t uv_loop;

    set<handle> allowedHandles;
    handle lastHandle;
    list<MegaTCPContext*> connections;
    uv_async_t exit_handle;
    MegaApiImpl *megaApi;
    bool semaphoresdestroyed;
    uv_sem_t semaphoreStartup;
    uv_sem_t semaphoreEnd;
    MegaThread *thread;
    uv_tcp_t server;
    int maxBufferSize;
    int maxOutputSize;
    int restrictedMode;
    bool localOnly;
    bool started;
    int port;
    bool closing;
    int remainingcloseevents;

#ifdef ENABLE_EVT_TLS
    // TLS
    bool evtrequirescleaning;
    evt_ctx_t evtctx;
    std::string certificatepath;
    std::string keypath;
#endif

    // libuv callbacks
    static void onNewClient(uv_stream_t* server_handle, int status);
    static void onDataReceived(uv_stream_t* tcp, ssize_t nread, const uv_buf_t * buf);
    static void allocBuffer(uv_handle_t *handle, size_t suggested_size, uv_buf_t* buf);
    static void onClose(uv_handle_t* handle);

#ifdef ENABLE_EVT_TLS
    //libuv tls
    static void onNewClient_tls(uv_stream_t* server_handle, int status);
    static void onWriteFinished_tls_async(uv_write_t* req, int status);
    static void on_tcp_read(uv_stream_t *stream, ssize_t nrd, const uv_buf_t *data);
    static int uv_tls_writer(evt_tls_t *evt_tls, void *bfr, int sz);
    static void on_evt_tls_close(evt_tls_t *evt_tls, int status);
    static void on_hd_complete( evt_tls_t *evt_tls, int status);
    static void evt_on_rd(evt_tls_t *evt_tls, char *bfr, int sz);
#endif


    static void onAsyncEventClose(uv_handle_t* handle);
    static void onAsyncEvent(uv_async_t* handle);
    static void onExitHandleClose(uv_handle_t* handle);

    static void onCloseRequested(uv_async_t* handle);

    static void onWriteFinished(uv_write_t* req, int status); //This might need to go to HTTPServer
#ifdef ENABLE_EVT_TLS
    static void onWriteFinished_tls(evt_tls_t *evt_tls, int status);
#endif
    static void closeConnection(MegaTCPContext *tcpctx);
    static void closeTCPConnection(MegaTCPContext *tcpctx);

    void run();
    void initializeAndStartListening();

    void answer(MegaTCPContext* tcpctx, const char *rsp, size_t rlen);


    //virtual methods:
    virtual void processReceivedData(MegaTCPContext *tcpctx, ssize_t nread, const uv_buf_t * buf);
    virtual void processAsyncEvent(MegaTCPContext *tcpctx);
    virtual MegaTCPContext * initializeContext(uv_stream_t *server_handle) = 0;
    virtual void processWriteFinished(MegaTCPContext* tcpctx, int status) = 0;
    virtual void processOnAsyncEventClose(MegaTCPContext* tcpctx);
    virtual bool respondNewConnection(MegaTCPContext* tcpctx) = 0; //returns true if server needs to start by reading
    virtual void processOnExitHandleClose(MegaTCPServer* tcpServer);

public:
    const bool useIPv6;
    const bool useTLS;
    MegaFileSystemAccess *fsAccess;

    std::string basePath;

    MegaTCPServer(MegaApiImpl *megaApi, std::string basePath, bool useTLS = false, std::string certificatepath = std::string(), std::string keypath = std::string(), bool useIPv6 = false);
    virtual ~MegaTCPServer();
    bool start(int port, bool localOnly = true);
    void stop(bool doNotWait = false);
    int getPort();
    bool isLocalOnly();
    void setMaxBufferSize(int bufferSize);
    void setMaxOutputSize(int outputSize);
    int getMaxBufferSize();
    int getMaxOutputSize();
    void setRestrictedMode(int mode);
    int getRestrictedMode();
    bool isHandleAllowed(handle h);
    void clearAllowedHandles();
    char* getLink(MegaNode *node, std::string protocol = "http");

    set<handle> getAllowedHandles();
    void removeAllowedHandle(MegaHandle handle);

    void readData(MegaTCPContext* tcpctx);
};


class MegaTCServer;
class MegaHTTPServer;
class MegaHTTPContext : public MegaTCPContext
{

public:
    MegaHTTPContext();
    ~MegaHTTPContext();

    // Connection management
    StreamingBuffer streamingBuffer;
    std::unique_ptr<MegaTransferPrivate> transfer;
    http_parser parser;
    char *lastBuffer;
    int lastBufferLen;
    bool nodereceived;
    bool failed;
    bool pause;

    // Request information
    bool range;
    m_off_t rangeStart;
    m_off_t rangeEnd;
    m_off_t rangeWritten;
    MegaNode *node;
    std::string path;
    std::string nodehandle;
    std::string nodekey;
    std::string nodename;
    m_off_t nodesize;
    std::string nodepubauth;
    std::string nodeprivauth;
    std::string nodechatauth;
    int resultCode;


    // WEBDAV related
    int depth;
    std::string lastheader;
    std::string subpathrelative;
    const char *messageBody;
    size_t messageBodySize;
    std::string host;
    std::string destination;
    bool overwrite;
    std::unique_ptr<FileAccess> tmpFileAccess;
    std::string tmpFileName;
    std::string newname; //newname for moved node
    MegaHandle nodeToMove; //node to be moved after delete
    MegaHandle newParentNode; //parent node for moved after delete

    uv_mutex_t mutex_responses;
    std::list<std::string> responses;

    virtual void onTransferStart(MegaApi *, MegaTransfer *transfer);
    virtual bool onTransferData(MegaApi *, MegaTransfer *transfer, char *buffer, size_t size);
    virtual void onTransferFinish(MegaApi* api, MegaTransfer *transfer, MegaError *e);
    virtual void onRequestFinish(MegaApi* api, MegaRequest *request, MegaError *e);
};

class MegaHTTPServer: public MegaTCPServer
{
protected:
    set<handle> allowedWebDavHandles;

    bool fileServerEnabled;
    bool folderServerEnabled;
    bool offlineAttribute;
    bool subtitlesSupportEnabled;

    //virtual methods:
    virtual void processReceivedData(MegaTCPContext *ftpctx, ssize_t nread, const uv_buf_t * buf);
    virtual void processAsyncEvent(MegaTCPContext *ftpctx);
    virtual MegaTCPContext * initializeContext(uv_stream_t *server_handle);
    virtual void processWriteFinished(MegaTCPContext* tcpctx, int status);
    virtual void processOnAsyncEventClose(MegaTCPContext* tcpctx);
    virtual bool respondNewConnection(MegaTCPContext* tcpctx);
    virtual void processOnExitHandleClose(MegaTCPServer* tcpServer);


    // HTTP parser callback
    static int onMessageBegin(http_parser* parser);
    static int onHeadersComplete(http_parser* parser);
    static int onUrlReceived(http_parser* parser, const char* url, size_t length);
    static int onHeaderField(http_parser* parser, const char* at, size_t length);
    static int onHeaderValue(http_parser* parser, const char* at, size_t length);
    static int onBody(http_parser* parser, const char* at, size_t length);
    static int onMessageComplete(http_parser* parser);

    static void sendHeaders(MegaHTTPContext *httpctx, string *headers);
    static void sendNextBytes(MegaHTTPContext *httpctx);
    static int streamNode(MegaHTTPContext *httpctx);

    //Utility funcitons
    static std::string getHTTPMethodName(int httpmethod);
    static std::string getHTTPErrorString(int errorcode);
    static std::string getResponseForNode(MegaNode *node, MegaHTTPContext* httpctx);

    // WEBDAV related
    static std::string getWebDavPropFindResponseForNode(std::string baseURL, std::string subnodepath, MegaNode *node, MegaHTTPContext* httpctx);
    static std::string getWebDavProfFindNodeContents(MegaNode *node, std::string baseURL, bool offlineAttribute);

    static void returnHttpCodeBasedOnRequestError(MegaHTTPContext* httpctx, MegaError *e, bool synchronous = true);
    static void returnHttpCode(MegaHTTPContext* httpctx, int errorCode, std::string errorMessage = string(), bool synchronous = true);

public:

    static void returnHttpCodeAsyncBasedOnRequestError(MegaHTTPContext* httpctx, MegaError *e);
    static void returnHttpCodeAsync(MegaHTTPContext* httpctx, int errorCode, std::string errorMessage = string());

    MegaHTTPServer(MegaApiImpl *megaApi, string basePath, bool useTLS = false, std::string certificatepath = std::string(), std::string keypath = std::string(), bool useIPv6 = false);
    virtual ~MegaHTTPServer();
    char *getWebDavLink(MegaNode *node);

    void clearAllowedHandles();
    bool isHandleWebDavAllowed(handle h);
    set<handle> getAllowedWebDavHandles();
    void removeAllowedWebDavHandle(MegaHandle handle);
    void enableFileServer(bool enable);
    void enableFolderServer(bool enable);
    bool isFileServerEnabled();
    bool isFolderServerEnabled();
    void enableOfflineAttribute(bool enable);
    bool isOfflineAttributeEnabled();
    bool isSubtitlesSupportEnabled();
    void enableSubtitlesSupport(bool enable);

};

class MegaFTPServer;
class MegaFTPDataServer;
class MegaFTPContext : public MegaTCPContext
{
public:

    int command;
    std::string arg1;
    std::string arg2;
    int resultcode;
    int pasiveport;
    MegaFTPDataServer * ftpDataServer;

    std::string tmpFileName;

    MegaNode *nodeToDeleteAfterMove;

    uv_mutex_t mutex_responses;
    std::list<std::string> responses;

    uv_mutex_t mutex_nodeToDownload;

    //status
    MegaHandle cwd;
    bool atroot;
    bool athandle;
    MegaHandle parentcwd;

    std::string cwdpath;

    MegaFTPContext();
    ~MegaFTPContext();

    virtual void onTransferStart(MegaApi *, MegaTransfer *transfer);
    virtual bool onTransferData(MegaApi *, MegaTransfer *transfer, char *buffer, size_t size);
    virtual void onTransferFinish(MegaApi* api, MegaTransfer *transfer, MegaError *e);
    virtual void onRequestFinish(MegaApi* api, MegaRequest *request, MegaError *e);
};

class MegaFTPDataServer;
class MegaFTPServer: public MegaTCPServer
{
protected:
    enum{
        FTP_CMD_INVALID = -1,
        FTP_CMD_USER = 1,
        FTP_CMD_PASS,
        FTP_CMD_ACCT,
        FTP_CMD_CWD,
        FTP_CMD_CDUP,
        FTP_CMD_SMNT,
        FTP_CMD_QUIT,
        FTP_CMD_REIN,
        FTP_CMD_PORT,
        FTP_CMD_PASV,
        FTP_CMD_TYPE,
        FTP_CMD_STRU,
        FTP_CMD_MODE,
        FTP_CMD_RETR,
        FTP_CMD_STOR,
        FTP_CMD_STOU,
        FTP_CMD_APPE,
        FTP_CMD_ALLO,
        FTP_CMD_REST,
        FTP_CMD_RNFR,
        FTP_CMD_RNTO,
        FTP_CMD_ABOR,
        FTP_CMD_DELE,
        FTP_CMD_RMD,
        FTP_CMD_MKD,
        FTP_CMD_PWD,
        FTP_CMD_LIST,
        FTP_CMD_NLST,
        FTP_CMD_SITE,
        FTP_CMD_SYST,
        FTP_CMD_STAT,
        FTP_CMD_HELP,
        FTP_CMD_FEAT,  //rfc2389
        FTP_CMD_SIZE,
        FTP_CMD_PROT,
        FTP_CMD_EPSV, //rfc2428
        FTP_CMD_PBSZ, //rfc2228
        FTP_CMD_OPTS, //rfc2389
        FTP_CMD_NOOP
    };

    std::string crlfout;

    MegaHandle nodeHandleToRename;

    int pport;
    int dataportBegin;
    int dataPortEnd;

    std::string getListingLineFromNode(MegaNode *child, std::string nameToShow = string());

    MegaNode *getBaseFolderNode(std::string path);
    MegaNode *getNodeByFullFtpPath(std::string path);
    void getPermissionsString(int permissions, char *permsString);


    //virtual methods:
    virtual void processReceivedData(MegaTCPContext *tcpctx, ssize_t nread, const uv_buf_t * buf);
    virtual void processAsyncEvent(MegaTCPContext *tcpctx);
    virtual MegaTCPContext * initializeContext(uv_stream_t *server_handle);
    virtual void processWriteFinished(MegaTCPContext* tcpctx, int status);
    virtual void processOnAsyncEventClose(MegaTCPContext* tcpctx);
    virtual bool respondNewConnection(MegaTCPContext* tcpctx);
    virtual void processOnExitHandleClose(MegaTCPServer* tcpServer);

public:

    std::string newNameAfterMove;

    MegaFTPServer(MegaApiImpl *megaApi, string basePath, int dataportBegin, int dataPortEnd, bool useTLS = false, std::string certificatepath = std::string(), std::string keypath = std::string());
    virtual ~MegaFTPServer();

    static std::string getFTPErrorString(int errorcode, std::string argument = string());

    static void returnFtpCodeBasedOnRequestError(MegaFTPContext* ftpctx, MegaError *e);
    static void returnFtpCode(MegaFTPContext* ftpctx, int errorCode, std::string errorMessage = string());

    static void returnFtpCodeAsyncBasedOnRequestError(MegaFTPContext* ftpctx, MegaError *e);
    static void returnFtpCodeAsync(MegaFTPContext* ftpctx, int errorCode, std::string errorMessage = string());
    MegaNode * getNodeByFtpPath(MegaFTPContext* ftpctx, std::string path);
    std::string cdup(handle parentHandle, MegaFTPContext* ftpctx);
    std::string cd(string newpath, MegaFTPContext* ftpctx);
    std::string shortenpath(std::string path);
};

class MegaFTPDataContext;
class MegaFTPDataServer: public MegaTCPServer
{
protected:

    //virtual methods:
    virtual void processReceivedData(MegaTCPContext *tcpctx, ssize_t nread, const uv_buf_t * buf);
    virtual void processAsyncEvent(MegaTCPContext *tcpctx);
    virtual MegaTCPContext * initializeContext(uv_stream_t *server_handle);
    virtual void processWriteFinished(MegaTCPContext* tcpctx, int status);
    virtual void processOnAsyncEventClose(MegaTCPContext* tcpctx);
    virtual bool respondNewConnection(MegaTCPContext* tcpctx);
    virtual void processOnExitHandleClose(MegaTCPServer* tcpServer);

    void sendNextBytes(MegaFTPDataContext *ftpdatactx);


public:
    MegaFTPContext *controlftpctx;

    std::string resultmsj;
    MegaNode *nodeToDownload;
    std::string remotePathToUpload;
    std::string newNameToUpload;
    MegaHandle newParentNodeHandle;
    m_off_t rangeStartREST;
    void sendData();
    bool notifyNewConnectionRequired;

    MegaFTPDataServer(MegaApiImpl *megaApi, string basePath, MegaFTPContext * controlftpctx, bool useTLS = false, std::string certificatepath = std::string(), std::string keypath = std::string());
    virtual ~MegaFTPDataServer();
    string getListingLineFromNode(MegaNode *child);
};

class MegaFTPDataServer;
class MegaFTPDataContext : public MegaTCPContext
{
public:

    MegaFTPDataContext();
    ~MegaFTPDataContext();

    void setControlCodeUponDataClose(int code, std::string msg = string());

    // Connection management
    StreamingBuffer streamingBuffer;
    MegaTransferPrivate *transfer;
    char *lastBuffer;
    int lastBufferLen;
    bool failed;
    int ecode;
    bool pause;
    MegaNode *node;

    m_off_t rangeStart;
    m_off_t rangeWritten;

    std::string tmpFileName;
    std::unique_ptr<FileAccess> tmpFileAccess;
    size_t tmpFileSize;

    bool controlRespondedElsewhere;
    string controlResponseMessage;
    int controlResponseCode;

    virtual void onTransferStart(MegaApi *, MegaTransfer *transfer);
    virtual bool onTransferData(MegaApi *, MegaTransfer *transfer, char *buffer, size_t size);
    virtual void onTransferFinish(MegaApi* api, MegaTransfer *transfer, MegaError *e);
    virtual void onRequestFinish(MegaApi* api, MegaRequest *request, MegaError *e);
};



#endif

}

#endif //MEGAAPI_IMPL_H<|MERGE_RESOLUTION|>--- conflicted
+++ resolved
@@ -2785,14 +2785,12 @@
         void fetchGoogleAds(int adFlags, MegaStringList *adUnits, MegaHandle publicHandle, MegaRequestListener *listener = nullptr);
         void queryGoogleAds(int adFlags, MegaHandle publicHandle = INVALID_HANDLE, MegaRequestListener *listener = nullptr);
 
-<<<<<<< HEAD
-        bool startDriveMonitor();
-        void stopDriveMonitor();
-=======
         void setCookieSettings(int settings, MegaRequestListener *listener = nullptr);
         void getCookieSettings(MegaRequestListener *listener = nullptr);
         bool cookieBannerEnabled();
->>>>>>> e0aaa36a
+
+        bool startDriveMonitor();
+        void stopDriveMonitor();
 
         void fireOnTransferStart(MegaTransferPrivate *transfer);
         void fireOnTransferFinish(MegaTransferPrivate *transfer, unique_ptr<MegaErrorPrivate> e, DBTableTransactionCommitter& committer);
