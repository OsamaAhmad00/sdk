/**
 * @file megaapi_impl.h
 * @brief Private header file of the intermediate layer for the MEGA C++ SDK.
 *
 * (c) 2013-2014 by Mega Limited, Auckland, New Zealand
 *
 * This file is part of the MEGA SDK - Client Access Engine.
 *
 * Applications using the MEGA API must present a valid application key
 * and comply with the the rules set forth in the Terms of Service.
 *
 * The MEGA SDK is distributed in the hope that it will be useful,
 * but WITHOUT ANY WARRANTY; without even the implied warranty of
 * MERCHANTABILITY or FITNESS FOR A PARTICULAR PURPOSE.
 *
 * @copyright Simplified (2-clause) BSD License.
 *
 * You should have received a copy of the license along with this
 * program.
 */

#ifndef MEGAAPI_IMPL_H
#define MEGAAPI_IMPL_H

#include <atomic>
#include <memory>

#include "mega.h"
#include "mega/gfx/external.h"
#include "megaapi.h"

#include "mega/heartbeats.h"

#define CRON_USE_LOCAL_TIME 1
#include "mega/mega_ccronexpr.h"

#ifdef HAVE_LIBUV
#include "uv.h"
#include "mega/mega_http_parser.h"
#include "mega/mega_evt_tls.h"

#endif

#ifndef _WIN32
#include <curl/curl.h>
#include <fcntl.h>
#endif

#if TARGET_OS_IPHONE
#include "mega/gfx/GfxProcCG.h"
#endif

////////////////////////////// SETTINGS //////////////////////////////
////////// Support for threads and mutexes
//Choose one of these options.
//Otherwise, C++11 threads and mutexes will be used
//#define USE_PTHREAD

////////// Support for thumbnails and previews.
//If you selected QT for threads and mutexes, it will be also used for thumbnails and previews
//You can create a subclass of MegaGfxProcessor and pass it to the constructor of MegaApi
//#define USE_FREEIMAGE
/////////////////////////// END OF SETTINGS ///////////////////////////

namespace mega
{

#if USE_PTHREAD
class MegaThread : public PosixThread {};
class MegaSemaphore : public PosixSemaphore {};
#else
class MegaThread : public CppThread {};
class MegaSemaphore : public CppSemaphore {};
#endif

#if USE_FREEIMAGE
using MegaGfxProvider = GfxProviderFreeImage;
#elif TARGET_OS_IPHONE
using MegaGfxProvider = GfxProviderCG;
#else
using MegaGfxProvider = GfxProviderExternal;
#endif

#ifdef WIN32
    #ifdef USE_CURL
    class MegaHttpIO : public CurlHttpIO {};
    #else
    class MegaHttpIO : public WinHttpIO {};
    #endif
	class MegaFileSystemAccess : public WinFileSystemAccess {};
	class MegaWaiter : public WinWaiter {};
#else
    class MegaHttpIO : public CurlHttpIO {};
    class MegaWaiter : public PosixWaiter {};
    #ifdef __APPLE__
<<<<<<< HEAD
    class MegaFileSystemAccess : public MacFileSystemAccess {};
    #else
    class MegaFileSystemAccess : public LinuxFileSystemAccess {};
=======
        #if TARGET_OS_IPHONE
        typedef PosixFileSystemAccess MegaFileSystemAccess;
        #else
        class MegaFileSystemAccess : public MacFileSystemAccess {};
        #endif
    #else
    class MegaFileSystemAccess : public PosixFileSystemAccess {};
>>>>>>> a2a5a324
    #endif
#endif

#ifdef HAVE_LIBUV
class MegaTCPServer;
class MegaHTTPServer;
class MegaFTPServer;
#endif

typedef std::vector<int8_t> MegaSmallIntVector;
typedef std::multimap<int8_t, int8_t> MegaSmallIntMap;

class MegaDbAccess
  : public SqliteDbAccess
{
public:
    MegaDbAccess(const LocalPath& rootPath)
      : SqliteDbAccess(rootPath)
    {
    }
}; // MegaDbAccess

class MegaErrorPrivate : public MegaError
{
public:
    /**
     * @param errorCode: API MegaError API_* value or internal ErrorCodes enum
     */
    MegaErrorPrivate(int errorCode = MegaError::API_OK);

    /**
     * @param errorCode: API MegaError API_* value or internal ErrorCodes enum
     */
    MegaErrorPrivate(int errorCode, SyncError syncError);

#ifdef ENABLE_SYNC
    /**
     * @param errorCode: API MegaError API_* value or internal ErrorCodes enum
     */
    MegaErrorPrivate(int errorCode, MegaSync::Error syncError);
#endif
    /**
     * @param errorCode: API MegaError API_* value or internal ErrorCodes enum
     */
    MegaErrorPrivate(int errorCode, long long value);

    MegaErrorPrivate(const Error &err);
    MegaErrorPrivate(const MegaError &megaError);
    ~MegaErrorPrivate() override;
    MegaError* copy() const override;
    int getErrorCode() const override;
    long long getValue() const override;
    bool hasExtraInfo() const override;
    long long getUserStatus() const override;
    long long getLinkStatus() const override;
    const char* getErrorString() const override;
    const char* toString() const override;
    const char* __str__() const override;
    const char* __toString() const override;

private:
    long long mValue = 0;
    long long mUserStatus = MegaError::UserErrorCode::USER_ETD_UNKNOWN;
    long long mLinkStatus = MegaError::LinkErrorCode::LINK_UNKNOWN;
};

class MegaTransferPrivate;
class MegaTreeProcCopy : public MegaTreeProcessor
{
public:
    vector<NewNode> nn;
    unsigned nc = 0;
    bool allocated = false;

    MegaTreeProcCopy(MegaClient *client);
    bool processMegaNode(MegaNode* node) override;
    void allocnodes(void);

protected:
    MegaClient *client;
};


class MegaSizeProcessor : public MegaTreeProcessor
{
    protected:
        long long totalBytes;

    public:
        MegaSizeProcessor();
        bool processMegaNode(MegaNode* node) override;
        long long getTotalBytes();
};

class ExecuteOnce
{
    // An object to go on the requestQueue.
    // It could be completed early (eg on cancel()), in which case nothing happens when it's dequeued.
    // If not completed early, it executes on dequeue.
    // In either case the flag is set when executed, so it won't be executed in the other case.
    // An atomic type is used to make sure the flag is set and checked along with actual execution.
    // The objects referred to in the completion function must live until the first execution completes.
    // After that it doesn't matter if it contains dangling pointers etc as it won't be called anymore.
    std::function<void()> f;
    std::atomic_uint executed;

public:
    ExecuteOnce(std::function<void()> fn) : f(fn), executed(0) {}
    bool exec()
    {
        if (++executed > 1)
        {
            return false;
        }
        f();
        return true;  // indicates that this call is the time it ran
    }
};

class MegaRecursiveOperation : public MegaTransferListener
{
public:
    MegaRecursiveOperation(MegaClient* c) : mMegaapiThreadClient(c) {}
    virtual ~MegaRecursiveOperation() = default;
    virtual void start(MegaNode* node) = 0;

    void notifyStage(uint8_t stage);
    void ensureThreadStopped();

    // check if user has cancelled recursive operation by using cancelToken of associated transfer
    bool isCancelledByFolderTransferToken() const;

    // check if we have received onTransferFinishCallback for every transfersTotalCount
    bool allSubtransfersResolved()              { return  transfersFinishedCount >= transfersTotalCount; }

    // setter/getter for transfersTotalCount
    void setTransfersTotalCount (size_t count)  { transfersTotalCount = count; }
    size_t getTransfersTotalCount ()            { return transfersTotalCount; }

    // ---- MegaTransferListener methods ---
    void onTransferStart(MegaApi *, MegaTransfer *t) override;
    void onTransferUpdate(MegaApi *, MegaTransfer *t) override;
    void onTransferFinish(MegaApi*, MegaTransfer *t, MegaError *e) override;

protected:
    MegaApiImpl *megaApi;
    MegaTransferPrivate *transfer;
    MegaTransferListener *listener;
    int recursive;
    int tag;

    // number of sub-transfers finished with an error
    uint64_t mIncompleteTransfers = 0;

    // number of sub-transfers expected to be transferred (size of TransferQueue provided to sendPendingTransfers)
    // in case we detect that user cancelled recursive operation (via cancel token) at sendPendingTransfers,
    // those sub-transfers not processed yet (startxfer not called) will be discounted from transfersTotalCount
    size_t transfersTotalCount = 0;

    // number of sub-transfers started, onTransferStart received (startxfer called, and file injected into SDK transfer subsystem)
    size_t transfersStartedCount = 0;

    // number of sub-transfers finished, onTransferFinish received
    size_t transfersFinishedCount = 0;

    // flag to notify STAGE_TRANSFERRING_FILES to apps, when all sub-transfers have been queued in SDK core already
    bool startedTransferring = false;

    // If the thread was started, it queues a completion before exiting
    // That will be executed when the queued request is procesed
    // We also keep a pointer to it here, so cancel() can execute it early.
    shared_ptr<ExecuteOnce> mCompletionForMegaApiThread;

    // worker thread
    std::atomic_bool mWorkerThreadStopFlag { false };
    std::thread mWorkerThread;

    // thread id of MegaApiImpl thread
    std::thread::id mMainThreadId;

    // it's only safe to use this client ptr when on the MegaApiImpl's thread
    MegaClient* megaapiThreadClient();

    // set node handle for root folder in transfer
    void setRootNodeHandleInTransfer();

    // called from onTransferFinish for the last sub-transfer
    void complete(Error e, bool cancelledByUser = false);

private:
    // client ptr to only be used from the MegaApiImpl's thread
    MegaClient* mMegaapiThreadClient;
};

class TransferQueue;
class MegaFolderUploadController : public MegaRecursiveOperation, public std::enable_shared_from_this<MegaFolderUploadController>
{
public:
    MegaFolderUploadController(MegaApiImpl *megaApi, MegaTransferPrivate *transfer);
    virtual ~MegaFolderUploadController();

    // ---- MegaRecursiveOperation methods ---
    void start(MegaNode* node) override;

protected:
    unique_ptr<FileSystemAccess> fsaccess;

    // Random number generator and cipher to avoid using client's which would cause threading corruption
    PrnGen rng;
    SymmCipher tmpnodecipher;

    // temporal nodeHandle for uploads from App
    handle mCurrUploadId = 1;

    // generates a temporal nodeHandle for uploads from App
    handle nextUploadId();

    struct Tree
    {
        // represents the node name in case of folder type
        string folderName;

        // Only figure out the fs type per folder (and on the worker thread), as it is expensive
		FileSystemType fsType;

        // If there is already a cloud node with this name for this parent, this is set
        // It also becomes set after we have created a cloud node for this folder
        unique_ptr<MegaNode> megaNode;

        // true when children nodes of 'megaNode' are pre-loaded already
        bool childrenLoaded = false;

        // Otherwise this is the record we will send to create this folder
        NewNode newnode;

        // files to upload to this folder
        struct FileRecord {
            LocalPath lp;
            FileFingerprint fp;
            FileRecord(const LocalPath& a, const FileFingerprint& b) : lp(a), fp(b) {}
        };
        vector<FileRecord> files;

        // subfolders
        vector<unique_ptr<Tree>> subtrees;

        void recursiveCountFolders(unsigned& existing, unsigned& total)
        {
            total += 1;
            existing += megaNode ? 1 : 0;
            for (auto& n : subtrees) { n->recursiveCountFolders(existing, total); }
        }
    };
    Tree mUploadTree;

    /* Scan entire tree recursively, and retrieve folder structure and files to be uploaded.
     * A putnodes command can only add subtrees under same target, so in case we need to add
     * subtrees under different targets, this method will generate a subtree for each one.
     * This happens on the worker thread.
     */
    enum scanFolder_result { scanFolder_succeeded, scanFolder_cancelled, scanFolder_failed };
    scanFolder_result scanFolder(Tree& tree, LocalPath& localPath, uint32_t& foldercount, uint32_t& filecount);

    // Gathers up enough (but not too many) newnode records that are all descendants of a single folder
    // and can be created in a single operation.
    // Called from the main thread just before we send the next set of folder creation commands.
    enum batchResult { batchResult_cancelled, batchResult_requestSent, batchResult_batchesComplete, batchResult_stillRecursing };
    batchResult createNextFolderBatch(Tree& tree, vector<NewNode>& newnodes, bool isBatchRootLevel);

    // Iterate through all pending files of each uploaded folder, and start all upload transfers
    bool genUploadTransfersForFiles(Tree& tree, TransferQueue& transferQueue);
};


class MegaScheduledCopyController : public MegaScheduledCopy, public MegaRequestListener, public MegaTransferListener
{
public:
    MegaScheduledCopyController(MegaApiImpl *megaApi, int tag, int folderTransferTag, handle parenthandle, const char *filename, bool attendPastBackups, const char *speriod, int64_t period=-1, int maxBackups = 10);
    MegaScheduledCopyController(MegaScheduledCopyController *backup);
    ~MegaScheduledCopyController();

    void update();
    void start(bool skip = false);
    void removeexceeding(bool currentoneOK);
    void abortCurrent();

    // MegaScheduledCopy interface
    MegaScheduledCopy *copy() override;
    const char *getLocalFolder() const override;
    MegaHandle getMegaHandle() const override;
    int getTag() const override;
    int64_t getPeriod() const override;
    const char *getPeriodString() const override;
    int getMaxBackups() const override;
    int getState() const override;
    long long getNextStartTime(long long oldStartTimeAbsolute = -1) const override;
    bool getAttendPastBackups() const override;
    MegaTransferList *getFailedTransfers() override;


    // MegaScheduledCopy setters
    void setLocalFolder(const std::string &value);
    void setMegaHandle(const MegaHandle &value);
    void setTag(int value);
    void setPeriod(const int64_t &value);
    void setPeriodstring(const std::string &value);
    void setMaxBackups(int value);
    void setState(int value);
    void setAttendPastBackups(bool value);

    //getters&setters
    int64_t getStartTime() const;
    void setStartTime(const int64_t &value);
    std::string getBackupName() const;
    void setBackupName(const std::string &value);
    int64_t getOffsetds() const;
    void setOffsetds(const int64_t &value);
    int64_t getLastbackuptime() const;
    void setLastbackuptime(const int64_t &value);
    int getFolderTransferTag() const;
    void setFolderTransferTag(int value);

    //convenience methods
    bool isBackup(std::string localname, std::string backupname) const;
    int64_t getTimeOfBackup(std::string localname) const;

protected:

    // common variables
    MegaApiImpl *megaApi;
    MegaClient *client;
    MegaScheduledCopyListener *backupListener;

    int state;
    int tag;
    int64_t lastwakeuptime;
    int64_t lastbackuptime; //ds absolute
    int pendingremovals;
    int folderTransferTag; //reused between backup instances
    std::string basepath;
    std::string backupName;
    handle parenthandle;
    int maxBackups;
    int64_t period;
    std::string periodstring;
    cron_expr ccronexpr;
    bool valid;
    int64_t offsetds; //times offset with epoch time?
    int64_t startTime; // when shall the next backup begin
    bool attendPastBackups;

    // backup instance related
    handle currentHandle;
    std::string currentName;
    std::list<LocalPath> pendingFolders;
    std::vector<MegaTransfer *> failedTransfers;
    int recursive;
    int pendingTransfers;
    int pendingTags;
    // backup instance stats
    int64_t currentBKStartTime;
    int64_t updateTime;
    long long transferredBytes;
    long long totalBytes;
    long long speed;
    long long meanSpeed;
    long long numberFiles; //number of files successfully uploaded
    long long totalFiles;
    long long numberFolders;


    // internal methods
    void onFolderAvailable(MegaHandle handle);
    bool checkCompletion();
    bool isBusy() const;
    int64_t getLastBackupTime();
    long long getNextStartTimeDs(long long oldStartTimeds = -1) const;

    std::string epochdsToString(int64_t rawtimeds) const;

    void clearCurrentBackupData();

public:
    void onRequestFinish(MegaApi* api, MegaRequest *request, MegaError *e) override;
    void onTransferStart(MegaApi *api, MegaTransfer *transfer) override;
    void onTransferUpdate(MegaApi *api, MegaTransfer *transfer) override;
    void onTransferTemporaryError(MegaApi *, MegaTransfer *t, MegaError* e) override;
    void onTransferFinish(MegaApi* api, MegaTransfer *transfer, MegaError *e) override;

    long long getNumberFolders() const override;
    void setNumberFolders(long long value);
    long long getNumberFiles() const override;
    void setNumberFiles(long long value);
    long long getMeanSpeed() const override;
    void setMeanSpeed(long long value);
    long long getSpeed() const override;
    void setSpeed(long long value);
    long long getTotalBytes() const override;
    void setTotalBytes(long long value);
    long long getTransferredBytes() const override;
    void setTransferredBytes(long long value);
    int64_t getUpdateTime() const override;
    void setUpdateTime(const int64_t &value);
    int64_t getCurrentBKStartTime() const override;
    void setCurrentBKStartTime(const int64_t &value);
    long long getTotalFiles() const override;
    void setTotalFiles(long long value);
    MegaScheduledCopyListener *getBackupListener() const;
    void setBackupListener(MegaScheduledCopyListener *value);
    cron_expr getCcronexpr() const;
    void setCcronexpr(const cron_expr &value);
    bool isValid() const;
    void setValid(bool value);
};

class MegaFolderDownloadController : public MegaRecursiveOperation, public std::enable_shared_from_this<MegaFolderDownloadController>
{
public:
    MegaFolderDownloadController(MegaApiImpl *megaApi, MegaTransferPrivate *transfer);
    virtual ~MegaFolderDownloadController();

    // ---- MegaRecursiveOperation methods ---
    void start(MegaNode *node) override;

protected:
    unique_ptr<FileSystemAccess> fsaccess;

    struct LocalTree
    {
        LocalTree(LocalPath lp)
        {
            localPath = lp;
        }

        LocalPath localPath;
        vector<unique_ptr<MegaNode>> childrenNodes;
    };
    vector<LocalTree> mLocalTree;

    // Scan entire tree recursively, and retrieve folder structure and files to be downloaded.
    enum scanFolder_result { scanFolder_succeeded, scanFolder_cancelled, scanFolder_failed };
    scanFolder_result scanFolder(MegaNode *node, LocalPath& path, FileSystemType fsType, unsigned& fileAddedCount);

    bool IsStoppedOrCancelled(const std::string& name) const;

    // Create all local directories in one shot. This happens on the worker thread.
    Error createFolder();

    // Iterate through all pending files, and start all download transfers
    std::unique_ptr<TransferQueue> genDownloadTransfersForFiles(FileSystemType fsType);
};

class MegaNodePrivate : public MegaNode, public Cacheable
{
    public:
        MegaNodePrivate(const char *name, int type, int64_t size, int64_t ctime, int64_t mtime,
                        MegaHandle nodeMegaHandle, const std::string *nodekey, const std::string *fileattrstring,
                        const char *fingerprint, const char *originalFingerprint, MegaHandle owner, MegaHandle parentHandle = INVALID_HANDLE,
                        const char *privateauth = NULL, const char *publicauth = NULL, bool isPublic = true,
                        bool isForeign = false, const char *chatauth = NULL, bool isNodeDecrypted = true);

        MegaNodePrivate(MegaNode *node);
        ~MegaNodePrivate() override;
        int getType() override;
        const char* getName() override;
        const char* getFingerprint() override;
        const char* getOriginalFingerprint() override;
        bool hasCustomAttrs() override;
        MegaStringList *getCustomAttrNames() override;
        const char *getCustomAttr(const char* attrName) override;
        int getDuration() override;
        int getWidth() override;
        bool isFavourite() override;
        bool isMarkedSensitive() override;
        int getLabel() override;
        int getHeight() override;
        int getShortformat() override;
        int getVideocodecid() override;
        double getLatitude() override;
        double getLongitude() override;
        char *getBase64Handle() override;
        int64_t getSize() override;
        int64_t getCreationTime() override;
        int64_t getModificationTime() override;
        MegaHandle getHandle() override;
        MegaHandle getRestoreHandle() override;
        MegaHandle getParentHandle() override;
        std::string* getNodeKey() override;
        bool isNodeKeyDecrypted() override;
        char *getBase64Key() override;
        char* getFileAttrString() override;
        int64_t getExpirationTime() override;
        MegaHandle getPublicHandle() override;
        MegaNode* getPublicNode() override;
        char *getPublicLink(bool includeKey = true) override;
        int64_t getPublicLinkCreationTime() override;
        const char * getWritableLinkAuthKey() override;

        bool isNewLinkFormat();
        bool isFile() override;
        bool isFolder() override;
        bool isRemoved() override;
        bool hasChanged(uint64_t changeType) override;
        uint64_t getChanges() override;
        bool hasThumbnail() override;
        bool hasPreview() override;
        bool isPublic() override;
        bool isExported() override;
        bool isExpired() override;
        bool isTakenDown() override;
        bool isForeign() override;
        std::string* getPrivateAuth() override;
        MegaNodeList *getChildren() override;
        void setPrivateAuth(const char *privateAuth) override;
        void setPublicAuth(const char *publicAuth);
        void setChatAuth(const char *chatAuth);
        void setForeign(bool foreign);
        void setChildren(MegaNodeList *children);
        void setName(const char *newName);
        std::string* getPublicAuth() override;
        const char *getChatAuth() override;
        bool isShared() override;
        bool isOutShare() override;
        bool isInShare() override;
        std::string* getSharekey();
        MegaHandle getOwner() const override;
        const char* getDeviceId() const override;
        const char* getS4() const override;

        static MegaNode *fromNode(Node *node);
        MegaNode *copy() override;

        char *serialize() override;
        bool serialize(string*) const override;
        static MegaNodePrivate* unserialize(string*);

        static string removeAppPrefixFromFingerprint(const char* appFingerprint, m_off_t* nodeSize = nullptr);
        static string addAppPrefixToFingerprint(const string& fingerprint, const m_off_t nodeSize);

    protected:
        MegaNodePrivate(Node *node);
        int type;
        const char *name;
        const char *fingerprint;
        const char *originalfingerprint;
        attr_map *customAttrs;
        int64_t size;
        int64_t ctime;
        int64_t mtime;
        MegaHandle nodehandle;
        MegaHandle parenthandle;
        MegaHandle restorehandle;
        std::string nodekey;
        std::string fileattrstring;
        std::string privateAuth;
        std::string publicAuth;
        std::string mDeviceId;
        std::string mS4;
        const char *chatAuth;
        uint64_t changed;
        struct {
            bool thumbnailAvailable : 1;
            bool previewAvailable : 1;
            bool isPublicNode : 1;
            bool outShares : 1;
            bool inShare : 1;
            bool foreign : 1;
        };
        PublicLink *plink;
        bool mNewLinkFormat;
        std::string *sharekey;   // for plinks of folders
        int duration;
        int width;
        int height;
        int shortformat;
        int videocodecid;
        double latitude;
        double longitude;
        MegaNodeList *children;
        MegaHandle owner;
        bool mFavourite;
        bool mMarkedSensitive = false; // sensitive attribute set on this node
        nodelabel_t mLabel;
        bool mIsNodeKeyDecrypted = false;
};


class MegaBackupInfoPrivate : public MegaBackupInfo
{
public:
    MegaBackupInfoPrivate(const CommandBackupSyncFetch::Data& d) : mData(d) {}

    MegaHandle id() const override { return mData.backupId; }
    int type() const override { return mData.backupType; }
    MegaHandle root() const override { return mData.rootNode; }
    const char* localFolder() const override { return mData.localFolder.c_str(); }
    const char* deviceId() const override { return mData.deviceId.c_str(); }
    const char* deviceUserAgent() const override { return mData.deviceUserAgent.c_str(); }
    int state() const override { return mData.syncState; }
    int substate() const override { return mData.syncSubstate; }
    const char* extra() const override { return mData.extra.c_str(); }
    const char* name() const override { return mData.backupName.c_str(); }
    uint64_t ts() const override { return mData.hbTimestamp; }
    int status() const override { return mData.hbStatus; }
    int progress() const override { return mData.hbProgress; }
    int uploads() const override { return mData.uploads; }
    int downloads() const override { return mData.downloads; }
    uint64_t activityTs() const override { return mData.lastActivityTs; }
    MegaHandle lastSync() const override { return mData.lastSyncedNodeHandle; }

    MegaBackupInfoPrivate* copy() const override { return new MegaBackupInfoPrivate(*this); }

private:
    const CommandBackupSyncFetch::Data mData;
};


class MegaBackupInfoListPrivate : public MegaBackupInfoList
{
public:
    MegaBackupInfoListPrivate(const std::vector<CommandBackupSyncFetch::Data>& d)
    {
        mBackups.reserve(d.size());
        for (const auto& bd : d)
        {
            mBackups.emplace_back(bd);
        }
    }

    MegaBackupInfoListPrivate* copy() const override { return new MegaBackupInfoListPrivate(*this); }

    const MegaBackupInfo* get(unsigned i) const override { return i < size() ? &mBackups[i] : nullptr; }
    unsigned size() const override { return (unsigned)mBackups.size(); }

private:
    vector<MegaBackupInfoPrivate> mBackups;
};


class MegaSetPrivate : public MegaSet
{
public:

    MegaSetPrivate(const Set& s)
        : mId(s.id()), mPublicId(s.publicId()), mUser(s.user()), mTs(s.ts()), mCTs(s.cts()),
          mName(s.name()), mCover(s.cover()), mChanges(s.changes()) {}

    MegaHandle id() const override { return mId; }
    MegaHandle publicId() const override { return mPublicId; }
    MegaHandle user() const override { return mUser; }
    int64_t ts() const override { return mTs; }
    int64_t cts() const override { return mCTs; }
    const char* name() const override { return mName.c_str(); }
    MegaHandle cover() const override { return mCover; }

    bool hasChanged(uint64_t changeType) const override;
    uint64_t getChanges() const override { return mChanges.to_ullong(); }
    bool isExported() const override { return mPublicId != UNDEF; }

    MegaSet* copy() const override { return new MegaSetPrivate(*this); }

private:
    MegaHandle mId;
    MegaHandle mPublicId;
    MegaHandle mUser;
    m_time_t mTs;
    m_time_t mCTs;
    string mName;
    MegaHandle mCover;
    std::bitset<Set::CH_SIZE> mChanges;
};


class MegaSetListPrivate : public MegaSetList
{
public:
    MegaSetListPrivate(const Set *const* sets, int count); // ptr --> const ptr --> const Set
    MegaSetListPrivate(const map<handle, Set>& sets);

    void add(MegaSetPrivate&& s);
    MegaSetList* copy() const override { return new MegaSetListPrivate(*this); }

    const MegaSet* get(unsigned i) const override { return i < size() ? &mSets[i] : nullptr; }
    unsigned size() const override { return (unsigned)mSets.size(); }

private:
    vector<MegaSetPrivate> mSets;
};


class MegaSetElementPrivate : public MegaSetElement
{
public:
    MegaSetElementPrivate(const SetElement& el)
        : mId(el.id()), mNode(el.node()), mSetId(el.set()), mOrder(el.order()), mTs(el.ts()),
          mName(el.name())
        {}

    MegaHandle id() const override { return mId; }
    MegaHandle node() const override { return mNode; }
    MegaHandle setId() const override { return mSetId; }
    int64_t order() const override { return mOrder; }
    int64_t ts() const override { return mTs; }
    const char* name() const override { return mName.c_str(); }

    bool hasChanged(uint64_t changeType) const override;
    uint64_t getChanges() const override { return mChanges.to_ullong(); }

    virtual MegaSetElement* copy() const override { return new MegaSetElementPrivate(*this); }

private:
    MegaHandle mId;
    MegaHandle mNode;
    MegaHandle mSetId;
    int64_t mOrder;
    m_time_t mTs;
    string mName;
    std::bitset<SetElement::CH_EL_SIZE> mChanges;
};


class MegaSetElementListPrivate : public MegaSetElementList
{
public:
    MegaSetElementListPrivate(const SetElement *const* elements, int count); // ptr --> const ptr --> const SetElement
    MegaSetElementListPrivate(const elementsmap_t* elements, const std::function<bool(handle)>& filterOut = nullptr);

    void add(MegaSetElementPrivate&& el);
    MegaSetElementList* copy() const override { return new MegaSetElementListPrivate(*this); }

    const MegaSetElement* get(unsigned i) const override { return i < size() ? &mElements[i] : nullptr; }
    unsigned size() const override { return (unsigned)mElements.size(); }

private:
    vector<MegaSetElementPrivate> mElements;
};


class MegaUserPrivate : public MegaUser
{
	public:
		MegaUserPrivate(User *user);
		MegaUserPrivate(MegaUser *user);
		static MegaUser *fromUser(User *user);
        MegaUser *copy() override;

        ~MegaUserPrivate() override;
        const char* getEmail() override;
        MegaHandle getHandle() override;
        int getVisibility() override;
        int64_t getTimestamp() override;
        bool hasChanged(uint64_t changeType) override;
        uint64_t getChanges() override;
        int isOwnChange() override;

	protected:
		const char *email;
        MegaHandle handle;
        int visibility;
        int64_t ctime;
        uint64_t changed;
        int tag;
};

class MegaUserAlertPrivate : public MegaUserAlert
{
public:
    MegaUserAlertPrivate(UserAlert::Base* user, MegaClient* mc);
    //MegaUserAlertPrivate(const MegaUserAlertPrivate&); // default copy works for this type
    MegaUserAlert* copy() const override;

    unsigned getId() const override;
    bool getSeen() const override;
    bool getRelevant() const override;
    int getType() const override;
    const char *getTypeString() const override;
    MegaHandle getUserHandle() const override;
    MegaHandle getNodeHandle() const override;
    const char* getEmail() const override;
    const char* getPath() const override;
    const char* getName() const override;
    const char* getHeading() const override;
    const char* getTitle() const override;
    int64_t getNumber(unsigned index) const override;
    int64_t getTimestamp(unsigned index) const override;
    const char* getString(unsigned index) const override;
    MegaHandle getHandle(unsigned index) const override;
#ifdef ENABLE_CHAT
    MegaHandle getSchedId() const override;
    bool hasSchedMeetingChanged(uint64_t changeType) const override;
    MegaStringList* getUpdatedTitle() const override;
    MegaStringList* getUpdatedTimeZone() const override;
    MegaIntegerList* getUpdatedStartDate() const override;
    MegaIntegerList* getUpdatedEndDate() const override;
#endif
    bool isOwnChange() const override;
    bool isRemoved() const override;
    MegaHandle getPcrHandle() const override;

protected:
    unsigned id;
    bool seen;
    bool relevant;
    int type;
    int tag;
    string heading;
    string title;
    handle userHandle;
    string email;
    handle nodeHandle;
    handle mPcrHandle = UNDEF;
    string nodePath;
    string nodeName;
    vector<int64_t> numbers;
    vector<int64_t> timestamps;
    vector<string> extraStrings;
    vector<MegaHandle> handles;
    bool removed = false;
    handle schedMeetingId = UNDEF;
#ifdef ENABLE_CHAT
    UserAlert::UpdatedScheduledMeeting::Changeset schedMeetingChangeset;
#endif
};

class MegaHandleListPrivate : public MegaHandleList
{
public:
    MegaHandleListPrivate();
    MegaHandleListPrivate(const MegaHandleListPrivate *hList);
    virtual ~MegaHandleListPrivate();
    MegaHandleListPrivate(const vector<handle> &handles);

    MegaHandleList *copy() const override;
    MegaHandle get(unsigned int i) const override;
    unsigned int size() const override;
    void addMegaHandle(MegaHandle megaHandle) override;

private:
    std::vector<MegaHandle> mList;
};

class MegaIntegerListPrivate : public MegaIntegerList
{
public:
    MegaIntegerListPrivate();
    MegaIntegerListPrivate(const vector<int8_t>& bytesList);
    MegaIntegerListPrivate(const vector<int64_t>& integerList);
    virtual ~MegaIntegerListPrivate();
    MegaSmallIntVector* toByteList() const;
    MegaIntegerList *copy() const override;
    void add(long long i) override;
    int64_t get(int i) const override;
    int size() const override;
    const vector<int64_t>* getList() const;

private:
    vector<int64_t> mIntegers;
};

class MegaSharePrivate : public MegaShare
{
	public:
        static MegaShare *fromShare(MegaHandle nodeMegaHandle, Share *share, bool verified);
        virtual MegaShare *copy();
        virtual ~MegaSharePrivate();
        virtual const char *getUser();
        virtual MegaHandle getNodeHandle();
        virtual int getAccess();
        virtual int64_t getTimestamp();
        virtual bool isPending();
        virtual bool isVerified();

	protected:
        MegaSharePrivate(MegaHandle nodehandle, Share *share, bool verified);
		MegaSharePrivate(MegaShare *share);

		MegaHandle nodehandle;
		const char *user;
		int access;
		int64_t ts;
        bool pending;
        bool mVerified;
};

class MegaCancelTokenPrivate : public MegaCancelToken
{
public:

    // The default constructor leaves the token empty, so we don't waste space when it may not be needed (eg. a request object not related to transfers)
    MegaCancelTokenPrivate();

    // Use this one to actually embed a token
    MegaCancelTokenPrivate(CancelToken);

    void cancel() override;
    bool isCancelled() const override;

    MegaCancelTokenPrivate* existencePtr() { return cancelFlag.exists() ? this : nullptr; }

    CancelToken cancelFlag;
};

inline CancelToken convertToCancelToken(MegaCancelToken* mct)
{
    if (!mct) return CancelToken();
    return static_cast<MegaCancelTokenPrivate*>(mct)->cancelFlag;
}

class CollisionChecker
{
public:
    enum class Option
    {
        Begin   = 1,
        AssumeSame      = 1,
        AlwaysError     = 2,
        Fingerprint     = 3,
        Metamac         = 4,
        AssumeDifferent = 5,
        End     = 6,
    };

    enum class Result
    {
        NotYet      = 1,                // Not checked yet
        Skip        = 2,                // Skip it
        ReportError = 3,                // Report Error
        Download    = 4,                // Download it
    };


    static Result check(FileAccess* fa, MegaNode* fileNode, Option option);
    static Result check(FileAccess* fa, Node* node, Option option);

private:
    static Result check(FileAccess* fa, std::function<FileFingerprint()> nodeFingerprintF, std::function<bool()> metamacEqualF, Option option);
    static bool CompareLocalFileMetaMac(FileAccess* fa, MegaNode* fileNode);
};

class MegaTransferPrivate : public MegaTransfer, public Cacheable
{
	public:
        MegaTransferPrivate(int type, MegaTransferListener *listener = NULL);
        MegaTransferPrivate(const MegaTransferPrivate *transfer);
        virtual ~MegaTransferPrivate();

        MegaTransfer *copy() override;
	    Transfer *getTransfer() const;
        void setTransfer(Transfer *transfer);
        void setStartTime(int64_t startTime);
		void setTransferredBytes(long long transferredBytes);
		void setTotalBytes(long long totalBytes);
		void setPath(const char* path);
		void setParentPath(const char* path);
        void setNodeHandle(MegaHandle nodeHandle);
        void setParentHandle(MegaHandle parentHandle);
		void setNumConnections(int connections);
		void setStartPos(long long startPos);
		void setEndPos(long long endPos);
		void setNumRetry(int retry);
        void setStage(unsigned mStage);
		void setMaxRetries(int retry);
        void setTime(int64_t time);
		void setFileName(const char* fileName);
		void setSlot(int id);
		void setTag(int tag);
		void setSpeed(long long speed);
        void setMeanSpeed(long long meanSpeed);
		void setDeltaSize(long long deltaSize);
        void setUpdateTime(int64_t updateTime);
        void setPublicNode(MegaNode *publicNode, bool copyChildren = false);
        void setSyncTransfer(bool syncTransfer);
        void setSourceFileTemporary(bool temporary);
        void setStartFirst(bool startFirst);
        void setBackupTransfer(bool backupTransfer);
        void setForeignOverquota(bool backupTransfer);
        void setForceNewUpload(bool forceNewUpload);
        void setStreamingTransfer(bool streamingTransfer);
        void setLastBytes(char *lastBytes);
        void setLastError(const MegaError *e);
        void setFolderTransferTag(int tag);
        void setNotificationNumber(long long notificationNumber);
        void setListener(MegaTransferListener *listener);
        void setTargetOverride(bool targetOverride);
        void setCancelToken(CancelToken);
        void setCollisionCheck(CollisionChecker::Option);
        void setCollisionCheck(int);
        void setCollisionCheckResult(CollisionChecker::Result);
        void setCollisionResolution(CollisionResolution);
        void setCollisionResolution(int);

        int getType() const override;
        const char * getTransferString() const override;
        const char* toString() const override;
        const char* __str__() const override;
        const char* __toString() const override;
        virtual int64_t getStartTime() const override;
        long long getTransferredBytes() const override;
        long long getTotalBytes() const override;
        const char* getPath() const override;
        const char* getParentPath() const override;
        MegaHandle getNodeHandle() const override;
        MegaHandle getParentHandle() const override;
        long long getStartPos() const override;
        long long getEndPos() const override;
        const char* getFileName() const override;
        MegaTransferListener* getListener() const override;
        int getNumRetry() const override;
        int getMaxRetries() const override;
        unsigned getStage() const override;
        virtual int64_t getTime() const;
        int getTag() const override;
        long long getSpeed() const override;
        long long getMeanSpeed() const override;
        long long getDeltaSize() const override;
        int64_t getUpdateTime() const override;
        virtual MegaNode *getPublicNode() const;
        MegaNode *getPublicMegaNode() const override;
        bool isSyncTransfer() const override;
        bool isStreamingTransfer() const override;
        bool isFinished() const override;
        virtual bool isSourceFileTemporary() const;
        virtual bool shouldStartFirst() const;
        bool isBackupTransfer() const override;
        bool isForeignOverquota() const override;
        bool isForceNewUpload() const override;
        char *getLastBytes() const override;
        MegaError getLastError() const override;
        const MegaError *getLastErrorExtended() const override;
        bool isFolderTransfer() const override;
        int getFolderTransferTag() const override;
        virtual void setAppData(const char *data);
        const char* getAppData() const override;
        virtual void setState(int state);
        int getState() const override;
        virtual void setPriority(unsigned long long p);
        unsigned long long getPriority() const override;
        long long getNotificationNumber() const override;
        bool getTargetOverride() const override;

        bool serialize(string*) const override;
        static MegaTransferPrivate* unserialize(string*);

        void startRecursiveOperation(shared_ptr<MegaRecursiveOperation>, MegaNode* node); // takes ownership of both
        void stopRecursiveOperationThread();

        long long getPlaceInQueue() const;
        void setPlaceInQueue(long long value);

        MegaCancelToken* getCancelToken() override;
        bool isRecursive() const { return recursiveOperation.get() != nullptr; }

        CancelToken& accessCancelToken() { return mCancelToken.cancelFlag; }

        CollisionChecker::Option    getCollisionCheck() const;
        CollisionChecker::Result    getCollisionCheckResult() const;
        CollisionResolution         getCollisionResolution() const;

        // for uploads, we fingerprint the file before queueing
        // as that way, it can be done without the main mutex locked
        error fingerprint_error = API_OK;
        nodetype_t fingerprint_filetype = TYPE_UNKNOWN;
        FileFingerprint fingerprint_onDisk;

protected:
        int type;
        int tag;
        int state;
        uint64_t priority;
        CollisionChecker::Option    mCollisionCheck;
        CollisionResolution         mCollisionResolution;
        CollisionChecker::Result    mCollisionCheckResult;

        struct
        {
            bool syncTransfer : 1;
            bool streamingTransfer : 1;
            bool temporarySourceFile : 1;
            bool startFirst : 1;
            bool backupTransfer : 1;
            bool foreignOverquota : 1;
            bool forceNewUpload : 1;
        };

        int64_t startTime;
        int64_t updateTime;
        int64_t time;
        long long transferredBytes;
        long long totalBytes;
        long long speed;
        long long meanSpeed;
        long long deltaSize;
        long long notificationNumber;
        MegaHandle nodeHandle;
        MegaHandle parentHandle;
        const char* path;
        const char* parentPath; //used as targetUser for uploads
        const char* fileName;
        char *lastBytes;
        MegaNode *publicNode;
        long long startPos;
        long long endPos;
        int retry;
        int maxRetries;

        long long placeInQueue = 0;

        MegaTransferListener *listener;
        Transfer *transfer = nullptr;
        std::unique_ptr<MegaError> lastError;
        MegaCancelTokenPrivate mCancelToken;  // default-constructed with no actual token inside
        int folderTransferTag;
        const char* appData;
        uint8_t mStage;

        bool mTargetOverride;

    public:
        // use shared_ptr here so callbacks can use a weak_ptr
        // to protect against the operation being cancelled in the meantime
        shared_ptr<MegaRecursiveOperation> recursiveOperation;

};

class MegaTransferDataPrivate : public MegaTransferData
{
public:
    MegaTransferDataPrivate(TransferList *transferList, long long notificationNumber);
    MegaTransferDataPrivate(const MegaTransferDataPrivate *transferData);

    virtual ~MegaTransferDataPrivate();
    virtual MegaTransferData *copy() const;
    virtual int getNumDownloads() const;
    virtual int getNumUploads() const;
    virtual int getDownloadTag(int i) const;
    virtual int getUploadTag(int i) const;
    virtual unsigned long long getDownloadPriority(int i) const;
    virtual unsigned long long getUploadPriority(int i) const;
    virtual long long getNotificationNumber() const;

protected:
    int numDownloads;
    int numUploads;
    long long notificationNumber;
    vector<int> downloadTags;
    vector<int> uploadTags;
    vector<uint64_t> downloadPriorities;
    vector<uint64_t> uploadPriorities;
};

class MegaFolderInfoPrivate : public MegaFolderInfo
{
public:
    MegaFolderInfoPrivate(int numFiles, int numFolders, int numVersions, long long currentSize, long long versionsSize);
    MegaFolderInfoPrivate(const MegaFolderInfoPrivate *folderData);

    virtual ~MegaFolderInfoPrivate();

    virtual MegaFolderInfo *copy() const;

    virtual int getNumVersions() const;
    virtual int getNumFiles() const;
    virtual int getNumFolders() const;
    virtual long long getCurrentSize() const;
    virtual long long getVersionsSize() const;

protected:
    int numFiles;
    int numFolders;
    int numVersions;
    long long currentSize;
    long long versionsSize;
};

class MegaTimeZoneDetailsPrivate : public MegaTimeZoneDetails
{
public:
    MegaTimeZoneDetailsPrivate(vector<string>* timeZones, vector<int> *timeZoneOffsets, int defaultTimeZone);
    MegaTimeZoneDetailsPrivate(const MegaTimeZoneDetailsPrivate *timeZoneDetails);

    virtual ~MegaTimeZoneDetailsPrivate();
    virtual MegaTimeZoneDetails *copy() const;

    virtual int getNumTimeZones() const;
    virtual const char *getTimeZone(int index) const;
    virtual int getTimeOffset(int index) const;
    virtual int getDefault() const;

protected:
    int defaultTimeZone;
    vector<string> timeZones;
    vector<int> timeZoneOffsets;
};

class MegaPushNotificationSettingsPrivate : public MegaPushNotificationSettings
{
public:
    MegaPushNotificationSettingsPrivate(const std::string &settingsJSON);
    MegaPushNotificationSettingsPrivate();
    MegaPushNotificationSettingsPrivate(const MegaPushNotificationSettingsPrivate *settings);

    std::string generateJson() const;
    bool isValid() const;

    virtual ~MegaPushNotificationSettingsPrivate();
    MegaPushNotificationSettings *copy() const override;

private:
    m_time_t mGlobalDND = -1;        // defaults to -1 if not defined
    int mGlobalScheduleStart = -1;   // defaults to -1 if not defined
    int mGlobalScheduleEnd = -1;     // defaults to -1 if not defined
    std::string mGlobalScheduleTimezone;

    std::map<MegaHandle, m_time_t> mChatDND;
    std::map<MegaHandle, bool> mChatAlwaysNotify;

    m_time_t mContactsDND = -1;      // defaults to -1 if not defined
    m_time_t mSharesDND = -1;        // defaults to -1 if not defined
    m_time_t mGlobalChatsDND = -1;        // defaults to -1 if not defined

    bool mJsonInvalid = false;  // true if ctor from JSON find issues

public:

    // getters

    bool isGlobalEnabled() const override;
    bool isGlobalDndEnabled() const override;
    bool isGlobalChatsDndEnabled() const override;
    int64_t getGlobalDnd() const override;
    int64_t getGlobalChatsDnd() const override;
    bool isGlobalScheduleEnabled() const override;
    int getGlobalScheduleStart() const override;
    int getGlobalScheduleEnd() const override;
    const char *getGlobalScheduleTimezone() const override;

    bool isChatEnabled(MegaHandle chatid) const override;
    bool isChatDndEnabled(MegaHandle chatid) const override;
    int64_t getChatDnd(MegaHandle chatid) const override;
    bool isChatAlwaysNotifyEnabled(MegaHandle chatid) const override;

    bool isContactsEnabled() const override;
    bool isSharesEnabled() const override;
    bool isChatsEnabled() const override;

    // setters

    void enableGlobal(bool enable) override;
    void setGlobalDnd(int64_t timestamp) override;
    void disableGlobalDnd() override;
    void setGlobalSchedule(int start, int end, const char *timezone) override;
    void disableGlobalSchedule() override;

    void enableChat(MegaHandle chatid, bool enable) override;
    void setChatDnd(MegaHandle chatid, int64_t timestamp) override;
    void setGlobalChatsDnd(int64_t timestamp) override;
    void enableChatAlwaysNotify(MegaHandle chatid, bool enable) override;

    void enableContacts(bool enable) override;
    void enableShares(bool enable) override;
    void enableChats(bool enable) override;
};

class MegaContactRequestPrivate : public MegaContactRequest
{
public:
    MegaContactRequestPrivate(PendingContactRequest *request);
    MegaContactRequestPrivate(const MegaContactRequest *request);
    virtual ~MegaContactRequestPrivate();

    static MegaContactRequest *fromContactRequest(PendingContactRequest *request);
    virtual MegaContactRequest *copy() const;

    virtual MegaHandle getHandle() const;
    virtual char* getSourceEmail() const;
    virtual char* getSourceMessage() const;
    virtual char* getTargetEmail() const;
    virtual int64_t getCreationTime() const;
    virtual int64_t getModificationTime() const;
    virtual int getStatus() const;
    virtual bool isOutgoing() const;
    virtual bool isAutoAccepted() const;

protected:
    MegaHandle handle;
    char* sourceEmail;
    char* sourceMessage;
    char* targetEmail;
    int64_t creationTime;
    int64_t modificationTime;
    int status;
    bool outgoing;
    bool autoaccepted;
};

#ifdef ENABLE_SYNC

class MegaSyncPrivate : public MegaSync
{
public:
    MegaSyncPrivate(const SyncConfig& config, MegaClient* client);
    MegaSyncPrivate(MegaSyncPrivate *sync);

    virtual ~MegaSyncPrivate();

    MegaSync *copy() override;

    MegaHandle getMegaHandle() const override;
    void setMegaHandle(MegaHandle handle);
    const char* getLocalFolder() const override;
    void setLocalFolder(const char*path);
    const char* getName() const override;
    void setName(const char*name);
    const char* getLastKnownMegaFolder() const override;
    void setLastKnownMegaFolder(const char *path);
    long long getLocalFingerprint() const override;
    void setLocalFingerprint(long long fingerprint);
    MegaHandle getBackupId() const override;
    void setBackupId(MegaHandle backupId);

    int getError() const override;
    void setError(int error);
    int getWarning() const override;
    void setWarning(int warning);

    int getType() const override;
    void setType(SyncType type);

    int getRunState() const override;

    MegaSync::SyncRunningState mRunState = SyncRunningState::RUNSTATE_DISABLED;

protected:
    MegaHandle megaHandle;
    char *localFolder;
    char *mName;
    char *lastKnownMegaFolder;
    long long fingerprint;

    SyncType mType = TYPE_UNKNOWN;

    //holds error cause
    int mError = NO_SYNC_ERROR;
    int mWarning = NO_SYNC_WARNING;

    handle mBackupId = UNDEF;
};

class MegaSyncStatsPrivate : public MegaSyncStats
{
    handle backupId;
    PerSyncStats stats;
public:
    MegaSyncStatsPrivate(handle bid, const PerSyncStats& s) : backupId(bid), stats(s) {}
    MegaHandle getBackupId() const override { return backupId; }
    bool isScanning() const override { return stats.scanning; }
    bool isSyncing() const override { return stats.syncing; }
    int getFolderCount() const override { return stats.numFolders; }
    int getFileCount() const override { return stats.numFiles; }
    int getUploadCount() const override { return stats.numUploads; }
    int getDownloadCount() const override { return stats.numDownloads; }
    MegaSyncStatsPrivate *copy() const override { return new MegaSyncStatsPrivate(*this); }
};


class MegaSyncListPrivate : public MegaSyncList
{
    public:
        MegaSyncListPrivate();
        MegaSyncListPrivate(MegaSyncPrivate **newlist, int size);
        MegaSyncListPrivate(const MegaSyncListPrivate *syncList);
        virtual ~MegaSyncListPrivate();
        MegaSyncList *copy() const override;
        MegaSync* get(int i) const override;
        int size() const override;

        void addSync(MegaSync* sync) override;

    protected:
        MegaSync** list;
        int s;
};

#endif // ENABLE_SYNC


class MegaPricingPrivate;
class MegaCurrencyPrivate;
class MegaBannerListPrivate;
class MegaRequestPrivate : public MegaRequest
{
	public:
        MegaRequestPrivate(int type, MegaRequestListener *listener = NULL);
        MegaRequestPrivate(MegaRequestPrivate *request);

        // Set the function to be executed in sendPendingRequests()
        // instead of adding more code to the huge switch there
        std::function<error()> performRequest;
        std::function<error(TransferDbCommitter&)> performTransferRequest;

        // perform fireOnRequestFinish in sendPendingReqeusts()
        // See fireOnRequestFinish
        std::function<void()> performFireOnRequestFinish;

        virtual ~MegaRequestPrivate();
        MegaRequest *copy() override;
        void setNodeHandle(MegaHandle nodeHandle);
        void setLink(const char* link);
        void setParentHandle(MegaHandle parentHandle);
        void setSessionKey(const char* sessionKey);
        void setName(const char* name);
        void setEmail(const char* email);
        void setPassword(const char* email);
        void setNewPassword(const char* email);
        void setPrivateKey(const char* privateKey);
        void setAccess(int access);
        void setNumRetry(int ds);
        void setNextRetryDelay(int delay);
        void setPublicNode(MegaNode* publicNode, bool copyChildren = false);
        void setNumDetails(int numDetails);
        void setFile(const char* file);
        void setParamType(int type);
        void setText(const char* text);
        void setNumber(long long number);
        void setFlag(bool flag);
        void setTransferTag(int transfer);
        void setListener(MegaRequestListener *listener);
        void setTotalBytes(long long totalBytes);
        void setTransferredBytes(long long transferredBytes);
        void setTag(int tag);
        void addProduct(unsigned int type, handle product, int proLevel, int gbStorage, int gbTransfer,
                        int months, int amount, int amountMonth, int localPrice,
                        const char *description, const char *iosid, const char *androidid,
                        std::unique_ptr<BusinessPlan>);
        void setCurrency(std::unique_ptr<CurrencyData> currencyData);
        void setProxy(Proxy *proxy);
        Proxy *getProxy();
        void setTimeZoneDetails(MegaTimeZoneDetails *timeZoneDetails);

        int getType() const override;
        const char *getRequestString() const override;
        const char* toString() const override;
        const char* __str__() const override;
        const char* __toString() const override;
        MegaHandle getNodeHandle() const override;
        const char* getLink() const override;
        MegaHandle getParentHandle() const override;
        const char* getSessionKey() const override;
        const char* getName() const override;
        const char* getEmail() const override;
        const char* getPassword() const override;
        const char* getNewPassword() const override;
        const char* getPrivateKey() const override;
        int getAccess() const override;
        const char* getFile() const override;
        int getNumRetry() const override;
        MegaNode *getPublicNode() const override;
        MegaNode *getPublicMegaNode() const override;
        int getParamType() const override;
        const char *getText() const override;
        long long getNumber() const override;
        bool getFlag() const override;
        long long getTransferredBytes() const override;
        long long getTotalBytes() const override;
        MegaRequestListener *getListener() const override;
        MegaAccountDetails *getMegaAccountDetails() const override;
        int getTransferTag() const override;
        int getNumDetails() const override;
        int getTag() const override;
        MegaPricing *getPricing() const override;
        MegaCurrency *getCurrency() const override;
        std::shared_ptr<AccountDetails> getAccountDetails() const;
        MegaAchievementsDetails *getMegaAchievementsDetails() const override;
        AchievementsDetails *getAchievementsDetails() const;
        MegaTimeZoneDetails *getMegaTimeZoneDetails () const override;
        MegaStringList *getMegaStringList() const override;
        MegaHandleList* getMegaHandleList() const override;

#ifdef ENABLE_SYNC
        MegaSyncStallList* getMegaSyncStallList() const override;
        void setMegaSyncStallList(unique_ptr<MegaSyncStallList>&& stalls);
#endif // ENABLE_SYNC

#ifdef ENABLE_CHAT
        MegaTextChatPeerList *getMegaTextChatPeerList() const override;
        void setMegaTextChatPeerList(MegaTextChatPeerList *chatPeers);
        MegaTextChatList *getMegaTextChatList() const override;
        void setMegaTextChatList(MegaTextChatList *chatList);
        MegaScheduledMeetingList* getMegaScheduledMeetingList() const override;
#endif
        MegaStringMap *getMegaStringMap() const override;
        void setMegaStringMap(const MegaStringMap *);
        MegaStringListMap *getMegaStringListMap() const override;
        void setMegaStringListMap(const MegaStringListMap *stringListMap);
        MegaStringTable *getMegaStringTable() const override;
        void setMegaStringTable(const MegaStringTable *stringTable);
        MegaFolderInfo *getMegaFolderInfo() const override;
        void setMegaFolderInfo(const MegaFolderInfo *);
        const MegaPushNotificationSettings *getMegaPushNotificationSettings() const override;
        void setMegaPushNotificationSettings(const MegaPushNotificationSettings *settings);
        MegaBackgroundMediaUpload *getMegaBackgroundMediaUploadPtr() const override;
        void setMegaBackgroundMediaUploadPtr(MegaBackgroundMediaUpload *);  // non-owned pointer
        void setMegaStringList(const MegaStringList* stringList);
        void setMegaHandleList(const MegaHandleList* handles);
        void setMegaHandleList(const vector<handle> &handles);
        void setMegaScheduledMeetingList(const MegaScheduledMeetingList *schedMeetingList);

        MegaScheduledCopyListener *getBackupListener() const;
        void setBackupListener(MegaScheduledCopyListener *value);

        MegaBannerList* getMegaBannerList() const override;
        void setBanners(vector< tuple<int, string, string, string, string, string, string> >&& banners);

        MegaRecentActionBucketList *getRecentActions() const override;
        void setRecentActions(std::unique_ptr<MegaRecentActionBucketList> recentActionBucketList);


        MegaSet* getMegaSet() const override;
        void setMegaSet(std::unique_ptr<MegaSet> s);

        MegaSetElementList* getMegaSetElementList() const override;
        void setMegaSetElementList(std::unique_ptr<MegaSetElementList> els);

        const MegaIntegerList* getMegaIntegerList() const override;
        void setMegaIntegerList(std::unique_ptr<MegaIntegerList> ints);

        MegaBackupInfoList* getMegaBackupInfoList() const override;
        void setMegaBackupInfoList(std::unique_ptr<MegaBackupInfoList> bkps);

protected:
        std::shared_ptr<AccountDetails> accountDetails;
        MegaPricingPrivate *megaPricing;
        MegaCurrencyPrivate *megaCurrency;
        AchievementsDetails *achievementsDetails;
        MegaTimeZoneDetails *timeZoneDetails;
        int type;
        MegaHandle nodeHandle;
        const char* link;
        const char* name;
        MegaHandle parentHandle;
        const char* sessionKey;
        const char* email;
        const char* password;
        const char* newPassword;
        const char* privateKey;
        const char* text;
        long long number;
        int access;
        const char* file;
        int attrType;
        bool flag;
        long long totalBytes;
        long long transferredBytes;
        MegaRequestListener *listener;
        MegaScheduledCopyListener *backupListener;

        int transfer;
        int numDetails;
        MegaNode* publicNode;
        int numRetry;
        int tag;
        Proxy *proxy;

#ifdef ENABLE_CHAT
        MegaTextChatPeerList *chatPeerList;
        MegaTextChatList *chatList;
        unique_ptr<MegaScheduledMeetingList> mScheduledMeetingList;
#endif
        MegaStringMap *stringMap;
        MegaStringListMap *mStringListMap;
        MegaStringTable *mStringTable;
        MegaFolderInfo *folderInfo;
        MegaPushNotificationSettings *settings;
        MegaBackgroundMediaUpload* backgroundMediaUpload;  // non-owned pointer
        unique_ptr<MegaStringList> mStringList;
        unique_ptr<MegaHandleList> mHandleList;
        unique_ptr<MegaRecentActionBucketList> mRecentActions;

    private:
        unique_ptr<MegaBannerListPrivate> mBannerList;
        unique_ptr<MegaSet> mMegaSet;
        unique_ptr<MegaSetElementList> mMegaSetElementList;
        unique_ptr<MegaIntegerList> mMegaIntegerList;
        unique_ptr<MegaBackupInfoList> mMegaBackupInfoList;

#ifdef ENABLE_SYNC
        unique_ptr<MegaSyncStallList> mSyncStallList;
#endif // ENABLE_SYNC
    public:
        shared_ptr<ExecuteOnce> functionToExecute;
};

class MegaEventPrivate : public MegaEvent
{
public:
    MegaEventPrivate(int atype);
    MegaEventPrivate(MegaEventPrivate *event);
    virtual ~MegaEventPrivate();
    MegaEvent *copy() override;

    int getType() const override;
    const char *getText() const override;
    int64_t getNumber() const override;
    MegaHandle getHandle() const override;
    const char *getEventString() const override;

    std::string getValidDataToString() const;
    static const char* getEventString(int type);

    void setText(const char* text);
    void setNumber(int64_t number);
    void setHandle(const MegaHandle &handle);

protected:
    int type;
    const char* text = nullptr;
    int64_t number = -1;
    MegaHandle mHandle = INVALID_HANDLE;
};

class MegaAccountBalancePrivate : public MegaAccountBalance
{
public:
    static MegaAccountBalance *fromAccountBalance(const AccountBalance *balance);
    virtual ~MegaAccountBalancePrivate() ;
    virtual MegaAccountBalance* copy();

    virtual double getAmount() const;
    virtual char* getCurrency() const;

protected:
    MegaAccountBalancePrivate(const AccountBalance *balance);
    AccountBalance balance;
};

class MegaAccountSessionPrivate : public MegaAccountSession
{
public:
    static MegaAccountSession *fromAccountSession(const AccountSession *session);
    virtual ~MegaAccountSessionPrivate() ;
    virtual MegaAccountSession* copy();

    virtual int64_t getCreationTimestamp() const;
    virtual int64_t getMostRecentUsage() const;
    virtual char *getUserAgent() const;
    virtual char *getIP() const;
    virtual char *getCountry() const;
    virtual bool isCurrent() const;
    virtual bool isAlive() const;
    virtual MegaHandle getHandle() const;
    char *getDeviceId() const override;

private:
    MegaAccountSessionPrivate(const AccountSession *session);
    AccountSession session;
};

class MegaAccountPurchasePrivate : public MegaAccountPurchase
{
public:
    static MegaAccountPurchase *fromAccountPurchase(const AccountPurchase *purchase);
    virtual ~MegaAccountPurchasePrivate() ;
    virtual MegaAccountPurchase* copy();

    virtual int64_t getTimestamp() const;
    virtual char *getHandle() const;
    virtual char *getCurrency() const;
    virtual double getAmount() const;
    virtual int getMethod() const;

private:
    MegaAccountPurchasePrivate(const AccountPurchase *purchase);
    AccountPurchase purchase;
};

class MegaAccountTransactionPrivate : public MegaAccountTransaction
{
public:
    static MegaAccountTransaction *fromAccountTransaction(const AccountTransaction *transaction);
    virtual ~MegaAccountTransactionPrivate() ;
    virtual MegaAccountTransaction* copy();

    virtual int64_t getTimestamp() const;
    virtual char *getHandle() const;
    virtual char *getCurrency() const;
    virtual double getAmount() const;

private:
    MegaAccountTransactionPrivate(const AccountTransaction *transaction);
    AccountTransaction transaction;
};

class MegaAccountDetailsPrivate : public MegaAccountDetails
{
    public:
        static MegaAccountDetails *fromAccountDetails(AccountDetails *details);
        virtual ~MegaAccountDetailsPrivate();

        virtual int getProLevel();
        virtual int64_t getProExpiration();
        virtual int getSubscriptionStatus();
        virtual int64_t getSubscriptionRenewTime();
        virtual char* getSubscriptionMethod();
        virtual int getSubscriptionMethodId();
        virtual char* getSubscriptionCycle();

        virtual long long getStorageMax();
        virtual long long getStorageUsed();
        virtual long long getVersionStorageUsed();
        virtual long long getTransferMax();
        virtual long long getTransferOwnUsed();
        virtual long long getTransferSrvUsed();
        virtual long long getTransferUsed();

        virtual int getNumUsageItems();
        virtual long long getStorageUsed(MegaHandle handle);
        virtual long long getNumFiles(MegaHandle handle);
        virtual long long getNumFolders(MegaHandle handle);
        virtual long long getVersionStorageUsed(MegaHandle handle);
        virtual long long getNumVersionFiles(MegaHandle handle);

        virtual MegaAccountDetails* copy();

        virtual int getNumBalances() const;
        virtual MegaAccountBalance* getBalance(int i) const;

        virtual int getNumSessions() const;
        virtual MegaAccountSession* getSession(int i) const;

        virtual int getNumPurchases() const;
        virtual MegaAccountPurchase* getPurchase(int i) const;

        virtual int getNumTransactions() const;
        virtual MegaAccountTransaction* getTransaction(int i) const;

        virtual int getTemporalBandwidthInterval();
        virtual long long getTemporalBandwidth();
        virtual bool isTemporalBandwidthValid();

    private:
        MegaAccountDetailsPrivate(AccountDetails *details);
        AccountDetails details;
};

class MegaCurrencyPrivate : public MegaCurrency
{
public:
    ~MegaCurrencyPrivate() override;
    MegaCurrency *copy() override;

    const char *getCurrencySymbol() override;
    const char *getCurrencyName() override;
    const char *getLocalCurrencySymbol() override;
    const char *getLocalCurrencyName() override;

    void setCurrency(std::unique_ptr<CurrencyData>);    // common for all products

private:
    CurrencyData mCurrencyData;   // reused for all plans
};

class MegaPricingPrivate : public MegaPricing
{
public:
    ~MegaPricingPrivate() override;
    int getNumProducts() override;
    MegaHandle getHandle(int productIndex) override;
    int getProLevel(int productIndex) override;
    int getGBStorage(int productIndex) override;
    int getGBTransfer(int productIndex) override;
    int getMonths(int productIndex) override;
    int getAmount(int productIndex) override;
    int getLocalPrice(int productIndex) override;
    const char* getDescription(int productIndex) override;
    const char* getIosID(int productIndex) override;
    const char* getAndroidID(int productIndex) override;
    bool isBusinessType(int productIndex) override;
    int getAmountMonth(int productIndex) override;
    MegaPricing *copy() override;
    int getGBStoragePerUser(int productIndex) override;
    int getGBTransferPerUser(int productIndex) override;
    unsigned int getMinUsers(int productIndex) override;
    unsigned int getPricePerUser(int productIndex) override;
    unsigned int getLocalPricePerUser(int productIndex) override;
    unsigned int getPricePerStorage(int productIndex) override;
    unsigned int getLocalPricePerStorage(int productIndex) override;
    int getGBPerStorage(int productIndex) override;
    unsigned int getPricePerTransfer(int productIndex) override;
    unsigned int getLocalPricePerTransfer(int productIndex) override;
    int getGBPerTransfer(int productIndex) override;

    void addProduct(unsigned int type, handle product, int proLevel, int gbStorage, int gbTransfer,
                    int months, int amount, int amountMonth, unsigned localPrice,
                    const char *description, const char *iosid, const char *androidid,
                    std::unique_ptr<BusinessPlan>);

private:
    vector<unsigned int> type;
    vector<handle> handles;
    vector<int> proLevel;
    vector<int> gbStorage;
    vector<int> gbTransfer;
    vector<int> months;
    vector<int> amount;
    vector<int> amountMonth;
    vector<int> mLocalPrice;
    vector<const char *> description;
    vector<const char *> iosId;
    vector<const char *> androidId;

    std::vector<std::unique_ptr<BusinessPlan>> mBizPlan;
};

class MegaAchievementsDetailsPrivate : public MegaAchievementsDetails
{
public:
    static MegaAchievementsDetails *fromAchievementsDetails(AchievementsDetails *details);
    virtual ~MegaAchievementsDetailsPrivate();

    virtual MegaAchievementsDetails* copy();

    virtual long long getBaseStorage();
    virtual long long getClassStorage(int class_id);
    virtual long long getClassTransfer(int class_id);
    virtual int getClassExpire(int class_id);
    virtual unsigned int getAwardsCount();
    virtual int getAwardClass(unsigned int index);
    virtual int getAwardId(unsigned int index);
    virtual int64_t getAwardTimestamp(unsigned int index);
    virtual int64_t getAwardExpirationTs(unsigned int index);
    virtual MegaStringList* getAwardEmails(unsigned int index);
    virtual int getRewardsCount();
    virtual int getRewardAwardId(unsigned int index);
    virtual long long getRewardStorage(unsigned int index);
    virtual long long getRewardTransfer(unsigned int index);
    virtual long long getRewardStorageByAwardId(int award_id);
    virtual long long getRewardTransferByAwardId(int award_id);
    virtual int getRewardExpire(unsigned int index);

    virtual long long currentStorage();
    virtual long long currentTransfer();
    virtual long long currentStorageReferrals();
    virtual long long currentTransferReferrals();

private:
    MegaAchievementsDetailsPrivate(AchievementsDetails *details);
    AchievementsDetails details;
};

#ifdef ENABLE_CHAT
class MegaTextChatPeerListPrivate : public MegaTextChatPeerList
{
public:
    MegaTextChatPeerListPrivate();
    MegaTextChatPeerListPrivate(const userpriv_vector *);

    virtual ~MegaTextChatPeerListPrivate();
    virtual MegaTextChatPeerList *copy() const;
    virtual void addPeer(MegaHandle h, int priv);
    virtual MegaHandle getPeerHandle(int i) const;
    virtual int getPeerPrivilege(int i) const;
    virtual int size() const;

    // returns the list of user-privilege (this object keeps the ownership)
    const userpriv_vector * getList() const;

    void setPeerPrivilege(handle uh, privilege_t priv);

private:
    userpriv_vector list;
};

class MegaTextChatPrivate : public MegaTextChat
{
public:
    MegaTextChatPrivate(const MegaTextChat *);
    MegaTextChatPrivate(const TextChat *);

    virtual ~MegaTextChatPrivate();
    MegaTextChat *copy() const override;

    MegaHandle getHandle() const override;
    int getOwnPrivilege() const override;
    int getShard() const override;
    const MegaTextChatPeerList *getPeerList() const override;
    void setPeerList(const MegaTextChatPeerList *peers) override;
    bool isGroup() const override;
    MegaHandle getOriginatingUser() const override;
    const char *getTitle() const override;
    const char *getUnifiedKey() const override;
    unsigned char getChatOptions() const override;
    int64_t getCreationTime() const override;
    bool isArchived() const override;
    bool isPublicChat() const override;
    bool isMeeting() const override;

    bool hasChanged(uint64_t changeType) const override;
    uint64_t getChanges() const override;
    int isOwnChange() const override;
    const MegaScheduledMeetingList* getScheduledMeetingList() const override;
    const MegaScheduledMeetingList* getUpdatedOccurrencesList() const override;
    const MegaHandleList* getSchedMeetingsChanged() const override;

private:
    handle id;
    int priv;
    string url;
    int shard;
    MegaTextChatPeerList *peers;
    bool group;
    handle ou;
    string title;
    string unifiedKey;
    uint64_t changed;
    int tag;
    bool archived;
    bool publicchat;
    int64_t ts;
    bool meeting;
    ChatOptions_t chatOptions;

    // list of scheduled meetings
    std::unique_ptr<MegaScheduledMeetingList> mScheduledMeetings;

    // list of scheduled meetings Id's that have changed
    std::unique_ptr<MegaHandleList> mSchedMeetingsChanged;

    // list of updated scheduled meetings occurrences (just in case app requested manually for more occurrences)
    std::unique_ptr<MegaScheduledMeetingList> mUpdatedOcurrences;
};

class MegaTextChatListPrivate : public MegaTextChatList
{
public:
    MegaTextChatListPrivate();
    MegaTextChatListPrivate(textchat_map *list);

    virtual ~MegaTextChatListPrivate();
    virtual MegaTextChatList *copy() const;
    virtual const MegaTextChat *get(unsigned int i) const;
    virtual int size() const;

    void addChat(MegaTextChatPrivate*);

private:
    MegaTextChatListPrivate(const MegaTextChatListPrivate*);
    vector<MegaTextChat*> list;
};

#endif

class MegaBannerPrivate : public MegaBanner
{
public:
    MegaBannerPrivate(std::tuple<int, std::string, std::string, std::string, std::string, std::string, std::string>&& details);
    MegaBanner* copy() const override;

    int getId() const override;
    const char* getTitle() const override;
    const char* getDescription() const override;
    const char* getImage() const override;
    const char* getUrl() const override;
    const char* getBackgroundImage() const override;
    const char* getImageLocation() const override;

private:
    std::tuple<int, std::string, std::string, std::string, std::string, std::string, std::string> mDetails;
};

class MegaBannerListPrivate : public MegaBannerList
{
public:
    MegaBannerListPrivate* copy() const override; // "different" return type is Covariant
    const MegaBanner* get(int i) const override;
    int size() const override;
    void add(MegaBannerPrivate&&);

private:
    std::vector<MegaBannerPrivate> mVector;
};

class MegaStringMapPrivate : public MegaStringMap
{
public:
    MegaStringMapPrivate();
    MegaStringMapPrivate(const string_map *map, bool toBase64 = false);
    virtual ~MegaStringMapPrivate();
    virtual MegaStringMap *copy() const;
    virtual const char *get(const char* key) const;
    virtual MegaStringList *getKeys() const;
    virtual void set(const char *key, const char *value);
    virtual int size() const;
    const string_map *getMap() const;

protected:
    MegaStringMapPrivate(const MegaStringMapPrivate *megaStringMap);
    string_map strMap;
};

class MegaIntegerMapPrivate : public MegaIntegerMap
{
public:
    MegaIntegerMapPrivate();
    MegaIntegerMapPrivate(const std::multimap<int8_t, int8_t>& bytesMap);
    MegaIntegerMapPrivate(const std::multimap<int64_t, int64_t>& integerMap);
    virtual ~MegaIntegerMapPrivate();
    MegaSmallIntMap* toByteMap() const;
    MegaIntegerMap* copy() const override;
    MegaIntegerList* getKeys() const override;
    MegaIntegerList* get(int64_t key) const override;
    int64_t size() const override;
    void set(int64_t key, int64_t value) override;
    const integer_map* getMap() const;
private:
    MegaIntegerMapPrivate(const MegaIntegerMapPrivate &megaIntegerMap);
    integer_map mIntegerMap;
};

class MegaStringListPrivate : public MegaStringList
{
public:
    MegaStringListPrivate() = default;
    MegaStringListPrivate(string_vector&&); // takes ownership
    virtual ~MegaStringListPrivate() = default;
    MegaStringList *copy() const override;
    const char* get(int i) const override;
    int size() const override;
    void add(const char* value) override;
    const string_vector& getVector();
protected:
    MegaStringListPrivate(const MegaStringListPrivate& stringList) = default;
    string_vector mList;
};

bool operator==(const MegaStringList& lhs, const MegaStringList& rhs);

class MegaStringListMapPrivate : public MegaStringListMap
{
public:
    MegaStringListMapPrivate() = default;
    MEGA_DISABLE_COPY_MOVE(MegaStringListMapPrivate)
    MegaStringListMap* copy() const override;
    const MegaStringList* get(const char* key) const override;
    MegaStringList *getKeys() const override;
    void set(const char* key, const MegaStringList* value) override; // takes ownership of value
    int size() const override;
protected:
    struct Compare
    {
        bool operator()(const std::unique_ptr<const char[]>& rhs,
                        const std::unique_ptr<const char[]>& lhs) const;
    };

    map<std::unique_ptr<const char[]>, std::unique_ptr<const MegaStringList>, Compare> mMap;
};

class MegaStringTablePrivate : public MegaStringTable
{
public:
    MegaStringTablePrivate() = default;
    MEGA_DISABLE_COPY_MOVE(MegaStringTablePrivate)
    MegaStringTable* copy() const override;
    void append(const MegaStringList* value) override; // takes ownership of value
    const MegaStringList* get(int i) const override;
    int size() const override;
protected:
    vector<std::unique_ptr<const MegaStringList>> mTable;
};

class MegaNodeListPrivate : public MegaNodeList
{
	public:
        MegaNodeListPrivate();
        MegaNodeListPrivate(node_vector& v);
        MegaNodeListPrivate(Node** newlist, int size);
        MegaNodeListPrivate(const MegaNodeListPrivate *nodeList, bool copyChildren = false);
        virtual ~MegaNodeListPrivate();
        MegaNodeList *copy() const override;
        MegaNode* get(int i) const override;
        int size() const override;

        void addNode(MegaNode* node) override;

        //This ones takes the ownership of the given node
        void addNode(std::unique_ptr<MegaNode> node);

	protected:
		MegaNode** list;
		int s;
};

class MegaChildrenListsPrivate : public MegaChildrenLists
{
    public:
        MegaChildrenListsPrivate();
        MegaChildrenListsPrivate(MegaChildrenLists*);
        MegaChildrenListsPrivate(unique_ptr<MegaNodeListPrivate> folderList, unique_ptr<MegaNodeListPrivate> fileList);
        virtual MegaChildrenLists *copy();
        virtual MegaNodeList* getFolderList();
        virtual MegaNodeList* getFileList();

    protected:
        unique_ptr<MegaNodeList> folders;
        unique_ptr<MegaNodeList> files;
};

class MegaUserListPrivate : public MegaUserList
{
	public:
        MegaUserListPrivate();
        MegaUserListPrivate(User** newlist, int size);
        virtual ~MegaUserListPrivate();
        virtual MegaUserList *copy();
        virtual MegaUser* get(int i);
        virtual int size();

	protected:
        MegaUserListPrivate(MegaUserListPrivate *userList);
		MegaUser** list;
		int s;
};

class MegaShareListPrivate : public MegaShareList
{
	public:
        MegaShareListPrivate();
        MegaShareListPrivate(Share** newlist, MegaHandle *MegaHandlelist, byte *verified, int size);
        virtual ~MegaShareListPrivate();
        virtual MegaShare* get(int i);
        virtual int size();

	protected:
		MegaShare** list;
		int s;
};

class MegaTransferListPrivate : public MegaTransferList
{
	public:
        MegaTransferListPrivate();
        MegaTransferListPrivate(MegaTransfer** newlist, int size);
        virtual ~MegaTransferListPrivate();
        virtual MegaTransfer* get(int i);
        virtual int size();

	protected:
		MegaTransfer** list;
		int s;
};

class MegaContactRequestListPrivate : public MegaContactRequestList
{
    public:
        MegaContactRequestListPrivate();
        MegaContactRequestListPrivate(PendingContactRequest ** newlist, int size);
        virtual ~MegaContactRequestListPrivate();
        virtual MegaContactRequestList *copy();
        virtual MegaContactRequest* get(int i);
        virtual int size();

    protected:
        MegaContactRequestListPrivate(MegaContactRequestListPrivate *requestList);
        MegaContactRequest** list;
        int s;
};

class MegaUserAlertListPrivate : public MegaUserAlertList
{
public:
    MegaUserAlertListPrivate();
    MegaUserAlertListPrivate(UserAlert::Base** newlist, int size, MegaClient* mc);
    MegaUserAlertListPrivate(const MegaUserAlertListPrivate &userList);
    virtual ~MegaUserAlertListPrivate();
    virtual MegaUserAlertList *copy() const;
    virtual MegaUserAlert* get(int i) const;
    virtual int size() const;
    virtual void clear();

protected:
    MegaUserAlertListPrivate(MegaUserAlertListPrivate *userList);
    MegaUserAlert** list;
    int s;
};

class MegaRecentActionBucketPrivate : public MegaRecentActionBucket
{
public:
    MegaRecentActionBucketPrivate(recentaction& ra, MegaClient* mc);
    MegaRecentActionBucketPrivate(int64_t timestamp, const string& user, handle parent, bool update, bool media, MegaNodeList*);
    virtual ~MegaRecentActionBucketPrivate();
    virtual MegaRecentActionBucket *copy() const;
    virtual int64_t getTimestamp() const;
    virtual const char* getUserEmail() const;
    virtual MegaHandle getParentHandle() const;
    virtual bool isUpdate() const;
    virtual bool isMedia() const;
    virtual const MegaNodeList* getNodes() const;

private:
    int64_t timestamp;
    string user;
    handle parent;
    bool update, media;
    MegaNodeList* nodes;
};

class MegaRecentActionBucketListPrivate : public MegaRecentActionBucketList
{
public:
    MegaRecentActionBucketListPrivate();
    MegaRecentActionBucketListPrivate(recentactions_vector& v, MegaClient* mc);
    MegaRecentActionBucketListPrivate(const MegaRecentActionBucketListPrivate &userList);
    virtual ~MegaRecentActionBucketListPrivate();
    virtual MegaRecentActionBucketList *copy() const;
    virtual MegaRecentActionBucket* get(int i) const;
    virtual int size() const;

protected:
    MegaRecentActionBucketPrivate** list;
    int s;
};

class EncryptFilePieceByChunks : public EncryptByChunks
{
    // specialisation for encrypting a piece of a file without using too much RAM
    FileAccess* fain;
    FileAccess* faout;
    m_off_t inpos, outpos;
    string buffer;
    unsigned lastsize;

public:

    EncryptFilePieceByChunks(FileAccess* cFain, m_off_t cInPos, FileAccess* cFaout, m_off_t cOutPos,
                             SymmCipher* cipher, chunkmac_map* chunkmacs, uint64_t ctriv);

    byte* nextbuffer(unsigned bufsize) override;
};

class MegaBackgroundMediaUploadPrivate : public MegaBackgroundMediaUpload
{
public:
    MegaBackgroundMediaUploadPrivate(MegaApi* api);
    MegaBackgroundMediaUploadPrivate(const string& serialised, MegaApi* api);
    ~MegaBackgroundMediaUploadPrivate();

    bool analyseMediaInfo(const char* inputFilepath) override;
    char *encryptFile(const char* inputFilepath, int64_t startPos, m_off_t* length, const char *outputFilepath,
                     bool adjustsizeonly) override;
    char *getUploadURL() override;

    bool serialize(string* s);
    char *serialize() override;

    void setThumbnail(MegaHandle h) override;
    void setPreview(MegaHandle h) override;
    void setCoordinates(double lat, double lon, bool unshareable) override;

    SymmCipher* nodecipher(MegaClient*);

    MegaApiImpl* api;
    string url;
    chunkmac_map chunkmacs;
    byte filekey[FILENODEKEYLENGTH];
    MediaProperties mediaproperties;

    double latitude = MegaNode::INVALID_COORDINATE;
    double longitude = MegaNode::INVALID_COORDINATE;
    bool unshareableGPS = false;
    handle thumbnailFA = INVALID_HANDLE;
    handle previewFA = INVALID_HANDLE;
};

struct MegaFile : public File
{
    MegaFile();

    void setTransfer(MegaTransferPrivate *transfer);
    MegaTransferPrivate *getTransfer();
    bool serialize(string*) const override;

    static MegaFile* unserialize(string*);

protected:
    MegaTransferPrivate *megaTransfer;
};

struct MegaFileGet : public MegaFile
{
    void prepare(FileSystemAccess&) override;
    void updatelocalname() override;
    void progress() override;
    void completed(Transfer*, putsource_t source) override;
    void terminated(error e) override;
    MegaFileGet(MegaClient *client, Node* n, const LocalPath& dstPath, FileSystemType fsType, CollisionResolution collisionResolution);
    MegaFileGet(MegaClient *client, MegaNode* n, const LocalPath& dstPath, CollisionResolution collisionResolution);
    ~MegaFileGet() {}

    bool serialize(string*) const override;
    static MegaFileGet* unserialize(string*);

private:
    MegaFileGet() {}
};

struct MegaFilePut : public MegaFile
{
    void completed(Transfer* t, putsource_t source) override;
    void terminated(error e) override;
    MegaFilePut(MegaClient *client, LocalPath clocalname, string *filename, NodeHandle ch, const char* ctargetuser, int64_t mtime = -1, bool isSourceTemporary = false, Node *pvNode = nullptr);
    ~MegaFilePut() {}

    bool serialize(string*) const override;
    static MegaFilePut* unserialize(string*);

protected:
    int64_t customMtime;

private:
    MegaFilePut() {}
};

//Thread safe request queue
class RequestQueue
{
    protected:
        std::deque<MegaRequestPrivate *> requests;
        std::mutex mutex;

    public:
        RequestQueue();
        void push(MegaRequestPrivate *request);
        void push_front(MegaRequestPrivate *request);
        MegaRequestPrivate * pop();
        MegaRequestPrivate * front();
        void removeListener(MegaRequestListener *listener);
        void removeListener(MegaScheduledCopyListener *listener);
};


//Thread safe transfer queue
class TransferQueue
{
    protected:
        std::deque<MegaTransferPrivate *> transfers;
        std::mutex mutex;
        int lastPushedTransferTag = 0;

    public:
        TransferQueue();
        void push(MegaTransferPrivate *transfer);
        void push_front(MegaTransferPrivate *transfer);
        MegaTransferPrivate * pop();
        bool empty();
        size_t size();
        void clear();

        /**
         * @brief pops and returns transfer up to the designated one
         * @param lastQueuedTransfer position of the last transfer to pop
         * @param direction directio of transfers to pop
         * @return
         */
        std::vector<MegaTransferPrivate *> popUpTo(int lastQueuedTransfer, int direction);

        void removeWithFolderTag(int folderTag, std::function<void(MegaTransferPrivate *)> callback);
        void removeListener(MegaTransferListener *listener);
        int getLastPushedTag() const;
        void setAllCancelled(CancelToken t, int direction);
};

#ifdef ENABLE_SYNC

/**
 * Implementation for a Sync stall conflict (immutable)
 * It Could wrap a single synchronization conflict or a reference to it
 * if we know the MegaSyncStallList container is kept around.
 */
class MegaSyncStallPrivate : public MegaSyncStall
{
    public:
        MegaSyncStallPrivate(const SyncStallEntry& e);

        MegaSyncStallPrivate* copy() const override;

        SyncStallReason reason() const override
        {
            return SyncStallReason(info.reason);
        }

        MegaHandle cloudNodeHandle(int index) const override
        {
            if (index == 0) return info.cloudPath1.cloudHandle.as8byte();
            if (index == 1) return info.cloudPath2.cloudHandle.as8byte();
            return UNDEF;
        }

        const char* path(bool cloudSide, int index)  const override
        {
            if (cloudSide)
            {
                if (index == 0) return info.cloudPath1.cloudPath.c_str();
                if (index == 1) return info.cloudPath2.cloudPath.c_str();
            }
            else
            {
                if (lpConverted[0].empty() && lpConverted[1].empty())
                {
                    lpConverted[0] = info.localPath1.localPath.toPath(false);
                    lpConverted[1] = info.localPath2.localPath.toPath(false);
                }
                if (index == 0) return lpConverted[0].c_str();
                if (index == 1) return lpConverted[1].c_str();
            }
            return nullptr;
        }

        unsigned int pathCount(bool cloudSide) const override
        {
            unsigned int count(0);

            if (cloudSide)
            {
                if(!info.cloudPath1.cloudPath.empty())
                {
                    count++;
                }
                if(!info.cloudPath2.cloudPath.empty())
                {
                    count++;
                }
            }
            else
            {
                if(!info.localPath1.localPath.empty())
                {
                    count++;
                }
                if(!info.localPath2.localPath.empty())
                {
                    count++;
                }
            }

            return count;
        }

        int pathProblem(bool cloudSide, int index) const override
        {
            if (cloudSide)
            {
                if (index == 0) return int(info.cloudPath1.problem);
                if (index == 1) return int(info.cloudPath2.problem);
            }
            else
            {
                if (index == 0) return int(info.localPath1.problem);
                if (index == 1) return int(info.localPath2.problem);
            }
            return -1;
        }

        bool couldSuggestIgnoreThisPath(bool cloudSide, int index) const override
        {
            if (info.reason != SyncWaitReason::FileIssue) return false;

            int problem = pathProblem(cloudSide, index);

            return problem == DetectedHardLink ||
                   problem == DetectedSymlink ||
                   problem == DetectedSpecialFile ||
                   problem == FilesystemErrorListingFolder ||
                   problem == FilesystemErrorIdentifyingFolderContent;
        }

        const char* reasonDebugString() const override
        {
            return reasonDebugString(reason());
        }


        bool detectedCloudSide() const override
        {
            return info.detectionSideIsMEGA;
        }

        static const char*
        reasonDebugString(MegaSyncStall::SyncStallReason reason);

        static const char*
        pathProblemDebugString(MegaSyncStall::SyncPathProblem reason);

        const SyncStallEntry info;
    protected:
        mutable string lpConverted[2];
};

class MegaSyncNameConflictStallPrivate : public MegaSyncStall
{
public:
    MegaSyncNameConflictStallPrivate(const NameConflict& nc) : mConflict(nc) {}

    MegaSyncNameConflictStallPrivate* copy() const override
    {
        return new MegaSyncNameConflictStallPrivate(*this);
    }

    SyncStallReason reason() const override
    {
        return SyncStallReason(NamesWouldClashWhenSynced);
    }

    MegaHandle cloudNodeHandle(int index)  const override
    {
        if (index >= 0 && index < int(mConflict.clashingCloud.size()))
        {
            return mConflict.clashingCloud[index].handle.as8byte();
        }
        return UNDEF;
    }


    const char* path(bool cloudSide, int index)  const override
    {
        if (cloudSide)
        {
            auto i = mCache1.find(index);
            if (i != mCache1.end()) return i->second.c_str();

            if (index >= 0 && index < int(mConflict.clashingCloud.size()))
            {
                mCache1[index] = mConflict.cloudPath + "/" + mConflict.clashingCloud[index].name;
                return mCache1[index].c_str();
            }
        }
        else
        {
            auto i = mCache2.find(index);
            if (i != mCache2.end()) return i->second.c_str();

            if (index >= 0 && index < int(mConflict.clashingLocalNames.size()))
            {
                LocalPath lp = mConflict.localPath;
                lp.appendWithSeparator(mConflict.clashingLocalNames[index], true);
                mCache2[index] = lp.toPath(false);
                return mCache2[index].c_str();
            }
        }
        return nullptr;
    }

    unsigned int pathCount(bool cloudSide) const override
    {
        if (cloudSide)
        {
            return static_cast<unsigned int>(mConflict.clashingCloud.size());
        }
        else
        {
            return static_cast<unsigned int>(mConflict.clashingLocalNames.size());
        }
    }

    int pathProblem(bool, int) const override
    {
        return -1;
    }

    bool couldSuggestIgnoreThisPath(bool cloudSide, int index) const override
    {
        return false;
    }

    const char* reasonDebugString() const override
    {
        return reasonDebugString(reason());
    }

    bool detectedCloudSide() const override
    {
        return mCache1.size() > 1;
    }

    static const char*
        reasonDebugString(MegaSyncStall::SyncStallReason reason);

    static const char*
        pathProblemDebugString(MegaSyncStall::SyncPathProblem reason);

    const NameConflict mConflict;
protected:
    mutable map<int, string> mCache1, mCache2;
};

class AddressedStallFilter
{
    // Keeps track of which stalls the user addressed already
    // So we don't re-show them if the user presses Refresh
    // before the sync actually re-evaluates those nodes
    // in a complete new pass over the sync nodes

    mutex m;

    std::map<string, int> addressedSyncCloudStalls;
    std::map<LocalPath, int> addressedSyncLocalStalls;
    std::map<string, int> addressedNameConflictCloudStalls;
    std::map<LocalPath, int> addressedNameConflictLocalStalls;

public:
    bool addressedNameConfict(const string& cloudPath, const LocalPath& localPath);
    bool addressedCloudStall(const string& cloudPath);
    bool addressedLocalStall(const LocalPath& localPath);
    void filterStallCloud(const string& cloudPath, int completedPassCount);
    void filterStallLocal(const LocalPath& localPath, int completedPassCount);
    void filterNameConfict(const string& cloudPath, const LocalPath& localPath, int completedPassCount);
    void removeOldFilters(int completedPassCount);
};


class MegaSyncStallListPrivate : public MegaSyncStallList
{
    public:
        MegaSyncStallListPrivate(SyncProblems&&, AddressedStallFilter& filter);

        MegaSyncStallListPrivate* copy() const override;

        const MegaSyncStall* get(size_t i) const override;

        size_t size() const override
        {
            return mStalls.size();
        }

    protected:
        std::vector<std::shared_ptr<MegaSyncStall>> mStalls;
};

#endif // ENABLE_SYNC

class MegaApiImpl : public MegaApp
{
    public:
        MegaApiImpl(MegaApi *api, const char *appKey, MegaGfxProcessor* processor, const char *basePath, const char *userAgent, unsigned workerThreadCount);
        virtual ~MegaApiImpl();

        static MegaApiImpl* ImplOf(MegaApi*);

        //Multiple listener management.
        void addListener(MegaListener* listener);
        void addRequestListener(MegaRequestListener* listener);
        void addTransferListener(MegaTransferListener* listener);
        void addScheduledCopyListener(MegaScheduledCopyListener* listener);
        void addGlobalListener(MegaGlobalListener* listener);
        void removeListener(MegaListener* listener);
        void removeRequestListener(MegaRequestListener* listener);
        void removeTransferListener(MegaTransferListener* listener);
        void removeScheduledCopyListener(MegaScheduledCopyListener* listener);
        void removeGlobalListener(MegaGlobalListener* listener);

        //Utils
        long long getSDKtime();
        void getSessionTransferURL(const char *path, MegaRequestListener *listener);
        static MegaHandle base32ToHandle(const char* base32Handle);
        static handle base64ToHandle(const char* base64Handle);
        static handle base64ToUserHandle(const char* base64Handle);
        static handle base64ToBackupId(const char* backupId);
        static char *handleToBase64(MegaHandle handle);
        static char *userHandleToBase64(MegaHandle handle);
        static const char* backupIdToBase64(MegaHandle handle);
        static char *binaryToBase64(const char* binaryData, size_t length);
        static void base64ToBinary(const char *base64string, unsigned char **binary, size_t* binarysize);
        static const char* ebcEncryptKey(const char* encryptionKey, const char* plainKey);
        void retryPendingConnections(bool disconnect = false, bool includexfers = false, MegaRequestListener* listener = NULL);
        void setDnsServers(const char *dnsServers, MegaRequestListener* listener = NULL);
        void addEntropy(char* data, unsigned int size);
        static string userAttributeToString(int);
        static string userAttributeToLongName(int);
        static int userAttributeFromString(const char *name);
        static char userAttributeToScope(int);
        bool serverSideRubbishBinAutopurgeEnabled();
        bool appleVoipPushEnabled();
        bool newLinkFormatEnabled();
        unsigned int getABTestValue(const char* flag);
        void sendABTestActive(const char* flag, MegaRequestListener* listener);
        int smsAllowedState();
        char* smsVerifiedPhoneNumber();
        void resetSmsVerifiedPhoneNumber(MegaRequestListener *listener);

        bool multiFactorAuthAvailable();
        void multiFactorAuthCheck(const char *email, MegaRequestListener *listener = NULL);
        void multiFactorAuthGetCode(MegaRequestListener *listener = NULL);
        void multiFactorAuthEnable(const char *pin, MegaRequestListener *listener = NULL);
        void multiFactorAuthDisable(const char *pin, MegaRequestListener *listener = NULL);
        void multiFactorAuthLogin(const char* email, const char* password, const char* pin, MegaRequestListener *listener = NULL);
        void multiFactorAuthChangePassword(const char *oldPassword, const char *newPassword, const char* pin, MegaRequestListener *listener = NULL);
        void multiFactorAuthChangeEmail(const char *email, const char* pin, MegaRequestListener *listener = NULL);
        void multiFactorAuthCancelAccount(const char* pin, MegaRequestListener *listener = NULL);

        void fetchTimeZone(bool forceApiFetch = true, MegaRequestListener *listener = NULL);

        //API requests
        void login(const char* email, const char* password, MegaRequestListener *listener = NULL);
        char *dumpSession();
        char *getSequenceNumber();
        char *getSequenceTag();
        char *getAccountAuth();
        void setAccountAuth(const char* auth);

        void fastLogin(const char* session, MegaRequestListener *listener = NULL);
        void killSession(MegaHandle sessionHandle, MegaRequestListener *listener = NULL);
        void getUserData(MegaRequestListener *listener = NULL);
        void getUserData(MegaUser *user, MegaRequestListener *listener = NULL);
        void getUserData(const char *user, MegaRequestListener *listener = NULL);
        void getMiscFlags(MegaRequestListener *listener = NULL);
        void sendDevCommand(const char *command, const char *email, long long quota, int businessStatus, int userStatus, MegaRequestListener *listener);
        void getCloudStorageUsed(MegaRequestListener *listener = NULL);
        void getAccountDetails(bool storage, bool transfer, bool pro, bool sessions, bool purchases, bool transactions, int source = -1, MegaRequestListener *listener = NULL);
        void queryTransferQuota(long long size, MegaRequestListener *listener = NULL);
        void createAccount(const char* email, const char* password, const char* firstname, const char* lastname, MegaHandle lastPublicHandle, int lastPublicHandleType, int64_t lastAccessTimestamp, MegaRequestListener *listener = NULL);
        void createEphemeralAccountPlusPlus(const char* firstname, const char* lastname, MegaRequestListener *listener = NULL);
        void resumeCreateAccount(const char* sid, MegaRequestListener *listener = NULL);
        void resumeCreateAccountEphemeralPlusPlus(const char* sid, MegaRequestListener *listener = NULL);
        void cancelCreateAccount(MegaRequestListener *listener = NULL);
        void sendSignupLink(const char* email, const char *name, const char *password, MegaRequestListener *listener = NULL);
        void resendSignupLink(const char* email, const char *name, MegaRequestListener *listener = NULL);
        void querySignupLink(const char* link, MegaRequestListener *listener = NULL);
        void confirmAccount(const char* link, const char *password, MegaRequestListener *listener = NULL);
        void resetPassword(const char *email, bool hasMasterKey, MegaRequestListener *listener = NULL);
        void queryRecoveryLink(const char *link, MegaRequestListener *listener = NULL);
        void confirmResetPasswordLink(const char *link, const char *newPwd, const char *masterKey = NULL, MegaRequestListener *listener = NULL);
        void checkRecoveryKey(const char* link, const char* masterKey, MegaRequestListener* listener = NULL);
        void cancelAccount(MegaRequestListener *listener = NULL);
        void confirmCancelAccount(const char *link, const char *pwd, MegaRequestListener *listener = NULL);
        void resendVerificationEmail(MegaRequestListener *listener = NULL);
        void changeEmail(const char *email, MegaRequestListener *listener = NULL);
        void confirmChangeEmail(const char *link, const char *pwd, MegaRequestListener *listener = NULL);
        void setProxySettings(MegaProxy *proxySettings, MegaRequestListener *listener = NULL);
        MegaProxy *getAutoProxySettings();
        int isLoggedIn();
        void loggedInStateChanged(sessiontype_t, handle me, const string &email) override;
        bool isEphemeralPlusPlus();
        void whyAmIBlocked(bool logout, MegaRequestListener *listener = NULL);
        char* getMyEmail();
        int64_t getAccountCreationTs();
        char* getMyUserHandle();
        MegaHandle getMyUserHandleBinary();
        MegaUser *getMyUser();
        bool isAchievementsEnabled();
        bool isBusinessAccount();
        bool isMasterBusinessAccount();
        bool isBusinessAccountActive();
        int getBusinessStatus();
        int64_t getOverquotaDeadlineTs();
        MegaIntegerList *getOverquotaWarningsTs();
        bool checkPassword(const char *password);
        char* getMyCredentials();
        void getUserCredentials(MegaUser *user, MegaRequestListener *listener = NULL);
        bool areCredentialsVerified(MegaUser *user);
        void verifyCredentials(MegaUser *user, MegaRequestListener *listener = NULL);
        void resetCredentials(MegaUser *user, MegaRequestListener *listener = NULL);
        char* getMyRSAPrivateKey();
        void setLogExtraForModules(bool networking, bool syncs);
        static void setLogLevel(int logLevel);
        static void setMaxPayloadLogSize(long long maxSize);
        static void addLoggerClass(MegaLogger *megaLogger, bool singleExclusiveLogger);
        static void removeLoggerClass(MegaLogger *megaLogger, bool singleExclusiveLogger);
        static void setLogToConsole(bool enable);
        static void log(int logLevel, const char* message, const char *filename = NULL, int line = -1);
        void setLoggingName(const char* loggingName);

        void createFolder(const char* name, MegaNode *parent, MegaRequestListener *listener = NULL);
        bool createLocalFolder(const char *path);
        static Error createLocalFolder_unlocked(LocalPath & localPath, FileSystemAccess& fsaccess);
        void moveNode(MegaNode* node, MegaNode* newParent, MegaRequestListener *listener = NULL);
        void moveNode(MegaNode* node, MegaNode* newParent, const char *newName, MegaRequestListener *listener = NULL);
        void copyNode(MegaNode* node, MegaNode *newParent, MegaRequestListener *listener = NULL);
        void copyNode(MegaNode* node, MegaNode *newParent, const char* newName, MegaRequestListener *listener = NULL);
        void renameNode(MegaNode* node, const char* newName, MegaRequestListener *listener = NULL);
        void remove(MegaNode* node, bool keepversions = false, MegaRequestListener *listener = NULL);
        void removeVersions(MegaRequestListener *listener = NULL);
        void restoreVersion(MegaNode *version, MegaRequestListener *listener = NULL);
        void cleanRubbishBin(MegaRequestListener *listener = NULL);
        void sendFileToUser(MegaNode *node, MegaUser *user, MegaRequestListener *listener = NULL);
        void sendFileToUser(MegaNode *node, const char* email, MegaRequestListener *listener = NULL);
        void upgradeSecurity(MegaRequestListener* listener = NULL);
        void setSecureFlag(bool enable);
        void setManualVerificationFlag(bool enable);
        void openShareDialog(MegaNode *node, MegaRequestListener *listener = NULL);
        void share(MegaNode *node, MegaUser* user, int level, MegaRequestListener *listener = NULL);
        void share(MegaNode* node, const char* email, int level, MegaRequestListener *listener = NULL);
        void loginToFolder(const char* megaFolderLink, const char *authKey = nullptr, MegaRequestListener *listener = NULL);
        void importFileLink(const char* megaFileLink, MegaNode* parent, MegaRequestListener *listener = NULL);
        void decryptPasswordProtectedLink(const char* link, const char* password, MegaRequestListener *listener = NULL);
        void encryptLinkWithPassword(const char* link, const char* password, MegaRequestListener *listener = NULL);
        void getDownloadUrl(MegaNode* node, bool singleUrl, MegaRequestListener *listener);
        void getPublicNode(const char* megaFileLink, MegaRequestListener *listener = NULL);
        const char *buildPublicLink(const char *publicHandle, const char *key, bool isFolder);
        void getThumbnail(MegaNode* node, const char *dstFilePath, MegaRequestListener *listener = NULL);
		void cancelGetThumbnail(MegaNode* node, MegaRequestListener *listener = NULL);
        void setThumbnail(MegaNode* node, const char *srcFilePath, MegaRequestListener *listener = NULL);
        void putThumbnail(MegaBackgroundMediaUpload* node, const char *srcFilePath, MegaRequestListener *listener = NULL);
        void setThumbnailByHandle(MegaNode* node, MegaHandle attributehandle, MegaRequestListener *listener = NULL);
        void getPreview(MegaNode* node, const char *dstFilePath, MegaRequestListener *listener = NULL);
		void cancelGetPreview(MegaNode* node, MegaRequestListener *listener = NULL);
        void setPreview(MegaNode* node, const char *srcFilePath, MegaRequestListener *listener = NULL);
        void putPreview(MegaBackgroundMediaUpload* node, const char *srcFilePath, MegaRequestListener *listener = NULL);
        void setPreviewByHandle(MegaNode* node, MegaHandle attributehandle, MegaRequestListener *listener = NULL);
        void getUserAvatar(MegaUser* user, const char *dstFilePath, MegaRequestListener *listener = NULL);
        void setAvatar(const char *dstFilePath, MegaRequestListener *listener = NULL);
        void getUserAvatar(const char *email_or_handle, const char *dstFilePath, MegaRequestListener *listener = NULL);
        static char* getUserAvatarColor(MegaUser *user);
        static char *getUserAvatarColor(const char *userhandle);
        static char* getUserAvatarSecondaryColor(MegaUser *user);
        static char *getUserAvatarSecondaryColor(const char *userhandle);
        char* getPrivateKey(int type);
        bool testAllocation(unsigned allocCount, size_t allocSize);
        void getUserAttribute(MegaUser* user, int type, MegaRequestListener *listener = NULL);
        void getUserAttribute(const char* email_or_handle, int type, MegaRequestListener *listener = NULL);
        void getChatUserAttribute(const char* email_or_handle, int type, const char* ph, MegaRequestListener *listener = NULL);
        void getUserAttr(const char* email_or_handle, int type, const char *dstFilePath, int number = 0, MegaRequestListener *listener = NULL);
        void getChatUserAttr(const char* email_or_handle, int type, const char *dstFilePath, const char *ph = NULL, int number = 0, MegaRequestListener *listener = NULL);
        void setUserAttribute(int type, const char* value, MegaRequestListener *listener = NULL);
        void setUserAttribute(int type, const MegaStringMap* value, MegaRequestListener *listener = NULL);
        void getRubbishBinAutopurgePeriod(MegaRequestListener *listener = NULL);
        void setRubbishBinAutopurgePeriod(int days, MegaRequestListener *listener = NULL);
        const char* getDeviceId() const;
        void getDeviceName(const char* deviceId, MegaRequestListener *listener = NULL);
        void setDeviceName(const char* deviceId, const char* deviceName, MegaRequestListener *listener = NULL);
        void getDriveName(const char *pathToDrive, MegaRequestListener *listener = NULL);
        void setDriveName(const char* pathToDrive, const char *driveName, MegaRequestListener *listener = NULL);
        void getUserEmail(MegaHandle handle, MegaRequestListener *listener = NULL);
        void setCustomNodeAttribute(MegaNode *node, const char *attrName, const char *value, MegaRequestListener *listener = NULL);
        void setNodeS4(MegaNode *node, const char *value, MegaRequestListener *listener = NULL);
        void setNodeDuration(MegaNode *node, int secs, MegaRequestListener *listener = NULL);
        void setNodeLabel(MegaNode *node, int label, MegaRequestListener *listener = NULL);
        void setNodeFavourite(MegaNode *node, bool fav, MegaRequestListener *listener = NULL);
        void getFavourites(MegaNode* node, int count, MegaRequestListener* listener = nullptr);
        void setNodeSensitive(MegaNode* node, bool sensitive, MegaRequestListener* listener);
        void setNodeCoordinates(MegaNode *node, bool unshareable, double latitude, double longitude, MegaRequestListener *listener = NULL);
        void exportNode(MegaNode *node, int64_t expireTime, bool writable, bool megaHosted, MegaRequestListener *listener = NULL);
        void disableExport(MegaNode *node, MegaRequestListener *listener = NULL);
        void fetchNodes(MegaRequestListener *listener = NULL);
        void getPricing(MegaRequestListener *listener = NULL);
        void getRecommendedProLevel(MegaRequestListener* listener = NULL);
        void getPaymentId(handle productHandle, handle lastPublicHandle, int lastPublicHandleType, int64_t lastAccessTimestamp, MegaRequestListener *listener = NULL);
        void upgradeAccount(MegaHandle productHandle, int paymentMethod, MegaRequestListener *listener = NULL);
        void submitPurchaseReceipt(int gateway, const char *receipt, MegaHandle lastPublicHandle, int lastPublicHandleType, int64_t lastAccessTimestamp, MegaRequestListener *listener = NULL);
        void creditCardStore(const char* address1, const char* address2, const char* city,
                             const char* province, const char* country, const char *postalcode,
                             const char* firstname, const char* lastname, const char* creditcard,
                             const char* expire_month, const char* expire_year, const char* cv2,
                             MegaRequestListener *listener = NULL);

        void creditCardQuerySubscriptions(MegaRequestListener *listener = NULL);
        void creditCardCancelSubscriptions(const char* reason, MegaRequestListener *listener = NULL);
        void getPaymentMethods(MegaRequestListener *listener = NULL);

        char *exportMasterKey();
        void updatePwdReminderData(bool lastSuccess, bool lastSkipped, bool mkExported, bool dontShowAgain, bool lastLogin, MegaRequestListener *listener = NULL);

        void changePassword(const char *oldPassword, const char *newPassword, MegaRequestListener *listener = NULL);
        void inviteContact(const char* email, const char* message, int action, MegaHandle contactLink, MegaRequestListener* listener = NULL);
        void replyContactRequest(MegaContactRequest *request, int action, MegaRequestListener* listener = NULL);
        void respondContactRequest();

        void removeContact(MegaUser *user, MegaRequestListener* listener=NULL);
        void logout(bool keepSyncConfigsFile, MegaRequestListener *listener);
        void localLogout(MegaRequestListener *listener = NULL);
        void invalidateCache();
        int getPasswordStrength(const char *password);
        void submitFeedback(int rating, const char *comment, MegaRequestListener *listener = NULL);
        void reportEvent(const char *details = NULL, MegaRequestListener *listener = NULL);
        void sendEvent(int eventType, const char* message, bool addJourneyId, const char* viewId, MegaRequestListener *listener = NULL);
        void createSupportTicket(const char* message, int type = 1, MegaRequestListener *listener = NULL);

        void useHttpsOnly(bool httpsOnly, MegaRequestListener *listener = NULL);
        bool usingHttpsOnly();

        //Backups
        MegaStringList *getBackupFolders(int backuptag);
        void setScheduledCopy(const char* localPath, MegaNode *parent, bool attendPastBackups, int64_t period, string periodstring, int numBackups, MegaRequestListener *listener=NULL);
        void removeScheduledCopy(int tag, MegaRequestListener *listener=NULL);
        void abortCurrentScheduledCopy(int tag, MegaRequestListener *listener=NULL);

        //Timer
        void startTimer( int64_t period, MegaRequestListener *listener=NULL);

        //Transfers
        void startUploadForSupport(const char* localPath, bool isSourceFileTemporary, FileSystemType fsType, MegaTransferListener* listener);
        void startUpload(bool startFirst, const char* localPath, MegaNode* parent, const char* fileName, const char* targetUser, int64_t mtime, int folderTransferTag, bool isBackup, const char* appData, bool isSourceFileTemporary, bool forceNewUpload, FileSystemType fsType, CancelToken cancelToken, MegaTransferListener* listener);
        MegaTransferPrivate* createUploadTransfer(bool startFirst, const char *localPath, MegaNode *parent, const char *fileName, const char *targetUser, int64_t mtime, int folderTransferTag, bool isBackup, const char *appData, bool isSourceFileTemporary, bool forceNewUpload, FileSystemType fsType, CancelToken cancelToken, MegaTransferListener *listener, const FileFingerprint* preFingerprintedFile = nullptr);
        void startDownload (bool startFirst, MegaNode *node, const char* localPath, const char *customName, int folderTransferTag, const char *appData, CancelToken cancelToken, int collisionCheck, int collisionResolution, MegaTransferListener *listener);
        MegaTransferPrivate* createDownloadTransfer(bool startFirst, MegaNode *node, const char* localPath, const char *customName, int folderTransferTag, const char *appData, CancelToken cancelToken, int collisionCheck, int collisionResolution, MegaTransferListener *listener, FileSystemType fsType);
        void startStreaming(MegaNode* node, m_off_t startPos, m_off_t size, MegaTransferListener *listener);
        void setStreamingMinimumRate(int bytesPerSecond);
        void retryTransfer(MegaTransfer *transfer, MegaTransferListener *listener = NULL);
        void cancelTransfer(MegaTransfer *transfer, MegaRequestListener *listener=NULL);
        void cancelTransferByTag(int transferTag, MegaRequestListener *listener = NULL);
        void cancelTransfers(int direction, MegaRequestListener *listener=NULL);
        void pauseTransfers(bool pause, int direction, MegaRequestListener* listener=NULL);
        void pauseTransfer(int transferTag, bool pause, MegaRequestListener* listener = NULL);
        void moveTransferUp(int transferTag, MegaRequestListener *listener = NULL);
        void moveTransferDown(int transferTag, MegaRequestListener *listener = NULL);
        void moveTransferToFirst(int transferTag, MegaRequestListener *listener = NULL);
        void moveTransferToLast(int transferTag, MegaRequestListener *listener = NULL);
        void moveTransferBefore(int transferTag, int prevTransferTag, MegaRequestListener *listener = NULL);
        bool areTransfersPaused(int direction);
        void setUploadLimit(int bpslimit);
        void setMaxConnections(int direction, int connections, MegaRequestListener* listener = NULL);
        void setDownloadMethod(int method);
        void setUploadMethod(int method);
        bool setMaxDownloadSpeed(m_off_t bpslimit);
        bool setMaxUploadSpeed(m_off_t bpslimit);
        int getMaxDownloadSpeed();
        int getMaxUploadSpeed();
        int getCurrentDownloadSpeed();
        int getCurrentUploadSpeed();
        int getCurrentSpeed(int type);
        int getDownloadMethod();
        int getUploadMethod();
        MegaTransferData *getTransferData(MegaTransferListener *listener = NULL);
        MegaTransfer *getFirstTransfer(int type);
        void notifyTransfer(int transferTag, MegaTransferListener *listener = NULL);
        MegaTransferList *getTransfers();
        MegaTransferList *getStreamingTransfers();
        MegaTransfer* getTransferByTag(int transferTag);
        MegaTransferList *getTransfers(int type);
        MegaTransferList *getChildTransfers(int transferTag);
        MegaTransferList *getTansfersByFolderTag(int folderTransferTag);

        //Sets and Elements
        void putSet(MegaHandle sid, int optionFlags, const char* name, MegaHandle cover, MegaRequestListener* listener = nullptr);
        void removeSet(MegaHandle sid, MegaRequestListener* listener = nullptr);
        void putSetElements(MegaHandle sid, const MegaHandleList* nodes, const MegaStringList* names, MegaRequestListener* listener = nullptr);
        void putSetElement(MegaHandle sid, MegaHandle eid, MegaHandle node, int optionFlags, int64_t order, const char* name, MegaRequestListener* listener = nullptr);
        void removeSetElements(MegaHandle sid, const MegaHandleList* eids, MegaRequestListener* listener = nullptr);
        void removeSetElement(MegaHandle sid, MegaHandle eid, MegaRequestListener* listener = nullptr);
        void exportSet(MegaHandle sid, MegaRequestListener* listener = nullptr);
        void disableExportSet(MegaHandle sid, MegaRequestListener* listener = nullptr);

        MegaSetList* getSets();
        MegaSet* getSet(MegaHandle sid);
        MegaHandle getSetCover(MegaHandle sid);
        unsigned getSetElementCount(MegaHandle sid, bool includeElementsInRubbishBin);
        MegaSetElementList* getSetElements(MegaHandle sid, bool includeElementsInRubbishBin);
        MegaSetElement* getSetElement(MegaHandle sid, MegaHandle eid);
        const char* getPublicLinkForExportedSet(MegaHandle sid);
        void fetchPublicSet(const char* publicSetLink, MegaRequestListener* listener = nullptr);
        MegaSet* getPublicSetInPreview();
        MegaSetElementList* getPublicSetElementsInPreview();
        void getPreviewElementNode(MegaHandle eid, MegaRequestListener* listener = nullptr);
        void stopPublicSetPreview();
        bool isExportedSet(MegaHandle sid);
        bool inPublicSetPreview();

        // returns the Pro level based on the current plan and storage usage (MegaAccountDetails::ACCOUNT_TYPE_XYZ)
        static int calcRecommendedProLevel(MegaPricing& pricing, MegaAccountDetails& accDetails);

    private:
        bool nodeInRubbishCheck(handle) const;

    public:
#ifdef ENABLE_SYNC
        //Sync
        OverlayIconCachedPaths mRecentlyNotifiedOverlayIconPaths;
        OverlayIconCachedPaths mRecentlyRequestedOverlayIconPaths;

        int syncPathState(string *path);
        MegaNode *getSyncedNode(const LocalPath& path);
        void syncFolder(const char *localFolder, const char *name, MegaHandle megaHandle, SyncConfig::Type type, const char* driveRootIfExternal = NULL, const char* excludePath = NULL, MegaRequestListener* listener = NULL);
        void loadExternalBackupSyncsFromExternalDrive(const char* externalDriveRoot, MegaRequestListener* listener);
        void closeExternalBackupSyncsFromExternalDrive(const char* externalDriveRoot, MegaRequestListener* listener);
        void copySyncDataToCache(const char *localFolder, const char *name, MegaHandle megaHandle, const char *remotePath,
                                          long long localfp, bool enabled, bool temporaryDisabled, MegaRequestListener *listener = NULL);
        void copyCachedStatus(int storageStatus, int blockStatus, int businessStatus, MegaRequestListener *listener = NULL);
        void importSyncConfigs(const char* configs, MegaRequestListener* listener);
        const char* exportSyncConfigs();
        void removeSyncById(handle backupId, MegaRequestListener *listener=NULL);

        void setSyncRunState(MegaHandle backupId, MegaSync::SyncRunningState targetState, MegaRequestListener *listener);

        void rescanSync(MegaHandle backupId, bool reFingerprint);
        MegaSyncList *getSyncs();

        void setLegacyExcludedNames(vector<string> *excludedNames);
        void setLegacyExcludedPaths(vector<string> *excludedPaths);
        void setLegacyExclusionLowerSizeLimit(unsigned long long limit);
        void setLegacyExclusionUpperSizeLimit(unsigned long long limit);
        long long getNumLocalNodes();
        int isNodeSyncable(MegaNode *megaNode);
        MegaError *isNodeSyncableWithError(MegaNode* node);
        bool isScanning();
        bool isSyncing();

        bool receivedStallFlag = false;
        bool receivedNameConflictsFlag = false;

        MegaSync *getSyncByBackupId(mega::MegaHandle backupId);
        MegaSync *getSyncByNode(MegaNode *node);
        MegaSync *getSyncByPath(const char * localPath);
        void getMegaSyncStallList(MegaRequestListener* listener);
        void clearStalledPath(MegaSyncStall*);

        AddressedStallFilter mAddressedStallFilter;

#endif // ENABLE_SYNC

        void moveOrRemoveDeconfiguredBackupNodes(MegaHandle deconfiguredBackupRoot, MegaHandle backupDestination, MegaRequestListener* listener = NULL);

        MegaScheduledCopy *getScheduledCopyByTag(int tag);
        MegaScheduledCopy *getScheduledCopyByNode(MegaNode *node);
        MegaScheduledCopy *getScheduledCopyByPath(const char * localPath);

        void update();
        int isWaiting();
        bool isSyncStalled();

        //Statistics
        int getNumPendingUploads();
        int getNumPendingDownloads();
        int getTotalUploads();
        int getTotalDownloads();
        void resetTotalDownloads();
        void resetTotalUploads();
        void updateStats();
        long long getNumNodes();
        long long getTotalDownloadedBytes();
        long long getTotalUploadedBytes();
        long long getTotalDownloadBytes();
        long long getTotalUploadBytes();

        //Filesystem
		int getNumChildren(MegaNode* parent);
		int getNumChildFiles(MegaNode* parent);
        int getNumChildFolders(MegaNode* parent);
        MegaNodeList* getChildren(MegaNode *parent, int order, CancelToken cancelToken = CancelToken());
        MegaNodeList* getChildren(MegaNodeList *parentNodes, int order);
        MegaNodeList* getVersions(MegaNode *node);
        int getNumVersions(MegaNode *node);
        bool hasVersions(MegaNode *node);
        void getFolderInfo(MegaNode *node, MegaRequestListener *listener);
        bool isSensitiveInherited(MegaNode* node);
        MegaNodeList* getChildrenFromType(MegaNode* p, int type, int order = 1, CancelToken cancelToken = CancelToken());
        bool hasChildren(MegaNode *parent);
        MegaNode *getChildNode(MegaNode *parent, const char* name);
        MegaNode* getChildNodeOfType(MegaNode *parent, const char *name, int type = TYPE_UNKNOWN);
        MegaNode *getParentNode(MegaNode *node);
        char *getNodePath(MegaNode *node);
        char *getNodePathByNodeHandle(MegaHandle handle);
        MegaNode *getNodeByPath(const char *path, MegaNode *n = NULL);
        MegaNode *getNodeByPathOfType(const char* path, MegaNode* n, int type);
        MegaNode *getNodeByHandle(handle handler);
        MegaContactRequest *getContactRequestByHandle(MegaHandle handle);
        MegaUserList* getContacts();
        MegaUser* getContact(const char* uid);
        MegaUserAlertList* getUserAlerts();
        int getNumUnreadUserAlerts();
        MegaNodeList *getInShares(MegaUser* user, int order);
        MegaNodeList *getInShares(int order);
        MegaShareList *getInSharesList(int order);
        MegaShareList *getUnverifiedInShares(int order);
        MegaUser *getUserFromInShare(MegaNode *node, bool recurse = false);
        bool isPendingShare(MegaNode *node);
        MegaShareList *getOutShares(int order);
        MegaShareList *getOutShares(MegaNode *node);
        MegaShareList *getPendingOutShares();
        MegaShareList *getPendingOutShares(MegaNode *megaNode);
        MegaShareList *getUnverifiedOutShares(int order);
        bool isPrivateNode(MegaHandle h);
        bool isForeignNode(MegaHandle h);
        MegaNodeList *getPublicLinks(int order);
        MegaContactRequestList *getIncomingContactRequests();
        MegaContactRequestList *getOutgoingContactRequests();

        int getAccess(MegaNode* node);
        long long getSize(MegaNode *node);
        static void removeRecursively(const char *path);

        //Fingerprint
        char *getFingerprint(const char *filePath);
        char *getFingerprint(MegaNode *node);
        char *getFingerprint(MegaInputStream *inputStream, int64_t mtime);
        MegaNode *getNodeByFingerprint(const char* fingerprint);
        MegaNodeList *getNodesByFingerprint(const char* fingerprint);
        MegaNodeList *getNodesByOriginalFingerprint(const char* originalfingerprint, MegaNode* parent);
        MegaNode *getExportableNodeByFingerprint(const char *fingerprint, const char *name = NULL);
        MegaNode *getNodeByFingerprint(const char *fingerprint, MegaNode* parent);
        bool hasFingerprint(const char* fingerprint);

        //CRC
        char *getCRC(const char *filePath);
        char *getCRCFromFingerprint(const char *fingerprint);
        char *getCRC(MegaNode *node);
        MegaNode* getNodeByCRC(const char *crc, MegaNode* parent);

        //Permissions
        MegaError checkAccess(MegaNode* node, int level);
        MegaError* checkAccessErrorExtended(MegaNode* node, int level);
        MegaError checkMove(MegaNode* node, MegaNode* target);
        MegaError* checkMoveErrorExtended(MegaNode* node, MegaNode* target);

        bool isFilesystemAvailable();
        MegaNode *getRootNode();
        MegaNode* getVaultNode();
        MegaNode *getRubbishNode();
        MegaNode *getRootNode(MegaNode *node);
        bool isInRootnode(MegaNode *node, int index);

        void setDefaultFilePermissions(int permissions);
        int getDefaultFilePermissions();
        void setDefaultFolderPermissions(int permissions);
        int getDefaultFolderPermissions();

        long long getBandwidthOverquotaDelay();

        MegaRecentActionBucketList* getRecentActions(unsigned days = 90, unsigned maxnodes = 500);
        void getRecentActionsAsync(unsigned days, unsigned maxnodes, MegaRequestListener *listener = NULL);

        MegaNodeList* search(MegaNode *node, const char *searchString, CancelToken cancelToken, bool recursive = true, int order = MegaApi::ORDER_NONE, int mimeType = MegaApi::FILE_TYPE_DEFAULT, int target = MegaApi::SEARCH_TARGET_ALL, bool includeSensitive = true);
        MegaNodeList* searchWithFlags(MegaNode* node, const char* searchString, CancelToken cancelToken, bool recursive, int order, int mimeType = MegaApi::FILE_TYPE_DEFAULT, int target = MegaApi::SEARCH_TARGET_ALL, Node::Flags requiredFlags = Node::Flags(), Node::Flags excludeFlags = Node::Flags(), Node::Flags excludeRecursiveFlags = Node::Flags());

        bool processMegaTree(MegaNode* node, MegaTreeProcessor* processor, bool recursive = 1);

        MegaNode *createForeignFileNode(MegaHandle handle, const char *key, const char *name, m_off_t size, m_off_t mtime, const char* fingerprintCrc,
                                       MegaHandle parentHandle, const char *privateauth, const char *publicauth, const char *chatauth);
        MegaNode *createForeignFolderNode(MegaHandle handle, const char *name, MegaHandle parentHandle,
                                         const char *privateauth, const char *publicauth);

        MegaNode *authorizeNode(MegaNode *node);
        void authorizeMegaNodePrivate(MegaNodePrivate *node);
        MegaNode *authorizeChatNode(MegaNode *node, const char *cauth);

        const char *getVersion();
        char *getOperatingSystemVersion();
        void getLastAvailableVersion(const char *appKey, MegaRequestListener *listener = NULL);
        void getLocalSSLCertificate(MegaRequestListener *listener = NULL);
        void queryDNS(const char *hostname, MegaRequestListener *listener = NULL);
        void downloadFile(const char *url, const char *dstpath, MegaRequestListener *listener = NULL);
        const char *getUserAgent();
        const char *getBasePath();

        void contactLinkCreate(bool renew = false, MegaRequestListener *listener = NULL);
        void contactLinkQuery(MegaHandle handle, MegaRequestListener *listener = NULL);
        void contactLinkDelete(MegaHandle handle, MegaRequestListener *listener = NULL);

        void keepMeAlive(int type, bool enable, MegaRequestListener *listener = NULL);
        void acknowledgeUserAlerts(MegaRequestListener *listener = NULL);

        void getPSA(bool urlSupported, MegaRequestListener *listener = NULL);
        void setPSA(int id, MegaRequestListener *listener = NULL);

        void disableGfxFeatures(bool disable);
        bool areGfxFeaturesDisabled();

        void changeApiUrl(const char *apiURL, bool disablepkp = false);

        bool setLanguage(const char* languageCode);
        string generateViewId();
        void setLanguagePreference(const char* languageCode, MegaRequestListener *listener = NULL);
        void getLanguagePreference(MegaRequestListener *listener = NULL);
        bool getLanguageCode(const char* languageCode, std::string* code);

        void setFileVersionsOption(bool disable, MegaRequestListener *listener = NULL);
        void getFileVersionsOption(MegaRequestListener *listener = NULL);

        void setContactLinksOption(bool disable, MegaRequestListener *listener = NULL);
        void getContactLinksOption(MegaRequestListener *listener = NULL);

        void retrySSLerrors(bool enable);
        void setPublicKeyPinning(bool enable);
        void pauseActionPackets();
        void resumeActionPackets();

        static std::function<bool (Node*, Node*)>getComparatorFunction(int order, MegaClient& mc);
        static void sortByComparatorFunction(node_vector&, int order, MegaClient& mc);
        static bool nodeNaturalComparatorASC(Node *i, Node *j);
        static bool nodeNaturalComparatorDESC(Node *i, Node *j);
        static bool nodeComparatorDefaultASC  (Node *i, Node *j);
        static bool nodeComparatorDefaultDESC (Node *i, Node *j);
        static bool nodeComparatorSizeASC  (Node *i, Node *j);
        static bool nodeComparatorSizeDESC (Node *i, Node *j);
        static bool nodeComparatorCreationASC  (Node *i, Node *j);
        static bool nodeComparatorCreationDESC  (Node *i, Node *j);
        static bool nodeComparatorModificationASC  (Node *i, Node *j);
        static bool nodeComparatorModificationDESC  (Node *i, Node *j);
        static bool nodeComparatorPhotoASC(Node *i, Node *j, MegaClient& mc);
        static bool nodeComparatorPhotoDESC(Node *i, Node *j, MegaClient& mc);
        static bool nodeComparatorVideoASC(Node *i, Node *j, MegaClient& mc);
        static bool nodeComparatorVideoDESC(Node *i, Node *j, MegaClient& mc);
        static bool nodeComparatorPublicLinkCreationASC(Node *i, Node *j);
        static bool nodeComparatorPublicLinkCreationDESC(Node *i, Node *j);
        static bool nodeComparatorLabelASC(Node *i, Node *j);
        static bool nodeComparatorLabelDESC(Node *i, Node *j);
        static bool nodeComparatorFavASC(Node *i, Node *j);
        static bool nodeComparatorFavDESC(Node *i, Node *j);
        static int typeComparator(Node *i, Node *j);
        static bool userComparatorDefaultASC (User *i, User *j);
        static m_off_t sizeDifference(Node *i, Node *j);

        char* escapeFsIncompatible(const char *filename, const char *dstPath);
        char* unescapeFsIncompatible(const char* name, const char *path);

        bool createThumbnail(const char* imagePath, const char *dstPath);
        bool createPreview(const char* imagePath, const char *dstPath);
        bool createAvatar(const char* imagePath, const char *dstPath);

        // these two: MEGA proxy use only
        void getUploadURL(int64_t fullFileSize, bool forceSSL, MegaRequestListener *listener);
        void completeUpload(const char* utf8Name, MegaNode *parent, const char* fingerprint, const char* fingerprintoriginal,
                                               const char *string64UploadToken, const char *string64FileKey, MegaRequestListener *listener);

        void getFileAttributeUploadURL(MegaHandle nodehandle, int64_t fullFileSize, int faType, bool forceSSL, MegaRequestListener *listener);


        void backgroundMediaUploadRequestUploadURL(int64_t fullFileSize, MegaBackgroundMediaUpload* state, MegaRequestListener *listener);
        void backgroundMediaUploadComplete(MegaBackgroundMediaUpload* state, const char* utf8Name, MegaNode *parent, const char* fingerprint, const char* fingerprintoriginal,
            const char *string64UploadToken, MegaRequestListener *listener);

        bool ensureMediaInfo();
        void setOriginalFingerprint(MegaNode* node, const char* originalFingerprint, MegaRequestListener *listener);

        bool isOnline();

#ifdef HAVE_LIBUV
        // start/stop
        bool httpServerStart(bool localOnly = true, int port = 4443, bool useTLS = false, const char *certificatepath = NULL, const char *keypath = NULL, bool useIPv6 = false);
        void httpServerStop();
        int httpServerIsRunning();

        // management
        char *httpServerGetLocalLink(MegaNode *node);
        char *httpServerGetLocalWebDavLink(MegaNode *node);
        MegaStringList *httpServerGetWebDavLinks();
        MegaNodeList *httpServerGetWebDavAllowedNodes();
        void httpServerRemoveWebDavAllowedNode(MegaHandle handle);
        void httpServerRemoveWebDavAllowedNodes();
        void httpServerSetMaxBufferSize(int bufferSize);
        int httpServerGetMaxBufferSize();
        void httpServerSetMaxOutputSize(int outputSize);
        int httpServerGetMaxOutputSize();

        // permissions
        void httpServerEnableFileServer(bool enable);
        bool httpServerIsFileServerEnabled();
        void httpServerEnableFolderServer(bool enable);
        bool httpServerIsFolderServerEnabled();
        bool httpServerIsOfflineAttributeEnabled();
        void httpServerSetRestrictedMode(int mode);
        int httpServerGetRestrictedMode();
        bool httpServerIsLocalOnly();
        void httpServerEnableOfflineAttribute(bool enable);
        void httpServerEnableSubtitlesSupport(bool enable);
        bool httpServerIsSubtitlesSupportEnabled();

        void httpServerAddListener(MegaTransferListener *listener);
        void httpServerRemoveListener(MegaTransferListener *listener);

        void fireOnStreamingStart(MegaTransferPrivate *transfer);
        void fireOnStreamingTemporaryError(MegaTransferPrivate *transfer, unique_ptr<MegaErrorPrivate> e);
        void fireOnStreamingFinish(MegaTransferPrivate *transfer, unique_ptr<MegaErrorPrivate> e);

        //FTP
        bool ftpServerStart(bool localOnly = true, int port = 4990, int dataportBegin = 1500, int dataPortEnd = 1600, bool useTLS = false, const char *certificatepath = NULL, const char *keypath = NULL);
        void ftpServerStop();
        int ftpServerIsRunning();

        // management
        char *ftpServerGetLocalLink(MegaNode *node);
        MegaStringList *ftpServerGetLinks();
        MegaNodeList *ftpServerGetAllowedNodes();
        void ftpServerRemoveAllowedNode(MegaHandle handle);
        void ftpServerRemoveAllowedNodes();
        void ftpServerSetMaxBufferSize(int bufferSize);
        int ftpServerGetMaxBufferSize();
        void ftpServerSetMaxOutputSize(int outputSize);
        int ftpServerGetMaxOutputSize();

        // permissions
        void ftpServerSetRestrictedMode(int mode);
        int ftpServerGetRestrictedMode();
        bool ftpServerIsLocalOnly();

        void ftpServerAddListener(MegaTransferListener *listener);
        void ftpServerRemoveListener(MegaTransferListener *listener);

        void fireOnFtpStreamingStart(MegaTransferPrivate *transfer);
        void fireOnFtpStreamingTemporaryError(MegaTransferPrivate *transfer, unique_ptr<MegaErrorPrivate> e);
        void fireOnFtpStreamingFinish(MegaTransferPrivate *transfer, unique_ptr<MegaErrorPrivate> e);

#endif

#ifdef ENABLE_CHAT
        void createChat(bool group, bool publicchat, MegaTextChatPeerList* peers, const MegaStringMap* userKeyMap = NULL, const char* title = NULL, bool meetingRoom = false, int chatOptions = MegaApi::CHAT_OPTIONS_EMPTY, const MegaScheduledMeeting* scheduledMeeting = nullptr, MegaRequestListener* listener = NULL);
        void setChatOption(MegaHandle chatid, int option, bool enabled, MegaRequestListener* listener = NULL);
        void inviteToChat(MegaHandle chatid, MegaHandle uh, int privilege, bool openMode, const char *unifiedKey = NULL, const char *title = NULL, MegaRequestListener *listener = NULL);
        void removeFromChat(MegaHandle chatid, MegaHandle uh = INVALID_HANDLE, MegaRequestListener *listener = NULL);
        void getUrlChat(MegaHandle chatid, MegaRequestListener *listener = NULL);
        void grantAccessInChat(MegaHandle chatid, MegaNode *n, MegaHandle uh,  MegaRequestListener *listener = NULL);
        void removeAccessInChat(MegaHandle chatid, MegaNode *n, MegaHandle uh,  MegaRequestListener *listener = NULL);
        void updateChatPermissions(MegaHandle chatid, MegaHandle uh, int privilege, MegaRequestListener *listener = NULL);
        void truncateChat(MegaHandle chatid, MegaHandle messageid, MegaRequestListener *listener = NULL);
        void setChatTitle(MegaHandle chatid, const char *title, MegaRequestListener *listener = NULL);
        void setChatUnifiedKey(MegaHandle chatid, const char *unifiedKey, MegaRequestListener *listener = NULL);
        void getChatPresenceURL(MegaRequestListener *listener = NULL);
        void registerPushNotification(int deviceType, const char *token, MegaRequestListener *listener = NULL);
        void sendChatStats(const char *data, int port, MegaRequestListener *listener = NULL);
         void sendChatLogs(const char *data, MegaHandle userid, MegaHandle callid = INVALID_HANDLE, int port = 0, MegaRequestListener *listener = NULL);
        MegaTextChatList *getChatList();
        MegaHandleList *getAttachmentAccess(MegaHandle chatid, MegaHandle h);
        bool hasAccessToAttachment(MegaHandle chatid, MegaHandle h, MegaHandle uh);
        const char* getFileAttribute(MegaHandle h);
        void archiveChat(MegaHandle chatid, int archive, MegaRequestListener *listener = NULL);
        void setChatRetentionTime(MegaHandle chatid, unsigned int period, MegaRequestListener *listener = NULL);
        void requestRichPreview(const char *url, MegaRequestListener *listener = NULL);
        void chatLinkHandle(MegaHandle chatid, bool del, bool createifmissing, MegaRequestListener *listener = NULL);
        void getChatLinkURL(MegaHandle publichandle, MegaRequestListener *listener = NULL);
        void chatLinkClose(MegaHandle chatid, const char *title, MegaRequestListener *listener = NULL);
        void chatLinkJoin(MegaHandle publichandle, const char *unifiedkey, MegaRequestListener *listener = NULL);
        void enableRichPreviews(bool enable, MegaRequestListener *listener = NULL);
        void isRichPreviewsEnabled(MegaRequestListener *listener = NULL);
        void shouldShowRichLinkWarning(MegaRequestListener *listener = NULL);
        void setRichLinkWarningCounterValue(int value, MegaRequestListener *listener = NULL);
        void enableGeolocation(MegaRequestListener *listener = NULL);
        void isGeolocationEnabled(MegaRequestListener *listener = NULL);
        bool isChatNotifiable(MegaHandle chatid);
        void startChatCall(MegaHandle chatid, MegaHandle schedId, MegaRequestListener* listener = nullptr);
        void joinChatCall(MegaHandle chatid, MegaHandle callid, MegaRequestListener* listener = nullptr);
        void endChatCall(MegaHandle chatid, MegaHandle callid, int reason = 0, MegaRequestListener *listener = nullptr);
        void setSFUid(int sfuid);
        void createOrUpdateScheduledMeeting(const MegaScheduledMeeting* scheduledMeeting, MegaRequestListener* listener = NULL);
        void removeScheduledMeeting(MegaHandle chatid, MegaHandle schedId, MegaRequestListener* listener = NULL);
        void fetchScheduledMeeting(MegaHandle chatid, MegaHandle schedId, MegaRequestListener* listener = NULL);
        void fetchScheduledMeetingEvents(MegaHandle chatid, MegaTimeStamp since, MegaTimeStamp until, unsigned int count, MegaRequestListener* listener = NULL);
#endif

        void setMyChatFilesFolder(MegaHandle nodehandle, MegaRequestListener *listener = NULL);
        void getMyChatFilesFolder(MegaRequestListener *listener = NULL);
        void setCameraUploadsFolder(MegaHandle nodehandle, bool secondary, MegaRequestListener *listener = NULL);
        void setCameraUploadsFolders(MegaHandle primaryFolder, MegaHandle secondaryFolder, MegaRequestListener *listener);
        void getCameraUploadsFolder(bool secondary, MegaRequestListener *listener = NULL);
        void setMyBackupsFolder(const char *localizedName, MegaRequestListener *listener = nullptr);
        void getUserAlias(MegaHandle uh, MegaRequestListener *listener = NULL);
        void setUserAlias(MegaHandle uh, const char *alias, MegaRequestListener *listener = NULL);

        void getPushNotificationSettings(MegaRequestListener *listener = NULL);
        void setPushNotificationSettings(MegaPushNotificationSettings *settings, MegaRequestListener *listener = NULL);

        bool isSharesNotifiable();
        bool isContactsNotifiable();

        void getAccountAchievements(MegaRequestListener *listener = NULL);
        void getMegaAchievements(MegaRequestListener *listener = NULL);

        void catchup(MegaRequestListener *listener = NULL);
        void getPublicLinkInformation(const char *megaFolderLink, MegaRequestListener *listener);

        void sendSMSVerificationCode(const char* phoneNumber, MegaRequestListener *listener = NULL, bool reverifying_whitelisted = false);
        void checkSMSVerificationCode(const char* verificationCode, MegaRequestListener *listener = NULL);

        void getRegisteredContacts(const MegaStringMap* contacts, MegaRequestListener *listener = NULL);

        void getCountryCallingCodes(MegaRequestListener *listener = NULL);

        void getBanners(MegaRequestListener *listener);
        void dismissBanner(int id, MegaRequestListener *listener);

        void setBackup(int backupType, MegaHandle targetNode, const char* localFolder, const char* backupName, int state, int subState, MegaRequestListener* listener = nullptr);
        void updateBackup(MegaHandle backupId, int backupType, MegaHandle targetNode, const char* localFolder, const char *backupName, int state, int subState, MegaRequestListener* listener = nullptr);
        void removeBackup(MegaHandle backupId, MegaRequestListener *listener = nullptr);
        void removeFromBC(MegaHandle backupId, MegaHandle moveDestination, MegaRequestListener* listener = nullptr);
        void getBackupInfo(MegaRequestListener* listener = nullptr);
        void sendBackupHeartbeat(MegaHandle backupId, int status, int progress, int ups, int downs, long long ts, MegaHandle lastNode, MegaRequestListener *listener);

        void fetchGoogleAds(int adFlags, MegaStringList *adUnits, MegaHandle publicHandle, MegaRequestListener *listener = nullptr);
        void queryGoogleAds(int adFlags, MegaHandle publicHandle = INVALID_HANDLE, MegaRequestListener *listener = nullptr);

        void setCookieSettings(int settings, MegaRequestListener *listener = nullptr);
        void getCookieSettings(MegaRequestListener *listener = nullptr);
        bool cookieBannerEnabled();

        bool startDriveMonitor();
        void stopDriveMonitor();
        bool driveMonitorEnabled();

        void enableRequestStatusMonitor(bool enable);
        bool requestStatusMonitorEnabled();

        void fireOnTransferStart(MegaTransferPrivate *transfer);
        void fireOnTransferFinish(MegaTransferPrivate *transfer, unique_ptr<MegaErrorPrivate> e); // deletes `transfer` !!
        void fireOnTransferUpdate(MegaTransferPrivate *transfer);
        void fireOnFolderTransferUpdate(MegaTransferPrivate *transfer, int stage, uint32_t foldercount, uint32_t createdfoldercount, uint32_t filecount, const LocalPath* currentFolder, const LocalPath* currentFileLeafname);
        void fireOnTransferTemporaryError(MegaTransferPrivate *transfer, unique_ptr<MegaErrorPrivate> e);
        map<int, MegaTransferPrivate *> transferMap;


        MegaClient *getMegaClient();
        static FileFingerprint *getFileFingerprintInternal(const char *fingerprint);

        error processAbortBackupRequest(MegaRequestPrivate *request);
        void fireOnBackupStateChanged(MegaScheduledCopyController *backup);
        void fireOnBackupStart(MegaScheduledCopyController *backup);
        void fireOnBackupFinish(MegaScheduledCopyController *backup, unique_ptr<MegaErrorPrivate> e);
        void fireOnBackupUpdate(MegaScheduledCopyController *backup);
        void fireOnBackupTemporaryError(MegaScheduledCopyController *backup, unique_ptr<MegaErrorPrivate> e);

        void yield();
        void lockMutex();
        void unlockMutex();
        bool tryLockMutexFor(long long time);

private:
        void init(MegaApi *api, const char *appKey, MegaGfxProcessor* processor, const char *basePath /*= NULL*/, const char *userAgent /*= NULL*/, unsigned clientWorkerThreadCount /*= 1*/);

        static void *threadEntryPoint(void *param);

        MegaTransferPrivate* getMegaTransferPrivate(int tag);

        void fireOnRequestStart(MegaRequestPrivate *request);
        void fireOnRequestFinish(MegaRequestPrivate *request, unique_ptr<MegaErrorPrivate> e, bool callbackIsFromSyncThread = false);
        void fireOnRequestUpdate(MegaRequestPrivate *request);
        void fireOnRequestTemporaryError(MegaRequestPrivate *request, unique_ptr<MegaErrorPrivate> e);
        bool fireOnTransferData(MegaTransferPrivate *transfer);
        void fireOnUsersUpdate(MegaUserList *users);
        void fireOnUserAlertsUpdate(MegaUserAlertList *alerts);
        void fireOnNodesUpdate(MegaNodeList *nodes);
        void fireOnAccountUpdate();
        void fireOnSetsUpdate(MegaSetList* sets);
        void fireOnSetElementsUpdate(MegaSetElementList* elements);
        void fireOnContactRequestsUpdate(MegaContactRequestList *requests);
        void fireOnEvent(MegaEventPrivate *event);

#ifdef ENABLE_SYNC
        void fireOnGlobalSyncStateChanged();
        void fireOnSyncStateChanged(MegaSyncPrivate *sync);
        void fireOnSyncStatsUpdated(MegaSyncStatsPrivate*);
        void fireOnSyncAdded(MegaSyncPrivate *sync);
        void fireOnSyncDeleted(MegaSyncPrivate *sync);
        void fireOnFileSyncStateChanged(MegaSyncPrivate *sync, string *localPath, int newState);
#endif

#ifdef ENABLE_CHAT
        void fireOnChatsUpdate(MegaTextChatList *chats);
#endif

        void processTransferPrepare(Transfer *t, MegaTransferPrivate *transfer);
        void processTransferUpdate(Transfer *tr, MegaTransferPrivate *transfer);
        void processTransferComplete(Transfer *tr, MegaTransferPrivate *transfer);
        void processTransferFailed(Transfer *tr, MegaTransferPrivate *transfer, const Error &e, dstime timeleft);
        void processTransferRemoved(Transfer *tr, MegaTransferPrivate *transfer, const Error &e);

        // if seachString == "" type must not be default
        node_vector searchInNodeManager(MegaHandle nodeHandle, const char* searchString, int mimeType, bool recursive, Node::Flags requiredFlags, Node::Flags excludeFlags, Node::Flags excludeRecursiveFlags, CancelToken cancelToken);

        bool isValidTypeNode(Node *node, int type);

        MegaApi *api;
        std::thread thread;
        std::thread::id threadId;
        MegaClient *client;
        MegaHttpIO *httpio;
        shared_ptr<MegaWaiter> waiter;
        unique_ptr<MegaFileSystemAccess> fsAccess;
        MegaDbAccess *dbAccess;
        GfxProc *gfxAccess;
        string basePath;
        bool nocache;

        // for fingerprinting off-thread
        // one at a time is enough
        mutex fingerprintingFsAccessMutex;
        MegaFileSystemAccess fingerprintingFsAccess;

        mutex mLastRecievedLoggedMeMutex;
        sessiontype_t mLastReceivedLoggedInState = NOTLOGGEDIN;
        handle mLastReceivedLoggedInMeHandle = UNDEF;
        string mLastReceivedLoggedInMyEmail;

        unique_ptr<MegaNode> mLastKnownRootNode;
        unique_ptr<MegaNode> mLastKnownVaultNode;
        unique_ptr<MegaNode> mLastKnownRubbishNode;

#ifdef HAVE_LIBUV
        MegaHTTPServer *httpServer;
        int httpServerMaxBufferSize;
        int httpServerMaxOutputSize;
        bool httpServerEnableFiles;
        bool httpServerEnableFolders;
        bool httpServerOfflineAttributeEnabled;
        int httpServerRestrictedMode;
        bool httpServerSubtitlesSupportEnabled;
        set<MegaTransferListener *> httpServerListeners;

        MegaFTPServer *ftpServer;
        int ftpServerMaxBufferSize;
        int ftpServerMaxOutputSize;
        int ftpServerRestrictedMode;
        set<MegaTransferListener *> ftpServerListeners;
#endif

        map<int, MegaScheduledCopyController *> backupsMap;

        RequestQueue requestQueue;
        TransferQueue transferQueue;
        map<int, MegaRequestPrivate *> requestMap;

        // sc requests to close existing wsc and immediately retrieve pending actionpackets
        RequestQueue scRequestQueue;

        int pendingUploads;
        int pendingDownloads;
        int totalUploads;
        int totalDownloads;
        long long totalDownloadedBytes;
        long long totalUploadedBytes;
        long long totalDownloadBytes;
        long long totalUploadBytes;
        long long notificationNumber;
        set<MegaRequestListener *> requestListeners;
        set<MegaTransferListener *> transferListeners;
        set<MegaScheduledCopyListener *> backupListeners;

#ifdef ENABLE_SYNC
        std::unique_ptr<BackupMonitor> mHeartBeatMonitor;
        MegaSyncPrivate* cachedMegaSyncPrivateByBackupId(const SyncConfig&);
        unique_ptr<MegaSyncPrivate> mCachedMegaSyncPrivate;
#endif

        set<MegaGlobalListener *> globalListeners;
        set<MegaListener *> listeners;
        retryreason_t waitingRequest;
        std::recursive_timed_mutex sdkMutex;
        using SdkMutexGuard = std::unique_lock<std::recursive_timed_mutex>;   // (equivalent to typedef)
        MegaTransferPrivate *currentTransfer;
        string appKey;

        MegaPushNotificationSettings *mPushSettings; // stores lastest-seen settings (to be able to filter notifications)
        MegaTimeZoneDetails *mTimezones;

        std::atomic<bool> syncPathStateLockTimeout{ false };
        set<LocalPath> syncPathStateDeferredSet;
        mutex syncPathStateDeferredSetMutex;

        int threadExit;
        void loop();

        int maxRetries;

        // a request-level error occurred
        void request_error(error) override;
        void request_response_progress(m_off_t, m_off_t) override;

        // login result
        void prelogin_result(int, string*, string*, error) override;
        void login_result(error) override;
        void logout_result(error, MegaRequestPrivate*);
        void userdata_result(string*, string*, string*, Error) override;
        void pubkey_result(User *) override;

        // ephemeral session creation/resumption result

        // check the reason of being blocked
        void ephemeral_result(error) override;
        void ephemeral_result(handle, const byte*) override;
        void cancelsignup_result(error) override;

        // check the reason of being blocked
        void whyamiblocked_result(int) override;

        // contact link management
        void contactlinkcreate_result(error, handle) override;
        void contactlinkquery_result(error, handle, string*, string*, string*, string*) override;
        void contactlinkdelete_result(error) override;

        // multi-factor authentication
        void multifactorauthsetup_result(string*, error) override;
        void multifactorauthcheck_result(int) override;
        void multifactorauthdisable_result(error) override;

        // fetch time zone
        void fetchtimezone_result(error, vector<string>*, vector<int>*, int) override;

        // keep me alive feature
        void keepmealive_result(error) override;
        void acknowledgeuseralerts_result(error) override;

        // account validation by txted verification code
        void smsverificationsend_result(error) override;
        void smsverificationcheck_result(error, std::string *phoneNumber) override;

        // get registered contacts
        void getregisteredcontacts_result(error, vector<tuple<string, string, string>>*) override;

        // get country calling codes
        void getcountrycallingcodes_result(error, map<string, vector<string>>*) override;

        // get the current PSA
        void getpsa_result (error, int, string*, string*, string*, string*, string*, string*) override;

        // account creation
        void sendsignuplink_result(error) override;
        void confirmsignuplink2_result(handle, const char*, const char*, error) override;
        void setkeypair_result(error) override;

        // account credentials, properties and history
        void account_details(AccountDetails*,  bool, bool, bool, bool, bool, bool) override;
        void account_details(AccountDetails*, error) override;
        void querytransferquota_result(int) override;

        void unlink_result(handle, error) override;
        void unlinkversions_result(error) override;
        void nodes_updated(Node**, int) override;
        void users_updated(User**, int) override;
        void useralerts_updated(UserAlert::Base**, int) override;
        void account_updated() override;
        void pcrs_updated(PendingContactRequest**, int) override;
        void sequencetag_update(const string&) override;
        void sets_updated(Set**, int) override;
        void setelements_updated(SetElement**, int) override;

        // password change result
        void changepw_result(error) override;

        // user attribute update notification
        void userattr_update(User*, int, const char*) override;

        void nodes_current() override;
        void catchup_result() override;
        void key_modified(handle, attr_t) override;
        void upgrading_security() override;
        void downgrade_attack() override;

        void fetchnodes_result(const Error&) override;
        void putnodes_result(const Error&, targettype_t, vector<NewNode>&, bool targetOverride, int tag) override;

        // contact request results
        void setpcr_result(handle, error, opcactions_t) override;
        void updatepcr_result(error, ipcactions_t) override;

        // file attribute fetch result
        void fa_complete(handle, fatype, const char*, uint32_t) override;
        int fa_failed(handle, fatype, int, error) override;

        // file attribute modification result
        void putfa_result(handle, fatype, error) override;

#ifdef USE_DRIVE_NOTIFICATIONS
        // external drive [dis-]connected
        void drive_presence_changed(bool appeared, const LocalPath& driveRoot) override;
#endif

        // purchase transactions
        void enumeratequotaitems_result(unsigned type, handle product, unsigned prolevel, int gbstorage, int gbtransfer,
                                        unsigned months, unsigned amount, unsigned amountMonth, unsigned localPrice,
                                        const char* description, const char* iosid, const char* androidid,
                                        std::unique_ptr<BusinessPlan>) override;
        void enumeratequotaitems_result(unique_ptr<CurrencyData>) override;
        void enumeratequotaitems_result(error e) override;
        void additem_result(error) override;
        void checkout_result(const char*, error) override;
        void submitpurchasereceipt_result(error) override;
        void creditcardstore_result(error) override;
        void creditcardquerysubscriptions_result(int, error) override;
        void creditcardcancelsubscriptions_result(error) override;
        void getpaymentmethods_result(int, error) override;
        void copysession_result(string*, error) override;

        void userfeedbackstore_result(error) override;
        void sendevent_result(error) override;
        void supportticket_result(error) override;

        // user invites/attributes
        void removecontact_result(error) override;
        void putua_result(error) override;
        void getua_result(error) override;
        void getua_result(byte*, unsigned, attr_t) override;
        void getua_result(TLVstore *, attr_t) override;
#ifdef DEBUG
        void delua_result(error) override;
        void senddevcommand_result(int) override;
#endif

        void getuseremail_result(string *, error) override;

        // exported link access result
        void openfilelink_result(const Error&) override;
        void openfilelink_result(handle, const byte*, m_off_t, string*, string*, int) override;

        // retrieval of public link information
        void folderlinkinfo_result(error, handle, handle, string *, string*, m_off_t, uint32_t, uint32_t, m_off_t, uint32_t) override;

        // global transfer queue updates (separate signaling towards the queued objects)
        void file_added(File*) override;
        void file_removed(File*, const Error& e) override;
        void file_complete(File*) override;

        void transfer_complete(Transfer *) override;
        void transfer_removed(Transfer *) override;

        File* file_resume(string*, direction_t *type) override;

        void transfer_prepare(Transfer*) override;
        void transfer_failed(Transfer*, const Error& error, dstime timeleft) override;
        void transfer_update(Transfer*) override;

        dstime pread_failure(const Error&, int, void*, dstime) override;
        bool pread_data(byte*, m_off_t, m_off_t, m_off_t, m_off_t, void*) override;

        void reportevent_result(error) override;
        void sessions_killed(handle sessionid, error e) override;

        void cleanrubbishbin_result(error) override;

        void getrecoverylink_result(error) override;
        void queryrecoverylink_result(error) override;
        void queryrecoverylink_result(int type, const char *email, const char *ip, time_t ts, handle uh, const vector<string> *emails) override;
        void getprivatekey_result(error, const byte *privk = NULL, const size_t len_privk = 0) override;
        void confirmrecoverylink_result(error) override;
        void confirmcancellink_result(error) override;
        void getemaillink_result(error) override;
        void resendverificationemail_result(error) override;
        void resetSmsVerifiedPhoneNumber_result(error) override;
        void confirmemaillink_result(error) override;
        void getversion_result(int, const char*, error) override;
        void getlocalsslcertificate_result(m_time_t, string *certdata, error) override;
        void getmegaachievements_result(AchievementsDetails*, error) override;
        void mediadetection_ready() override;
        void storagesum_changed(int64_t newsum) override;
        void getmiscflags_result(error) override;
        void getbanners_result(error e) override;
        void getbanners_result(vector< tuple<int, string, string, string, string, string, string> >&& banners) override;
        void dismissbanner_result(error e) override;
        void reqstat_progress(int permilprogress) override;

        // for internal use - for worker threads to run something on MegaApiImpl's thread, such as calls to onFire() functions
        void executeOnThread(shared_ptr<ExecuteOnce>);

#ifdef ENABLE_CHAT
        // chat-related commandsresult
        void chatcreate_result(TextChat *, error) override;
        void chatinvite_result(error) override;
        void chatremove_result(error) override;
        void chaturl_result(string*, error) override;
        void chatgrantaccess_result(error) override;
        void chatremoveaccess_result(error) override;
        void chatupdatepermissions_result(error) override;
        void chattruncate_result(error) override;
        void chatsettitle_result(error) override;
        void chatpresenceurl_result(string*, error) override;
        void registerpushnotification_result(error) override;
        void archivechat_result(error) override;
        void setchatretentiontime_result(error) override;

        void chats_updated(textchat_map *, int) override;
        void richlinkrequest_result(string*, error) override;
        void chatlink_result(handle, error) override;
        void chatlinkurl_result(handle, int, string*, string*, int, m_time_t, bool, const bool, const std::vector<std::unique_ptr<ScheduledMeeting>>*, handle, error) override;
        void chatlinkclose_result(error) override;
        void chatlinkjoin_result(error) override;
#endif

#ifdef ENABLE_SYNC
        // sync status updates and events

        // calls fireOnSyncStateChanged
        void syncupdate_stateconfig(const SyncConfig& config) override;

        void syncupdate_stats(handle backupId, const PerSyncStats& stats) override;

        // this will fill syncMap with a new MegaSyncPrivate, and fire onSyncAdded
        void sync_added(const SyncConfig& config) override;

        // this will fire onSyncStateChange if remote path of the synced node has changed
        virtual void syncupdate_remote_root_changed(const SyncConfig &) override;

        // this will call will fire EVENT_SYNCS_RESTORED
        virtual void syncs_restored(SyncError syncError) override;

        // this will call will fire EVENT_SYNCS_DISABLED
        virtual void syncs_disabled(SyncError syncError) override;

        // removes the sync from syncMap and fires onSyncDeleted callback
        void sync_removed(const SyncConfig& config) override;

        void syncupdate_syncing(bool syncing) override;
        void syncupdate_scanning(bool scanning) override;
        void syncupdate_stalled(bool stalled) override;
        void syncupdate_conflicts(bool conflicts) override;
        void syncupdate_treestate(const SyncConfig &, const LocalPath&, treestate_t, nodetype_t) override;

        // for the exclusive use of sync_syncable
        unique_ptr<FileAccess> mSyncable_fa;
        std::mutex mSyncable_fa_mutex;
#endif

        void backupput_result(const Error&, handle backupId) override;

        // Notify sdk errors (DB, node serialization, ...) to apps
        void notifyError(const char*, ErrorReason errorReason) override;

        // reload forced automatically by server
        void reloading() override;

        // wipe all users, nodes and shares
        void clearing() override;

        // failed request retry notification
        void notify_retry(dstime, retryreason_t) override;

        // notify about db commit
        void notify_dbcommit() override;

        // notify about a storage event
        void notify_storage(int) override;

        // notify about an automatic change to HTTPS
        void notify_change_to_https() override;

        // notify about account confirmation
        void notify_confirmation(const char*) override;

        // notify about account confirmation after signup link -> user, email have been confirmed
        void notify_confirm_user_email(handle /*user*/, const char* /*email*/) override;

        // network layer disconnected
        void notify_disconnect() override;

        // notify about a finished HTTP request
        void http_result(error, int, byte *, int) override;

        // notify about a business account status change
        void notify_business_status(BizStatus status) override;

        // notify about a finished timer
        void timer_result(error) override;

        void sendPendingScRequest();
        void sendPendingRequests();
        unsigned sendPendingTransfers(TransferQueue *queue, MegaRecursiveOperation* = nullptr);
        void updateBackups();

        //Internal
        Node* getNodeByFingerprintInternal(const char *fingerprint);
        Node *getNodeByFingerprintInternal(const char *fingerprint, Node *parent);

        void getNodeAttribute(MegaNode* node, int type, const char *dstFilePath, MegaRequestListener *listener = NULL);
        void cancelGetNodeAttribute(MegaNode *node, int type, MegaRequestListener *listener = NULL);
        void setNodeAttribute(MegaNode* node, int type, const char *srcFilePath, MegaHandle attributehandle, MegaRequestListener *listener = NULL);
        void putNodeAttribute(MegaBackgroundMediaUpload* bu, int type, const char *srcFilePath, MegaRequestListener *listener = NULL);
        void setUserAttr(int type, const char *value, MegaRequestListener *listener = NULL);
        static char *getAvatarColor(handle userhandle);
        static char *getAvatarSecondaryColor(handle userhandle);
        bool isGlobalNotifiable();

        // return false if there's a schedule and it currently does not apply. Otherwise, true
        bool isScheduleNotifiable();

        // deletes backups, requests and transfers. Reset total stats for down/uploads
        void abortPendingActions(error preverror = API_OK);

        bool hasToForceUpload(const Node &node, const MegaTransferPrivate &transfer) const;

        void exportSet(MegaHandle sid, bool create, MegaRequestListener* listener = nullptr);

        friend class MegaBackgroundMediaUploadPrivate;
        friend class MegaFolderDownloadController;
        friend class MegaFolderUploadController;
        friend class MegaRecursiveOperation;

        void setCookieSettings_sendPendingRequests(MegaRequestPrivate* request);
        error getCookieSettings_getua_result(byte* data, unsigned len, MegaRequestPrivate* request);

        error performRequest_backupPut(MegaRequestPrivate* request);
        error performRequest_verifyCredentials(MegaRequestPrivate* request);
        error performRequest_completeBackgroundUpload(MegaRequestPrivate* request);
        error performRequest_getBackgroundUploadURL(MegaRequestPrivate* request);
        error performRequest_getAchievements(MegaRequestPrivate* request);
#ifdef ENABLE_CHAT
        error performRequest_chatStats(MegaRequestPrivate* request);
#endif
        error performRequest_getUserData(MegaRequestPrivate* request);
        error performRequest_enumeratequotaitems(MegaRequestPrivate* request);
        error performRequest_getChangeEmailLink(MegaRequestPrivate* request);
        error performRequest_getCancelLink(MegaRequestPrivate* request);
        error performRequest_confirmAccount(MegaRequestPrivate* request);
        error performRequest_sendSignupLink(MegaRequestPrivate* request);
        error performRequest_createAccount(MegaRequestPrivate* request);
        error performRequest_retryPendingConnections(MegaRequestPrivate* request);
        error performRequest_setAttrNode(MegaRequestPrivate* request);
        error performRequest_setAttrFile(MegaRequestPrivate* request);
        error performRequest_setAttrUser(MegaRequestPrivate* request);
        error performRequest_getAttrUser(MegaRequestPrivate* request);
        error performRequest_logout(MegaRequestPrivate* request);
        error performRequest_changePw(MegaRequestPrivate* request);
        error performRequest_export(MegaRequestPrivate* request);
        error performRequest_passwordLink(MegaRequestPrivate* request);
        error performRequest_importLink_getPublicNode(MegaRequestPrivate* request);
        error performRequest_copy(MegaRequestPrivate* request);
        error performRequest_login(MegaRequestPrivate* request);

        error performTransferRequest_cancelTransfer(MegaRequestPrivate* request, TransferDbCommitter& committer);
        error performTransferRequest_moveTransfer(MegaRequestPrivate* request, TransferDbCommitter& committer);

        void multiFactorAuthEnableOrDisable(const char* pin, bool enable, MegaRequestListener* listener);
#ifdef ENABLE_SYNC
        void addSyncByRequest(MegaRequestPrivate* request, SyncConfig sc, MegaClient::UndoFunction revertOnError);
#endif
        void CompleteFileDownloadBySkip(MegaTransferPrivate* transfer, m_off_t size, uint64_t nodehandle, int nextTag, const LocalPath& localPath);
};

class MegaHashSignatureImpl
{
	public:
		MegaHashSignatureImpl(const char *base64Key);
		~MegaHashSignatureImpl();
		void init();
		void add(const char *data, unsigned size);
        bool checkSignature(const char *base64Signature);

	protected:
		HashSignature *hashSignature;
		AsymmCipher* asymmCypher;
};

class ExternalInputStream : public InputStreamAccess
{
    MegaInputStream *inputStream;

public:
    ExternalInputStream(MegaInputStream *inputStream);
    virtual m_off_t size();
    virtual bool read(byte *buffer, unsigned size);
};

#ifdef HAVE_LIBUV
class StreamingBuffer
{
public:
    StreamingBuffer();
    ~StreamingBuffer();
    // Allocate buffer and reset class members
    void init(size_t capacity);
    // Reset positions for body writting ("forgets" buffered external data such as headers, which use the same buffer) [Default: 0 -> the whole buffer]
    void reset(bool freeData, size_t sizeToReset = 0);
    // Add data to the buffer. This will mainly come from the Transfer (or from a cache file if it's included someday).
    size_t append(const char *buf, size_t len);
    // Get buffered data size
    size_t availableData() const;
    // Get free space available in buffer
    size_t availableSpace() const;
    // Get total buffer capacity
    size_t availableCapacity() const;
    // Get the uv_buf_t for the consumer with as much buffered data as possible
    uv_buf_t nextBuffer();
    // Increase the free data counter
    void freeData(size_t len);
    // Set upper bound limit for capacity
    void setMaxBufferSize(unsigned int bufferSize);
    // Set upper bound limit for chunk size to write to the consumer
    void setMaxOutputSize(unsigned int outputSize);
    // Set file size
    void setFileSize(m_off_t fileSize);
    // Set media length in seconds
    void setDuration(int duration);
    // Rate between file size and its duration (only for media files)
    m_off_t getBytesPerSecond() const;
    // Get upper bound limit for capacity
    unsigned getMaxBufferSize();
    // Get upper bound limit for chunk size to write to the consumer
    unsigned getMaxOutputSize();
    // Get the actual buffer state for debugging purposes
    std::string bufferStatus() const;

    static const unsigned int MAX_BUFFER_SIZE = 2097152;
    static const unsigned int MAX_OUTPUT_SIZE = MAX_BUFFER_SIZE / 10;

private:
    // Rate between partial file size and its duration (only for media files)
    m_off_t partialDuration(m_off_t partialSize) const;
    // Recalculate maxBufferSize and maxOutputSize taking into accout the byteRate (for media files) and DirectReadSlot read chunk size.
    void calcMaxBufferAndMaxOutputSize();

protected:
    // Circular buffer to store data to feed the consumer
    char* buffer;
    // Total buffer size
    size_t capacity;
    // Buffered data size
    size_t size;
    // Available free space in buffer
    size_t free;
    // Index for last buffered data
    size_t inpos;
    // Index for last written data (to the consumer)
    size_t outpos;
    // Upper bound limit for capacity
    size_t maxBufferSize;
    // Upper bound limit for chunk size to write to the consumer
    size_t maxOutputSize;

    // File size
    m_off_t fileSize;
    // Media length in seconds (for media files)
    int duration;
};

class MegaTCPServer;
class MegaTCPContext : public MegaTransferListener, public MegaRequestListener
{
public:
    MegaTCPContext();
    virtual ~MegaTCPContext();

    // Connection management
    MegaTCPServer *server;
    uv_tcp_t tcphandle;
    uv_async_t asynchandle;
    uv_mutex_t mutex;
    MegaApiImpl *megaApi;
    m_off_t bytesWritten;
    m_off_t size;
    char *lastBuffer;
    size_t lastBufferLen;
    bool nodereceived;
    bool finished;
    bool failed;
    bool pause;

#ifdef ENABLE_EVT_TLS
    //tls stuff:
    evt_tls_t *evt_tls;
    bool invalid;
#endif
    std::list<char*> writePointers;

    // Request information
    bool range;
    m_off_t rangeStart;
    m_off_t rangeEnd;
    m_off_t rangeWritten;
    MegaNode *node;
    std::string path;
    std::string nodehandle;
    std::string nodekey;
    std::string nodename;
    m_off_t nodesize;
    int resultCode;

};

class MegaTCPServer
{
protected:
    static void *threadEntryPoint(void *param);
    static http_parser_settings parsercfg;

    uv_loop_t uv_loop;

    set<handle> allowedHandles;
    handle lastHandle;
    list<MegaTCPContext*> connections;
    uv_async_t exit_handle;
    MegaApiImpl *megaApi;
    bool semaphoresdestroyed;
    uv_sem_t semaphoreStartup;
    uv_sem_t semaphoreEnd;
    MegaThread *thread;
    uv_tcp_t server;
    int maxBufferSize;
    int maxOutputSize;
    int restrictedMode;
    bool localOnly;
    bool started;
    int port;
    bool closing;
    int remainingcloseevents;

#ifdef ENABLE_EVT_TLS
    // TLS
    bool evtrequirescleaning;
    evt_ctx_t evtctx;
    std::string certificatepath;
    std::string keypath;
#endif

    // libuv callbacks
    static void onNewClient(uv_stream_t* server_handle, int status);
    static void onDataReceived(uv_stream_t* tcp, ssize_t nread, const uv_buf_t * buf);
    static void allocBuffer(uv_handle_t *handle, size_t suggested_size, uv_buf_t* buf);
    static void onClose(uv_handle_t* handle);

#ifdef ENABLE_EVT_TLS
    //libuv tls
    static void onNewClient_tls(uv_stream_t* server_handle, int status);
    static void onWriteFinished_tls_async(uv_write_t* req, int status);
    static void on_tcp_read(uv_stream_t *stream, ssize_t nrd, const uv_buf_t *data);
    static int uv_tls_writer(evt_tls_t *evt_tls, void *bfr, int sz);
    static void on_evt_tls_close(evt_tls_t *evt_tls, int status);
    static void on_hd_complete( evt_tls_t *evt_tls, int status);
    static void evt_on_rd(evt_tls_t *evt_tls, char *bfr, int sz);
#endif


    static void onAsyncEventClose(uv_handle_t* handle);
    static void onAsyncEvent(uv_async_t* handle);
    static void onExitHandleClose(uv_handle_t* handle);

    static void onCloseRequested(uv_async_t* handle);

    static void onWriteFinished(uv_write_t* req, int status); //This might need to go to HTTPServer
#ifdef ENABLE_EVT_TLS
    static void onWriteFinished_tls(evt_tls_t *evt_tls, int status);
#endif
    static void closeConnection(MegaTCPContext *tcpctx);
    static void closeTCPConnection(MegaTCPContext *tcpctx);

    void run();
    void initializeAndStartListening();

    void answer(MegaTCPContext* tcpctx, const char *rsp, size_t rlen);


    //virtual methods:
    virtual void processReceivedData(MegaTCPContext *tcpctx, ssize_t nread, const uv_buf_t * buf);
    virtual void processAsyncEvent(MegaTCPContext *tcpctx);
    virtual MegaTCPContext * initializeContext(uv_stream_t *server_handle) = 0;
    virtual void processWriteFinished(MegaTCPContext* tcpctx, int status) = 0;
    virtual void processOnAsyncEventClose(MegaTCPContext* tcpctx);
    virtual bool respondNewConnection(MegaTCPContext* tcpctx) = 0; //returns true if server needs to start by reading
    virtual void processOnExitHandleClose(MegaTCPServer* tcpServer);

public:
    const bool useIPv6;
    const bool useTLS;
    MegaFileSystemAccess *fsAccess;

    std::string basePath;

    MegaTCPServer(MegaApiImpl *megaApi, std::string basePath, bool useTLS = false, std::string certificatepath = std::string(), std::string keypath = std::string(), bool useIPv6 = false);
    virtual ~MegaTCPServer();
    bool start(int port, bool localOnly = true);
    void stop(bool doNotWait = false);
    int getPort();
    bool isLocalOnly();
    void setMaxBufferSize(int bufferSize);
    void setMaxOutputSize(int outputSize);
    int getMaxBufferSize();
    int getMaxOutputSize();
    void setRestrictedMode(int mode);
    int getRestrictedMode();
    bool isHandleAllowed(handle h);
    void clearAllowedHandles();
    char* getLink(MegaNode *node, std::string protocol = "http");
    bool isCurrentThread() {
        return thread->isCurrentThread();
    }

    set<handle> getAllowedHandles();
    void removeAllowedHandle(MegaHandle handle);

    void readData(MegaTCPContext* tcpctx);
};


class MegaTCServer;
class MegaHTTPServer;
class MegaHTTPContext : public MegaTCPContext
{

public:
    MegaHTTPContext();
    ~MegaHTTPContext();

    // Connection management
    StreamingBuffer streamingBuffer;
    std::unique_ptr<MegaTransferPrivate> transfer;
    http_parser parser;
    char *lastBuffer;
    size_t lastBufferLen;
    bool nodereceived;
    bool failed;
    bool pause;

    // Request information
    bool range;
    m_off_t rangeStart;
    m_off_t rangeEnd;
    m_off_t rangeWritten;
    MegaNode *node;
    std::string path;
    std::string nodehandle;
    std::string nodekey;
    std::string nodename;
    m_off_t nodesize;
    std::string nodepubauth;
    std::string nodeprivauth;
    std::string nodechatauth;
    int resultCode;


    // WEBDAV related
    int depth;
    std::string lastheader;
    std::string subpathrelative;
    const char *messageBody;
    size_t messageBodySize;
    std::string host;
    std::string destination;
    bool overwrite;
    std::unique_ptr<FileAccess> tmpFileAccess;
    std::string tmpFileName;
    std::string newname; //newname for moved node
    MegaHandle nodeToMove; //node to be moved after delete
    MegaHandle newParentNode; //parent node for moved after delete

    uv_mutex_t mutex_responses;
    std::list<std::string> responses;

    virtual void onTransferStart(MegaApi *, MegaTransfer *transfer);
    virtual bool onTransferData(MegaApi *, MegaTransfer *transfer, char *buffer, size_t size);
    virtual void onTransferFinish(MegaApi* api, MegaTransfer *transfer, MegaError *e);
    virtual void onRequestFinish(MegaApi* api, MegaRequest *request, MegaError *e);
};

class MegaHTTPServer: public MegaTCPServer
{
protected:
    set<handle> allowedWebDavHandles;

    bool fileServerEnabled;
    bool folderServerEnabled;
    bool offlineAttribute;
    bool subtitlesSupportEnabled;

    //virtual methods:
    virtual void processReceivedData(MegaTCPContext *ftpctx, ssize_t nread, const uv_buf_t * buf);
    virtual void processAsyncEvent(MegaTCPContext *ftpctx);
    virtual MegaTCPContext * initializeContext(uv_stream_t *server_handle);
    virtual void processWriteFinished(MegaTCPContext* tcpctx, int status);
    virtual void processOnAsyncEventClose(MegaTCPContext* tcpctx);
    virtual bool respondNewConnection(MegaTCPContext* tcpctx);
    virtual void processOnExitHandleClose(MegaTCPServer* tcpServer);


    // HTTP parser callback
    static int onMessageBegin(http_parser* parser);
    static int onHeadersComplete(http_parser* parser);
    static int onUrlReceived(http_parser* parser, const char* url, size_t length);
    static int onHeaderField(http_parser* parser, const char* at, size_t length);
    static int onHeaderValue(http_parser* parser, const char* at, size_t length);
    static int onBody(http_parser* parser, const char* at, size_t length);
    static int onMessageComplete(http_parser* parser);

    static void sendHeaders(MegaHTTPContext *httpctx, string *headers);
    static void sendNextBytes(MegaHTTPContext *httpctx);
    static int streamNode(MegaHTTPContext *httpctx);

    //Utility funcitons
    static std::string getHTTPMethodName(int httpmethod);
    static std::string getHTTPErrorString(int errorcode);
    static std::string getResponseForNode(MegaNode *node, MegaHTTPContext* httpctx);

    // WEBDAV related
    static std::string getWebDavPropFindResponseForNode(std::string baseURL, std::string subnodepath, MegaNode *node, MegaHTTPContext* httpctx);
    static std::string getWebDavProfFindNodeContents(MegaNode *node, std::string baseURL, bool offlineAttribute);

    static void returnHttpCodeBasedOnRequestError(MegaHTTPContext* httpctx, MegaError *e, bool synchronous = true);
    static void returnHttpCode(MegaHTTPContext* httpctx, int errorCode, std::string errorMessage = string(), bool synchronous = true);

public:

    static void returnHttpCodeAsyncBasedOnRequestError(MegaHTTPContext* httpctx, MegaError *e);
    static void returnHttpCodeAsync(MegaHTTPContext* httpctx, int errorCode, std::string errorMessage = string());

    MegaHTTPServer(MegaApiImpl *megaApi, string basePath, bool useTLS = false, std::string certificatepath = std::string(), std::string keypath = std::string(), bool useIPv6 = false);
    virtual ~MegaHTTPServer();
    char *getWebDavLink(MegaNode *node);

    void clearAllowedHandles();
    bool isHandleWebDavAllowed(handle h);
    set<handle> getAllowedWebDavHandles();
    void removeAllowedWebDavHandle(MegaHandle handle);
    void enableFileServer(bool enable);
    void enableFolderServer(bool enable);
    bool isFileServerEnabled();
    bool isFolderServerEnabled();
    void enableOfflineAttribute(bool enable);
    bool isOfflineAttributeEnabled();
    bool isSubtitlesSupportEnabled();
    void enableSubtitlesSupport(bool enable);

};

class MegaFTPServer;
class MegaFTPDataServer;
class MegaFTPContext : public MegaTCPContext
{
public:

    int command;
    std::string arg1;
    std::string arg2;
    int resultcode;
    int pasiveport;
    MegaFTPDataServer * ftpDataServer;

    std::string tmpFileName;

    MegaNode *nodeToDeleteAfterMove;

    uv_mutex_t mutex_responses;
    std::list<std::string> responses;

    uv_mutex_t mutex_nodeToDownload;

    //status
    MegaHandle cwd;
    bool atroot;
    bool athandle;
    MegaHandle parentcwd;

    std::string cwdpath;

    MegaFTPContext();
    ~MegaFTPContext();

    virtual void onTransferStart(MegaApi *, MegaTransfer *transfer);
    virtual bool onTransferData(MegaApi *, MegaTransfer *transfer, char *buffer, size_t size);
    virtual void onTransferFinish(MegaApi* api, MegaTransfer *transfer, MegaError *e);
    virtual void onRequestFinish(MegaApi* api, MegaRequest *request, MegaError *e);
};

class MegaFTPDataServer;
class MegaFTPServer: public MegaTCPServer
{
protected:
    enum{
        FTP_CMD_INVALID = -1,
        FTP_CMD_USER = 1,
        FTP_CMD_PASS,
        FTP_CMD_ACCT,
        FTP_CMD_CWD,
        FTP_CMD_CDUP,
        FTP_CMD_SMNT,
        FTP_CMD_QUIT,
        FTP_CMD_REIN,
        FTP_CMD_PORT,
        FTP_CMD_PASV,
        FTP_CMD_TYPE,
        FTP_CMD_STRU,
        FTP_CMD_MODE,
        FTP_CMD_RETR,
        FTP_CMD_STOR,
        FTP_CMD_STOU,
        FTP_CMD_APPE,
        FTP_CMD_ALLO,
        FTP_CMD_REST,
        FTP_CMD_RNFR,
        FTP_CMD_RNTO,
        FTP_CMD_ABOR,
        FTP_CMD_DELE,
        FTP_CMD_RMD,
        FTP_CMD_MKD,
        FTP_CMD_PWD,
        FTP_CMD_LIST,
        FTP_CMD_NLST,
        FTP_CMD_SITE,
        FTP_CMD_SYST,
        FTP_CMD_STAT,
        FTP_CMD_HELP,
        FTP_CMD_FEAT,  //rfc2389
        FTP_CMD_SIZE,
        FTP_CMD_PROT,
        FTP_CMD_EPSV, //rfc2428
        FTP_CMD_PBSZ, //rfc2228
        FTP_CMD_OPTS, //rfc2389
        FTP_CMD_NOOP
    };

    std::string crlfout;

    MegaHandle nodeHandleToRename;

    int pport;
    int dataportBegin;
    int dataPortEnd;

    std::string getListingLineFromNode(MegaNode *child, std::string nameToShow = string());

    MegaNode *getBaseFolderNode(std::string path);
    MegaNode *getNodeByFullFtpPath(std::string path);
    void getPermissionsString(int permissions, char *permsString);


    //virtual methods:
    virtual void processReceivedData(MegaTCPContext *tcpctx, ssize_t nread, const uv_buf_t * buf);
    virtual void processAsyncEvent(MegaTCPContext *tcpctx);
    virtual MegaTCPContext * initializeContext(uv_stream_t *server_handle);
    virtual void processWriteFinished(MegaTCPContext* tcpctx, int status);
    virtual void processOnAsyncEventClose(MegaTCPContext* tcpctx);
    virtual bool respondNewConnection(MegaTCPContext* tcpctx);
    virtual void processOnExitHandleClose(MegaTCPServer* tcpServer);

public:

    std::string newNameAfterMove;

    MegaFTPServer(MegaApiImpl *megaApi, string basePath, int dataportBegin, int dataPortEnd, bool useTLS = false, std::string certificatepath = std::string(), std::string keypath = std::string());
    virtual ~MegaFTPServer();

    static std::string getFTPErrorString(int errorcode, std::string argument = string());

    static void returnFtpCodeBasedOnRequestError(MegaFTPContext* ftpctx, MegaError *e);
    static void returnFtpCode(MegaFTPContext* ftpctx, int errorCode, std::string errorMessage = string());

    static void returnFtpCodeAsyncBasedOnRequestError(MegaFTPContext* ftpctx, MegaError *e);
    static void returnFtpCodeAsync(MegaFTPContext* ftpctx, int errorCode, std::string errorMessage = string());
    MegaNode * getNodeByFtpPath(MegaFTPContext* ftpctx, std::string path);
    std::string cdup(handle parentHandle, MegaFTPContext* ftpctx);
    std::string cd(string newpath, MegaFTPContext* ftpctx);
    std::string shortenpath(std::string path);
};

class MegaFTPDataContext;
class MegaFTPDataServer: public MegaTCPServer
{
protected:

    //virtual methods:
    virtual void processReceivedData(MegaTCPContext *tcpctx, ssize_t nread, const uv_buf_t * buf);
    virtual void processAsyncEvent(MegaTCPContext *tcpctx);
    virtual MegaTCPContext * initializeContext(uv_stream_t *server_handle);
    virtual void processWriteFinished(MegaTCPContext* tcpctx, int status);
    virtual void processOnAsyncEventClose(MegaTCPContext* tcpctx);
    virtual bool respondNewConnection(MegaTCPContext* tcpctx);
    virtual void processOnExitHandleClose(MegaTCPServer* tcpServer);

    void sendNextBytes(MegaFTPDataContext *ftpdatactx);


public:
    MegaFTPContext *controlftpctx;

    std::string resultmsj;
    MegaNode *nodeToDownload;
    std::string remotePathToUpload;
    std::string newNameToUpload;
    MegaHandle newParentNodeHandle;
    m_off_t rangeStartREST;
    void sendData();
    bool notifyNewConnectionRequired;

    MegaFTPDataServer(MegaApiImpl *megaApi, string basePath, MegaFTPContext * controlftpctx, bool useTLS = false, std::string certificatepath = std::string(), std::string keypath = std::string());
    virtual ~MegaFTPDataServer();
    string getListingLineFromNode(MegaNode *child);
};

class MegaFTPDataServer;
class MegaFTPDataContext : public MegaTCPContext
{
public:

    MegaFTPDataContext();
    ~MegaFTPDataContext();

    void setControlCodeUponDataClose(int code, std::string msg = string());

    // Connection management
    StreamingBuffer streamingBuffer;
    MegaTransferPrivate *transfer;
    char *lastBuffer;
    size_t lastBufferLen;
    bool failed;
    int ecode;
    bool pause;
    MegaNode *node;

    m_off_t rangeStart;
    m_off_t rangeWritten;

    std::string tmpFileName;
    std::unique_ptr<FileAccess> tmpFileAccess;
    size_t tmpFileSize;

    bool controlRespondedElsewhere;
    string controlResponseMessage;
    int controlResponseCode;

    virtual void onTransferStart(MegaApi *, MegaTransfer *transfer);
    virtual bool onTransferData(MegaApi *, MegaTransfer *transfer, char *buffer, size_t size);
    virtual void onTransferFinish(MegaApi* api, MegaTransfer *transfer, MegaError *e);
    virtual void onRequestFinish(MegaApi* api, MegaRequest *request, MegaError *e);
};
#endif

#ifdef ENABLE_CHAT
class MegaScheduledFlagsPrivate: public MegaScheduledFlags
{
public:
    MegaScheduledFlagsPrivate();
    MegaScheduledFlagsPrivate(const unsigned long numericValue);
    MegaScheduledFlagsPrivate(const MegaScheduledFlagsPrivate* flags);
    MegaScheduledFlagsPrivate(const ScheduledFlags* flags);
    ~MegaScheduledFlagsPrivate() override = default;
    MegaScheduledFlagsPrivate(const MegaScheduledFlagsPrivate&) = delete;
    MegaScheduledFlagsPrivate(const MegaScheduledFlagsPrivate&&) = delete;
    MegaScheduledFlagsPrivate& operator=(const MegaScheduledFlagsPrivate&) = delete;
    MegaScheduledFlagsPrivate& operator=(const MegaScheduledFlagsPrivate&&) = delete;

    void reset() override;
    void setSendEmails(bool enabled);
    void importFlagsValue(unsigned long val) override;

    bool sendEmails() const;
    unsigned long getNumericValue() const override;

    MegaScheduledFlagsPrivate* copy() const override { return new MegaScheduledFlagsPrivate(this); }
    bool isEmpty() const override;
    unique_ptr<ScheduledFlags> getSdkScheduledFlags() const;

private:
    unique_ptr<ScheduledFlags> mScheduledFlags;
};

class MegaScheduledRulesPrivate : public MegaScheduledRules
{
public:
    MegaScheduledRulesPrivate(const int freq,
                              const int interval = INTERVAL_INVALID,
                              const MegaTimeStamp until = MEGA_INVALID_TIMESTAMP,
                              const MegaIntegerList* byWeekDay = nullptr,
                              const MegaIntegerList* byMonthDay = nullptr,
                              const MegaIntegerMap* byMonthWeekDay = nullptr);

    MegaScheduledRulesPrivate(const MegaScheduledRulesPrivate* rules);
    MegaScheduledRulesPrivate(const ScheduledRules* rules);
    ~MegaScheduledRulesPrivate() override = default;
    MegaScheduledRulesPrivate(const MegaScheduledRulesPrivate&) = delete;
    MegaScheduledRulesPrivate(const MegaScheduledRulesPrivate&&) = delete;
    MegaScheduledRulesPrivate& operator=(const MegaScheduledRulesPrivate&) = delete;
    MegaScheduledRulesPrivate& operator=(const MegaScheduledRulesPrivate&&) = delete;

    int freq() const override;
    int interval() const override;
    MegaTimeStamp until() const override;
    const mega::MegaIntegerList* byWeekDay() const override;
    const mega::MegaIntegerList* byMonthDay() const override;
    const mega::MegaIntegerMap* byMonthWeekDay() const override;

    MegaScheduledRulesPrivate* copy() const override { return new MegaScheduledRulesPrivate(this); }
    unique_ptr<ScheduledRules> getSdkScheduledRules() const;
    static bool isValidFreq(const int freq);
    static bool isValidInterval(const int interval);
    static bool isValidUntil(const m_time_t until);

private:
    unique_ptr<ScheduledRules> mScheduledRules;
    // temp memory must be held somewhere since there is a data transformation and ownership is not returned in the getters
    // (probably removed after checking MegaAPI redesign)
    mutable std::unique_ptr<mega::MegaIntegerList> mTransformedByWeekDay;
    mutable std::unique_ptr<mega::MegaIntegerList> mTransformedByMonthDay;
    mutable std::unique_ptr<mega::MegaIntegerMap> mTransformedByMonthWeekDay;
};

class MegaScheduledMeetingPrivate: public MegaScheduledMeeting
{
public:
    MegaScheduledMeetingPrivate(const MegaHandle chatid,
                                const char* timezone,
                                const MegaTimeStamp startDateTime,
                                const MegaTimeStamp endDateTime,
                                const char* title,
                                const char* description,
                                const MegaHandle schedId = INVALID_HANDLE,
                                const MegaHandle parentSchedId = INVALID_HANDLE,
                                const MegaHandle organizerUserId = INVALID_HANDLE,
                                const int cancelled = -1,
                                const char* attributes = nullptr,
                                const MegaTimeStamp overrides = MEGA_INVALID_TIMESTAMP,
                                const MegaScheduledFlags* flags = nullptr,
                                const MegaScheduledRules* rules = nullptr);

    MegaScheduledMeetingPrivate(const MegaScheduledMeetingPrivate *scheduledMeeting);
    MegaScheduledMeetingPrivate(const ScheduledMeeting* scheduledMeeting);
    ~MegaScheduledMeetingPrivate() override = default;
    MegaScheduledMeetingPrivate(const MegaScheduledMeetingPrivate&) = delete;
    MegaScheduledMeetingPrivate(const MegaScheduledMeetingPrivate&&) = delete;
    MegaScheduledMeetingPrivate& operator=(const MegaScheduledMeetingPrivate&) = delete;
    MegaScheduledMeetingPrivate& operator=(const MegaScheduledMeetingPrivate&&) = delete;

    MegaHandle chatid() const override;
    MegaHandle schedId() const override;
    MegaHandle parentSchedId() const override;
    MegaHandle organizerUserid() const override;
    const char* timezone() const override;
    MegaTimeStamp startDateTime() const override;
    MegaTimeStamp endDateTime() const override;
    const char* title() const override;
    const char* description() const override;
    const char* attributes() const override;
    MegaTimeStamp overrides() const override;
    int cancelled() const override;
    MegaScheduledFlags* flags() const override; // ownership returned
    MegaScheduledRules* rules() const override; // ownership returned

    MegaScheduledMeetingPrivate* copy() const override { return new MegaScheduledMeetingPrivate(this); }
    const ScheduledMeeting* scheduledMeeting() const   { return mScheduledMeeting.get(); }

private:
    unique_ptr<ScheduledMeeting> mScheduledMeeting;
};

class MegaScheduledMeetingListPrivate: public MegaScheduledMeetingList
{
public:
    MegaScheduledMeetingListPrivate();
    MegaScheduledMeetingListPrivate(const MegaScheduledMeetingListPrivate &);
    ~MegaScheduledMeetingListPrivate();

    MegaScheduledMeetingListPrivate *copy() const override;

    // getters
    unsigned long size() const override;
    MegaScheduledMeeting* at(unsigned long i) const override;

    // returns the first MegaScheduledMeeting, whose schedId matches with h
    // note that schedId is globally unique for all chats (in case of scheduled meetings), but this class
    // can be used to store scheduled meetings occurrences (it can contains multiple items with the same schedId)
    MegaScheduledMeeting* getBySchedId(MegaHandle h) const override;

    // setters
    void insert(MegaScheduledMeeting *sm) override;
    void clear() override;

private:
    std::vector<std::unique_ptr<MegaScheduledMeeting>> mList;
};
#endif

}

#endif //MEGAAPI_IMPL_H<|MERGE_RESOLUTION|>--- conflicted
+++ resolved
@@ -93,19 +93,9 @@
     class MegaHttpIO : public CurlHttpIO {};
     class MegaWaiter : public PosixWaiter {};
     #ifdef __APPLE__
-<<<<<<< HEAD
     class MegaFileSystemAccess : public MacFileSystemAccess {};
     #else
     class MegaFileSystemAccess : public LinuxFileSystemAccess {};
-=======
-        #if TARGET_OS_IPHONE
-        typedef PosixFileSystemAccess MegaFileSystemAccess;
-        #else
-        class MegaFileSystemAccess : public MacFileSystemAccess {};
-        #endif
-    #else
-    class MegaFileSystemAccess : public PosixFileSystemAccess {};
->>>>>>> a2a5a324
     #endif
 #endif
 
