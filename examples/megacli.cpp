/**
 * @file examples/megaclient.cpp
 * @brief Sample application, interactive GNU Readline CLI
 *
 * (c) 2013-2014 by Mega Limited, Auckland, New Zealand
 *
 * This file is part of the MEGA SDK - Client Access Engine.
 *
 * Applications using the MEGA API must present a valid application key
 * and comply with the the rules set forth in the Terms of Service.
 *
 * The MEGA SDK is distributed in the hope that it will be useful,
 * but WITHOUT ANY WARRANTY; without even the implied warranty of
 * MERCHANTABILITY or FITNESS FOR A PARTICULAR PURPOSE.
 *
 * @copyright Simplified (2-clause) BSD License.
 *
 * You should have received a copy of the license along with this
 * program.
 */

#include "mega.h"
#include "megacli.h"
#include <fstream>
#include <bitset>

#if defined(_WIN32) && defined(_DEBUG)
// so we can delete a secret internal CrytpoPP singleton
#include <cryptopp\osrng.h>
#endif

#define USE_VARARGS
#define PREFER_STDARG

#ifndef NO_READLINE
#include <signal.h>
#include <readline/readline.h>
#include <readline/history.h>
#endif

#if (__cplusplus >= 201703L)
    #include <filesystem>
    namespace fs = std::filesystem;
    #define USE_FILESYSTEM
#elif !defined(__MINGW32__) && !defined(__ANDROID__) && (!defined(__GNUC__) || (__GNUC__*100+__GNUC_MINOR__) >= 503)
#define USE_FILESYSTEM
#ifdef WIN32
    #include <filesystem>
    namespace fs = std::experimental::filesystem;
#else
    #include <experimental/filesystem>
    namespace fs = std::experimental::filesystem;
#endif
#endif

#include <regex>

#ifdef USE_FREEIMAGE
#include "mega/gfx/freeimage.h"
#endif

namespace ac = ::mega::autocomplete;

#include <iomanip>

using namespace mega;
using std::cout;
using std::cerr;
using std::endl;
using std::flush;
using std::ifstream;
using std::ofstream;
using std::setw;
using std::hex;
using std::dec;

MegaClient* client;
MegaClient* clientFolder;

int gNextClientTag = 1;
std::map<int, std::function<void(Node*)>> gOnPutNodeTag;

bool gVerboseMode = false;

// new account signup e-mail address and name
static string signupemail, signupname;

// true by default, to register a new account v2 (false means account v1)
bool signupV2 = true;

// signup code being confirmed
static string signupcode;

// signup password challenge and encrypted master key
static byte signuppwchallenge[SymmCipher::KEYLENGTH], signupencryptedmasterkey[SymmCipher::KEYLENGTH];

// password recovery e-mail address and code being confirmed
static string recoveryemail, recoverycode;

// password recovery code requires MK or not
static bool hasMasterKey;

// master key for password recovery
static byte masterkey[SymmCipher::KEYLENGTH];

// change email link to be confirmed
static string changeemail, changecode;

// import welcome pdf at account creation
static bool pdf_to_import = false;

// public link information
static string publiclink;

// local console
Console* console;

// loading progress of lengthy API responses
int responseprogress = -1;

//2FA pin attempts
int attempts = 0;

//Ephemeral account plus plus
std::string ephemeralFirstname;
std::string ephemeralLastName;

#ifdef ENABLE_SYNC

// converts the given sync configuration to a string
std::string syncConfigToString(const SyncConfig& config)
{
    std::string description(Base64Str<MegaClient::BACKUPHANDLE>(config.getBackupId()));
    if (config.getType() == SyncConfig::TYPE_TWOWAY)
    {
        description.append(" TWOWAY");
    }
    else if (config.getType() == SyncConfig::TYPE_UP)
    {
        description.append(" UP");
    }
    else if (config.getType() == SyncConfig::TYPE_DOWN)
    {
        description.append(" DOWN");
    }
    return description;
}

#endif

static const char* getAccessLevelStr(int access)
{
    switch(access)
    {
    case ACCESS_UNKNOWN:
        return "unkown";
    case RDONLY:
        return "read-only";
    case RDWR:
        return "read/write";
    case FULL:
        return "full access";
    case OWNER:
        return "owner access";
    case OWNERPRELOGIN:
        return "owner (prelogin) access";
    default:
        return "UNDEFINED";
    }
}

const char* errorstring(error e)
{
    switch (e)
    {
        case API_OK:
            return "No error";
        case API_EINTERNAL:
            return "Internal error";
        case API_EARGS:
            return "Invalid argument";
        case API_EAGAIN:
            return "Request failed, retrying";
        case API_ERATELIMIT:
            return "Rate limit exceeded";
        case API_EFAILED:
            return "Transfer failed";
        case API_ETOOMANY:
            return "Too many concurrent connections or transfers";
        case API_ERANGE:
            return "Out of range";
        case API_EEXPIRED:
            return "Expired";
        case API_ENOENT:
            return "Not found";
        case API_ECIRCULAR:
            return "Circular linkage detected";
        case API_EACCESS:
            return "Access denied";
        case API_EEXIST:
            return "Already exists";
        case API_EINCOMPLETE:
            return "Incomplete";
        case API_EKEY:
            return "Invalid key/integrity check failed";
        case API_ESID:
            return "Bad session ID";
        case API_EBLOCKED:
            return "Blocked";
        case API_EOVERQUOTA:
            return "Over quota";
        case API_ETEMPUNAVAIL:
            return "Temporarily not available";
        case API_ETOOMANYCONNECTIONS:
            return "Connection overflow";
        case API_EWRITE:
            return "Write error";
        case API_EREAD:
            return "Read error";
        case API_EAPPKEY:
            return "Invalid application key";
        case API_EGOINGOVERQUOTA:
            return "Not enough quota";
        case API_EMFAREQUIRED:
            return "Multi-factor authentication required";
        case API_EMASTERONLY:
            return "Access denied for users";
        case API_EBUSINESSPASTDUE:
            return "Business account has expired";
        case API_EPAYWALL:
            return "Over Disk Quota Paywall";
        default:
            return "Unknown error";
    }
}

AppFile::AppFile()
{
    static int nextseqno;

    seqno = ++nextseqno;
}

// transfer start
void AppFilePut::start()
{
}

void AppFileGet::start()
{
}

// transfer completion
void AppFileGet::completed(Transfer*, putsource_t source)
{
    // (at this time, the file has already been placed in the final location)
    delete this;
}

// transfer terminated - too many failures, or unrecoverable failure, or cancelled
void AppFileGet::terminated()
{
    delete this;
}

void AppFilePut::completed(Transfer* t, putsource_t source)
{
    // perform standard completion (place node in user filesystem etc.)
    File::completed(t, PUTNODES_APP);

    delete this;
}

// transfer terminated - too many failures, or unrecoverable failure, or cancelled
void AppFilePut::terminated()
{
    delete this;
}

AppFileGet::~AppFileGet()
{
    appxferq[GET].erase(appxfer_it);
}

AppFilePut::~AppFilePut()
{
    appxferq[PUT].erase(appxfer_it);
}

void AppFilePut::displayname(string* dname)
{
    *dname = getLocalname().toName(*transfer->client->fsaccess);
}

// transfer progress callback
void AppFile::progress()
{
}

static void displaytransferdetails(Transfer* t, const char* action)
{
    string name;

    for (file_list::iterator it = t->files.begin(); it != t->files.end(); it++)
    {
        if (it != t->files.begin())
        {
            cout << "/";
        }

        (*it)->displayname(&name);
        cout << name;
    }

    cout << ": " << (t->type == GET ? "Incoming" : "Outgoing") << " file transfer " << action;
}

// a new transfer was added
void DemoApp::transfer_added(Transfer* /*t*/)
{
}

// a queued transfer was removed
void DemoApp::transfer_removed(Transfer* t)
{
    displaytransferdetails(t, "removed\n");
}

void DemoApp::transfer_update(Transfer* /*t*/)
{
    // (this is handled in the prompt logic)
}

void DemoApp::transfer_failed(Transfer* t, const Error& e, dstime)
{
    displaytransferdetails(t, "failed (");
    if (e == API_ETOOMANY && e.hasExtraInfo())
    {
         cout << getExtraInfoErrorString(e) << ")" << endl;
    }
    else
    {
        cout << errorstring(e) << ")" << endl;
    }
}

void DemoApp::transfer_complete(Transfer* t)
{
    if (gVerboseMode)
    {
        displaytransferdetails(t, "completed, ");

        if (t->slot)
        {
            cout << t->slot->progressreported * 10 / (1024 * (Waiter::ds - t->slot->starttime + 1)) << " KB/s" << endl;
        }
        else
        {
            cout << "delayed" << endl;
        }
    }
}

// transfer about to start - make final preparations (determine localfilename, create thumbnail for image upload)
void DemoApp::transfer_prepare(Transfer* t)
{
    if (gVerboseMode)
    {
        displaytransferdetails(t, "starting\n");
    }

    if (t->type == GET)
    {
        // only set localfilename if the engine has not already done so
        if (t->localfilename.empty())
        {
            client->fsaccess->tmpnamelocal(t->localfilename);
        }
    }
}

#ifdef ENABLE_SYNC

void DemoApp::syncupdate_stateconfig(const SyncConfig& config)
{
    cout << "Sync config updated: " << toHandle(config.mBackupId) << endl;
}


void DemoApp::syncupdate_active(const SyncConfig& config, bool active)
{
    cout << "Sync is now active: " << active << endl;
}

void DemoApp::sync_auto_resume_result(const SyncConfig& config, bool attempted, bool hadAnError)
{
    handle backupId = config.getBackupId();
    if (attempted)
    {
        cout << "Sync - autoresumed " << toHandle(backupId) << " " << config.getLocalPath().toPath(*client->fsaccess)  << " enabled: "
             << config.getEnabled()  << " syncError: " << config.getError()
             << " hadAnErrorBefore: " << hadAnError << " Running: " << (config.mRunningState >= 0) << endl;
    }
    else
    {
        cout << "Sync - autoloaded " << toHandle(backupId) << " " << config.getLocalPath().toPath(*client->fsaccess) << " enabled: "
            << config.getEnabled() << " syncError: " << config.getError()
            << " hadAnErrorBefore: " << hadAnError << " Running: " << (config.mRunningState >= 0) << endl;
    }
}

void DemoApp::sync_removed(const SyncConfig& config)
{
    cout << "Sync - removed: " << toHandle(config.mBackupId) << endl;

}

void DemoApp::syncupdate_scanning(bool active)
{
    if (active)
    {
        cout << "Sync - scanning local files and folders" << endl;
    }
    else
    {
        cout << "Sync - scan completed" << endl;
    }
}

void DemoApp::syncupdate_syncing(bool active)
{
    if (active)
    {
        cout << "Sync - syncs are busy" << endl;
    }
    else
    {
        cout << "Sync - syncs are idle" << endl;
    }
}

void DemoApp::syncupdate_stalled(bool stalled)
{
    if (stalled)
    {
        cout << "Sync - stalled" << endl;
    }
    else
    {
        cout << "Sync - stall ended" << endl;
    }
}

void DemoApp::syncupdate_conflicts(bool conflicts)
{
    if (conflicts)
    {
        cout << "Sync - conflicting paths detected" << endl;
    }
    else
    {
        cout << "Sync - all conflicting paths resolved" << endl;
    }
}

// flags to turn off cout output that can be too volumnous/time consuming
bool syncout_local_change_detection = true;
bool syncout_remote_change_detection = true;
bool syncout_transfer_activity = true;
bool syncout_folder_sync_state = false;

void DemoApp::syncupdate_local_lockretry(bool locked)
{
    if (locked)
    {
        cout << "Sync - waiting for local filesystem lock" << endl;
    }
    else
    {
        cout << "Sync - local filesystem lock issue resolved, continuing..." << endl;
    }
}

static const char* treestatename(treestate_t ts)
{
    switch (ts)
    {
        case TREESTATE_NONE:
            return "None/Undefined";
        case TREESTATE_SYNCED:
            return "Synced";
        case TREESTATE_PENDING:
            return "Pending";
        case TREESTATE_SYNCING:
            return "Syncing";
    }

    return "UNKNOWN";
}

void DemoApp::syncupdate_treestate(const SyncConfig &, const LocalPath& lp, treestate_t ts, nodetype_t type)
{
    if (syncout_folder_sync_state)
    {
        if (type != FILENODE)
        {
            cout << "Sync - state change of folder " << lp.toPath() << " to " << treestatename(ts) << endl;
        }
    }
}

// generic name filter
// FIXME: configurable regexps
//static bool is_syncable(const char* name)
//{
//    return *name != '.' && *name != '~' && strcmp(name, "Thumbs.db") && strcmp(name, "desktop.ini");
//}

//// determines whether remote node should be synced
//bool DemoApp::sync_syncable(Sync *, const char *, LocalPath&, Node *n)
//{
//    return is_syncable(n->displayname());
//}
//
//// determines whether local file should be synced
//bool DemoApp::sync_syncable(Sync *, const char *name, LocalPath&)
//{
//    return is_syncable(name);
//}
#endif

AppFileGet::AppFileGet(Node* n, NodeHandle ch, byte* cfilekey, m_off_t csize, m_time_t cmtime, string* cfilename,
                       string* cfingerprint, const string& targetfolder)
{
    if (n)
    {
        h = n->nodeHandle();
        hprivate = true;

        *(FileFingerprint*) this = *n;
        name = n->displayname();
    }
    else
    {
        h = ch;
        memcpy(filekey, cfilekey, sizeof filekey);
        hprivate = false;

        size = csize;
        mtime = cmtime;

        if (!cfingerprint->size() || !unserializefingerprint(cfingerprint))
        {
            memcpy(crc.data(), filekey, sizeof crc);
        }

        name = *cfilename;
    }

    auto ln = LocalPath::fromName(name, *client->fsaccess, client->fsaccess->getlocalfstype(LocalPath::fromPath(name, *client->fsaccess)));
    if (!targetfolder.empty())
    {
        string s = targetfolder;
        ln.prependWithSeparator(LocalPath::fromPath(s, *client->fsaccess));
    }
    setLocalname(ln);
}

AppFilePut::AppFilePut(const LocalPath& clocalname, NodeHandle ch, const char* ctargetuser)
{
    // full local path
    setLocalname(clocalname);

    // target parent node
    h = ch;

    // target user
    targetuser = ctargetuser;

    name = clocalname.leafName().toName(*client->fsaccess);
}

// user addition/update (users never get deleted)
void DemoApp::users_updated(User** u, int count)
{
    if (count == 1)
    {
        cout << "1 user received or updated" << endl;
    }
    else
    {
        cout << count << " users received or updated" << endl;
    }

    if (u)
    {
        User* user;
        for (int i = 0; i < count; i++)
        {
            user = u[i];
            cout << "User " << user->email;
            if (user->getTag()) // false if external change
            {
                cout << " has been changed by your own client" << endl;
            }
            else
            {
                cout << " has been changed externally" << endl;
            }
        }
    }
}

bool notifyAlerts = true;

string displayUser(handle user, MegaClient* mc)
{
    User* u = mc->finduser(user);
    return u ? u->email : "<user not found>";
}

string displayTime(m_time_t t)
{
    char timebuf[32];
    struct tm tmptr;
    m_localtime(t, &tmptr);
    strftime(timebuf, sizeof timebuf, "%c", &tmptr);
    return timebuf;
}

void printAlert(UserAlert::Base& b)
{
    string header, title;
    b.text(header, title, client);
    cout << "**alert " << b.id << ": " << header << " - " << title << " [at " << displayTime(b.timestamp) << "]" << " seen: " << b.seen << endl;
}

void DemoApp::useralerts_updated(UserAlert::Base** b, int count)
{
    if (b && notifyAlerts)
    {
        for (int i = 0; i < count; ++i)
        {
            if (!b[i]->seen)
            {
                printAlert(*b[i]);
            }
        }
    }
}


#ifdef ENABLE_CHAT

void DemoApp::chatcreate_result(TextChat *chat, error e)
{
    if (e)
    {
        cout << "Chat creation failed (" << errorstring(e) << ")" << endl;
    }
    else
    {
        cout << "Chat created successfully" << endl;
        printChatInformation(chat);
        cout << endl;
    }
}

void DemoApp::chatinvite_result(error e)
{
    if (e)
    {
        cout << "Chat invitation failed (" << errorstring(e) << ")" << endl;
    }
    else
    {
        cout << "Chat invitation successful" << endl;
    }
}

void DemoApp::chatremove_result(error e)
{
    if (e)
    {
        cout << "Peer removal failed (" << errorstring(e) << ")" << endl;
    }
    else
    {
        cout << "Peer removal successful" << endl;
    }
}

void DemoApp::chaturl_result(string *url, error e)
{
    if (e)
    {
        cout << "Chat URL retrieval failed (" << errorstring(e) << ")" << endl;
    }
    else
    {
        cout << "Chat URL: " << *url << endl;
    }
}

void DemoApp::chatgrantaccess_result(error e)
{
    if (e)
    {
        cout << "Grant access to node failed (" << errorstring(e) << ")" << endl;
    }
    else
    {
        cout << "Access to node granted successfully" << endl;
    }
}

void DemoApp::chatremoveaccess_result(error e)
{
    if (e)
    {
        cout << "Revoke access to node failed (" << errorstring(e) << ")" << endl;
    }
    else
    {
        cout << "Access to node removed successfully" << endl;
    }
}

void DemoApp::chatupdatepermissions_result(error e)
{
    if (e)
    {
        cout << "Permissions update failed (" << errorstring(e) << ")" << endl;
    }
    else
    {
        cout << "Permissions updated successfully" << endl;
    }
}

void DemoApp::chattruncate_result(error e)
{
    if (e)
    {
        cout << "Truncate message/s failed (" << errorstring(e) << ")" << endl;
    }
    else
    {
        cout << "Message/s truncated successfully" << endl;
    }
}

void DemoApp::chatsettitle_result(error e)
{
    if (e)
    {
        cout << "Set title failed (" << errorstring(e) << ")" << endl;
    }
    else
    {
        cout << "Title updated successfully" << endl;
    }
}

void DemoApp::chatpresenceurl_result(string *url, error e)
{
    if (e)
    {
        cout << "Presence URL retrieval failed (" << errorstring(e) << ")" << endl;
    }
    else
    {
        cout << "Presence URL: " << *url << endl;
    }
}

void DemoApp::chatlink_result(handle h, error e)
{
    if (e)
    {
        cout << "Chat link failed (" << errorstring(e) << ")" << endl;
    }
    else
    {
        if (ISUNDEF(h))
        {
            cout << "Chat link deleted successfully" << endl;
        }
        else
        {
            char hstr[sizeof(handle) * 4 / 3 + 4];
            Base64::btoa((const byte *)&h, MegaClient::CHATLINKHANDLE, hstr);
            cout << "Chat link: " << hstr << endl;
        }
    }
}

void DemoApp::chatlinkclose_result(error e)
{
    if (e)
    {
        cout << "Set private mode for chat failed  (" << errorstring(e) << ")" << endl;
    }
    else
    {
        cout << "Private mode successfully set" << endl;
    }
}

void DemoApp::chatlinkurl_result(handle chatid, int shard, string *url, string *ct, int, m_time_t ts, bool meetingRoom, handle callid, error e)
{
    if (e)
    {
        cout << "URL request for chat-link failed (" << errorstring(e) << ")" << endl;
    }
    else
    {
        char idstr[sizeof(handle) * 4 / 3 + 4];
        Base64::btoa((const byte *)&chatid, MegaClient::CHATHANDLE, idstr);
        cout << "Chatid: " << idstr << " (shard " << shard << ")" << endl;
        cout << "URL for chat-link: " << url->c_str() << endl;
        cout << "Encrypted chat-topic: " << ct->c_str() << endl;
        cout << "Creation timestamp: " << ts << endl;
    }
}

void DemoApp::chatlinkjoin_result(error e)
{
    if (e)
    {
        cout << "Join to openchat failed (" << errorstring(e) << ")" << endl;
    }
    else
    {
        cout << "Joined to openchat successfully." << endl;
    }
}

void DemoApp::chats_updated(textchat_map *chats, int count)
{
    if (count == 1)
    {
        cout << "1 chat received or updated" << endl;
    }
    else
    {
        cout << count << " chats received or updated" << endl;
    }

    if (chats)
    {
        textchat_map::iterator it;
        for (it = chats->begin(); it != chats->end(); it++)
        {
            printChatInformation(it->second);
        }
    }
}

void DemoApp::printChatInformation(TextChat *chat)
{
    if (!chat)
    {
        return;
    }

    cout << "Chat ID: " << Base64Str<sizeof(handle)>(chat->id) << endl;
    cout << "\tOwn privilege level: " << DemoApp::getPrivilegeString(chat->priv) << endl;
    cout << "\tCreation ts: " << chat->ts << endl;
    cout << "\tChat shard: " << chat->shard << endl;
    cout << "\tGroup chat: " << ((chat->group) ? "yes" : "no") << endl;
    cout << "\tArchived chat: " << ((chat->isFlagSet(TextChat::FLAG_OFFSET_ARCHIVE)) ? "yes" : "no") << endl;
    cout << "\tPublic chat: " << ((chat->publicchat) ? "yes" : "no") << endl;
    if (chat->publicchat)
    {
        cout << "\tUnified key: " << chat->unifiedKey.c_str() << endl;
        cout << "\tMeeting room: " << ((chat->meeting) ? "yes" : "no") << endl;
    }

    cout << "\tPeers:";

    if (chat->userpriv)
    {
        cout << "\t\t(userhandle)\t(privilege level)" << endl;
        for (unsigned i = 0; i < chat->userpriv->size(); i++)
        {
            Base64Str<sizeof(handle)> hstr(chat->userpriv->at(i).first);
            cout << "\t\t\t" << hstr;
            cout << "\t" << DemoApp::getPrivilegeString(chat->userpriv->at(i).second) << endl;
        }
    }
    else
    {
        cout << " no peers (only you as participant)" << endl;
    }
    cout << "\tIs own change: " << ((chat->tag) ? "yes" : "no") << endl;
    if (!chat->title.empty())
    {
        cout << "\tTitle: " << chat->title.c_str() << endl;
    }
}

string DemoApp::getPrivilegeString(privilege_t priv)
{
    switch (priv)
    {
    case PRIV_STANDARD:
        return "PRIV_STANDARD (standard access)";
    case PRIV_MODERATOR:
        return "PRIV_MODERATOR (moderator)";
    case PRIV_RO:
        return "PRIV_RO (read-only)";
    case PRIV_RM:
        return "PRIV_RM (removed)";
    case PRIV_UNKNOWN:
    default:
        return "PRIV_UNKNOWN";
    }
}

#endif


void DemoApp::pcrs_updated(PendingContactRequest** list, int count)
{
    int deletecount = 0;
    int updatecount = 0;
    if (list != NULL)
    {
        for (int i = 0; i < count; i++)
        {
            if (list[i]->changed.deleted)
            {
                deletecount++;
            }
            else
            {
                updatecount++;
            }
        }
    }
    else
    {
        // All pcrs are updated
        for (handlepcr_map::iterator it = client->pcrindex.begin(); it != client->pcrindex.end(); it++)
        {
            if (it->second->changed.deleted)
            {
                deletecount++;
            }
            else
            {
                updatecount++;
            }
        }
    }

    if (deletecount != 0)
    {
        cout << deletecount << " pending contact request" << (deletecount != 1 ? "s" : "") << " deleted" << endl;
    }
    if (updatecount != 0)
    {
        cout << updatecount << " pending contact request" << (updatecount != 1 ? "s" : "") << " received or updated" << endl;
    }
}

static void setattr_result(NodeHandle, Error e)
{
    if (e)
    {
        cout << "Node attribute update failed (" << errorstring(e) << ")" << endl;
    }
}

static void rename_result(NodeHandle, error e)
{
    if (e)
    {
        cout << "Node move failed (" << errorstring(e) << ")" << endl;
    }
}

void DemoApp::unlink_result(handle, error e)
{
    if (e)
    {
        cout << "Node deletion failed (" << errorstring(e) << ")" << endl;
    }
}

void DemoApp::fetchnodes_result(const Error& e)
{
    if (e)
    {
        if (e == API_ENOENT && e.hasExtraInfo())
        {
            cout << "File/folder retrieval failed: " << getExtraInfoErrorString(e) << endl;
        }
        else
        {
            cout << "File/folder retrieval failed (" << errorstring(e) << ")" << endl;
        }
        pdf_to_import = false;
    }
    else
    {
        // check if we fetched a folder link and the key is invalid
        if (client->loggedinfolderlink())
        {
            if (client->isValidFolderLink())
            {
                cout << "Folder link loaded correctly." << endl;
            }
            else
            {
                assert(client->nodebyhandle(client->rootnodes[0]));   // node is there, but cannot be decrypted
                cout << "File/folder retrieval succeed, but encryption key is wrong." << endl;
            }
        }

        if (pdf_to_import)
        {
            client->getwelcomepdf();
        }

        if (client->ephemeralSessionPlusPlus)
        {
            client->putua(ATTR_FIRSTNAME, (const byte*)ephemeralFirstname.c_str(), unsigned(ephemeralFirstname.size()));
            client->putua(ATTR_LASTNAME, (const byte*)ephemeralLastName.c_str(), unsigned(ephemeralLastName.size()));
        }
    }
}

void DemoApp::putnodes_result(const Error& e, targettype_t t, vector<NewNode>& nn, bool targetOverride)
{
    if (t == USER_HANDLE)
    {
        if (!e)
        {
            cout << "Success." << endl;
        }
    }

    if (pdf_to_import)   // putnodes from openfilelink_result()
    {
        if (!e)
        {
            cout << "Welcome PDF file has been imported successfully." << endl;
        }
        else
        {
            cout << "Failed to import Welcome PDF file" << endl;
        }

        pdf_to_import = false;
        return;
    }

    if (e)
    {
        cout << "Node addition failed (" << errorstring(e) << ")" << endl;
    }

    if (targetOverride)
    {
        cout << "Target folder has changed!" << endl;
    }

    auto i = gOnPutNodeTag.find(client->restag);
    if (i != gOnPutNodeTag.end())
    {
        if (client->nodenotify.size())
        {
            Node* n = client->nodenotify.back();  // same trick as the intermediate layer - only works when puts are one node at a time.
            i->second(n);
            gOnPutNodeTag.erase(i);
        }
    }
}

void DemoApp::setpcr_result(handle h, error e, opcactions_t action)
{
    if (e)
    {
        cout << "Outgoing pending contact request failed (" << errorstring(e) << ")" << endl;
    }
    else
    {
        if (h == UNDEF)
        {
            // must have been deleted
            cout << "Outgoing pending contact request " << (action == OPCA_DELETE ? "deleted" : "reminded") << " successfully" << endl;
        }
        else
        {
            cout << "Outgoing pending contact request succeeded, id: " << Base64Str<MegaClient::PCRHANDLE>(h) << endl;
        }
    }
}

void DemoApp::updatepcr_result(error e, ipcactions_t action)
{
    if (e)
    {
        cout << "Incoming pending contact request update failed (" << errorstring(e) << ")" << endl;
    }
    else
    {
        string labels[3] = {"accepted", "denied", "ignored"};
        cout << "Incoming pending contact request successfully " << labels[(int)action] << endl;
    }
}

void DemoApp::fa_complete(handle h, fatype type, const char* /*data*/, uint32_t len)
{
    cout << "Got attribute of type " << type << " (" << len << " byte(s))";
    Node *n = client->nodebyhandle(h);
    if (n)
    {
        cout << " for " << n->displayname() << endl;
    }
}

int DemoApp::fa_failed(handle, fatype type, int retries, error e)
{
    cout << "File attribute retrieval of type " << type << " failed (retries: " << retries << ") error: " << e << endl;

    return retries > 2;
}

void DemoApp::putfa_result(handle, fatype, error e)
{
    if (e)
    {
        cout << "File attribute attachment failed (" << errorstring(e) << ")" << endl;
    }
}

void DemoApp::removecontact_result(error e)
{
    if (e)
    {
        cout << "Contact removal failed (" << errorstring(e) << ")" << endl;
    }
    else
    {
        cout << "Success." << endl;
    }
}

void DemoApp::putua_result(error e)
{
    if (e)
    {
        cout << "User attribute update failed (" << errorstring(e) << ")" << endl;
    }
    else
    {
        cout << "Success." << endl;
    }
}

void DemoApp::getua_result(error e)
{
    if (client->fetchingkeys)
    {
        return;
    }

    cout << "User attribute retrieval failed (" << errorstring(e) << ")" << endl;
}

void DemoApp::getua_result(byte* data, unsigned l, attr_t type)
{
    if (client->fetchingkeys)
    {
        return;
    }

    if (gVerboseMode)
    {
        cout << "Received " << l << " byte(s) of user attribute: ";
        fwrite(data, 1, l, stdout);
        cout << endl;

        if (type == ATTR_ED25519_PUBK)
        {
            cout << "Credentials: " << AuthRing::fingerprint(string((const char*)data, l), true) << endl;
        }
    }

    if (type == ATTR_COOKIE_SETTINGS)
    {
        unsigned long cs = strtoul((const char*)data, nullptr, 10);
        std::bitset<32> bs(cs);
        cout << "Cookie settings = " << cs << " (" << bs << ')' << endl
             << "\tessential: " << bs[0] << endl
             << "\tpreferences: " << bs[1] << endl
             << "\tperformance: " << bs[2] << endl
             << "\tadvertising: " << bs[3] << endl
             << "\tthird party: " << bs[4] << endl;
    }
}

void DemoApp::getua_result(TLVstore *tlv, attr_t type)
{
    if (client->fetchingkeys)
    {
        return;
    }

    if (!tlv)
    {
        cout << "Error getting private user attribute" << endl;
    }
    else if (!gVerboseMode)
    {
        cout << "Received a TLV with " << tlv->size() << " item(s) of user attribute: " << endl;

        vector<string> *keys = tlv->getKeys();
        vector<string>::const_iterator it;
        unsigned valuelen;
        string value, key;
        char *buf;
        for (it=keys->begin(); it != keys->end(); it++)
        {
            key = (*it).empty() ? "(no key)" : *it;
            if (!tlv->get(*it, value) || value.empty())
            {
                cout << "\t" << key << "\t" << "(no value)" << endl;
                continue;
            }

            valuelen = unsigned(value.length());

            buf = new char[valuelen * 4 / 3 + 4];
            Base64::btoa((const byte *) value.data(), valuelen, buf);

            cout << "\t" << key << "\t" << buf << endl;
            delete [] buf;
        }
        delete keys;
    }
}

#ifdef DEBUG
void DemoApp::delua_result(error e)
{
    if (e)
    {
        cout << "User attribute removal failed (" << errorstring(e) << ")" << endl;
    }
    else
    {
        cout << "Success." << endl;
    }
}

void DemoApp::senddevcommand_result(int value)
{
    cout << "Dev subcommand finished with code: " << value << endl;
}

void exec_devcommand(autocomplete::ACState& s)
{
    const char *email = nullptr;
    if (s.words.size() == 3)
    {
        email = s.words[2].s.c_str();
    }
    const char *subcommand = s.words[1].s.c_str();
    client->senddevcommand(subcommand, email);
}
#endif


void DemoApp::notify_retry(dstime dsdelta, retryreason_t)
{
    if (dsdelta)
    {
        cout << "API request failed, retrying in " << dsdelta * 100 << " ms - Use 'retry' to retry immediately..."
             << endl;
    }
    else
    {
        cout << "Retried API request completed" << endl;
    }
}

string DemoApp::getExtraInfoErrorString(const Error& e)
{
    string textError;

    if (e.getUserStatus() == 7)
    {
        textError.append("User status is suspended due to ETD. ");
    }

    textError.append("Link status is: ");
    switch (e.getLinkStatus())
    {
        case 0:
            textError.append("Undeleted");
            break;
        case 1:
            textError.append("Deleted/down");
            break;
        case 2:
            textError.append("Down due to an ETD specifically");
            break;
        default:
            textError.append("Unknown link status");
            break;
    }

    return textError;
}

static void store_line(char*);
static void process_line(char *);
static char* line;

static AccountDetails account;

// Current remote directory.
static NodeHandle cwd;

// Where we were on the local filesystem when megacli started.
static unique_ptr<LocalPath> startDir(new LocalPath);

static const char* rootnodenames[] =
{ "ROOT", "INBOX", "RUBBISH" };
static const char* rootnodepaths[] =
{ "/", "//in", "//bin" };

static void nodestats(int* c, const char* action)
{
    if (c[FILENODE])
    {
        cout << c[FILENODE] << ((c[FILENODE] == 1) ? " file" : " files");
    }
    if (c[FILENODE] && c[FOLDERNODE])
    {
        cout << " and ";
    }
    if (c[FOLDERNODE])
    {
        cout << c[FOLDERNODE] << ((c[FOLDERNODE] == 1) ? " folder" : " folders");
    }

    if (c[FILENODE] || c[FOLDERNODE])
    {
        cout << " " << action << endl;
    }
}

// list available top-level nodes and contacts/incoming shares
static void listtrees()
{
    for (int i = 0; i < (int) (sizeof client->rootnodes / sizeof *client->rootnodes); i++)
    {
        if (client->rootnodes[i] != UNDEF)
        {
            cout << rootnodenames[i] << " on " << rootnodepaths[i] << endl;
        }
    }

    for (user_map::iterator uit = client->users.begin(); uit != client->users.end(); uit++)
    {
        User* u = &uit->second;
        Node* n;

        if (u->show == VISIBLE || u->sharing.size())
        {
            for (handle_set::iterator sit = u->sharing.begin(); sit != u->sharing.end(); sit++)
            {
                if ((n = client->nodebyhandle(*sit)) && n->inshare)
                {
                    cout << "INSHARE on " << u->email << ":" << n->displayname() << " ("
                         << getAccessLevelStr(n->inshare->access) << ")" << endl;
                }
            }
        }
    }

    if (clientFolder && !ISUNDEF(clientFolder->rootnodes[0]))
    {
        Node *n = clientFolder->nodebyhandle(clientFolder->rootnodes[0]);
        if (n)
        {
            cout << "FOLDERLINK on " << n->displayname() << ":" << endl;
        }
    }
}

// returns node pointer determined by path relative to cwd
// path naming conventions:
// * path is relative to cwd
// * /path is relative to ROOT
// * //in is in INBOX
// * //bin is in RUBBISH
// * X: is user X's INBOX
// * X:SHARE is share SHARE from user X
// * Y:name is folder in FOLDERLINK, Y is the public handle
// * : and / filename components, as well as the \, must be escaped by \.
// (correct UTF-8 encoding is assumed)
// returns NULL if path malformed or not found
static Node* nodebypath(const char* ptr, string* user = NULL, string* namepart = NULL)
{
    vector<string> c;
    string s;
    int l = 0;
    const char* bptr = ptr;
    int remote = 0;
    int folderlink = 0;
    Node* n = nullptr;
    Node* nn;

    // split path by / or :
    do {
        if (!l)
        {
            if (*(const signed char*)ptr >= 0)
            {
                if (*ptr == '\\')
                {
                    if (ptr > bptr)
                    {
                        s.append(bptr, ptr - bptr);
                    }

                    bptr = ++ptr;

                    if (*bptr == 0)
                    {
                        c.push_back(s);
                        break;
                    }

                    ptr++;
                    continue;
                }

                if (*ptr == '/' || *ptr == ':' || !*ptr)
                {
                    if (*ptr == ':')
                    {
                        if (c.size())
                        {
                            return NULL;
                        }

                        remote = 1;
                    }

                    if (ptr > bptr)
                    {
                        s.append(bptr, ptr - bptr);
                    }

                    bptr = ptr + 1;

                    c.push_back(s);

                    s.erase();
                }
            }
            else if ((*ptr & 0xf0) == 0xe0)
            {
                l = 1;
            }
            else if ((*ptr & 0xf8) == 0xf0)
            {
                l = 2;
            }
            else if ((*ptr & 0xfc) == 0xf8)
            {
                l = 3;
            }
            else if ((*ptr & 0xfe) == 0xfc)
            {
                l = 4;
            }
        }
        else
        {
            l--;
        }
    } while (*ptr++);

    if (l)
    {
        return NULL;
    }

    if (remote)
    {
        // target: user inbox - record username/email and return NULL
        if (c.size() == 2 && c[0].find("@") != string::npos && !c[1].size())
        {
            if (user)
            {
                *user = c[0];
            }

            return NULL;
        }

        // target is not a user, but a public folder link
        if (c.size() >= 2 && c[0].find("@") == string::npos)
        {
            if (!clientFolder)
            {
                return NULL;
            }

            n = clientFolder->nodebyhandle(clientFolder->rootnodes[0]);
            if (c.size() == 2 && c[1].empty())
            {
                return n;
            }
            l = 1;   // <folder_name>:[/<subfolder>][/<file>]
            folderlink = 1;
        }

        User* u;

        if ((u = client->finduser(c[0].c_str())))
        {
            // locate matching share from this user
            handle_set::iterator sit;
            string name;
            for (sit = u->sharing.begin(); sit != u->sharing.end(); sit++)
            {
                if ((n = client->nodebyhandle(*sit)))
                {
                    if(!name.size())
                    {
                        name =  c[1];
                        n->client->fsaccess->normalize(&name);
                    }

                    if (!strcmp(name.c_str(), n->displayname()))
                    {
                        l = 2;
                        break;
                    }
                }
            }
        }

        if (!l)
        {
            return NULL;
        }
    }
    else
    {
        // path starting with /
        if (c.size() > 1 && !c[0].size())
        {
            // path starting with //
            if (c.size() > 2 && !c[1].size())
            {
                if (c[2] == "in")
                {
                    n = client->nodebyhandle(client->rootnodes[1]);
                }
                else if (c[2] == "bin")
                {
                    n = client->nodebyhandle(client->rootnodes[2]);
                }
                else
                {
                    return NULL;
                }

                l = 3;
            }
            else
            {
                n = client->nodebyhandle(client->rootnodes[0]);

                l = 1;
            }
        }
        else
        {
            n = client->nodeByHandle(cwd);
        }
    }

    // parse relative path
    while (n && l < (int)c.size())
    {
        if (c[l] != ".")
        {
            if (c[l] == "..")
            {
                if (n->parent)
                {
                    n = n->parent;
                }
            }
            else
            {
                // locate child node (explicit ambiguity resolution: not implemented)
                if (c[l].size())
                {
                    if (folderlink)
                    {
                        nn = clientFolder->childnodebyname(n, c[l].c_str());
                    }
                    else
                    {
                        nn = client->childnodebyname(n, c[l].c_str());
                    }

                    if (!nn)
                    {
                        // mv command target? return name part of not found
                        if (namepart && l == (int) c.size() - 1)
                        {
                            *namepart = c[l];
                            return n;
                        }

                        return NULL;
                    }

                    n = nn;
                }
            }
        }

        l++;
    }

    return n;
}

static void listnodeshares(Node* n)
{
    if(n->outshares)
    {
        for (share_map::iterator it = n->outshares->begin(); it != n->outshares->end(); it++)
        {
            cout << "\t" << n->displayname();

            if (it->first)
            {
                cout << ", shared with " << it->second->user->email << " (" << getAccessLevelStr(it->second->access) << ")"
                     << endl;
            }
            else
            {
                cout << ", shared as exported folder link" << endl;
            }
        }
    }
}

void TreeProcListOutShares::proc(MegaClient*, Node* n)
{
    listnodeshares(n);
}

bool handles_on = false;
bool showattrs = false;

static void dumptree(Node* n, bool recurse, int depth, const char* title, ofstream* toFile)
{
    std::ostream& stream = toFile ? *toFile : cout;
    string titleTmp;

    if (depth)
    {
        if (!toFile)
        {
            if (!title && !(title = n->displayname()))
            {
                title = "CRYPTO_ERROR";
            }

            for (int i = depth; i--; )
            {
                stream << "\t";
            }
        }
        else
        {
            titleTmp = n->displaypath();
            title = titleTmp.c_str();
        }

        stream << title << " (";

        switch (n->type)
        {
            case FILENODE:
                stream << n->size;

                if (handles_on)
                {
                    Base64Str<MegaClient::NODEHANDLE> handlestr(n->nodehandle);
                    stream << " " << handlestr.chars;
                }

                const char* p;
                if ((p = strchr(n->fileattrstring.c_str(), ':')))
                {
                    stream << ", has file attributes " << p + 1;
                }

                if (showattrs && n->attrs.map.size())
                {
                    stream << ", has attrs";
                    for (auto& a : n->attrs.map)
                    {
                        char namebuf[100]{};
                        AttrMap::nameid2string(a.first, namebuf);
                        stream << " " << namebuf << "=" << a.second;
                    }
                }

                if (n->plink)
                {
                    stream << ", shared as exported";
                    if (n->plink->ets)
                    {
                        stream << " temporal";
                    }
                    else
                    {
                        stream << " permanent";
                    }
                    stream << " file link";
                }

                break;

            case FOLDERNODE:
                stream << "folder";

                if (handles_on)
                {
                    Base64Str<MegaClient::NODEHANDLE> handlestr(n->nodehandle);
                    stream << " " << handlestr.chars;
                }

                if(n->outshares)
                {
                    for (share_map::iterator it = n->outshares->begin(); it != n->outshares->end(); it++)
                    {
                        if (it->first)
                        {
                            stream << ", shared with " << it->second->user->email << ", access "
                                 << getAccessLevelStr(it->second->access);
                        }
                    }

                    if (n->plink)
                    {
                        stream << ", shared as exported";
                        if (n->plink->ets)
                        {
                            stream << " temporal";
                        }
                        else
                        {
                            stream << " permanent";
                        }
                        stream << " folder link";
                    }
                }

                if (n->pendingshares)
                {
                    for (share_map::iterator it = n->pendingshares->begin(); it != n->pendingshares->end(); it++)
                    {
                        if (it->first)
                        {
                            stream << ", shared (still pending) with " << it->second->pcr->targetemail << ", access "
                                 << getAccessLevelStr(it->second->access);
                        }
                    }
                }

                if (n->inshare)
                {
                    stream << ", inbound " << getAccessLevelStr(n->inshare->access) << " share";
                }

                if (showattrs && n->attrs.map.size())
                {
                    stream << ", has attrs";
                    for (auto& a : n->attrs.map)
                    {
                        char namebuf[100]{};
                        AttrMap::nameid2string(a.first, namebuf);
                        stream << " " << namebuf << "=" << a.second;
                    }
                }

                break;

            default:
                stream << "unsupported type, please upgrade";
        }

        stream << ")" << (n->changed.removed ? " (DELETED)" : "") << endl;

        if (!recurse)
        {
            return;
        }
    }

    if (n->type != FILENODE)
    {
        for (node_list::iterator it = n->children.begin(); it != n->children.end(); it++)
        {
            dumptree(*it, recurse, depth + 1, NULL, toFile);
        }
    }
}

#ifdef USE_FILESYSTEM
static void local_dumptree(const fs::path& de, int recurse, int depth = 0)
{
    if (depth)
    {
        for (int i = depth; i--; )
        {
            cout << "\t";
        }

        cout << de.filename().u8string() << " (";

        if (fs::is_directory(de))
        {
            cout << "folder";
        }

        cout << ")" << endl;

        if (!recurse)
        {
            return;
        }
    }

    if (fs::is_directory(de))
    {
        for (auto i = fs::directory_iterator(de); i != fs::directory_iterator(); ++i)
        {
            local_dumptree(*i, recurse, depth + 1);
        }
    }
}
#endif

static void nodepath(NodeHandle h, string* path)
{
    Node* n = client->nodeByHandle(h);
    *path = n ? n->displaypath() : "";
}

appfile_list appxferq[2];

static const char* prompts[] =
{
    "MEGAcli> ", "Password:", "Old Password:", "New Password:", "Retype New Password:", "Master Key (base64):", "Type 2FA pin:", "Type pin to enable 2FA:", "-Input m to get more, q to quit-"
};

enum prompttype
{
    COMMAND, LOGINPASSWORD, OLDPASSWORD, NEWPASSWORD, PASSWORDCONFIRM, MASTERKEY, LOGINTFA, SETTFA, PAGER
};

static prompttype prompt = COMMAND;

#if defined(WIN32) && defined(NO_READLINE)
static char pw_buf[512];  // double space for unicode
#else
static char pw_buf[256];
#endif

static int pw_buf_pos;

static void setprompt(prompttype p)
{
    prompt = p;

    if (p == COMMAND)
    {
        console->setecho(true);
    }
    else if (p == PAGER)
    {
        cout << endl << prompts[p] << flush;
        console->setecho(false); // doesn't seem to do anything
    }
    else
    {
        pw_buf_pos = 0;
#if defined(WIN32) && defined(NO_READLINE)
        static_cast<WinConsole*>(console)->updateInputPrompt(prompts[p]);
#else
        cout << prompts[p] << flush;
#endif
        console->setecho(false);
    }
}

class TreeProcCopy_mcli : public TreeProc
{
    // This is a duplicate of the TreeProcCopy declared in treeproc.h and defined in megaapi_impl.cpp.
    // However some products are built with the megaapi_impl intermediate layer and some without so
    // we can avoid duplicated symbols in some products this way
public:
    vector<NewNode> nn;
    unsigned nc = 0;
    bool populated = false;


    void allocnodes()
    {
        nn.resize(nc);
        populated = true;
    }

    // determine node tree size (nn = NULL) or write node tree to new nodes array
    void proc(MegaClient* mc, Node* n)
    {
        if (populated)
        {
            string attrstring;
            SymmCipher key;
            NewNode* t = &nn[--nc];

            // copy node
            t->source = NEW_NODE;
            t->type = n->type;
            t->nodehandle = n->nodehandle;
            t->parenthandle = n->parent ? n->parent->nodehandle : UNDEF;

            // copy key (if file) or generate new key (if folder)
            if (n->type == FILENODE)
            {
                t->nodekey = n->nodekey();
            }
            else
            {
                byte buf[FOLDERNODEKEYLENGTH];
                mc->rng.genblock(buf, sizeof buf);
                t->nodekey.assign((char*) buf, FOLDERNODEKEYLENGTH);
            }

            key.setkey((const byte*) t->nodekey.data(), n->type);

            AttrMap tattrs;
            tattrs.map = n->attrs.map;
            nameid rrname = AttrMap::string2nameid("rr");
            attr_map::iterator it = tattrs.map.find(rrname);
            if (it != tattrs.map.end())
            {
                LOG_debug << "Removing rr attribute";
                tattrs.map.erase(it);
            }

            t->attrstring.reset(new string);
            tattrs.getjson(&attrstring);
            mc->makeattr(&key, t->attrstring, attrstring.c_str());
        }
        else
        {
            nc++;
        }
    }
};

int loadfile(LocalPath& localPath, string* data)
{
    auto fa = client->fsaccess->newfileaccess();

    if (fa->fopen(localPath, 1, 0))
    {
        data->resize(size_t(fa->size));
        fa->fread(data, unsigned(data->size()), 0, 0);
        return 1;
    }
    return 0;
}

void xferq(direction_t d, int cancel, bool showActive, bool showAll, bool showCount)
{
    string name;
    int count = 0, activeCount = 0;

    DBTableTransactionCommitter committer(client->tctable);
    for (appfile_list::iterator it = appxferq[d].begin(); it != appxferq[d].end(); )
    {
        if (cancel < 0 || cancel == (*it)->seqno)
        {
            bool active = (*it)->transfer && (*it)->transfer->slot;
            (*it)->displayname(&name);

            if ((active && showActive) || showAll)
            {
                cout << (*it)->seqno << ": " << name;

                if (d == PUT)
                {
                    AppFilePut* f = (AppFilePut*)*it;

                    cout << " -> ";

                    if (f->targetuser.size())
                    {
                        cout << f->targetuser << ":";
                    }
                    else
                    {
                        string path;
                        nodepath(f->h, &path);
                        cout << path;
                    }
                }

                if (active)
                {
                    cout << " [ACTIVE] " << ((*it)->transfer->slot->progressreported * 100 / ((*it)->transfer->size ? (*it)->transfer->size : 1)) << "% of " << (*it)->transfer->size;
                }
                cout << endl;
            }

            if (cancel >= 0)
            {
                cout << "Cancelling..." << endl;


                if ((*it)->transfer)
                {
                    client->stopxfer(*it++, &committer);  // stopping calls us back, we delete it, destructor removes it from the map
                }
                continue;
            }

            ++count;
            activeCount += active ? 1 : 0;
        }
        ++it;
    }
    if (showCount)
    {
        cout << "Transfer count: " << count << " active: " << activeCount << endl;
    }
}

#ifdef USE_MEDIAINFO

string showMediaInfo(const MediaProperties& mp, MediaFileInfo& mediaInfo, bool oneline)
{
    ostringstream out;
    string sep(oneline ? " " : "\n");

    MediaFileInfo::MediaCodecs::shortformatrec sf;
    sf.containerid = 0;
    sf.videocodecid = 0;
    sf.audiocodecid = 0;
    if (mp.shortformat == 255)
    {
        return "MediaInfo could not identify this file";
    }
    else if (mp.shortformat == 0)
    {
        // from attribute 9
        sf.containerid = mp.containerid;
        sf.videocodecid = mp.videocodecid;
        sf.audiocodecid = mp.audiocodecid;
    }
    else if (mp.shortformat < mediaInfo.mediaCodecs.shortformats.size())
    {
        sf = mediaInfo.mediaCodecs.shortformats[mp.shortformat];
    }

    for (std::map<std::string, unsigned>::const_iterator i = mediaInfo.mediaCodecs.containers.begin(); i != mediaInfo.mediaCodecs.containers.end(); ++i)
    {
        if (i->second == sf.containerid)
        {
            out << "Format: " << i->first << sep;
        }
    }
    for (std::map<std::string, unsigned>::const_iterator i = mediaInfo.mediaCodecs.videocodecs.begin(); i != mediaInfo.mediaCodecs.videocodecs.end(); ++i)
    {
        if (i->second == sf.videocodecid)
        {
            out << "Video: " << i->first << sep;
        }
    }

    for (std::map<std::string, unsigned>::const_iterator i = mediaInfo.mediaCodecs.audiocodecs.begin(); i != mediaInfo.mediaCodecs.audiocodecs.end(); ++i)
    {
        if (i->second == sf.audiocodecid)
        {
            out << "Audio: " << i->first << sep;
        }
    }

    if (mp.width > 0)
    {
        out << "Width: " << mp.width << sep;
    }
    if (mp.height > 0)
    {
        out << "Height: " << mp.height << sep;
    }
    if (mp.fps > 0)
    {
        out << "Fps: " << mp.fps << sep;
    }
    if (mp.playtime > 0)
    {
        out << "Playtime: " << mp.playtime << sep;
    }

    string result = out.str();
    result.erase(result.size() - (result.empty() ? 0 : 1));
    return result;
}

string showMediaInfo(const std::string& fileattributes, uint32_t fakey[4], MediaFileInfo& mediaInfo, bool oneline)
{
    MediaProperties mp = MediaProperties::decodeMediaPropertiesAttributes(fileattributes, fakey);
    return showMediaInfo(mp, mediaInfo, oneline);
}

string showMediaInfo(Node* n, MediaFileInfo& /*mediaInfo*/, bool oneline)
{
    if (n->hasfileattribute(fa_media))
    {
        MediaProperties mp = MediaProperties::decodeMediaPropertiesAttributes(n->fileattrstring, (uint32_t*)(n->nodekey().data() + FILENODEKEYLENGTH / 2));
        return showMediaInfo(mp, client->mediaFileInfo, oneline);
    }
    return "The node has no mediainfo attribute";
}

#endif

// password change-related state information
static byte pwkey[SymmCipher::KEYLENGTH];
static byte pwkeybuf[SymmCipher::KEYLENGTH];
static byte newpwkey[SymmCipher::KEYLENGTH];
static string newpassword;

// readline callback - exit if EOF, add to history unless password
#if !defined(WIN32) || !defined(NO_READLINE)
static void store_line(char* l)
{
    if (!l)
    {
#ifndef NO_READLINE
        rl_callback_handler_remove();
#endif /* ! NO_READLINE */

        delete console;
        exit(0);
    }

#ifndef NO_READLINE
    if (*l && prompt == COMMAND)
    {
        add_history(l);
    }
#endif

    line = l;
}
#endif

class FileFindCommand : public Command
{
public:
    struct Stack : public std::deque<handle>
    {
        size_t filesLeft = 0;
        set<string> servers;
    };

    FileFindCommand(std::shared_ptr<Stack>& s, MegaClient* mc) : stack(s)
    {
        h = stack->front();
        stack->pop_front();

        client = mc;

        cmd("g");
        arg("n", (byte*)&h, MegaClient::NODEHANDLE);
        arg("g", 1);
        arg("v", 2);  // version 2: server can supply details for cloudraid files

        if (mc->usehttps)
        {
            arg("ssl", 2);
        }
    }

    static string server(const string& url)
    {
        const string pattern("://");
        size_t start_index = url.find(pattern);
        if (start_index != string::npos)
        {
            start_index += pattern.size();
            const size_t end_index = url.find("/", start_index);
            if (end_index != string::npos)
            {
                return url.substr(start_index, end_index - start_index);
            }
        }
        return "";
    }

    // process file credentials
    bool procresult(Result r) override
    {
        if (!r.wasErrorOrOK())
        {
            std::vector<string> tempurls;
            bool done = false;
            while (!done)
            {
                switch (client->json.getnameid())
                {
                case EOO:
                    done = true;
                    break;

                case 'g':
                    if (client->json.enterarray())   // now that we are requesting v2, the reply will be an array of 6 URLs for a raid download, or a single URL for the original direct download
                    {
                        for (;;)
                        {
                            std::string tu;
                            if (!client->json.storeobject(&tu))
                            {
                                break;
                            }
                            tempurls.push_back(tu);
                        }
                        client->json.leavearray();
                        if (tempurls.size() == 6)
                        {
                            if (Node* n = client->nodebyhandle(h))
                            {
                                cout << n->displaypath() << endl;

                                for (const auto& url : tempurls)
                                {
                                    stack->servers.insert(server(url));
                                }
                            }
                        }
                        break;
                    }
                    // fall-through

                default:
                    client->json.storeobject();
                }
            }
        }

        // now query for the next one - we don't send them all at once as there may be a lot!
        --stack->filesLeft;
        if (!stack->empty())
        {
            client->reqs.add(new FileFindCommand(stack, client));
        }
        else if (!stack->filesLeft)
        {
            cout << "<find complete>" << endl;
            for (auto s : stack->servers)
            {
                cout << s << endl;
            }
        }
        return true;
    }

private:
    handle h;
    std::shared_ptr<Stack> stack;
};


void getDepthFirstFileHandles(Node* n, deque<handle>& q)
{
    for (auto c : n->children)
    {
        if (c->type == FILENODE)
        {
            q.push_back(c->nodehandle);
        }
    }
    for (auto& c : n->children)
    {
        if (c->type > FILENODE)
        {
            getDepthFirstFileHandles(c, q);
        }
    }
}

void exec_find(autocomplete::ACState& s)
{
    if (s.words[1].s == "raided")
    {
        if (Node* n = client->nodeByHandle(cwd))
        {
            auto q = std::make_shared<FileFindCommand::Stack>();
            getDepthFirstFileHandles(n, *q);
            q->filesLeft = q->size();
            cout << "<find checking " << q->size() << " files>" << endl;
            if (q->empty())
            {
                cout << "<find complete>" << endl;
            }
            else
            {
                for (int i = 0; i < 25 && !q->empty(); ++i)
                {
                    client->reqs.add(new FileFindCommand(q, client));
                }
            }
        }
    }
}

bool recurse_findemptysubfoldertrees(Node* n, bool moveToTrash)
{
    if (n->type == FILENODE)
    {
        return false;
    }

    std::vector<Node*> emptyFolders;
    bool empty = true;
    Node* trash = client->nodebyhandle(client->rootnodes[2]);
    for (auto c : n->children)
    {
        bool subfolderEmpty = recurse_findemptysubfoldertrees(c, moveToTrash);
        if (subfolderEmpty)
        {
            emptyFolders.push_back(c);
        }
        empty = empty && subfolderEmpty;
    }
    if (!empty)
    {
        for (auto c : emptyFolders)
        {
            if (moveToTrash)
            {
                cout << "moving to trash: " << c->displaypath() << endl;
                client->rename(c, trash, SYNCDEL_NONE, NodeHandle(), nullptr, rename_result);
            }
            else
            {
                cout << "empty folder tree at: " << c->displaypath() << endl;
            }
        }
    }
    return empty;
}

void exec_findemptysubfoldertrees(autocomplete::ACState& s)
{
    bool moveToTrash = s.extractflag("-movetotrash");
    if (Node* n = client->nodeByHandle(cwd))
    {
        if (recurse_findemptysubfoldertrees(n, moveToTrash))
        {
            cout << "the search root path only contains empty folders: " << n->displaypath() << endl;
        }
    }
}

bool typematchesnodetype(nodetype_t pathtype, nodetype_t nodetype)
{
    switch (pathtype)
    {
    case FILENODE:
    case FOLDERNODE: return nodetype == pathtype;
    default: return false;
    }
}

#ifdef USE_FILESYSTEM
bool recursiveCompare(Node* mn, fs::path p)
{
    nodetype_t pathtype = fs::is_directory(p) ? FOLDERNODE : fs::is_regular_file(p) ? FILENODE : TYPE_UNKNOWN;
    if (!typematchesnodetype(pathtype, mn->type))
    {
        cout << "Path type mismatch: " << mn->displaypath() << ":" << mn->type << " " << p.u8string() << ":" << pathtype << endl;
        return false;
    }

    if (pathtype == FILENODE)
    {
        uint64_t size = (uint64_t) fs::file_size(p);
        if (size != (uint64_t) mn->size)
        {
            cout << "File size mismatch: " << mn->displaypath() << ":" << mn->size << " " << p.u8string() << ":" << size << endl;
        }
    }

    if (pathtype != FOLDERNODE)
    {
        return true;
    }

    std::string path = p.u8string();
    auto fileSystemType = client->fsaccess->getlocalfstype(LocalPath::fromPath(path, *client->fsaccess));
    multimap<string, Node*> ms;
    multimap<string, fs::path> ps;
    for (auto& m : mn->children)
    {
        string leafname = m->displayname();
        client->fsaccess->escapefsincompatible(&leafname, fileSystemType);
        ms.emplace(leafname, m);
    }
    for (fs::directory_iterator pi(p); pi != fs::directory_iterator(); ++pi)
    {
        auto leafname = pi->path().filename().u8string();
        client->fsaccess->escapefsincompatible(&leafname, fileSystemType);
        ps.emplace(leafname, pi->path());
    }

    for (auto p_iter = ps.begin(); p_iter != ps.end(); )
    {
        auto er = ms.equal_range(p_iter->first);
        auto next_p = p_iter;
        ++next_p;
        for (auto i = er.first; i != er.second; ++i)
        {
            if (recursiveCompare(i->second, p_iter->second))
            {
                ms.erase(i);
                ps.erase(p_iter);
                break;
            }
        }
        p_iter = next_p;
    }
    if (ps.empty() && ms.empty())
    {
        return true;
    }
    else
    {
        cout << "Extra content detected between " << mn->displaypath() << " and " << p.u8string() << endl;
        for (auto& mi : ms) cout << "Extra remote: " << mi.first << endl;
        for (auto& pi : ps) cout << "Extra local: " << pi.second << endl;
        return false;
    };
}
#endif
Node* nodeFromRemotePath(const string& s)
{
    Node* n;
    if (s.empty())
    {
        n = client->nodeByHandle(cwd);
    }
    else
    {
        n = nodebypath(s.c_str());
    }
    if (!n)
    {
        cout << "remote path not found: '" << s << "'" << endl;
    }
    return n;
}

#ifdef MEGA_MEASURE_CODE

void exec_deferRequests(autocomplete::ACState& s)
{
    // cause all the API requests of this type to be gathered up so they will be sent in a single batch, for timing purposes
    bool putnodes = s.extractflag("-putnodes");
    bool movenode = s.extractflag("-movenode");
    bool delnode = s.extractflag("-delnode");

    client->reqs.deferRequests =    [=](Command* c)
                                    {
                                        return  (putnodes && dynamic_cast<CommandPutNodes*>(c)) ||
                                                (movenode && dynamic_cast<CommandMoveNode*>(c)) ||
                                                (delnode && dynamic_cast<CommandDelNode*>(c));
                                    };
}

void exec_sendDeferred(autocomplete::ACState& s)
{
    // send those gathered up commands, and optionally reset the gathering
    client->reqs.sendDeferred();

    if (s.extractflag("-reset"))
    {
        client->reqs.deferRequests = nullptr;
    }
}

void exec_codeTimings(autocomplete::ACState& s)
{
    bool reset = s.extractflag("-reset");
    cout << client->performanceStats.report(reset, client->httpio, client->waiter, client->reqs) << flush;
}

#endif

#ifdef USE_FILESYSTEM
fs::path pathFromLocalPath(const string& s, bool mustexist)
{
    fs::path p = s.empty() ? fs::current_path() : fs::u8path(s);
#ifdef WIN32
    p = fs::u8path("\\\\?\\" + p.u8string());
#endif
    if (mustexist && !fs::exists(p))
    {
        cout << "local path not found: '" << s << "'";
        return fs::path();
    }
    return p;
}

void exec_treecompare(autocomplete::ACState& s)
{
    fs::path p = pathFromLocalPath(s.words[1].s, true);
    Node* n = nodeFromRemotePath(s.words[2].s);
    if (n && !p.empty())
    {
        recursiveCompare(n, p);
    }
}


bool buildLocalFolders(fs::path targetfolder, const string& prefix, int foldersperfolder, int recurselevel, int filesperfolder, uint64_t filesize, int& totalfilecount, int& totalfoldercount)
{
    fs::path p = targetfolder / fs::u8path(prefix);
    if (!fs::is_directory(p) && !fs::create_directory(p))
        return false;
    ++totalfoldercount;

    for (int i = 0; i < filesperfolder; ++i)
    {
        string filename = prefix + "_file_" + std::to_string(++totalfilecount);
        fs::path fp = p / fs::u8path(filename);
        ofstream fs(fp.u8string(), std::ios::binary);
        char buffer[64 * 1024];
        fs.rdbuf()->pubsetbuf(buffer, sizeof(buffer));

        for (auto j = filesize / sizeof(int); j--; )
        {
            fs.write((char*)&totalfilecount, sizeof(int));
        }
        fs.write((char*)&totalfilecount, filesize % sizeof(int));
    }

    if (recurselevel > 1)
    {
        for (int i = 0; i < foldersperfolder; ++i)
        {
            if (!buildLocalFolders(p, prefix + "_" + std::to_string(i), foldersperfolder, recurselevel - 1, filesperfolder, filesize, totalfilecount, totalfoldercount))
                return false;
        }
    }
    return true;
}

void exec_generatetestfilesfolders(autocomplete::ACState& s)
{
    string param, nameprefix = "test";
    int folderdepth = 1, folderwidth = 1, filecount = 100;
    int64_t filesize = 1024;
    if (s.extractflagparam("-folderdepth", param)) folderdepth = atoi(param.c_str());
    if (s.extractflagparam("-folderwidth", param)) folderwidth = atoi(param.c_str());
    if (s.extractflagparam("-filecount", param)) filecount = atoi(param.c_str());
    if (s.extractflagparam("-filesize", param)) filesize = atoll(param.c_str());
    if (s.extractflagparam("-nameprefix", param)) nameprefix = param;

    fs::path p = pathFromLocalPath(s.words[1].s, true);
    if (!p.empty())
    {
        int totalfilecount = 0, totalfoldercount = 0;
        buildLocalFolders(p, nameprefix, folderwidth, folderdepth, filecount, filesize, totalfilecount, totalfoldercount);
        cout << "created " << totalfilecount << " files and " << totalfoldercount << " folders" << endl;
    }
    else
    {
        cout << "invalid directory: " << p.u8string() << endl;
    }
}

void exec_lreplace(autocomplete::ACState& s)
{
    bool file = s.extractflag("-file");
    bool folder = s.extractflag("-folder");

    fs::path p = pathFromLocalPath(s.words[1].s, true);

    // replace (or create) a file/folder - this is to test a changed fsid in sync code
    if (file)
    {
        string content = s.words[2].s;
        ofstream f(p);
        f << content;
    }
    else if (folder)
    {
        if (fs::exists(p)) fs::remove(p);
        fs::create_directory(p);
    }
}

void exec_lrenamereplace(autocomplete::ACState& s)
{
    bool file = s.extractflag("-file");
    bool folder = s.extractflag("-folder");

    fs::path p = pathFromLocalPath(s.words[1].s, true);
    string content = s.words[2].s;
    fs::path p2 = pathFromLocalPath(s.words[3].s, false);

    // replace (or create) a file/folder - this is to test a changed fsid in sync code
    fs::rename(p, p2);
    if (file)
    {
        ofstream f(p);
        f << content;
    }
    else if (folder)
    {
        fs::create_directory(p);
    }
}

#endif

void exec_getcloudstorageused(autocomplete::ACState& s)
{
    cout << client->mFingerprints.getSumSizes() << endl;
}

void exec_getuserquota(autocomplete::ACState& s)
{
    bool storage = s.extractflag("-storage");
    bool transfer = s.extractflag("-transfer");
    bool pro = s.extractflag("-pro");

    if (!storage && !transfer && !pro)
    {
        storage = transfer = pro = true;
    }

    client->getaccountdetails(new AccountDetails, storage, transfer, pro, false, false, false, -1);
}

void exec_getuserdata(autocomplete::ACState& s)
{
    client->getuserdata(client->reqtag);
}

void exec_querytransferquota(autocomplete::ACState& ac)
{
    client->querytransferquota(atoll(ac.words[1].s.c_str()));
}

void DemoApp::querytransferquota_result(int n)
{
    cout << "querytransferquota_result: " << n << endl;
}

autocomplete::ACN autocompleteTemplate;

void exec_help(ac::ACState&)
{
    cout << *autocompleteTemplate << flush;
}

bool quit_flag = false;

void exec_quit(ac::ACState&)
{
    quit_flag = true;
}

void exec_showattributes(autocomplete::ACState& s)
{
    if (const Node* n = nodeFromRemotePath(s.words[1].s))
    {
        for (auto pair : n->attrs.map)
        {
            char namebuf[10]{};
            AttrMap::nameid2string(pair.first, namebuf);
            if (pair.first == 'c')
            {
                FileFingerprint f;
                f.unserializefingerprint(&pair.second);
                cout << namebuf << ": " << pair.second << " (fingerprint: size " << f.size << " mtime " << f.mtime
                    << " crc " << std::hex << f.crc[0] << " " << f.crc[1] << " " << f.crc[2] << " " << f.crc[3] << std::dec << ")"
                    << " (node fingerprint: size " << n->size << " mtime " << n->mtime
                    << " crc " << std::hex << n->crc[0] << " " << n->crc[1] << " " << n->crc[2] << " " << n->crc[3] << std::dec << ")" << endl;
            }
            else
            {
                cout << namebuf << ": " << pair.second << endl;
            }
        }
    }
}

void printAuthringInformation(handle userhandle)
{
    for (auto &it : client->mAuthRings)
    {
        AuthRing &authring = it.second;
        attr_t at = it.first;
        cout << User::attr2string(at) << ": " << endl;
        for (auto &uh : authring.getTrackedUsers())
        {
            if (uh == userhandle || ISUNDEF(userhandle))    // no user was typed --> show authring for all users
            {
                User *user = client->finduser(uh);
                string email = user ? user->email : "not a contact";

                cout << "\tUserhandle: \t" << Base64Str<MegaClient::USERHANDLE>(uh) << endl;
                cout << "\tEmail:      \t" << email << endl;
                cout << "\tFingerprint:\t" << Utils::stringToHex(authring.getFingerprint(uh)) << endl;
                cout << "\tAuth. level: \t" << AuthRing::authMethodToStr(authring.getAuthMethod(uh)) << endl;
            }
        }
    }
}

void exec_setmaxconnections(autocomplete::ACState& s)
{
    auto direction = s.words[1].s == "put" ? PUT : GET;
    if (s.words.size() == 3)
    {
        client->setmaxconnections(direction, atoi(s.words[2].s.c_str()));
    }
    cout << "connections: " << (int)client->connections[direction] << endl;
}


class MegaCLILogger : public ::mega::Logger {
public:
    ofstream mLogFile;

    void log(const char*, int loglevel, const char*, const char *message
#ifdef ENABLE_LOG_PERFORMANCE
                 , const char **directMessages, size_t *directMessagesSizes, unsigned numberMessages
#endif
    ) override
    {
        if (mLogFile.is_open())
        {
            mLogFile << Waiter::ds << " " << SimpleLogger::toStr(static_cast<LogLevel>(loglevel)) << ": ";
            if (message) mLogFile << message;
#ifdef ENABLE_LOG_PERFORMANCE
            for (unsigned i = 0; i < numberMessages; ++i) mLogFile.write(directMessages[i], directMessagesSizes[i]);
#endif
            mLogFile << std::endl;
        }
        else
        {
#ifdef _WIN32
            using namespace std::chrono;
            auto et =system_clock::now().time_since_epoch();
            auto millisec_since_epoch =  duration_cast<milliseconds>(et).count();
            auto sec_since_epoch = duration_cast<seconds>(et).count();
            char ts[50];
            auto t = std::time(NULL);
            t = (m_time_t) sec_since_epoch;
            if (!std::strftime(ts, sizeof(ts), "%H:%M:%S", std::localtime(&t)))
            {
                ts[0] = '\0';
            }

            auto ms = std::to_string(unsigned(millisec_since_epoch - 1000*sec_since_epoch));
            string s;
            s.reserve(1024);
            s += ts;
            s += "." + string(3 - std::min<size_t>(3, ms.size()), '0') + ms;
            s += " ";
            if (message) s += message;
#ifdef ENABLE_LOG_PERFORMANCE
            for (unsigned i = 0; i < numberMessages; ++i) s.append(directMessages[i], directMessagesSizes[i]);
#endif
            s += "\r\n";
            OutputDebugStringA(s.c_str());
#else
            if (loglevel >= SimpleLogger::logCurrentLevel)
            {
                auto t = std::time(NULL);
                char ts[50];
                if (!std::strftime(ts, sizeof(ts), "%H:%M:%S", std::localtime(&t)))
                {
                    ts[0] = '\0';
                }
                std::cout << "[" << ts << "] " << SimpleLogger::toStr(static_cast<LogLevel>(loglevel)) << ": " << message << std::endl;
        }
#endif
        }
    }
};

void exec_fingerprint(autocomplete::ACState& s)
{
    auto localfilepath = LocalPath::fromPath(s.words[1].s, *client->fsaccess);
    auto fa = client->fsaccess->newfileaccess();

    if (fa->fopen(localfilepath, true, false, nullptr))
    {
        FileFingerprint fp;
        fp.genfingerprint(fa.get());
        cout << Utils::stringToHex(std::string((const char*)&fp.size, sizeof(fp.size))) << "/" <<
                Utils::stringToHex(std::string((const char*)&fp.mtime, sizeof(fp.mtime))) << "/" <<
                Utils::stringToHex(std::string((const char*)&fp.crc, sizeof(fp.crc))) << endl;
    }
    else
    {
        cout << "Failed to open: " << s.words[1].s << endl;
    }
}

void exec_showattrs(autocomplete::ACState& s)
{
    if (s.words.size() == 2)
    {
        if (s.words[1].s == "on")
        {
            showattrs = true;
        }
        else if (s.words[1].s == "off")
        {
            showattrs = false;
        }
        else
        {
            cout << "invalid showattrs setting" << endl;
        }
    }
    else
    {
        cout << "      showattrs on|off " << endl;
    }
}

void exec_timelocal(autocomplete::ACState& s)
{
    bool get = s.words[1].s == "get";
    auto localfilepath = LocalPath::fromPath(s.words[2].s, *client->fsaccess);

    if ((get && s.words.size() != 3) || (!get && s.words.size() != 4))
    {
        cout << "wrong number of arguments for : " << s.words[1].s << endl;
        return;
    }

    m_time_t set_time = 0;

    if (!get)
    {
        // similar to Transfers::complete()

        std::istringstream is(s.words[3].s);
        std::tm tm_record;
        is >> std::get_time(&tm_record, "%Y-%m-%d %H:%M:%S");

        set_time = m_mktime(&tm_record);

        cout << "Setting mtime to " << set_time << endl;

        bool success = client->fsaccess->setmtimelocal(localfilepath, set_time);
        if (!success)
        {
            cout << "setmtimelocal failed!  Was it transient? " << client->fsaccess->transient_error << endl;
        }
    }

    // perform get in both cases
    auto fa = client->fsaccess->newfileaccess();
    if (fa->fopen(localfilepath, true, false))
    {
        FileFingerprint fp;
        fp.genfingerprint(fa.get());
        if (fp.isvalid)
        {
            std::tm tm_record;
            m_localtime(fp.mtime, &tm_record);
            cout << "mtime for file is " << fp.mtime << ": " << std::put_time(&tm_record, "%Y-%m-%d %H:%M:%S") << endl;

            if (!get)
            {
                if (::mega::abs(set_time - fp.mtime) <= 2)
                {
                    cout << "mtime read back is within 2 seconds, so success. Actual difference: " << ::mega::abs(set_time - fp.mtime) << endl;
                }
                else
                {
                    cout << "ERROR Silent failure in setmtimelocal, difference is " << ::mega::abs(set_time - fp.mtime) << endl;
                }
            }
        }
        else
        {
            cout << "fingerprint generation failed: " << localfilepath.toPath(*client->fsaccess) << endl;
        }
    }
    else
    {
        cout << "fopen failed: " << localfilepath.toPath(*client->fsaccess) << endl;
    }

}

void exec_backupcentre(autocomplete::ACState& s)
{
    bool delFlag = s.extractflag("-del");

    if (s.words.size() == 1)
    {
        client->reqs.add(new CommandBackupSyncFetch([&](Error e, vector<CommandBackupSyncFetch::Data>& data){
            if (e)
            {
                cout << "backupcentre failed: " << e << endl;
            }
            else
            {
                for (auto& d : data)
                {
                    cout << "Backup ID: " << toHandle(d.backupId) << endl;
                    cout << "  backup type: " << backupTypeToStr(d.backupType) << endl;
                    cout << "  root handle: " << toNodeHandle(d.rootNode) << endl;
                    cout << "  local folder: " << d.localFolder << endl;
                    cout << "  device id: " << d.deviceId << endl;
                    cout << "  sync state: " << d.syncState << endl;
                    cout << "  sync substate: " << d.syncSubstate << endl;
                    cout << "  extra: " << d.extra << endl;
                    cout << "    backup name: " << d.backupName << endl;
                    cout << "  heartbeat timestamp: " << d.hbTimestamp << endl;
                    cout << "  heartbeat status: " << d.hbStatus << endl;
                    cout << "  heartbeat progress: " << d.hbProgress << endl;
                    cout << "  heartbeat uploads: " << d.uploads << endl;
                    cout << "  heartbeat downloads: " << d.downloads << endl;
                    cout << "  last activity time: " << d.lastActivityTs << endl;
                    cout << "  last node handle: " << toNodeHandle(d.lastSyncedNodeHandle) << endl << endl;
                }

                cout << "Backup Centre - Backups count: " << data.size() << endl;
            }
        }));
    }
    else if (s.words.size() == 2 && delFlag)
    {
        handle backupId;
        Base64::atob(s.words[1].s.c_str(), (byte*)&backupId, MegaClient::BACKUPHANDLE);
        client->reqs.add(new CommandBackupRemove(client, backupId));
    }
}

void exec_logFilenameAnomalies(autocomplete::ACState& s)
{
    class Reporter
      : public FilenameAnomalyReporter
    {
    public:
        void anomalyDetected(FilenameAnomalyType type,
                             const string& localPath,
                             const string& remotePath) override
        {
            string typeName;

            switch (type)
            {
            case FILENAME_ANOMALY_NAME_MISMATCH:
                typeName = "NAME_MISMATCH";
                break;
            case FILENAME_ANOMALY_NAME_RESERVED:
                typeName = "NAME_RESERVED";
                break;
            default:
                assert(!"Unknown anomaly type!");
                typeName = "UNKNOWN";
                break;
            }

            cout << "Filename anomaly detected: type: "
                 << typeName
                 << ": local path: "
                 << localPath
                 << ": remote path: "
                 << remotePath
                 << endl;
        }
    }; // Reporter

    unique_ptr<FilenameAnomalyReporter> reporter;

    if (s.words[1].s == "on")
    {
        reporter.reset(new Reporter());
    }

    cout << "Filename anomaly reporting is "
         << (reporter ? "en" : "dis")
         << "abled."
         << endl;

    client->mFilenameAnomalyReporter = std::move(reporter);
}

#ifdef ENABLE_SYNC
void exec_syncoutput(autocomplete::ACState& s)
{
    bool onOff = s.words[3].s == "on";

    if (s.words[2].s == "local_change_detection")
    {
        syncout_local_change_detection = onOff;
    }
    else if (s.words[2].s == "remote_change_detection")
    {
        syncout_remote_change_detection = onOff;
    }
    else if (s.words[2].s == "transfer_activity")
    {
        syncout_transfer_activity = onOff;
    }
    else if (s.words[2].s == "folder_sync_state")
    {
        syncout_transfer_activity = onOff;
    }
    else if (s.words[2].s == "detail_log")
    {
        client->syncs.mDetailedSyncLogging = onOff;
    }
    else if (s.words[2].s == "all")
    {
        syncout_local_change_detection = onOff;
        syncout_remote_change_detection = onOff;
        syncout_transfer_activity = onOff;
        syncout_transfer_activity = onOff;
        client->syncs.mDetailedSyncLogging = onOff;
    }
}
#endif

MegaCLILogger gLogger;

autocomplete::ACN autocompleteSyntax()
{
    using namespace autocomplete;
    std::unique_ptr<Either> p(new Either("      "));

    p->Add(exec_apiurl, sequence(text("apiurl"), opt(sequence(param("url"), opt(param("disablepkp"))))));
    p->Add(exec_login, sequence(text("login"), opt(flag("-fresh")), either(sequence(param("email"), opt(param("password"))),
                                                      sequence(exportedLink(false, true), opt(param("auth_key"))),
                                                      param("session"),
                                                      sequence(text("autoresume"), opt(param("id"))))));
    p->Add(exec_begin, sequence(text("begin"), opt(flag("-e++")),
                                opt(either(sequence(param("firstname"), param("lastname")),     // to create an ephemeral++
                                        param("ephemeralhandle#ephemeralpw"),               // to resume an ephemeral
                                        param("session")))));                                 // to resume an ephemeral++
    p->Add(exec_signup, sequence(text("signup"), either(sequence(param("email"), param("name"), opt(flag("-v1"))), param("confirmationlink"))));

    p->Add(exec_cancelsignup, sequence(text("cancelsignup")));
    p->Add(exec_confirm, sequence(text("confirm")));
    p->Add(exec_session, sequence(text("session"), opt(sequence(text("autoresume"), opt(param("id"))))));
    p->Add(exec_mount, sequence(text("mount")));
    p->Add(exec_ls, sequence(text("ls"), opt(flag("-R")), opt(sequence(flag("-tofile"), param("filename"))), opt(remoteFSFolder(client, &cwd))));
    p->Add(exec_cd, sequence(text("cd"), opt(remoteFSFolder(client, &cwd))));
    p->Add(exec_pwd, sequence(text("pwd")));
    p->Add(exec_lcd, sequence(text("lcd"), opt(localFSFolder())));
#ifdef USE_FILESYSTEM
    p->Add(exec_lls, sequence(text("lls"), opt(flag("-R")), opt(localFSFolder())));
    p->Add(exec_lpwd, sequence(text("lpwd")));
    p->Add(exec_lmkdir, sequence(text("lmkdir"), localFSFolder()));
#endif
    p->Add(exec_import, sequence(text("import"), exportedLink(true, false)));
    p->Add(exec_folderlinkinfo, sequence(text("folderlink"), opt(param("link"))));
    p->Add(exec_open, sequence(text("open"), exportedLink(false, true)));
    p->Add(exec_put, sequence(text("put"), opt(flag("-r")), localFSPath("localpattern"), opt(either(remoteFSPath(client, &cwd, "dst"),param("dstemail")))));
    p->Add(exec_putq, sequence(text("putq"), repeat(either(flag("-active"), flag("-all"), flag("-count"))), opt(param("cancelslot"))));
#ifdef USE_FILESYSTEM
    p->Add(exec_get, sequence(text("get"), opt(sequence(flag("-r"), opt(flag("-foldersonly")))), remoteFSPath(client, &cwd), opt(sequence(param("offset"), opt(param("length"))))));
#else
    p->Add(exec_get, sequence(text("get"), remoteFSPath(client, &cwd), opt(sequence(param("offset"), opt(param("length"))))));
#endif
    p->Add(exec_get, sequence(text("get"), flag("-re"), param("regularexpression")));
    p->Add(exec_get, sequence(text("get"), exportedLink(true, false), opt(sequence(param("offset"), opt(param("length"))))));
    p->Add(exec_getq, sequence(text("getq"), repeat(either(flag("-active"), flag("-all"), flag("-count"))), opt(param("cancelslot"))));
    p->Add(exec_more, sequence(text("more"), opt(remoteFSPath(client, &cwd))));
    p->Add(exec_pause, sequence(text("pause"), either(text("status"), sequence(opt(either(text("get"), text("put"))), opt(text("hard"))))));
    p->Add(exec_getfa, sequence(text("getfa"), wholenumber(1), opt(remoteFSPath(client, &cwd)), opt(text("cancel"))));
#ifdef USE_MEDIAINFO
    p->Add(exec_mediainfo, sequence(text("mediainfo"), either(sequence(text("calc"), localFSFile()), sequence(text("show"), remoteFSFile(client, &cwd)))));
#endif
    p->Add(exec_smsverify, sequence(text("smsverify"), either(sequence(text("send"), param("phonenumber"), opt(param("reverifywhitelisted"))), sequence(text("code"), param("verificationcode")))));
    p->Add(exec_verifiedphonenumber, sequence(text("verifiedphone")));
    p->Add(exec_resetverifiedphonenumber, sequence(text("resetverifiedphone")));
    p->Add(exec_mkdir, sequence(text("mkdir"), opt(flag("-allowduplicate")), opt(flag("-exactleafname")), remoteFSFolder(client, &cwd)));
    p->Add(exec_rm, sequence(text("rm"), remoteFSPath(client, &cwd), opt(sequence(flag("-regexchild"), param("regex")))));
    p->Add(exec_mv, sequence(text("mv"), remoteFSPath(client, &cwd, "src"), remoteFSPath(client, &cwd, "dst")));
    p->Add(exec_cp, sequence(text("cp"), remoteFSPath(client, &cwd, "src"), either(remoteFSPath(client, &cwd, "dst"), param("dstemail"))));
    p->Add(exec_du, sequence(text("du"), remoteFSPath(client, &cwd)));

#ifdef ENABLE_SYNC
    p->Add(exec_backupcentre, sequence(text("backupcentre"), opt(sequence(flag("-del"), param("backup_id")))));

    p->Add(exec_syncadd,
           sequence(text("sync"),
                    text("add"),
                    opt(flag("-backup")),
                    opt(sequence(flag("-external"), param("drivePath"))),
                    opt(sequence(flag("-name"), param("syncname"))),
                    localFSFolder("source"),
                    remoteFSFolder(client, &cwd, "target")));

    p->Add(exec_syncrename, sequence(text("sync"), text("rename"), param("id"), param("newname")));

<<<<<<< HEAD
    p->Add(exec_syncblock,
           sequence(text("sync"),
                    text("block"),
                    either(text("scan")),
                    localFSPath()));

=======
>>>>>>> 5aeefe7e
    p->Add(exec_syncclosedrive,
           sequence(text("sync"),
                    text("closedrive"),
                    localFSFolder("drive")));

    p->Add(exec_syncexport,
           sequence(text("sync"),
                    text("export"),
                    opt(localFSFile("outputFile"))));

    p->Add(exec_syncimport,
           sequence(text("sync"),
                    text("import"),
                    localFSFile("inputFile")));

    p->Add(exec_syncopendrive,
           sequence(text("sync"),
                    text("opendrive"),
                    localFSFolder("drive")));

    p->Add(exec_synclist,
           sequence(text("sync"), text("list")));

    p->Add(exec_syncremove,
           sequence(text("sync"),
                    text("remove"),
                    param("id")));

    p->Add(exec_syncxable,
           sequence(text("sync"),
                    either(sequence(either(text("disable"), text("fail")),
                                    param("id"),
                                    opt(param("error"))),
                           sequence(text("enable"),
                                    param("id")))));

    p->Add(exec_syncpause, sequence(text("sync"), text("pause"), param("id")));
    p->Add(exec_syncresume, sequence(text("sync"), text("resume"), param("id")));
    p->Add(exec_syncrescan, sequence(text("sync"), text("rescan"), param("id")));

    p->Add(exec_syncoutput, sequence(text("sync"), text("output"),
        either(text("local_change_detection"),
            text("remote_change_detection"),
            text("transfer_activity"),
            text("folder_sync_state"),
            text("detail_log"),
            text("all")),
        either(text("on"), text("off"))));

#endif

    p->Add(exec_export, sequence(text("export"), remoteFSPath(client, &cwd), opt(either(flag("-writable"), param("expiretime"), text("del")))));
    p->Add(exec_share, sequence(text("share"), opt(sequence(remoteFSPath(client, &cwd), opt(sequence(contactEmail(client), opt(either(text("r"), text("rw"), text("full"))), opt(param("origemail"))))))));
    p->Add(exec_invite, sequence(text("invite"), param("dstemail"), opt(either(param("origemail"), text("del"), text("rmd")))));

    p->Add(exec_clink, sequence(text("clink"), either(text("renew"), sequence(text("query"), param("handle")), sequence(text("del"), opt(param("handle"))))));

    p->Add(exec_ipc, sequence(text("ipc"), param("handle"), either(text("a"), text("d"), text("i"))));
    p->Add(exec_showpcr, sequence(text("showpcr")));
    p->Add(exec_users, sequence(text("users"), opt(sequence(contactEmail(client), text("del")))));
    p->Add(exec_getua, sequence(text("getua"), param("attrname"), opt(contactEmail(client))));
    p->Add(exec_putua, sequence(text("putua"), param("attrname"), opt(either(
                                                                          text("del"),
                                                                          sequence(text("set"), param("string")),
                                                                          sequence(text("map"), param("key"), param("value")),
                                                                          sequence(text("load"), localFSFile())))));
#ifdef DEBUG
    p->Add(exec_delua, sequence(text("delua"), param("attrname")));
    p->Add(exec_devcommand, sequence(text("devcommand"), param("subcommand"), opt(param("email"))));
#endif
    p->Add(exec_alerts, sequence(text("alerts"), opt(either(text("new"), text("old"), wholenumber(10), text("notify"), text("seen")))));
    p->Add(exec_recentactions, sequence(text("recentactions"), param("hours"), param("maxcount")));
    p->Add(exec_recentnodes, sequence(text("recentnodes"), param("hours"), param("maxcount")));

    p->Add(exec_putbps, sequence(text("putbps"), opt(either(wholenumber(100000), text("auto"), text("none")))));
    p->Add(exec_killsession, sequence(text("killsession"), opt(either(text("all"), param("sessionid")))));
    p->Add(exec_whoami, sequence(text("whoami"), repeat(either(flag("-storage"), flag("-transfer"), flag("-pro"), flag("-transactions"), flag("-purchases"), flag("-sessions")))));
    p->Add(exec_verifycredentials, sequence(text("credentials"), either(text("show"), text("status"), text("verify"), text("reset")), opt(contactEmail(client))));
    p->Add(exec_passwd, sequence(text("passwd")));
    p->Add(exec_reset, sequence(text("reset"), contactEmail(client), opt(text("mk"))));
    p->Add(exec_recover, sequence(text("recover"), param("recoverylink")));
    p->Add(exec_cancel, sequence(text("cancel"), opt(param("cancellink"))));
    p->Add(exec_email, sequence(text("email"), opt(either(param("newemail"), param("emaillink")))));
    p->Add(exec_retry, sequence(text("retry")));
    p->Add(exec_recon, sequence(text("recon")));
    p->Add(exec_reload, sequence(text("reload"), opt(text("nocache"))));
    p->Add(exec_logout, sequence(text("logout"), opt(flag("-keepsyncconfigs"))));
    p->Add(exec_locallogout, sequence(text("locallogout")));
    p->Add(exec_symlink, sequence(text("symlink")));
    p->Add(exec_version, sequence(text("version")));
    p->Add(exec_debug, sequence(text("debug"), opt(either(flag("-on"), flag("-off"), flag("-verbose"))), opt(localFSFile())));
    p->Add(exec_verbose, sequence(text("verbose"), opt(either(flag("-on"), flag("-off")))));
#if defined(WIN32) && defined(NO_READLINE)
    p->Add(exec_clear, sequence(text("clear")));
    p->Add(exec_codepage, sequence(text("codepage"), opt(sequence(wholenumber(65001), opt(wholenumber(65001))))));
    p->Add(exec_log, sequence(text("log"), either(text("utf8"), text("utf16"), text("codepage")), localFSFile()));
#endif
    p->Add(exec_test, sequence(text("test"), opt(param("data"))));
    p->Add(exec_fingerprint, sequence(text("fingerprint"), localFSFile("localfile")));
#ifdef ENABLE_CHAT
    p->Add(exec_chats, sequence(text("chats"), opt(param("chatid"))));
    p->Add(exec_chatc, sequence(text("chatc"), param("group"), repeat(opt(sequence(contactEmail(client), either(text("ro"), text("sta"), text("mod")))))));
    p->Add(exec_chati, sequence(text("chati"), param("chatid"), contactEmail(client), either(text("ro"), text("sta"), text("mod"))));
    p->Add(exec_chatcp, sequence(text("chatcp"), flag("-meeting"), param("mownkey"), opt(sequence(text("t"), param("title64"))),
                                 repeat(sequence(contactEmail(client), either(text("ro"), text("sta"), text("mod"))))));
    p->Add(exec_chatr, sequence(text("chatr"), param("chatid"), opt(contactEmail(client))));
    p->Add(exec_chatu, sequence(text("chatu"), param("chatid")));
    p->Add(exec_chatup, sequence(text("chatup"), param("chatid"), param("userhandle"), either(text("ro"), text("sta"), text("mod"))));
    p->Add(exec_chatpu, sequence(text("chatpu")));
    p->Add(exec_chatga, sequence(text("chatga"), param("chatid"), param("nodehandle"), param("uid")));
    p->Add(exec_chatra, sequence(text("chatra"), param("chatid"), param("nodehandle"), param("uid")));
    p->Add(exec_chatst, sequence(text("chatst"), param("chatid"), param("title64")));
    p->Add(exec_chata, sequence(text("chata"), param("chatid"), param("archive")));
    p->Add(exec_chatl, sequence(text("chatl"), param("chatid"), either(text("del"), text("query"))));
    p->Add(exec_chatsm, sequence(text("chatsm"), param("chatid"), opt(param("title64"))));
    p->Add(exec_chatlu, sequence(text("chatlu"), param("publichandle")));
    p->Add(exec_chatlj, sequence(text("chatlj"), param("publichandle"), param("unifiedkey")));
#endif
    p->Add(exec_setmaxdownloadspeed, sequence(text("setmaxdownloadspeed"), opt(wholenumber(10000))));
    p->Add(exec_setmaxuploadspeed, sequence(text("setmaxuploadspeed"), opt(wholenumber(10000))));
    p->Add(exec_handles, sequence(text("handles"), opt(either(text("on"), text("off")))));
    p->Add(exec_httpsonly, sequence(text("httpsonly"), opt(either(text("on"), text("off")))));
    p->Add(exec_showattrs, sequence(text("showattrs"), opt(either(text("on"), text("off")))));
    p->Add(exec_timelocal, sequence(text("mtimelocal"), either(text("set"), text("get")), localFSPath(), opt(param("datetime"))));

    p->Add(exec_mfac, sequence(text("mfac"), param("email")));
    p->Add(exec_mfae, sequence(text("mfae")));
    p->Add(exec_mfad, sequence(text("mfad"), param("pin")));

#if defined(WIN32) && defined(NO_READLINE)
    p->Add(exec_autocomplete, sequence(text("autocomplete"), opt(either(text("unix"), text("dos")))));
    p->Add(exec_history, sequence(text("history")));
#endif
    p->Add(exec_help, either(text("help"), text("h"), text("?")));
    p->Add(exec_quit, either(text("quit"), text("q"), text("exit")));

    p->Add(exec_find, sequence(text("find"), text("raided")));
    p->Add(exec_findemptysubfoldertrees, sequence(text("findemptysubfoldertrees"), opt(flag("-movetotrash"))));

#ifdef MEGA_MEASURE_CODE
    p->Add(exec_deferRequests, sequence(text("deferrequests"), repeat(either(flag("-putnodes")))));
    p->Add(exec_sendDeferred, sequence(text("senddeferred"), opt(flag("-reset"))));
    p->Add(exec_codeTimings, sequence(text("codetimings"), opt(flag("-reset"))));
#endif

#ifdef USE_FILESYSTEM
    p->Add(exec_treecompare, sequence(text("treecompare"), localFSPath(), remoteFSPath(client, &cwd)));
    p->Add(exec_generatetestfilesfolders, sequence(text("generatetestfilesfolders"), repeat(either(sequence(flag("-folderdepth"), param("depth")),
                                                                                                   sequence(flag("-folderwidth"), param("width")),
                                                                                                   sequence(flag("-filecount"), param("count")),
                                                                                                   sequence(flag("-filesize"), param("size")),
                                                                                                   sequence(flag("-nameprefix"), param("prefix")))), localFSFolder("parent")));
    p->Add(exec_lreplace, sequence(text("lreplace"), either(flag("-file"), flag("-folder")), localFSPath("existing"), param("content")));
    p->Add(exec_lrenamereplace, sequence(text("lrenamereplace"), either(flag("-file"), flag("-folder")), localFSPath("existing"), param("content"), localFSPath("renamed")));

#endif
    p->Add(exec_querytransferquota, sequence(text("querytransferquota"), param("filesize")));
    p->Add(exec_getcloudstorageused, sequence(text("getcloudstorageused")));
    p->Add(exec_getuserquota, sequence(text("getuserquota"), repeat(either(flag("-storage"), flag("-transfer"), flag("-pro")))));
    p->Add(exec_getuserdata, text("getuserdata"));

    p->Add(exec_showattributes, sequence(text("showattributes"), remoteFSPath(client, &cwd)));

    p->Add(exec_setmaxconnections, sequence(text("setmaxconnections"), either(text("put"), text("get")), opt(wholenumber(4))));
    p->Add(exec_metamac, sequence(text("metamac"), localFSPath(), remoteFSPath(client, &cwd)));
    p->Add(exec_banner, sequence(text("banner"), either(text("get"), sequence(text("dismiss"), param("id")))));

    p->Add(exec_logFilenameAnomalies,
           sequence(text("logfilenameanomalies"), either(text("on"), text("off"))));

    p->Add(exec_drivemonitor, sequence(text("drivemonitor"), opt(either(flag("-on"), flag("-off")))));

    p->Add(exec_driveid,
           sequence(text("driveid"),
                    either(sequence(text("get"), localFSFolder()),
                           sequence(text("set"), localFSFolder(), opt(text("force"))))));

    return autocompleteTemplate = std::move(p);
}


#ifdef USE_FILESYSTEM
bool recursiveget(fs::path&& localpath, Node* n, bool folders, unsigned& queued)
{
    if (n->type == FILENODE)
    {
        if (!folders)
        {
            auto f = new AppFileGet(n, NodeHandle(), NULL, -1, 0, NULL, NULL, localpath.u8string());
            f->appxfer_it = appxferq[GET].insert(appxferq[GET].end(), f);
            DBTableTransactionCommitter committer(client->tctable);
            client->startxfer(GET, f, committer);
            queued += 1;
        }
    }
    else if (n->type == FOLDERNODE || n->type == ROOTNODE)
    {
        fs::path newpath = localpath / fs::u8path(n->type == ROOTNODE ? "ROOTNODE" : n->displayname());
        if (folders)
        {
            std::error_code ec;
            if (fs::create_directory(newpath, ec) || !ec)
            {
                cout << newpath << endl;
            }
            else
            {
                cout << "Failed trying to create " << newpath << ": " << ec.message() << endl;
                return false;
            }
        }
        for (node_list::iterator it = n->children.begin(); it != n->children.end(); it++)
        {
            if (!recursiveget(std::move(newpath), *it, folders, queued))
            {
                return false;
            }
        }
    }
    return true;
}
#endif

bool regexget(const string& expression, Node* n, unsigned& queued)
{
    try
    {
        std::regex re(expression);

        if (n->type == FOLDERNODE || n->type == ROOTNODE)
        {
            DBTableTransactionCommitter committer(client->tctable);
            for (node_list::iterator it = n->children.begin(); it != n->children.end(); it++)
            {
                if ((*it)->type == FILENODE)
                {
                    if (regex_search(string((*it)->displayname()), re))
                    {
                        auto f = new AppFileGet(*it);
                        f->appxfer_it = appxferq[GET].insert(appxferq[GET].end(), f);
                        client->startxfer(GET, f, committer);
                        queued += 1;
                    }
                }
            }
        }
    }
    catch (std::exception& e)
    {
        cout << "ERROR: " << e.what() << endl;
        return false;
    }
    return true;
}

struct Login
{
    string email, password, salt, pin;
    int version;

    Login() : version(0)
    {
    }

    void reset()
    {
        *this = Login();
    }

    void login(MegaClient* mc)
    {
        byte keybuf[SymmCipher::KEYLENGTH];

        if (version == 1)
        {
            if (error e = mc->pw_key(password.c_str(), keybuf))
            {
                cout << "Login error: " << e << endl;
            }
            else
            {
                mc->login(email.c_str(), keybuf, (!pin.empty()) ? pin.c_str() : NULL);
            }
        }
        else if (version == 2 && !salt.empty())
        {
            mc->login2(email.c_str(), password.c_str(), &salt, (!pin.empty()) ? pin.c_str() : NULL);
        }
        else
        {
            cout << "Login unexpected error" << endl;
        }
    }
};
static Login login;

ofstream* pread_file = NULL;
m_off_t pread_file_end = 0;


// execute command
static void process_line(char* l)
{
    switch (prompt)
    {
    case LOGINTFA:
        if (strlen(l) > 1)
        {
            login.pin = l;
            login.login(client);
        }
        else
        {
            cout << endl << "The pin length is invalid, please try to login again." << endl;
        }

        setprompt(COMMAND);
        return;

    case SETTFA:
        client->multifactorauthsetup(l);
        setprompt(COMMAND);
        return;

    case LOGINPASSWORD:

        if (signupcode.size())
        {
            // verify correctness of supplied signup password
            client->pw_key(l, pwkey);
            SymmCipher pwcipher(pwkey);
            pwcipher.ecb_decrypt(signuppwchallenge);

            if (MemAccess::get<int64_t>((const char*)signuppwchallenge + 4))
            {
                cout << endl << "Incorrect password, please try again." << endl;
            }
            else
            {
                client->confirmsignuplink((const byte*)signupcode.data(), unsigned(signupcode.size()),
                    MegaClient::stringhash64(&signupemail, &pwcipher));
            }

            signupcode.clear();
        }
        else if (recoverycode.size())   // cancelling account --> check password
        {
            client->pw_key(l, pwkey);
            client->validatepwd(pwkey);
        }
        else if (changecode.size())     // changing email --> check password to avoid creating an invalid hash
        {
            client->pw_key(l, pwkey);
            client->validatepwd(pwkey);
        }
        else
        {
            login.password = l;
            login.login(client);
            cout << endl << "Logging in..." << endl;
        }

        setprompt(COMMAND);
        return;

    case OLDPASSWORD:
        client->pw_key(l, pwkeybuf);

        if (!memcmp(pwkeybuf, pwkey, sizeof pwkey))
        {
            cout << endl;
            setprompt(NEWPASSWORD);
        }
        else
        {
            cout << endl << "Bad password, please try again" << endl;
            setprompt(COMMAND);
        }
        return;

    case NEWPASSWORD:
        newpassword = l;
        client->pw_key(l, newpwkey);

        cout << endl;
        setprompt(PASSWORDCONFIRM);
        return;

    case PASSWORDCONFIRM:
        client->pw_key(l, pwkeybuf);

        if (memcmp(pwkeybuf, newpwkey, sizeof pwkeybuf))
        {
            cout << endl << "Mismatch, please try again" << endl;
        }
        else
        {
            error e;

            if (signupemail.size())
            {
                if (signupV2)
                {
                    client->sendsignuplink2(signupemail.c_str(), newpassword.c_str(), signupname.c_str());
                }
                else
                {
                    client->sendsignuplink(signupemail.c_str(), signupname.c_str(), newpwkey);
                }
            }
            else if (recoveryemail.size() && recoverycode.size())
            {
                cout << endl << "Resetting password..." << endl;

                if (hasMasterKey)
                {
                    client->confirmrecoverylink(recoverycode.c_str(), recoveryemail.c_str(), newpassword.c_str(), masterkey);
                }
                else
                {
                    client->confirmrecoverylink(recoverycode.c_str(), recoveryemail.c_str(), newpassword.c_str(), NULL);
                }

                recoverycode.clear();
                recoveryemail.clear();
                hasMasterKey = false;
                memset(masterkey, 0, sizeof masterkey);
            }
            else
            {
                if ((e = client->changepw(newpassword.c_str())) == API_OK)
                {
                    memcpy(pwkey, newpwkey, sizeof pwkey);
                    cout << endl << "Changing password..." << endl;
                }
                else
                {
                    cout << "You must be logged in to change your password." << endl;
                }
            }
        }

        setprompt(COMMAND);
        signupemail.clear();
        signupV2 = true;
        return;

    case MASTERKEY:
        cout << endl << "Retrieving private RSA key for checking integrity of the Master Key..." << endl;

        Base64::atob(l, masterkey, sizeof masterkey);
        client->getprivatekey(recoverycode.c_str());
        return;

    case COMMAND:
        try
        {
            std::string consoleOutput;
            ac::autoExec(string(l), string::npos, autocompleteTemplate, false, consoleOutput, true); // todo: pass correct unixCompletions flag
            if (!consoleOutput.empty())
            {
                cout << consoleOutput << flush;
            }
        }
        catch (std::exception& e)
        {
            cout << "Command failed: " << e.what() << endl;
        }
        return;
    case PAGER:
        if (strlen(l) && l[0] == 'q')
        {
            setprompt(COMMAND); // quit pager view if 'q' is sent, see README
        }
        else
        {
            autocomplete::ACState nullState; //not entirely sure about this
            exec_more(nullState); //else, get one more page
        }
        return;
    }
}

void exec_ls(autocomplete::ACState& s)
{
    Node* n;
    bool recursive = s.extractflag("-R");
    string toFilename;
    bool toFileFlag = s.extractflagparam("-tofile", toFilename);

    ofstream toFile;
    if (toFileFlag)
    {
        toFile.open(toFilename);
    }

    if (s.words.size() > 1)
    {
        n = nodebypath(s.words[1].s.c_str());
    }
    else
    {
        n = client->nodeByHandle(cwd);
    }

    if (n)
    {
        dumptree(n, recursive, 0, NULL, toFileFlag ? &toFile : nullptr);
    }
}

void exec_cd(autocomplete::ACState& s)
{
    if (s.words.size() > 1)
    {
        if (Node* n = nodebypath(s.words[1].s.c_str()))
        {
            if (n->type == FILENODE)
            {
                cout << s.words[1].s << ": Not a directory" << endl;
            }
            else
            {
                cwd = n->nodeHandle();
            }
        }
        else
        {
            cout << s.words[1].s << ": No such file or directory" << endl;
        }
    }
    else
    {
        cwd = NodeHandle().set6byte(client->rootnodes[0]);
    }
}

void exec_rm(autocomplete::ACState& s)
{
    string childregexstring;
    bool useregex = s.extractflagparam("-regexchild", childregexstring);

    if (Node* n = nodebypath(s.words[1].s.c_str()))
    {
        vector<Node*> v;
        if (useregex)
        {
            std::regex re(childregexstring);
            for (Node* c : n->children)
            {
                if (std::regex_match(c->displayname(), re))
                {
                    v.push_back(c);
                }
            }
        }
        else
        {
            v.push_back(n);
        }

        for (auto d : v)
        {
            if (client->checkaccess(d, FULL))
            {
                error e = client->unlink(d, false, 0);

                if (e)
                {
                    cout << d->displaypath() << ": Deletion failed (" << errorstring(e) << ")" << endl;
                }
            }
            else
            {
                cout << d->displaypath() << ": Access denied" << endl;
            }
        }
    }
    else
    {
        cout << s.words[1].s << ": No such file or directory" << endl;
    }
}

void exec_mv(autocomplete::ACState& s)
{
    Node *n, *tn;
    string newname;

    if (s.words.size() > 2)
    {
        // source node must exist
        if ((n = nodebypath(s.words[1].s.c_str())))
        {
            // we have four situations:
            // 1. target path does not exist - fail
            // 2. target node exists and is folder - move
            // 3. target node exists and is file - delete and rename (unless same)
            // 4. target path exists, but filename does not - rename
            if ((tn = nodebypath(s.words[2].s.c_str(), NULL, &newname)))
            {
                error e;

                if (newname.size())
                {
                    if (tn->type == FILENODE)
                    {
                        cout << s.words[2].s << ": Not a directory" << endl;

                        return;
                    }
                    else
                    {
                        if ((e = client->checkmove(n, tn)) == API_OK)
                        {
                            if (!client->checkaccess(n, RDWR))
                            {
                                cout << "Write access denied" << endl;

                                return;
                            }

                            // rename
                            client->fsaccess->normalize(&newname);

                            if ((e = client->setattr(n, attr_map('n', newname), setattr_result)))
                            {
                                cout << "Cannot rename file (" << errorstring(e) << ")" << endl;
                            }
                        }
                        else
                        {
                            cout << "Cannot rename file (" << errorstring(e) << ")" << endl;
                        }
                    }
                }
                else
                {
                    if (tn->type == FILENODE)
                    {
                        // (there should never be any orphaned filenodes)
                        if (!tn->parent)
                        {
                            return;
                        }

                        if ((e = client->checkmove(n, tn->parent)) == API_OK)
                        {
                            if (!client->checkaccess(n, RDWR))
                            {
                                cout << "Write access denied" << endl;

                                return;
                            }

                            // overwrite existing target file: rename source...
                            e = client->setattr(n, attr_map('n', tn->attrs.map['n']), setattr_result);

                            if (e)
                            {
                                cout << "Rename failed (" << errorstring(e) << ")" << endl;
                            }

                            if (n != tn)
                            {
                                // ...delete target...
                                e = client->unlink(tn, false, 0);

                                if (e)
                                {
                                    cout << "Remove failed (" << errorstring(e) << ")" << endl;
                                }
                            }
                        }

                        // ...and set target to original target's parent
                        tn = tn->parent;
                    }
                    else
                    {
                        e = client->checkmove(n, tn);
                    }
                }

                if (n->parent != tn)
                {
                    if (e == API_OK)
                    {
                        e = client->rename(n, tn, SYNCDEL_NONE, NodeHandle(), nullptr, rename_result);

                        if (e)
                        {
                            cout << "Move failed (" << errorstring(e) << ")" << endl;
                        }
                    }
                    else
                    {
                        cout << "Move not permitted - try copy" << endl;
                    }
                }
            }
            else
            {
                cout << s.words[2].s << ": No such directory" << endl;
            }
        }
        else
        {
            cout << s.words[1].s << ": No such file or directory" << endl;
        }
    }
}


void exec_cp(autocomplete::ACState& s)
{
    Node *n, *tn;
    string targetuser;
    string newname;
    error e;

    if (s.words.size() > 2)
    {
        if ((n = nodebypath(s.words[1].s.c_str())))
        {
            if ((tn = nodebypath(s.words[2].s.c_str(), &targetuser, &newname)))
            {
                if (!client->checkaccess(tn, RDWR))
                {
                    cout << "Write access denied" << endl;

                    return;
                }

                if (tn->type == FILENODE)
                {
                    if (n->type == FILENODE)
                    {
                        // overwrite target if source and taret are files

                        // (there should never be any orphaned filenodes)
                        if (!tn->parent)
                        {
                            return;
                        }

                        // ...delete target...
                        e = client->unlink(tn, false, 0);

                        if (e)
                        {
                            cout << "Cannot delete existing file (" << errorstring(e) << ")"
                                << endl;
                        }

                        // ...and set target to original target's parent
                        tn = tn->parent;
                    }
                    else
                    {
                        cout << "Cannot overwrite file with folder" << endl;
                        return;
                    }
                }
            }

            TreeProcCopy_mcli tc;
            handle ovhandle = UNDEF;

            if (!n->keyApplied())
            {
                cout << "Cannot copy a node without key" << endl;
                return;
            }

            if (n->attrstring)
            {
                n->applykey();
                n->setattr();
                if (n->attrstring)
                {
                    cout << "Cannot copy undecryptable node" << endl;
                    return;
                }
            }

            string sname;
            if (newname.size())
            {
                sname = newname;
                client->fsaccess->normalize(&sname);
            }
            else
            {
                attr_map::iterator it = n->attrs.map.find('n');
                if (it != n->attrs.map.end())
                {
                    sname = it->second;
                }
            }

            if (!client->versions_disabled && tn && n->type == FILENODE)
            {
                Node *ovn = client->childnodebyname(tn, sname.c_str(), true);
                if (ovn)
                {
                    if (n->isvalid && ovn->isvalid && *(FileFingerprint*)n == *(FileFingerprint*)ovn)
                    {
                        cout << "Skipping identical node" << endl;
                        return;
                    }

                    ovhandle = ovn->nodehandle;
                }
            }

            // determine number of nodes to be copied
            client->proctree(n, &tc, false, ovhandle != UNDEF);

            tc.allocnodes();

            // build new nodes array
            client->proctree(n, &tc, false, ovhandle != UNDEF);

            // if specified target is a filename, use it
            if (newname.size())
            {
                SymmCipher key;
                string attrstring;

                // copy source attributes and rename
                AttrMap attrs;

                attrs.map = n->attrs.map;
                attrs.map['n'] = sname;

                key.setkey((const byte*)tc.nn[0].nodekey.data(), tc.nn[0].type);

                // JSON-encode object and encrypt attribute string
                attrs.getjson(&attrstring);
                tc.nn[0].attrstring.reset(new string);
                client->makeattr(&key, tc.nn[0].attrstring, attrstring.c_str());
            }

            // tree root: no parent
            tc.nn[0].parenthandle = UNDEF;
            tc.nn[0].ovhandle = ovhandle;

            if (tn)
            {
                // add the new nodes
                client->putnodes(tn->nodeHandle(), move(tc.nn), nullptr, gNextClientTag++);
            }
            else
            {
                if (targetuser.size())
                {
                    cout << "Attempting to drop into user " << targetuser << "'s inbox..." << endl;

                    client->putnodes(targetuser.c_str(), move(tc.nn), gNextClientTag++);
                }
                else
                {
                    cout << s.words[2].s << ": No such file or directory" << endl;
                }
            }
        }
        else
        {
            cout << s.words[1].s << ": No such file or directory" << endl;
        }
    }
}

void exec_du(autocomplete::ACState& s)
{
    Node *n;
    TreeProcDU du;

    if (s.words.size() > 1)
    {
        if (!(n = nodebypath(s.words[1].s.c_str())))
        {
            cout << s.words[1].s << ": No such file or directory" << endl;

            return;
        }
    }
    else
    {
        n = client->nodeByHandle(cwd);
    }

    if (n)
    {
        client->proctree(n, &du);

        cout << "Total storage used: " << (du.numbytes / 1048576) << " MB" << endl;
        cout << "Total # of files: " << du.numfiles << endl;
        cout << "Total # of folders: " << du.numfolders << endl;
    }
}

void exec_get(autocomplete::ACState& s)
{
    Node *n;
    string regularexpression;
    if (s.extractflag("-r"))
    {
#ifdef USE_FILESYSTEM
        // recursive get.  create local folder structure first, then queue transfer of all files
        bool foldersonly = s.extractflag("-foldersonly");

        if (!(n = nodebypath(s.words[1].s.c_str())))
        {
            cout << s.words[1].s << ": No such folder (or file)" << endl;
        }
        else if (n->type != FOLDERNODE && n->type != ROOTNODE)
        {
            cout << s.words[1].s << ": not a folder" << endl;
        }
        else
        {
            unsigned queued = 0;
            cout << "creating folders: " << endl;
            if (recursiveget(fs::current_path(), n, true, queued))
            {
                if (!foldersonly)
                {
                    cout << "queueing files..." << endl;
                    bool alldone = recursiveget(fs::current_path(), n, false, queued);
                    cout << "queued " << queued << " files for download" << (!alldone ? " before failure" : "") << endl;
                }
            }
        }
#else
        cout << "Sorry, -r not supported yet" << endl;
#endif
    }
    else if (s.extractflagparam("-re", regularexpression))
    {
        if (!(n = nodebypath(".")))
        {
            cout << ": No current folder" << endl;
        }
        else if (n->type != FOLDERNODE && n->type != ROOTNODE)
        {
            cout << ": not in a folder" << endl;
        }
        else
        {
            unsigned queued = 0;
            if (regexget(regularexpression, n, queued))
            {
                cout << "queued " << queued << " files for download" << endl;
            }
        }
    }
    else
    {
        handle ph = UNDEF;
        byte key[FILENODEKEYLENGTH];
        if (client->parsepubliclink(s.words[1].s.c_str(), ph, key, false) == API_OK)
        {
            cout << "Checking link..." << endl;

            client->reqs.add(new CommandGetFile(client, key, FILENODEKEYLENGTH, ph, false, nullptr, nullptr, nullptr, false,
                [key, ph](const Error &e, m_off_t size, m_time_t ts, m_time_t tm, dstime /*timeleft*/,
                   std::string* filename, std::string* fingerprint, std::string* fileattrstring,
                   const std::vector<std::string> &/*tempurls*/, const std::vector<std::string> &/*ips*/)
                {
                    if (!fingerprint) // failed processing the command
                    {
                        if (e == API_ETOOMANY && e.hasExtraInfo())
                        {
                             cout << "Link check failed: " << DemoApp::getExtraInfoErrorString(e) << endl;
                        }
                        else
                        {
                            cout << "Link check failed: " << errorstring(e) << endl;
                        }
                        return true;
                    }

                    cout << "Name: " << *filename << ", size: " << size;

                    if (fingerprint->size())
                    {
                        cout << ", fingerprint available";
                    }

                    if (fileattrstring->size())
                    {
                        cout << ", has attributes";
                    }

                    cout << endl;

                    if (e)
                    {
                        cout << "Not available: " << errorstring(e) << endl;
                    }
                    else
                    {
                        cout << "Initiating download..." << endl;

                        DBTableTransactionCommitter committer(client->tctable);
                        AppFileGet* f = new AppFileGet(nullptr, NodeHandle().set6byte(ph), (byte*)key, size, tm, filename, fingerprint);
                        f->appxfer_it = appxferq[GET].insert(appxferq[GET].end(), f);
                        client->startxfer(GET, f, committer);
                    }

                    return true;
                }));

            return;
        }

        n = nodebypath(s.words[1].s.c_str());

        if (n)
        {
            if (s.words.size() > 2)
            {
                // read file slice
                m_off_t offset = atol(s.words[2].s.c_str());
                m_off_t count = (s.words.size() > 3) ? atol(s.words[3].s.c_str()) : 0;

                if (offset + count > n->size)
                {
                    if (offset < n->size)
                    {
                        count = n->size - offset;
                        cout << "Count adjusted to " << count << " bytes (filesize is " << n->size << " bytes)" << endl;
                    }
                    else
                    {
                        cout << "Nothing to read: offset + length > filesize (" << offset << " + " << count << " > " << n->size << " bytes)" << endl;
                        return;
                    }
                }

                if (s.words.size() == 5)
                {
                    pread_file = new ofstream(s.words[4].s.c_str(), std::ios_base::binary);
                    pread_file_end = offset + count;
                }

                client->pread(n, offset, count, NULL);
            }
            else
            {
                DBTableTransactionCommitter committer(client->tctable);

                // queue specified file...
                if (n->type == FILENODE)
                {
                    auto f = new AppFileGet(n);

                    string::size_type index = s.words[1].s.find(":");
                    // node from public folder link
                    if (index != string::npos && s.words[1].s.substr(0, index).find("@") == string::npos)
                    {
                        handle h = clientFolder->rootnodes[0];
                        char *pubauth = new char[12];
                        Base64::btoa((byte*)&h, MegaClient::NODEHANDLE, pubauth);
                        f->pubauth = pubauth;
                        f->hprivate = true;
                        f->hforeign = true;
                        memcpy(f->filekey, n->nodekey().data(), FILENODEKEYLENGTH);
                    }

                    f->appxfer_it = appxferq[GET].insert(appxferq[GET].end(), f);
                    client->startxfer(GET, f, committer);
                }
                else
                {
                    // ...or all files in the specified folder (non-recursive)
                    for (node_list::iterator it = n->children.begin(); it != n->children.end(); it++)
                    {
                        if ((*it)->type == FILENODE)
                        {
                            auto f = new AppFileGet(*it);
                            f->appxfer_it = appxferq[GET].insert(appxferq[GET].end(), f);
                            client->startxfer(GET, f, committer);
                        }
                    }
                }
            }
        }
        else
        {
            cout << s.words[1].s << ": No such file or folder" << endl;
        }
    }
}

/* more_node here is intentionally defined with filescope, it allows us to
 * resume an interrupted pagination.
 * Node contents are fetched one page at a time, defaulting to 1KB of data.
 * Improvement: Get console layout and use width*height for precise pagination.
 */
static Node    *more_node = nullptr; // Remote node that we are paging through
static m_off_t  more_offset = 0; // Current offset in the remote file
static const m_off_t MORE_BYTES = 1024;

void exec_more(autocomplete::ACState& s)
{
    if(s.words.size() > 1) // set up new node for pagination
    {
        more_offset = 0;
        more_node = nodebypath(s.words[1].s.c_str());
    }
    if(more_node && (more_node->type == FILENODE))
    {
        m_off_t count = (more_offset + MORE_BYTES <= more_node->size)
                ? MORE_BYTES : (more_node->size - more_offset);

        client->pread(more_node, more_offset, count, NULL);
    }
}

void uploadLocalFolderContent(LocalPath& localname, Node* cloudFolder);

void uploadLocalPath(nodetype_t type, std::string name, LocalPath& localname, Node* parent, const std::string targetuser, DBTableTransactionCommitter& committer, int& total, bool recursive)
{

    Node *previousNode = client->childnodebyname(parent, name.c_str(), false);

    if (type == FILENODE)
    {
        auto fa = client->fsaccess->newfileaccess();
        if (fa->fopen(localname, true, false))
        {
            FileFingerprint fp;
            fp.genfingerprint(fa.get());

            if (previousNode)
            {
                if (previousNode->type == FILENODE)
                {
                    if (fp.isvalid && previousNode->isvalid && fp == *((FileFingerprint *)previousNode))
                    {
                        cout << "Identical file already exist. Skipping transfer of " << name << endl;
                        return;
                    }
                }
                else
                {
                    cout << "Can't upload file over the top of a folder with the same name: " << name << endl;
                    return;
                }
            }
            fa.reset();

            AppFile* f = new AppFilePut(localname, parent ? parent->nodeHandle() : NodeHandle(), targetuser.c_str());
            *static_cast<FileFingerprint*>(f) = fp;
            f->appxfer_it = appxferq[PUT].insert(appxferq[PUT].end(), f);
            client->startxfer(PUT, f, committer);
            total++;
        }
        else
        {
            cout << "Can't open file: " << name << endl;
        }
    }
    else if (type == FOLDERNODE && recursive)
    {

        if (previousNode)
        {
            if (previousNode->type == FILENODE)
            {
                cout << "Can't upload a folder over the top of a file with the same name: " << name << endl;
                return;
            }
            else
            {
                // upload into existing folder with the same name
                uploadLocalFolderContent(localname, previousNode);
            }
        }
        else
        {
            vector<NewNode> nn(1);
            client->putnodes_prepareOneFolder(&nn[0], name);

            gOnPutNodeTag[gNextClientTag] = [localname](Node* parent) {
                auto tmp = localname;
                uploadLocalFolderContent(tmp, parent);
            };

            client->putnodes(parent->nodeHandle(), move(nn), nullptr, gNextClientTag++);
        }
    }
}


string localpathToUtf8Leaf(const LocalPath& itemlocalname)
{
    return itemlocalname.leafName().toPath(*client->fsaccess);
}

void uploadLocalFolderContent(LocalPath& localname, Node* cloudFolder)
{
    DirAccess* da = client->fsaccess->newdiraccess();

    if (da->dopen(&localname, NULL, false))
    {
        DBTableTransactionCommitter committer(client->tctable);

        int total = 0;
        nodetype_t type;
        LocalPath itemlocalleafname;
        while (da->dnext(localname, itemlocalleafname, true, &type))
        {
            string leafNameUtf8 = localpathToUtf8Leaf(itemlocalleafname);

            if (gVerboseMode)
            {
                cout << "Queueing " << leafNameUtf8 << "..." << endl;
            }
            auto newpath = localname;
            newpath.appendWithSeparator(itemlocalleafname, true);
            uploadLocalPath(type, leafNameUtf8, newpath, cloudFolder, "", committer, total, true);
        }
        if (gVerboseMode)
        {
            cout << "Queued " << total << " more uploads from folder " << localpathToUtf8Leaf(localname) << endl;
        }
    }
}

void exec_put(autocomplete::ACState& s)
{
    NodeHandle target = cwd;
    string targetuser;
    string newname;
    int total = 0;
    Node* n = NULL;

    bool recursive = s.extractflag("-r");

    if (s.words.size() > 2)
    {
        if ((n = nodebypath(s.words[2].s.c_str(), &targetuser, &newname)))
        {
            target = n->nodeHandle();
        }
    }
    else    // target is current path
    {
        n = client->nodeByHandle(target);
    }

    if (client->loggedin() == NOTLOGGEDIN && !targetuser.size() && !client->loggedIntoWritableFolder())
    {
        cout << "Not logged in." << endl;

        return;
    }

    if (recursive && !targetuser.empty())
    {
        cout << "Sorry, can't send recursively to a user" << endl;
    }

    auto localname = LocalPath::fromPath(s.words[1].s, *client->fsaccess);

    DirAccess* da = client->fsaccess->newdiraccess();

    if (da->dopen(&localname, NULL, true))
    {
        DBTableTransactionCommitter committer(client->tctable);

        nodetype_t type;
        LocalPath itemlocalname;
        while (da->dnext(localname, itemlocalname, true, &type))
        {
            string leafNameUtf8 = localpathToUtf8Leaf(itemlocalname);

            if (gVerboseMode)
            {
                cout << "Queueing " << leafNameUtf8 << "..." << endl;
            }
            uploadLocalPath(type, leafNameUtf8, itemlocalname, n, targetuser, committer, total, recursive);
        }
    }

    delete da;

    cout << "Queued " << total << " file(s) for upload, " << appxferq[PUT].size()
        << " file(s) in queue" << endl;
}

void exec_pwd(autocomplete::ACState& s)
{
    string path;

    nodepath(cwd, &path);

    cout << path << endl;
}

void exec_lcd(autocomplete::ACState& s)
{
    LocalPath localpath = LocalPath::fromPath(s.words[1].s, *client->fsaccess);

    if (!client->fsaccess->chdirlocal(localpath))
    {
        cout << s.words[1].s << ": Failed" << endl;
    }
}

#ifdef USE_FILESYSTEM
void exec_lls(autocomplete::ACState& s)
{
    bool recursive = s.extractflag("-R");
    fs::path ls_folder = s.words.size() > 1 ? fs::u8path(s.words[1].s) : fs::current_path();
    std::error_code ec;
    auto status = fs::status(ls_folder, ec);
    (void)status;
    if (ec)
    {
        cerr << ec.message() << endl;
    }
    else if (!fs::exists(ls_folder))
    {
        cerr << "not found" << endl;
    }
    else
    {
        local_dumptree(ls_folder, recursive);
    }
}
#endif

void exec_ipc(autocomplete::ACState& s)
{
    // incoming pending contact action
    handle phandle;
    if (s.words.size() == 3 && Base64::atob(s.words[1].s.c_str(), (byte*) &phandle, sizeof phandle) == sizeof phandle)
    {
        ipcactions_t action;
        if (s.words[2].s == "a")
        {
            action = IPCA_ACCEPT;
        }
        else if (s.words[2].s == "d")
        {
            action = IPCA_DENY;
        }
        else if (s.words[2].s == "i")
        {
            action = IPCA_IGNORE;
        }
        else
        {
            return;
        }
        client->updatepcr(phandle, action);
    }
}

#if defined(WIN32) && defined(NO_READLINE)
void exec_log(autocomplete::ACState& s)
{
    if (s.words.size() == 1)
    {
        // close log
        static_cast<WinConsole*>(console)->log("", WinConsole::no_log);
        cout << "log closed" << endl;
    }
    else if (s.words.size() == 3)
    {
        // open log
        WinConsole::logstyle style = WinConsole::no_log;
        if (s.words[1].s == "utf8")
        {
            style = WinConsole::utf8_log;
        }
        else if (s.words[1].s == "utf16")
        {
            style = WinConsole::utf16_log;
        }
        else if (s.words[1].s == "codepage")
        {
            style = WinConsole::codepage_log;
        }
        else
        {
            cout << "unknown log style" << endl;
        }
        if (!static_cast<WinConsole*>(console)->log(s.words[2].s, style))
        {
            cout << "failed to open log file" << endl;
        }
    }
}
#endif

void exec_putq(autocomplete::ACState& s)
{
    bool showActive = s.extractflag("-active");
    bool showAll = s.extractflag("-all");
    bool showCount = s.extractflag("-count");

    if (!showActive && !showAll && !showCount)
    {
        showCount = true;
    }

    xferq(PUT, s.words.size() > 1 ? atoi(s.words[1].s.c_str()) : -1, showActive, showAll, showCount);
}

void exec_getq(autocomplete::ACState& s)
{
    bool showActive = s.extractflag("-active");
    bool showAll = s.extractflag("-all");
    bool showCount = s.extractflag("-count");

    if (!showActive && !showAll && !showCount)
    {
        showCount = true;
    }

    xferq(GET, s.words.size() > 1 ? atoi(s.words[1].s.c_str()) : -1, showActive, showAll, showCount);
}

void exec_open(autocomplete::ACState& s)
{
    if (strstr(s.words[1].s.c_str(), "#F!") || strstr(s.words[1].s.c_str(), "folder/"))  // folder link indicator
    {
        if (!clientFolder)
        {
            using namespace mega;
#ifdef GFX_CLASS
            auto gfx = new GFX_CLASS;
            gfx->startProcessingThread();
#endif
            // create a new MegaClient with a different MegaApp to process callbacks
            // from the client logged into a folder. Reuse the waiter and httpio
            clientFolder = new MegaClient(new DemoAppFolder,
                                          client->waiter,
                                          client->httpio,
                                          new FSACCESS_CLASS,
                #ifdef DBACCESS_CLASS
                                          new DBACCESS_CLASS(*startDir),
                #else
                                          NULL,
                #endif
                #ifdef GFX_CLASS
                                          gfx,
                #else
                                          NULL,
                #endif
                                          "Gk8DyQBS",
                                          "megacli_folder/" TOSTRING(MEGA_MAJOR_VERSION)
                                          "." TOSTRING(MEGA_MINOR_VERSION)
                                          "." TOSTRING(MEGA_MICRO_VERSION),
                                          2);
        }
        else
        {
            clientFolder->logout(false);
        }

        return clientFolder->app->login_result(clientFolder->folderaccess(s.words[1].s.c_str(), nullptr));
    }
    else
    {
        cout << "Invalid folder link." << endl;
    }
}
#ifdef ENABLE_SYNC

void exec_syncrescan(autocomplete::ACState& s)
{
    handle backupId = 0;
    Base64::atob(s.words[2].s.c_str(), (byte*)&backupId, int(sizeof(backupId)));

    client->syncs.setSyncsNeedFullSync(true, backupId);
}


void exec_syncpause(autocomplete::ACState& s)
{
    auto backupIdStr = s.words[2].s;

    handle backupId = 0;
    Base64::atob(backupIdStr.c_str(), (byte*)&backupId, int(sizeof(backupId)));

    auto future = client->syncs.setSyncPausedByBackupId(backupId, true);
    bool result = future.get();
    cout << "Sync " << toHandle(backupId) << " pause success: " << result << endl;
}

void exec_syncresume(autocomplete::ACState& s)
{
    auto backupIdStr = s.words[2].s;

    handle backupId = 0;
    Base64::atob(backupIdStr.c_str(), (byte*)&backupId, int(sizeof(backupId)));

    auto future = client->syncs.setSyncPausedByBackupId(backupId, false);
    bool result = future.get();
    cout << "Sync " << toHandle(backupId) << " resume success: " << result << endl;
}

#endif

#ifdef USE_FILESYSTEM
void exec_lpwd(autocomplete::ACState& s)
{
    cout << fs::current_path().u8string() << endl;
}
#endif


void exec_test(autocomplete::ACState& s)
{
}

void exec_mfad(autocomplete::ACState& s)
{
    client->multifactorauthdisable(s.words[1].s.c_str());
}

void exec_mfac(autocomplete::ACState& s)
{
    string email;
    if (s.words.size() == 2)
    {
        email = s.words[1].s;
    }
    else
    {
        email = login.email;
    }

    client->multifactorauthcheck(email.c_str());
}

void exec_mfae(autocomplete::ACState& s)
{
    client->multifactorauthsetup();
}

void exec_login(autocomplete::ACState& s)
{
    //bool fresh = s.extractflag("-fresh");
    if (client->loggedin() == NOTLOGGEDIN)
    {
        if (s.words.size() > 1)
        {
            if ((s.words.size() == 2 || s.words.size() == 3) && s.words[1].s == "autoresume")
            {
                string filename = "megacli_autoresume_session" + (s.words.size() == 3 ? "_" + s.words[2].s : "");
                ifstream file(filename.c_str());
                string session;
                file >> session;
                if (file.is_open() && session.size())
                {
                    cout << "Resuming session..." << endl;
                    return client->login(Base64::atob(session));
                }
                cout << "Failed to get a valid session id from file " << filename << endl;
            }
            else if (strchr(s.words[1].s.c_str(), '@'))
            {
                login.reset();
                login.email = s.words[1].s;

                // full account login
                if (s.words.size() > 2)
                {
                    login.password = s.words[2].s;
                    cout << "Initiated login attempt..." << endl;
                }
                client->prelogin(login.email.c_str());
            }
            else
            {
                const char* ptr;
                if ((ptr = strchr(s.words[1].s.c_str(), '#')))  // folder link indicator
                {
                    const char *authKey = s.words.size() == 3 ? s.words[2].s.c_str() : nullptr;
                    return client->app->login_result(client->folderaccess(s.words[1].s.c_str(), authKey));
                }
                else
                {
                    return client->login(Base64::atob(s.words[1].s));
                }
            }
        }
        else
        {
            cout << "      login email [password]" << endl
                << "      login exportedfolderurl#key [authKey]" << endl
                << "      login session" << endl;
        }
    }
    else
    {
        cout << "Already logged in. Please log out first." << endl;
    }
}

void exec_begin(autocomplete::ACState& s)
{
    bool ephemeralPlusPlus = s.extractflag("-e++");
    if (s.words.size() == 1)
    {
        cout << "Creating ephemeral session..." << endl;
        pdf_to_import = true;
        client->createephemeral();
    }
    else if (s.words.size() == 2)   // resume session
    {
        if (ephemeralPlusPlus)
        {
            client->resumeephemeralPlusPlus(Base64::atob(s.words[1].s));
        }
        else
        {
            handle uh;
            byte pw[SymmCipher::KEYLENGTH];

            if (Base64::atob(s.words[1].s.c_str(), (byte*) &uh, MegaClient::USERHANDLE) == sizeof uh && Base64::atob(
                s.words[1].s.c_str() + 12, pw, sizeof pw) == sizeof pw)
            {
                client->resumeephemeral(uh, pw);
            }
            else
            {
                cout << "Malformed ephemeral session identifier." << endl;
            }
        }
    }
    else if (ephemeralPlusPlus && s.words.size() == 3)  // begin -e++ firstname lastname
    {
        cout << "Creating ephemeral session plus plus..." << endl;

        pdf_to_import = true;
        ephemeralFirstname = s.words[1].s;
        ephemeralLastName = s.words[2].s;
        client->createephemeralPlusPlus();
    }
}

void exec_mount(autocomplete::ACState& )
{
    listtrees();
}

void exec_share(autocomplete::ACState& s)
{
    bool writable = false;

    switch (s.words.size())
    {
    case 1:		// list all shares (incoming and outgoing)
    {
        TreeProcListOutShares listoutshares;
        Node* n;

        cout << "Shared folders:" << endl;

        for (unsigned i = 0; i < sizeof client->rootnodes / sizeof *client->rootnodes; i++)
        {
            if ((n = client->nodebyhandle(client->rootnodes[i])))
            {
                client->proctree(n, &listoutshares);
            }
        }

        for (user_map::iterator uit = client->users.begin();
            uit != client->users.end(); uit++)
        {
            User* u = &uit->second;
            Node* n;

            if (u->show == VISIBLE && u->sharing.size())
            {
                cout << "From " << u->email << ":" << endl;

                for (handle_set::iterator sit = u->sharing.begin();
                    sit != u->sharing.end(); sit++)
                {
                    if ((n = client->nodebyhandle(*sit)))
                    {
                        cout << "\t" << n->displayname() << " ("
                            << getAccessLevelStr(n->inshare->access) << ")" << endl;
                    }
                }
            }
        }
    }
    break;

    case 2:	    // list all outgoing shares on this path
    case 3:	    // remove outgoing share to specified e-mail address
    case 4:	    // add outgoing share to specified e-mail address
    case 5:     // user specified a personal representation to appear as for the invitation
        if (Node* n = nodebypath(s.words[1].s.c_str()))
        {
            if (s.words.size() == 2)
            {
                listnodeshares(n);
            }
            else
            {
                accesslevel_t a = ACCESS_UNKNOWN;
                const char* personal_representation = NULL;
                if (s.words.size() > 3)
                {
                    if (s.words[3].s == "r" || s.words[3].s == "ro")
                    {
                        a = RDONLY;
                    }
                    else if (s.words[3].s == "rw")
                    {
                        a = RDWR;
                    }
                    else if (s.words[3].s == "full")
                    {
                        a = FULL;
                    }
                    else
                    {
                        cout << "Access level must be one of r, rw or full" << endl;

                        return;
                    }

                    if (s.words.size() > 4)
                    {
                        personal_representation = s.words[4].s.c_str();
                    }
                }

                client->setshare(n, s.words[2].s.c_str(), a, writable, personal_representation, gNextClientTag++, [](Error e, bool){
                    if (e)
                    {
                        cout << "Share creation/modification request failed (" << errorstring(e) << ")" << endl;
                    }
                    else
                    {
                        cout << "Share creation/modification succeeded." << endl;
                    }
                });
            }
        }
        else
        {
            cout << s.words[1].s << ": No such directory" << endl;
        }
        break;
    }
}

void exec_users(autocomplete::ACState& s)
{
    if (s.words.size() == 1)
    {
        for (user_map::iterator it = client->users.begin(); it != client->users.end(); it++)
        {
            if (it->second.email.size())
            {
                cout << "\t" << it->second.email;

                if (it->second.userhandle == client->me)
                {
                    cout << ", session user";
                }
                else if (it->second.show == VISIBLE)
                {
                    cout << ", visible";
                }
                else if (it->second.show == HIDDEN)
                {
                    cout << ", hidden";
                }
                else if (it->second.show == INACTIVE)
                {
                    cout << ", inactive";
                }
                else if (it->second.show == BLOCKED)
                {
                    cout << ", blocked";
                }
                else
                {
                    cout << ", unknown visibility (" << it->second.show << ")";
                }

                if (it->second.sharing.size())
                {
                    cout << ", sharing " << it->second.sharing.size() << " folder(s)";
                }

                if (it->second.pubk.isvalid())
                {
                    cout << ", public key cached";
                }

                if (it->second.mBizMode == BIZ_MODE_MASTER)
                {
                    cout << ", business master user";
                }
                else if (it->second.mBizMode == BIZ_MODE_SUBUSER)
                {
                    cout << ", business sub-user";
                }

                cout << endl;
            }
        }
    }
    else if (s.words.size() == 3 && s.words[2].s == "del")
    {
        client->removecontact(s.words[1].s.c_str(), HIDDEN);
    }
}

void exec_mkdir(autocomplete::ACState& s)
{
    bool allowDuplicate = s.extractflag("-allowduplicate");
    bool exactLeafName = s.extractflag("-exactleafname");

    if (s.words.size() > 1)
    {
        string newname;

        Node* n;
        if (exactLeafName)
        {
            n = client->nodeByHandle(cwd);
            newname = s.words[1].s;
        }
        else
        {
            n = nodebypath(s.words[1].s.c_str(), NULL, &newname);
        }

        if (n)
        {
            if (!client->checkaccess(n, RDWR))
            {
                cout << "Write access denied" << endl;

                return;
            }

            if (newname.size())
            {
                vector<NewNode> nn(1);
                client->putnodes_prepareOneFolder(&nn[0], newname);
                client->putnodes(n->nodeHandle(), move(nn), nullptr, gNextClientTag++);
            }
            else if (allowDuplicate && n->parent && n->parent->nodehandle != UNDEF)
            {
                // the leaf name already exists and was returned in n
                auto leafname = s.words[1].s;
                auto pos = leafname.find_last_of("/");
                if (pos != string::npos) leafname.erase(0, pos + 1);
                vector<NewNode> nn(1);
                client->putnodes_prepareOneFolder(&nn[0], leafname);
                client->putnodes(n->parent->nodeHandle(), move(nn), nullptr, gNextClientTag++);
            }
            else
            {
                cout << s.words[1].s << ": Path already exists" << endl;
            }
        }
        else
        {
            cout << s.words[1].s << ": Target path not found" << endl;
        }
    }
}

void exec_getfa(autocomplete::ACState& s)
{
    Node* n;
    int cancel = s.words.size() > 2 && s.words.back().s == "cancel";

    if (s.words.size() < 3)
    {
        n = client->nodeByHandle(cwd);
    }
    else if (!(n = nodebypath(s.words[2].s.c_str())))
    {
        cout << s.words[2].s << ": Path not found" << endl;
    }

    if (n)
    {
        int c = 0;
        fatype type;

        type = fatype(atoi(s.words[1].s.c_str()));

        if (n->type == FILENODE)
        {
            if (n->hasfileattribute(type))
            {
                client->getfa(n->nodehandle, &n->fileattrstring, n->nodekey(), type, cancel);
                c++;
            }
        }
        else
        {
            for (node_list::iterator it = n->children.begin(); it != n->children.end(); it++)
            {
                if ((*it)->type == FILENODE && (*it)->hasfileattribute(type))
                {
                    client->getfa((*it)->nodehandle, &(*it)->fileattrstring, (*it)->nodekey(), type, cancel);
                    c++;
                }
            }
        }

        cout << (cancel ? "Canceling " : "Fetching ") << c << " file attribute(s) of type " << type << "..." << endl;
    }
}

void exec_getua(autocomplete::ACState& s)
{
    User* u = NULL;

    if (s.words.size() == 3)
    {
        // get other user's attribute
        if (!(u = client->finduser(s.words[2].s.c_str())))
        {
            cout << "Retrieving user attribute for unknown user: " << s.words[2].s << endl;
            client->getua(s.words[2].s.c_str(), User::string2attr(s.words[1].s.c_str()));
            return;
        }
    }
    else if (s.words.size() != 2)
    {
        cout << "      getua attrname [email]" << endl;
        return;
    }

    if (!u)
    {
        // get logged in user's attribute
        if (!(u = client->ownuser()))
        {
            cout << "Must be logged in to query own attributes." << endl;
            return;
        }
    }

    if (s.words[1].s == "pubk")
    {
        client->getpubkey(u->uid.c_str());
        return;
    }

    client->getua(u, User::string2attr(s.words[1].s.c_str()));
}

void exec_putua(autocomplete::ACState& s)
{

    if (!client->loggedin())
    {
        cout << "Must be logged in to set user attributes." << endl;
        return;
    }

    attr_t attrtype = User::string2attr(s.words[1].s.c_str());
    if (attrtype == ATTR_UNKNOWN)
    {
        cout << "Attribute not recognized" << endl;
        return;
    }

    if (s.words.size() == 2)
    {
        // delete attribute
        client->putua(attrtype);

        return;
    }
    else if (s.words.size() == 3)
    {
        if (s.words[2].s == "del")
        {
            client->putua(attrtype);

            return;
        }
    }
    else if (s.words.size() == 4)
    {
        if (s.words[2].s == "set")
        {
            client->putua(attrtype, (const byte*)s.words[3].s.c_str(), unsigned(s.words[3].s.size()));
            return;
        }
        else if (s.words[2].s == "set64")
        {
            int len = int(s.words[3].s.size() * 3 / 4 + 3);
            byte *value = new byte[len];
            int valuelen = Base64::atob(s.words[3].s.data(), value, len);
            client->putua(attrtype, value, valuelen);
            delete [] value;
            return;
        }
        else if (s.words[2].s == "load")
        {
            string data;
            auto localpath = LocalPath::fromPath(s.words[3].s, *client->fsaccess);

            if (loadfile(localpath, &data))
            {
                client->putua(attrtype, (const byte*) data.data(), unsigned(data.size()));
            }
            else
            {
                cout << "Cannot read " << s.words[3].s << endl;
            }

            return;
        }
    }
    else if (s.words.size() == 5)
    {
        if (s.words[2].s == "map")  // putua <attrtype> map <attrKey> <attrValue>
        {
            if (attrtype == ATTR_DEVICE_NAMES
                    || attrtype == ATTR_DRIVE_NAMES
                    || attrtype == ATTR_ALIAS)
            {
                std::string key = s.words[3].s;
                std::string value = Base64::btoa(s.words[4].s);
                string_map attrMap;
                attrMap[key] = value;

                std::unique_ptr<TLVstore> tlv;

                User *ownUser = client->finduser(client->me);
                const std::string *oldValue = ownUser->getattr(attrtype);
                if (!oldValue)  // attr doesn't exist -> create it
                {
                    tlv.reset(new TLVstore());
                    tlv->set(key, value);
                }
                else if (!ownUser->isattrvalid(attrtype)) // not fetched yet or outdated
                {
                    cout << "User attribute is versioned (need to know current version first). ";
                    cout << "Fetch the attribute first" << endl;
                    return;
                }
                else
                {
                    tlv.reset(TLVstore::containerToTLVrecords(oldValue, &client->key));

                    if (!User::mergeUserAttribute(attrtype, attrMap, *tlv.get()))
                    {
                        cout << "Failed to merge with existing values" << endl;
                        return;
                    }
                }

                // serialize and encrypt the TLV container
                std::unique_ptr<std::string> container(tlv->tlvRecordsToContainer(client->rng, &client->key));
                client->putua(attrtype, (byte *)container->data(), unsigned(container->size()));

                return;
            }
        }
    }
}

#ifdef DEBUG
void exec_delua(autocomplete::ACState& s)
{
    client->delua(s.words[1].s.c_str());
}
#endif

void exec_pause(autocomplete::ACState& s)
{
    bool getarg = false, putarg = false, hardarg = false, statusarg = false;

    for (size_t i = s.words.size(); --i; )
    {
        if (s.words[i].s == "get")
        {
            getarg = true;
        }
        if (s.words[i].s == "put")
        {
            putarg = true;
        }
        if (s.words[i].s == "hard")
        {
            hardarg = true;
        }
        if (s.words[i].s == "status")
        {
            statusarg = true;
        }
    }

    if (statusarg)
    {
        if (!hardarg && !getarg && !putarg)
        {
            if (!client->xferpaused[GET] && !client->xferpaused[PUT])
            {
                cout << "Transfers not paused at the moment." << endl;
            }
            else
            {
                if (client->xferpaused[GET])
                {
                    cout << "GETs currently paused." << endl;
                }
                if (client->xferpaused[PUT])
                {
                    cout << "PUTs currently paused." << endl;
                }
            }
        }
        return;
    }

    if (!getarg && !putarg)
    {
        getarg = true;
        putarg = true;
    }

    DBTableTransactionCommitter committer(client->tctable);

    if (getarg)
    {
        client->pausexfers(GET, client->xferpaused[GET] ^= true, hardarg, committer);
        if (client->xferpaused[GET])
        {
            cout << "GET transfers paused. Resume using the same command." << endl;
        }
        else
        {
            cout << "GET transfers unpaused." << endl;
        }
    }

    if (putarg)
    {
        client->pausexfers(PUT, client->xferpaused[PUT] ^= true, hardarg, committer);
        if (client->xferpaused[PUT])
        {
            cout << "PUT transfers paused. Resume using the same command." << endl;
        }
        else
        {
            cout << "PUT transfers unpaused." << endl;
        }
    }
}

void exec_debug(autocomplete::ACState& s)
{
    if (s.extractflag("-off"))
    {
        SimpleLogger::setLogLevel(logWarning);
    }
    if (s.extractflag("-on"))
    {
        SimpleLogger::setLogLevel(logDebug);
    }
    if (s.extractflag("-verbose"))
    {
        SimpleLogger::setLogLevel(logMax);
    }

    if (s.words.size() > 1)
    {
        gLogger.mLogFile.close();
        if (!s.words[1].s.empty())
        {
            gLogger.mLogFile.open(s.words[1].s.c_str());
            if (!gLogger.mLogFile.is_open())
            {
                cout << "Log file open failed: '" << s.words[1].s << "'" << endl;
            }
        }
    }

    cout << "Debug mode " << SimpleLogger::logCurrentLevel << endl;
}

void exec_verbose(autocomplete::ACState& s)
{
    bool turnon = s.extractflag("-on");
    bool turnoff = s.extractflag("-off");

    if (turnon)
    {
        gVerboseMode = true;
    }
    else if (turnoff)
    {
        gVerboseMode = false;
    }
    else
    {
        gVerboseMode = !gVerboseMode;
    }
    cout << "Verbose mode " << (gVerboseMode ? "on" : "off") << endl;
}

#if defined(WIN32) && defined(NO_READLINE)
void exec_clear(autocomplete::ACState& s)
{
    static_cast<WinConsole*>(console)->clearScreen();
}
#endif

void exec_retry(autocomplete::ACState& s)
{
    if (client->abortbackoff())
    {
        cout << "Retrying..." << endl;
    }
    else
    {
        cout << "No failed request pending." << endl;
    }
}

void exec_recon(autocomplete::ACState& s)
{
    cout << "Closing all open network connections..." << endl;

    client->disconnect();
}

void exec_email(autocomplete::ACState& s)
{
    if (s.words.size() == 1)
    {
        User *u = client->finduser(client->me);
        if (u)
        {
            cout << "Your current email address is " << u->email << endl;
        }
        else
        {
            cout << "Please, login first" << endl;
        }
    }
    else if (s.words.size() == 2)
    {
        if (s.words[1].s.find("@") != string::npos)    // get change email link
        {
            client->getemaillink(s.words[1].s.c_str());
        }
        else    // confirm change email link
        {
            string link = s.words[1].s;

            size_t pos = link.find("#verify");
            if (pos == link.npos)
            {
                cout << "Invalid email change link." << endl;
                return;
            }

            changecode.assign(link.substr(pos + strlen("#verify")));
            client->queryrecoverylink(changecode.c_str());
        }
    }
}

#ifdef ENABLE_CHAT
void exec_chatc(autocomplete::ACState& s)
{
    size_t wordscount = s.words.size();
    if (wordscount < 2 || wordscount == 3)
    {
        cout << "Invalid syntax to create chatroom" << endl;
        cout << "      chatc group [email ro|sta|mod]* " << endl;
        return;
    }

    int group = atoi(s.words[1].s.c_str());
    if (group != 0 && group != 1)
    {
        cout << "Invalid syntax to create chatroom" << endl;
        cout << "      chatc group [email ro|sta|mod]* " << endl;
        return;
    }

    unsigned parseoffset = 2;
    if (((wordscount - parseoffset) % 2) == 0)
    {
        if (!group && (wordscount - parseoffset) != 2)
        {
            cout << "Peer to peer chats must have only one peer" << endl;
            return;
        }

        userpriv_vector *userpriv = new userpriv_vector;

        unsigned numUsers = 0;
        while ((numUsers + 1) * 2 + parseoffset <= wordscount)
        {
            string email = s.words[numUsers * 2 + parseoffset].s;
            User *u = client->finduser(email.c_str(), 0);
            if (!u)
            {
                cout << "User not found: " << email << endl;
                delete userpriv;
                return;
            }

            string privstr = s.words[numUsers * 2 + parseoffset + 1].s;
            privilege_t priv;
            if (!group) // 1:1 chats enforce peer to be moderator
            {
                priv = PRIV_MODERATOR;
            }
            else
            {
                if (privstr == "ro")
                {
                    priv = PRIV_RO;
                }
                else if (privstr == "sta")
                {
                    priv = PRIV_STANDARD;
                }
                else if (privstr == "mod")
                {
                    priv = PRIV_MODERATOR;
                }
                else
                {
                    cout << "Unknown privilege for " << email << endl;
                    delete userpriv;
                    return;
                }
            }

            userpriv->push_back(userpriv_pair(u->userhandle, priv));
            numUsers++;
        }

        client->createChat(group, false, userpriv);
        delete userpriv;
    }
}

void exec_chati(autocomplete::ACState& s)
{
    if (s.words.size() >= 4 && s.words.size() <= 7)
    {
        handle chatid;
        Base64::atob(s.words[1].s.c_str(), (byte*)&chatid, MegaClient::CHATHANDLE);

        string email = s.words[2].s;
        User *u = client->finduser(email.c_str(), 0);
        if (!u)
        {
            cout << "User not found: " << email << endl;
            return;
        }

        string privstr = s.words[3].s;
        privilege_t priv;
        if (privstr == "ro")
        {
            priv = PRIV_RO;
        }
        else if (privstr == "sta")
        {
            priv = PRIV_STANDARD;
        }
        else if (privstr == "mod")
        {
            priv = PRIV_MODERATOR;
        }
        else
        {
            cout << "Unknown privilege for " << email << endl;
            return;
        }

        string title;
        string unifiedKey;
        if (s.words.size() == 5)
        {
            unifiedKey = s.words[4].s;
        }
        else if (s.words.size() >= 6 && s.words[4].s == "t")
        {
            title = s.words[5].s;
            if (s.words.size() == 7)
            {
                unifiedKey = s.words[6].s;
            }
        }
        const char *t = !title.empty() ? title.c_str() : NULL;
        const char *uk = !unifiedKey.empty() ? unifiedKey.c_str() : NULL;

        client->inviteToChat(chatid, u->userhandle, priv, uk, t);
        return;
    }
}

void exec_chatr(autocomplete::ACState& s)
{
    if (s.words.size() > 1 && s.words.size() < 4)
    {
        handle chatid;
        Base64::atob(s.words[1].s.c_str(), (byte*)&chatid, MegaClient::CHATHANDLE);

        if (s.words.size() == 2)
        {
            client->removeFromChat(chatid, client->me);
            return;
        }
        else if (s.words.size() == 3)
        {
            string email = s.words[2].s;
            User *u = client->finduser(email.c_str(), 0);
            if (!u)
            {
                cout << "User not found: " << email << endl;
                return;
            }

            client->removeFromChat(chatid, u->userhandle);
            return;
        }
    }
}

void exec_chatu(autocomplete::ACState& s)
{
    handle chatid;
    Base64::atob(s.words[1].s.c_str(), (byte*)&chatid, MegaClient::CHATHANDLE);

    client->getUrlChat(chatid);
}

void exec_chata(autocomplete::ACState& s)
{
    handle chatid;
    Base64::atob(s.words[1].s.c_str(), (byte*)&chatid, MegaClient::CHATHANDLE);
    bool archive = (s.words[2].s == "1");
    if (!archive && (s.words[2].s != "0"))
    {
        cout << "Use 1 or 0 to archive/unarchive chats" << endl;
        return;
    }

    client->archiveChat(chatid, archive);
}

void exec_chats(autocomplete::ACState& s)
{
    if (s.words.size() == 1)
    {
        textchat_map::iterator it;
        for (it = client->chats.begin(); it != client->chats.end(); it++)
        {
            DemoApp::printChatInformation(it->second);
        }
        return;
    }
    if (s.words.size() == 2)
    {
        handle chatid;
        Base64::atob(s.words[1].s.c_str(), (byte*)&chatid, MegaClient::CHATHANDLE);

        textchat_map::iterator it = client->chats.find(chatid);
        if (it == client->chats.end())
        {
            cout << "Chatid " << s.words[1].s.c_str() << " not found" << endl;
            return;
        }

        DemoApp::printChatInformation(it->second);
        return;
    }
}

void exec_chatl(autocomplete::ACState& s)
{
    handle chatid;
    Base64::atob(s.words[1].s.c_str(), (byte*) &chatid, MegaClient::CHATHANDLE);
    bool delflag = (s.words.size() == 3 && s.words[2].s == "del");
    bool createifmissing = s.words.size() == 2 || (s.words.size() == 3 && s.words[2].s != "query");

    client->chatlink(chatid, delflag, createifmissing);
}
#endif

void exec_reset(autocomplete::ACState& s)
{
    if (client->loggedin() != NOTLOGGEDIN)
    {
        cout << "You're logged in. Please, logout first." << endl;
    }
    else if (s.words.size() == 2 ||
        (s.words.size() == 3 && (hasMasterKey = (s.words[2].s == "mk"))))
    {
        recoveryemail = s.words[1].s;
        client->getrecoverylink(recoveryemail.c_str(), hasMasterKey);
    }
    else
    {
        cout << "      reset email [mk]" << endl;
    }
}

void exec_clink(autocomplete::ACState& s)
{
    bool renew = false;
    if (s.words.size() == 1 || (s.words.size() == 2 && (renew = s.words[1].s == "renew")))
    {
        client->contactlinkcreate(renew);
    }
    else if ((s.words.size() == 3) && (s.words[1].s == "query"))
    {
        handle clink = UNDEF;
        Base64::atob(s.words[2].s.c_str(), (byte*)&clink, MegaClient::CONTACTLINKHANDLE);

        client->contactlinkquery(clink);

    }
    else if (((s.words.size() == 3) || (s.words.size() == 2)) && (s.words[1].s == "del"))
    {
        handle clink = UNDEF;

        if (s.words.size() == 3)
        {
            Base64::atob(s.words[2].s.c_str(), (byte*)&clink, MegaClient::CONTACTLINKHANDLE);
        }

        client->contactlinkdelete(clink);
    }
}

void exec_apiurl(autocomplete::ACState& s)
{
    if (s.words.size() == 1)
    {
        cout << "Current APIURL = " << client->httpio->APIURL << endl;
        cout << "Current disablepkp = " << (client->httpio->disablepkp ? "true" : "false") << endl;
    }
    else if (client->loggedin() != NOTLOGGEDIN)
    {
        cout << "You must not be logged in, to change APIURL" << endl;
    }
    else if (s.words.size() == 3 || s.words.size() == 2)
    {
        if (s.words[1].s.size() < 8 || s.words[1].s.substr(0, 8) != "https://")
        {
            s.words[1].s = "https://" + s.words[1].s;
        }
        if (s.words[1].s.empty() || s.words[1].s[s.words[1].s.size() - 1] != '/')
        {
            s.words[1].s += '/';
        }
        client->httpio->APIURL = s.words[1].s;
        if (s.words.size() == 3)
        {
            client->httpio->disablepkp = s.words[2].s == "true";
        }
    }
}

void exec_passwd(autocomplete::ACState& s)
{
    if (client->loggedin() != NOTLOGGEDIN)
    {
        setprompt(NEWPASSWORD);
    }
    else
    {
        cout << "Not logged in." << endl;
    }
}

void exec_putbps(autocomplete::ACState& s)
{
    if (s.words.size() > 1)
    {
        if (s.words[1].s == "auto")
        {
            client->putmbpscap = -1;
        }
        else if (s.words[1].s == "none")
        {
            client->putmbpscap = 0;
        }
        else
        {
            int t = atoi(s.words[1].s.c_str());

            if (t > 0)
            {
                client->putmbpscap = t;
            }
            else
            {
                cout << "      putbps [limit|auto|none]" << endl;
                return;
            }
        }
    }

    cout << "Upload speed limit set to ";

    if (client->putmbpscap < 0)
    {
        cout << "AUTO (approx. 90% of your available bandwidth)" << endl;
    }
    else if (!client->putmbpscap)
    {
        cout << "NONE" << endl;
    }
    else
    {
        cout << client->putmbpscap << " byte(s)/second" << endl;
    }
}

void exec_invite(autocomplete::ACState& s)
{
    if (client->loggedin() != FULLACCOUNT)
    {
        cout << "Not logged in." << endl;
    }
    else
    {
        if (client->ownuser()->email.compare(s.words[1].s))
        {
            int delflag = s.words.size() == 3 && s.words[2].s == "del";
            int rmd = s.words.size() == 3 && s.words[2].s == "rmd";
            int clink = s.words.size() == 4 && s.words[2].s == "clink";
            if (s.words.size() == 2 || s.words.size() == 3 || s.words.size() == 4)
            {
                if (delflag || rmd)
                {
                    client->setpcr(s.words[1].s.c_str(), delflag ? OPCA_DELETE : OPCA_REMIND);
                }
                else
                {
                    handle contactLink = UNDEF;
                    if (clink)
                    {
                        Base64::atob(s.words[3].s.c_str(), (byte*)&contactLink, MegaClient::CONTACTLINKHANDLE);
                    }

                    // Original email is not required, but can be used if this account has multiple email addresses associated,
                    // to have the invite come from a specific email
                    client->setpcr(s.words[1].s.c_str(), OPCA_ADD, "Invite from MEGAcli", s.words.size() == 3 ? s.words[2].s.c_str() : NULL, contactLink);
                }
            }
            else
            {
                cout << "      invite dstemail [origemail|del|rmd|clink <link>]" << endl;
            }
        }
        else
        {
            cout << "Cannot send invitation to your own user" << endl;
        }
    }
}

void exec_signup(autocomplete::ACState& s)
{
    if (s.words.size() == 2)
    {
        const char* ptr = s.words[1].s.c_str();
        const char* tptr;

        if ((tptr = strstr(ptr, "#confirm")))
        {
            ptr = tptr + 8;

            std::string code = Base64::atob(std::string(ptr));
            if (!code.empty())
            {
                if (code.find("ConfirmCodeV2") != string::npos)
                {
                    size_t posEmail = 13 + 15;
                    size_t endEmail = code.find("\t", posEmail);
                    if (endEmail != string::npos)
                    {
                        signupemail = code.substr(posEmail, endEmail - posEmail);
                        signupname = code.substr(endEmail + 1, code.size() - endEmail - 9);

                        if (client->loggedin() == FULLACCOUNT)
                        {
                            cout << "Already logged in." << endl;
                        }
                        else    // not-logged-in / ephemeral account / partially confirmed
                        {
                            client->confirmsignuplink2((const byte*)code.data(), unsigned(code.size()));
                        }
                    }
                }
                else
                {
                    // we first just query the supplied signup link,
                    // then collect and verify the password,
                    // then confirm the account
                    client->querysignuplink((const byte*)code.data(), (unsigned)code.size());
                }
            }
        }
    }
    else if (s.words.size() == 3 || s.words.size() == 4)
    {
        switch (client->loggedin())
        {
        case FULLACCOUNT:
            cout << "Already logged in." << endl;
            break;

        case CONFIRMEDACCOUNT:
            cout << "Current account already confirmed." << endl;
            break;

        case EPHEMERALACCOUNT:
        case EPHEMERALACCOUNTPLUSPLUS:
            if (s.words[1].s.find('@') + 1 && s.words[1].s.find('.') + 1)
            {
                signupemail = s.words[1].s;
                signupname = s.words[2].s;
                signupV2 = !s.extractflag("-v1");

                cout << endl;
                setprompt(NEWPASSWORD);
            }
            else
            {
                cout << "Please enter a valid e-mail address." << endl;
            }
            break;

        case NOTLOGGEDIN:
            cout << "Please use the begin command to commence or resume the ephemeral session to be upgraded." << endl;
        }
    }
}

void exec_cancelsignup(autocomplete::ACState& s)
{
    client->cancelsignup();
}

void exec_whoami(autocomplete::ACState& s)
{
    if (client->loggedin() == NOTLOGGEDIN)
    {
        cout << "Not logged in." << endl;
    }
    else
    {
        User* u;

        if ((u = client->finduser(client->me)))
        {
            cout << "Account e-mail: " << u->email << " handle: " << Base64Str<MegaClient::USERHANDLE>(client->me) << endl;
            if (client->signkey)
            {
                string pubKey((const char *)client->signkey->pubKey, EdDSA::PUBLIC_KEY_LENGTH);
                cout << "Credentials: " << AuthRing::fingerprint(pubKey, true) << endl;
            }
        }

        bool storage = s.extractflag("-storage");
        bool transfer = s.extractflag("-transfer");
        bool pro = s.extractflag("-pro");
        bool transactions = s.extractflag("-transactions");
        bool purchases = s.extractflag("-purchases");
        bool sessions = s.extractflag("-sessions");

        bool all = !storage && !transfer && !pro && !transactions && !purchases && !sessions;

        cout << "Retrieving account status..." << endl;

        client->getaccountdetails(&account, all || storage, all || transfer, all || pro, all || transactions, all || purchases, all || sessions);
    }
}

void exec_verifycredentials(autocomplete::ACState& s)
{
    User* u = nullptr;
    if (s.words.size() == 2 && (s.words[1].s == "show" || s.words[1].s == "status"))
    {
        u = client->finduser(client->me);
    }
    else if (s.words.size() == 3)
    {
        u = client->finduser(s.words[2].s.c_str());
    }
    else
    {
        cout << "      credentials show|status|verify|reset [email]" << endl;
        return;
    }

    if (!u)
    {
        cout << "Invalid user" << endl;
        return;
    }

    if (s.words[1].s == "show")
    {
        if (u->isattrvalid(ATTR_ED25519_PUBK))
        {
            cout << "Credentials: " << AuthRing::fingerprint(*u->getattr(ATTR_ED25519_PUBK), true) << endl;
        }
        else
        {
            cout << "Fetching singing key... " << endl;
            client->getua(u->uid.c_str(), ATTR_ED25519_PUBK);
        }
    }
    else if (s.words[1].s == "status")
    {
        handle uh = s.words.size() == 3 ? u->userhandle : UNDEF;
        printAuthringInformation(uh);
    }
    else if (s.words[1].s == "verify")
    {
        error e;
        if ((e = client->verifyCredentials(u->userhandle)))
        {
            cout << "Verification failed. Error: " << errorstring(e) << endl;
            return;
        }
    }
    else if (s.words[1].s == "reset")
    {
        error e;
        if ((e = client->resetCredentials(u->userhandle)))
        {
            cout << "Reset verification failed. Error: " << errorstring(e) << endl;
            return;
        }
    }
}

void exec_export(autocomplete::ACState& s)
{
    void exportnode_result(Error e, handle h, handle ph);

    Node* n;
    int deltmp = 0;
    int etstmp = 0;

    bool writable = s.extractflag("-writable");


    if ((n = nodebypath(s.words[1].s.c_str())))
    {
        if (s.words.size() > 2)
        {
            deltmp = (s.words[2].s == "del");
            if (!deltmp)
            {
                etstmp = atoi(s.words[2].s.c_str());
            }
        }


        cout << "Exporting..." << endl;

        error e;
        if ((e = client->exportnode(n, deltmp, etstmp, writable, gNextClientTag++, [](Error e, handle h, handle ph){
            exportnode_result(e, h, ph);
        })))
        {
            cout << s.words[1].s << ": Export rejected (" << errorstring(e) << ")" << endl;
        }
    }
    else
    {
        cout << s.words[1].s << ": Not found" << endl;
    }
}

void exec_import(autocomplete::ACState& s)
{
    handle ph = UNDEF;
    byte key[FILENODEKEYLENGTH];
    error e = client->parsepubliclink(s.words[1].s.c_str(), ph, key, false);
    if (e == API_OK)
    {
        cout << "Opening link..." << endl;
        client->openfilelink(ph, key);
    }
    else
    {
        cout << "Malformed link. Format: Exported URL or fileid#filekey" << endl;
    }
}

void exec_folderlinkinfo(autocomplete::ACState& s)
{
    publiclink = s.words[1].s;

    handle ph = UNDEF;
    byte folderkey[SymmCipher::KEYLENGTH];
    if (client->parsepubliclink(publiclink.c_str(), ph, folderkey, true) == API_OK)
    {
        cout << "Loading public folder link info..." << endl;
        client->getpubliclinkinfo(ph);
    }
    else
    {
        cout << "Malformed link: " << publiclink << endl;
    }
}

void exec_reload(autocomplete::ACState& s)
{
    cout << "Reloading account..." << endl;

    bool nocache = false;
    if (s.words.size() == 2 && s.words[1].s == "nocache")
    {
        nocache = true;
    }

    cwd = NodeHandle();
    client->cachedscsn = UNDEF;
    client->fetchnodes(nocache);
}

void exec_logout(autocomplete::ACState& s)
{
    cout << "Logging off..." << endl;

    bool keepSyncConfigs = s.extractflag("-keepsyncconfigs");

    cwd = NodeHandle();
    client->logout(keepSyncConfigs);

    if (clientFolder)
    {
        clientFolder->logout(keepSyncConfigs);
        delete clientFolder;
        clientFolder = NULL;
    }

    ephemeralFirstname.clear();
    ephemeralLastName.clear();
}

#ifdef ENABLE_CHAT
void exec_chatga(autocomplete::ACState& s)
{
    handle chatid;
    Base64::atob(s.words[1].s.c_str(), (byte*) &chatid, MegaClient::CHATHANDLE);

    handle nodehandle = 0; // make sure top two bytes are 0
    Base64::atob(s.words[2].s.c_str(), (byte*) &nodehandle, MegaClient::NODEHANDLE);

    const char *uid = s.words[3].s.c_str();

    client->grantAccessInChat(chatid, nodehandle, uid);
}

void exec_chatra(autocomplete::ACState& s)
{
    handle chatid;
    Base64::atob(s.words[1].s.c_str(), (byte*)&chatid, MegaClient::CHATHANDLE);

    handle nodehandle = 0; // make sure top two bytes are 0
    Base64::atob(s.words[2].s.c_str(), (byte*)&nodehandle, MegaClient::NODEHANDLE);

    const char *uid = s.words[3].s.c_str();

    client->removeAccessInChat(chatid, nodehandle, uid);
}

void exec_chatst(autocomplete::ACState& s)
{
    handle chatid;
    Base64::atob(s.words[1].s.c_str(), (byte*)&chatid, MegaClient::CHATHANDLE);

    if (s.words.size() == 2)  // empty title / remove title
    {
        client->setChatTitle(chatid, "");
    }
    else if (s.words.size() == 3)
    {
        client->setChatTitle(chatid, s.words[2].s.c_str());
    }
}

void exec_chatpu(autocomplete::ACState& s)
{
    client->getChatPresenceUrl();
}

void exec_chatup(autocomplete::ACState& s)
{
    handle chatid;
    Base64::atob(s.words[1].s.c_str(), (byte*)&chatid, MegaClient::CHATHANDLE);

    handle uh;
    Base64::atob(s.words[2].s.c_str(), (byte*)&uh, MegaClient::USERHANDLE);

    string privstr = s.words[3].s;
    privilege_t priv;
    if (privstr == "ro")
    {
        priv = PRIV_RO;
    }
    else if (privstr == "sta")
    {
        priv = PRIV_STANDARD;
    }
    else if (privstr == "mod")
    {
        priv = PRIV_MODERATOR;
    }
    else
    {
        cout << "Unknown privilege for " << s.words[2].s << endl;
        return;
    }

    client->updateChatPermissions(chatid, uh, priv);
}

void exec_chatlu(autocomplete::ACState& s)
{
    handle publichandle = 0;
    Base64::atob(s.words[1].s.c_str(), (byte*)&publichandle, MegaClient::CHATLINKHANDLE);

    client->chatlinkurl(publichandle);
}

void exec_chatsm(autocomplete::ACState& s)
{
    handle chatid;
    Base64::atob(s.words[1].s.c_str(), (byte*)&chatid, MegaClient::CHATHANDLE);

    const char *title = (s.words.size() == 3) ? s.words[2].s.c_str() : NULL;
    client->chatlinkclose(chatid, title);
}

void exec_chatlj(autocomplete::ACState& s)
{
    handle publichandle = 0;
    Base64::atob(s.words[1].s.c_str(), (byte*)&publichandle, MegaClient::CHATLINKHANDLE);

    client->chatlinkjoin(publichandle, s.words[2].s.c_str());
}

void exec_chatcp(autocomplete::ACState& s)
{
    bool meeting = s.extractflag("-meeting");
    size_t wordscount = s.words.size();
    userpriv_vector *userpriv = new userpriv_vector;
    string_map *userkeymap = new string_map;
    string mownkey = s.words[1].s;
    unsigned parseoffset = 2;
    const char *title = NULL;

    if (wordscount >= 4)
    {
        if (s.words[2].s == "t")
        {
            if (s.words[3].s.empty())
            {
                cout << "Title cannot be set to empty string" << endl;
                delete userpriv;
                delete userkeymap;
                return;
            }
            title = s.words[3].s.c_str();
            parseoffset = 4;
        }

        if (((wordscount - parseoffset) % 3) != 0)
        {
            cout << "Invalid syntax to create chatroom" << endl;
            cout << "      chatcp mownkey [t title64] [email ro|sta|mod unifiedkey]* " << endl;
            delete userpriv;
            delete userkeymap;
            return;
        }

        unsigned numUsers = 0;
        while ((numUsers + 1) * 3 + parseoffset <= wordscount)
        {
            string email = s.words[numUsers * 3 + parseoffset].s;
            User *u = client->finduser(email.c_str(), 0);
            if (!u)
            {
                cout << "User not found: " << email << endl;
                delete userpriv;
                delete userkeymap;
                return;
            }

            string privstr = s.words[numUsers * 3 + parseoffset + 1].s;
            privilege_t priv;
            if (privstr == "ro")
            {
                priv = PRIV_RO;
            }
            else if (privstr == "sta")
            {
                priv = PRIV_STANDARD;
            }
            else if (privstr == "mod")
            {
                priv = PRIV_MODERATOR;
            }
            else
            {
                cout << "Unknown privilege for " << email << endl;
                delete userpriv;
                delete userkeymap;
                return;
            }
            userpriv->push_back(userpriv_pair(u->userhandle, priv));
            string unifiedkey = s.words[numUsers * 3 + parseoffset + 2].s;
            char uhB64[12];
            Base64::btoa((byte *)&u->userhandle, MegaClient::USERHANDLE, uhB64);
            uhB64[11] = '\0';
            userkeymap->insert(std::pair<string, string>(uhB64, unifiedkey));
            numUsers++;
        }
    }
    char ownHandleB64[12];
    Base64::btoa((byte *)&client->me, MegaClient::USERHANDLE, ownHandleB64);
    ownHandleB64[11] = '\0';
    userkeymap->insert(std::pair<string, string>(ownHandleB64, mownkey));
    client->createChat(true, true, userpriv, userkeymap, title, meeting);
    delete userpriv;
    delete userkeymap;
}
#endif

void exec_cancel(autocomplete::ACState& s)
{
    if (client->loggedin() != FULLACCOUNT)
    {
        cout << "Please, login into your account first." << endl;
        return;
    }

    if (s.words.size() == 1)  // get link
    {
        User *u = client->finduser(client->me);
        if (!u)
        {
            cout << "Error retrieving logged user." << endl;
            return;
        }
        client->getcancellink(u->email.c_str());
    }
    else if (s.words.size() == 2) // link confirmation
    {
        string link = s.words[1].s;

        size_t pos = link.find("#cancel");
        if (pos == link.npos)
        {
            cout << "Invalid cancellation link." << endl;
            return;
        }

        client->confirmcancellink(link.substr(pos + strlen("#cancel")).c_str());
    }
}

void exec_alerts(autocomplete::ACState& s)
{
    bool shownew = false, showold = false;
    size_t showN = 0;
    if (s.words.size() == 1)
    {
        shownew = showold = true;
    }
    else if (s.words.size() == 2)
    {
        if (s.words[1].s == "seen")
        {
            client->useralerts.acknowledgeAll();
            return;
        }
        else if (s.words[1].s == "notify")
        {
            notifyAlerts = !notifyAlerts;
            cout << "notification of alerts is now " << (notifyAlerts ? "on" : "off") << endl;
            return;
        }
        else if (s.words[1].s == "old")
        {
            showold = true;
        }
        else if (s.words[1].s == "new")
        {
            shownew = true;
        }
        else if (s.words[1].s == "test_reminder")
        {
            client->useralerts.add(new UserAlert::PaymentReminder(time(NULL) - 86000*3 /2, client->useralerts.nextId()));
        }
        else if (s.words[1].s == "test_payment")
        {
            client->useralerts.add(new UserAlert::Payment(true, 1, time(NULL) + 86000 * 1, client->useralerts.nextId()));
        }
        else if (atoi(s.words[1].s.c_str()) > 0)
        {
            showN = atoi(s.words[1].s.c_str());
        }
    }
    if (showold || shownew || showN > 0)
    {
        UserAlerts::Alerts::const_iterator i = client->useralerts.alerts.begin();
        if (showN)
        {
            size_t n = 0;
            for (UserAlerts::Alerts::const_reverse_iterator i = client->useralerts.alerts.rbegin(); i != client->useralerts.alerts.rend(); ++i, ++n)
            {
                showN += ((*i)->relevant || n >= showN) ? 0 : 1;
            }
        }

        size_t n = client->useralerts.alerts.size();
        for (; i != client->useralerts.alerts.end(); ++i)
        {
            if ((*i)->relevant)
            {
                if (--n < showN || (shownew && !(*i)->seen) || (showold && (*i)->seen))
                {
                    printAlert(**i);
                }
            }
        }
    }
}

#ifdef USE_FILESYSTEM
void exec_lmkdir(autocomplete::ACState& s)
{
    std::error_code ec;
    if (!fs::create_directory(s.words[1].s.c_str(), ec))
    {
        cerr << "Create directory failed: " << ec.message() << endl;
    }
}
#endif


void exec_confirm(autocomplete::ACState& s)
{
    if (signupemail.size() && signupcode.size())
    {
        cout << "Please type " << signupemail << "'s password to confirm the signup." << endl;
        setprompt(LOGINPASSWORD);
    }
    else
    {
        cout << "Need to query link first. Type 'signup code'";
    }
}

void exec_recover(autocomplete::ACState& s)
{
    if (client->loggedin() != NOTLOGGEDIN)
    {
        cout << "You're logged in. Please, logout first." << endl;
    }
    else if (s.words.size() == 2)
    {
        string link = s.words[1].s;

        size_t pos = link.find("#recover");
        if (pos == link.npos)
        {
            cout << "Invalid recovery link." << endl;
        }

        recoverycode.assign(link.substr(pos + strlen("#recover")));
        client->queryrecoverylink(recoverycode.c_str());
    }
}

void exec_session(autocomplete::ACState& s)
{
    string session;

    int size = client->dumpsession(session);

    if (size > 0)
    {
        if ((s.words.size() == 2 || s.words.size() == 3) && s.words[1].s == "autoresume")
        {
            string filename = "megacli_autoresume_session" + (s.words.size() == 3 ? "_" + s.words[2].s : "");
            ofstream file(filename.c_str());
            if (file.fail() || !file.is_open())
            {
                cout << "could not open file: " << filename << endl;
            }
            else
            {
                file << Base64::btoa(session);
                cout << "Your (secret) session is saved in file '" << filename << "'" << endl;
            }
        }
        else
        {
            cout << "Your (secret) session is: " << Base64::btoa(session) << endl;
        }
    }
    else if (!size)
    {
        cout << "Not logged in." << endl;
    }
    else
    {
        cout << "Internal error." << endl;
    }
}

void exec_symlink(autocomplete::ACState& s)
{
    if (client->followsymlinks ^= true)
    {
        cout << "Now following symlinks. Please ensure that sync does not see any filesystem item twice!" << endl;
    }
    else
    {
        cout << "No longer following symlinks." << endl;
    }
}

void exec_version(autocomplete::ACState& s)
{
    cout << "MEGA SDK version: " << MEGA_MAJOR_VERSION << "." << MEGA_MINOR_VERSION << "." << MEGA_MICRO_VERSION << endl;

    cout << "Features enabled:" << endl;

#ifdef USE_CRYPTOPP
    cout << "* CryptoPP" << endl;
#endif

#ifdef USE_SQLITE
    cout << "* SQLite" << endl;
#endif

#ifdef USE_BDB
    cout << "* Berkeley DB" << endl;
#endif

#ifdef USE_INOTIFY
    cout << "* inotify" << endl;
#endif

#ifdef HAVE_FDOPENDIR
    cout << "* fdopendir" << endl;
#endif

#ifdef HAVE_SENDFILE
    cout << "* sendfile" << endl;
#endif

#ifdef _LARGE_FILES
    cout << "* _LARGE_FILES" << endl;
#endif

#ifdef USE_FREEIMAGE
    cout << "* FreeImage" << endl;
#endif

#ifdef HAVE_PDFIUM
    cout << "* PDFium" << endl;
#endif

#ifdef ENABLE_SYNC
    cout << "* sync subsystem" << endl;
#endif

#ifdef USE_MEDIAINFO
    cout << "* MediaInfo" << endl;
#endif

    cwd = NodeHandle();
}

void exec_showpcr(autocomplete::ACState& s)
{
    string outgoing = "";
    string incoming = "";
    for (handlepcr_map::iterator it = client->pcrindex.begin(); it != client->pcrindex.end(); it++)
    {
        if (it->second->isoutgoing)
        {
            ostringstream os;
            os << setw(34) << it->second->targetemail;

            os << "\t(id: ";
            os << Base64Str<MegaClient::PCRHANDLE>(it->second->id);

            os << ", ts: ";

            os << it->second->ts;

            outgoing.append(os.str());
            outgoing.append(")\n");
        }
        else
        {
            ostringstream os;
            os << setw(34) << it->second->originatoremail;

            os << "\t(id: ";
            os << Base64Str<MegaClient::PCRHANDLE>(it->second->id);

            os << ", ts: ";

            os << it->second->ts;

            incoming.append(os.str());
            incoming.append(")\n");
        }
    }
    cout << "Incoming PCRs:" << endl << incoming << endl;
    cout << "Outgoing PCRs:" << endl << outgoing << endl;
}

#if defined(WIN32) && defined(NO_READLINE)
void exec_history(autocomplete::ACState& s)
{
    static_cast<WinConsole*>(console)->outputHistory();
}
#endif

void exec_handles(autocomplete::ACState& s)
{
    if (s.words.size() == 2)
    {
        if (s.words[1].s == "on")
        {
            handles_on = true;
        }
        else if (s.words[1].s == "off")
        {
            handles_on = false;
        }
        else
        {
            cout << "invalid handles setting" << endl;
        }
    }
    else
    {
        cout << "      handles on|off " << endl;
    }
}

#if defined(WIN32) && defined(NO_READLINE)
void exec_codepage(autocomplete::ACState& s)
{
    WinConsole* wc = static_cast<WinConsole*>(console);
    if (s.words.size() == 1)
    {
        UINT cp1, cp2;
        wc->getShellCodepages(cp1, cp2);
        cout << "Current codepage is " << cp1;
        if (cp2 != cp1)
        {
            cout << " with failover to codepage " << cp2 << " for any absent glyphs";
        }
        cout << endl;
        for (int i = 32; i < 256; ++i)
        {
            string theCharUtf8 = WinConsole::toUtf8String(WinConsole::toUtf16String(string(1, (char)i), cp1));
            cout << "  dec/" << i << " hex/" << hex << i << dec << ": '" << theCharUtf8 << "'";
            if (i % 4 == 3)
            {
                cout << endl;
            }
        }
    }
    else if (s.words.size() == 2 && atoi(s.words[1].s.c_str()) != 0)
    {
        if (!wc->setShellConsole(atoi(s.words[1].s.c_str()), atoi(s.words[1].s.c_str())))
        {
            cout << "Code page change failed - unicode selected" << endl;
        }
    }
    else if (s.words.size() == 3 && atoi(s.words[1].s.c_str()) != 0 && atoi(s.words[2].s.c_str()) != 0)
    {
        if (!wc->setShellConsole(atoi(s.words[1].s.c_str()), atoi(s.words[2].s.c_str())))
        {
            cout << "Code page change failed - unicode selected" << endl;
        }
    }
}
#endif

void exec_httpsonly(autocomplete::ACState& s)
{
    if (s.words.size() == 1)
    {
        cout << "httpsonly: " << (client->usehttps ? "on" : "off") << endl;
    }
    else if (s.words.size() == 2)
    {
        if (s.words[1].s == "on")
        {
            client->usehttps = true;
        }
        else if (s.words[1].s == "off")
        {
            client->usehttps = false;
        }
        else
        {
            cout << "invalid setting" << endl;
        }
    }
}

#ifdef USE_MEDIAINFO
void exec_mediainfo(autocomplete::ACState& s)
{
    if (client->mediaFileInfo.mediaCodecsFailed)
    {
        cout << "Sorry, mediainfo lookups could not be retrieved." << endl;
        return;
    }
    else if (!client->mediaFileInfo.mediaCodecsReceived)
    {
        client->mediaFileInfo.requestCodecMappingsOneTime(client, LocalPath());
        cout << "Mediainfo lookups requested" << endl;
    }

    if (s.words.size() == 3 && s.words[1].s == "calc")
    {
        MediaProperties mp;
        auto localFilename = LocalPath::fromPath(s.words[2].s, *client->fsaccess);

        string ext;
        if (client->fsaccess->getextension(localFilename, ext) && MediaProperties::isMediaFilenameExt(ext))
        {
            mp.extractMediaPropertyFileAttributes(localFilename, client->fsaccess);
                                uint32_t dummykey[4] = { 1, 2, 3, 4 };  // check encode/decode
                                string attrs = mp.convertMediaPropertyFileAttributes(dummykey, client->mediaFileInfo);
                                MediaProperties dmp = MediaProperties::decodeMediaPropertiesAttributes(":" + attrs, dummykey);
                                cout << showMediaInfo(dmp, client->mediaFileInfo, false) << endl;
        }
        else
        {
            cout << "Filename extension is not suitable for mediainfo analysis." << endl;
        }
    }
    else if (s.words.size() == 3 && s.words[1].s == "show")
    {
        if (Node *n = nodebypath(s.words[2].s.c_str()))
        {
            switch (n->type)
            {
            case FILENODE:
                cout << showMediaInfo(n, client->mediaFileInfo, false) << endl;
                break;

            case FOLDERNODE:
            case ROOTNODE:
            case INCOMINGNODE:
            case RUBBISHNODE:
                for (node_list::iterator m = n->children.begin(); m != n->children.end(); ++m)
                {
                    if ((*m)->type == FILENODE && (*m)->hasfileattribute(fa_media))
                    {
                        cout << (*m)->displayname() << "   " << showMediaInfo(*m, client->mediaFileInfo, true) << endl;
                    }
                }
                break;
            case TYPE_UNKNOWN: break;
            }
        }
        else
        {
            cout << "remote file not found: " << s.words[2].s << endl;
        }
    }
}
#endif

void exec_smsverify(autocomplete::ACState& s)
{
    if (s.words[1].s == "send")
    {
        bool reverifywhitelisted = (s.words.size() == 4 && s.words[3].s == "reverifywhitelisted");
        if (client->smsverificationsend(s.words[2].s, reverifywhitelisted) != API_OK)
        {
            cout << "phonenumber is invalid" << endl;
        }
    }
    else if (s.words[1].s == "code")
    {
        if (client->smsverificationcheck(s.words[2].s) != API_OK)
        {
            cout << "verificationcode is invalid" << endl;
        }
    }
}

void exec_verifiedphonenumber(autocomplete::ACState& s)
{
    cout << "Verified phone number: " << client->mSmsVerifiedPhone << endl;
}

void exec_killsession(autocomplete::ACState& s)
{
    if (s.words[1].s == "all")
    {
        // Kill all sessions (except current)
        client->killallsessions();
    }
    else
    {
        handle sessionid;
        if (Base64::atob(s.words[1].s.c_str(), (byte*)&sessionid, sizeof sessionid) == sizeof sessionid)
        {
            client->killsession(sessionid);
        }
        else
        {
            cout << "invalid session id provided" << endl;
        }
    }
}

void exec_locallogout(autocomplete::ACState& s)
{
    cout << "Logging off locally..." << endl;

    cwd = NodeHandle();
    client->locallogout(false, true);

    ephemeralFirstname.clear();
    ephemeralLastName.clear();
}

void exec_recentnodes(autocomplete::ACState& s)
{
    if (s.words.size() == 3)
    {
        node_vector nv = client->getRecentNodes(atoi(s.words[2].s.c_str()), m_time() - 60 * 60 * atoi(s.words[1].s.c_str()), false);
        for (unsigned i = 0; i < nv.size(); ++i)
        {
            cout << nv[i]->displaypath() << endl;
        }
    }
}

#if defined(WIN32) && defined(NO_READLINE)
void exec_autocomplete(autocomplete::ACState& s)
{
    if (s.words[1].s == "unix")
    {
        static_cast<WinConsole*>(console)->setAutocompleteStyle(true);
    }
    else if (s.words[1].s == "dos")
    {
        static_cast<WinConsole*>(console)->setAutocompleteStyle(false);
    }
    else
    {
        cout << "invalid autocomplete style" << endl;
    }
}
#endif

void exec_recentactions(autocomplete::ACState& s)
{
    recentactions_vector nvv = client->getRecentActions(atoi(s.words[2].s.c_str()), m_time() - 60 * 60 * atoi(s.words[1].s.c_str()));
    for (unsigned i = 0; i < nvv.size(); ++i)
    {
        if (i != 0)
        {
            cout << "---" << endl;
        }
        cout << displayTime(nvv[i].time) << " " << displayUser(nvv[i].user, client) << " " << (nvv[i].updated ? "updated" : "uploaded") << " " << (nvv[i].media ? "media" : "files") << endl;
        for (unsigned j = 0; j < nvv[i].nodes.size(); ++j)
        {
            cout << nvv[i].nodes[j]->displaypath() << "  (" << displayTime(nvv[i].nodes[j]->ctime) << ")" << endl;
        }
    }
}

void exec_setmaxuploadspeed(autocomplete::ACState& s)
{
    if (s.words.size() > 1)
    {
        bool done = client->setmaxuploadspeed(atoi(s.words[1].s.c_str()));
        cout << (done ? "Success. " : "Failed. ");
    }
    cout << "Max Upload Speed: " << client->getmaxuploadspeed() << endl;
}

void exec_setmaxdownloadspeed(autocomplete::ACState& s)
{
    if (s.words.size() > 1)
    {
        bool done = client->setmaxdownloadspeed(atoi(s.words[1].s.c_str()));
        cout << (done ? "Success. " : "Failed. ");
    }
    cout << "Max Download Speed: " << client->getmaxdownloadspeed() << endl;
}

void exec_drivemonitor(autocomplete::ACState& s)
{
#ifdef USE_DRIVE_NOTIFICATIONS

    bool turnon = s.extractflag("-on");
    bool turnoff = s.extractflag("-off");

    if (turnon)
    {
        // start receiving notifications
        if (!client->startDriveMonitor())
        {
            // return immediately, when this functionality was not implemented
            cout << "Failed starting drive notifications" << endl;
        }
    }
    else if (turnoff)
    {
        client->stopDriveMonitor();
    }

    cout << "Drive monitor " << (client->driveMonitorEnabled() ? "on" : "off") << endl;
#else
    std::cout << "Failed! This functionality was disabled at compile time." << std::endl;
#endif // USE_DRIVE_NOTIFICATIONS
}

void exec_driveid(autocomplete::ACState& s)
{
    auto drivePath = s.words[2].s.c_str();
    auto get = s.words[1].s == "get";
    auto force = s.words.size() == 4;

    if (!force)
    {
        auto id = UNDEF;
        auto result = client->readDriveId(drivePath, id);

        switch (result)
        {
        case API_ENOENT:
            if (!get) break;

            cout << "No drive ID has been assigned to "
                 << drivePath
                 << endl;
            return;

        case API_EREAD:
            cout << "Unable to read drive ID from "
                 << drivePath
                 << endl;
            return;

        case API_OK:
            cout << "Drive "
                 << drivePath
                 << " has the ID "
                 << toHandle(id)
                 << endl;
            return;

        default:
            assert(!"Uexpected result from readDriveID(...)");
            cerr << "Unexpected result from readDriveId(...): "
                 << errorstring(result)
                 << endl;
            return;
        }
    }

    auto id = client->generateDriveId();
    auto result = client->writeDriveId(drivePath, id);

    if (result != API_OK)
    {
        cout << "Unable to write drive ID to "
             << drivePath
             << endl;
        return;
    }

    cout << "Drive ID "
         << toHandle(id)
         << " has been written to "
         << drivePath
         << endl;
}

#ifdef USE_DRIVE_NOTIFICATIONS
void DemoApp::drive_presence_changed(bool appeared, const LocalPath& driveRoot)
{
    std::cout << "Drive " << (appeared ? "connected" : "disconnected") << ": " << driveRoot.platformEncoded() << endl;
}
#endif // USE_DRIVE_NOTIFICATIONS

// callback for non-EAGAIN request-level errors
// in most cases, retrying is futile, so the application exits
// this can occur e.g. with syntactically malformed requests (due to a bug), an invalid application key
void DemoApp::request_error(error e)
{
    if ((e == API_ESID) || (e == API_ENOENT))   // Invalid session or Invalid folder handle
    {
        cout << "Invalid or expired session, logging out..." << endl;
        client->locallogout(true, true);
        return;
    }
    else if (e == API_EBLOCKED)
    {
        if (client->sid.size())
        {
            cout << "Your account is blocked." << endl;
            client->whyamiblocked();
        }
        else
        {
            cout << "The link has been blocked." << endl;
        }
        return;
    }

    cout << "FATAL: Request failed (" << errorstring(e) << "), exiting" << endl;

#ifndef NO_READLINE
    rl_callback_handler_remove();
#endif /* ! NO_READLINE */

    delete console;
    exit(0);
}

void DemoApp::request_response_progress(m_off_t current, m_off_t total)
{
    if (total > 0)
    {
        responseprogress = int(current * 100 / total);
    }
    else
    {
        responseprogress = -1;
    }
}

//2FA disable result
void DemoApp::multifactorauthdisable_result(error e)
{
    if (!e)
    {
        cout << "2FA, disabled succesfully..." << endl;
    }
    else
    {
        cout << "Error enabling 2FA : " << errorstring(e) << endl;
    }
    setprompt(COMMAND);
}

//2FA check result
void DemoApp::multifactorauthcheck_result(int enabled)
{
    if (enabled)
    {
        cout << "2FA is enabled for this account" << endl;
    }
    else
    {
        cout << "2FA is disabled for this account" << endl;
    }
    setprompt(COMMAND);
}

//2FA enable result
void DemoApp::multifactorauthsetup_result(string *code, error e)
{
    if (!e)
    {
        if (!code)
        {
            cout << "2FA enabled successfully" << endl;
            setprompt(COMMAND);
            attempts = 0;
        }
        else
        {
            cout << "2FA code: " << *code << endl;
            setprompt(SETTFA);
        }
    }
    else
    {
        cout << "Error enabling 2FA : " << errorstring(e) << endl;
        if (e == API_EFAILED)
        {
            if (++attempts >= 3)
            {
                attempts = 0;
                cout << "Too many attempts"<< endl;
                setprompt(COMMAND);
            }
            else
            {
                setprompt(SETTFA);
            }
        }
    }
}


void DemoApp::prelogin_result(int version, string* /*email*/, string *salt, error e)
{
    if (e)
    {
        cout << "Login error: " << e << endl;
        setprompt(COMMAND);
        return;
    }

    login.version = version;
    login.salt = (version == 2 && salt ? *salt : string());

    if (login.password.empty())
    {
        setprompt(LOGINPASSWORD);
    }
    else
    {
        login.login(client);
    }
}


// login result
void DemoApp::login_result(error e)
{
    if (!e)
    {
        login.reset();
        cout << "Login successful, retrieving account..." << endl;
        client->fetchnodes();
    }
    else if (e == API_EMFAREQUIRED)
    {
        setprompt(LOGINTFA);
    }
    else
    {
        login.reset();
        cout << "Login failed: " << errorstring(e) << endl;
    }
}

// ephemeral session result
void DemoApp::ephemeral_result(error e)
{
    if (e)
    {
        cout << "Ephemeral session error (" << errorstring(e) << ")" << endl;
    }
    pdf_to_import = false;
}

// signup link send request result
void DemoApp::sendsignuplink_result(error e)
{
    if (e)
    {
        cout << "Unable to send signup link (" << errorstring(e) << ")" << endl;
    }
    else
    {
        cout << "Thank you. Please check your e-mail and enter the command signup followed by the confirmation link." << endl;
    }
}

// signup link query result
void DemoApp::querysignuplink_result(handle /*uh*/, const char* email, const char* name, const byte* pwc, const byte* /*kc*/,
                                     const byte* c, size_t len)
{
    cout << "Ready to confirm user account " << email << " (" << name << ") - enter confirm to execute." << endl;

    signupemail = email;
    signupcode.assign((char*) c, len);
    memcpy(signuppwchallenge, pwc, sizeof signuppwchallenge);
    memcpy(signupencryptedmasterkey, pwc, sizeof signupencryptedmasterkey);
}

// signup link query failed
void DemoApp::querysignuplink_result(error e)
{
    cout << "Signuplink confirmation failed (" << errorstring(e) << ")" << endl;
}

// signup link (account e-mail) confirmation result
void DemoApp::confirmsignuplink_result(error e)
{
    if (e)
    {
        cout << "Signuplink confirmation failed (" << errorstring(e) << ")" << endl;
    }
    else
    {
        cout << "Signup confirmed, logging in..." << endl;
        client->login(signupemail.c_str(), pwkey);
    }
}

void DemoApp::confirmsignuplink2_result(handle, const char *name, const char *email, error e)
{
    if (e)
    {
        cout << "Signuplink confirmation failed (" << errorstring(e) << ")" << endl;
    }
    else
    {
        cout << "Signup confirmed successfully. Logging by first time..." << endl;
        login.reset();
        login.email = email;
        login.password = newpassword;
        client->prelogin(email);
    }
}

// asymmetric keypair configuration result
void DemoApp::setkeypair_result(error e)
{
    if (e)
    {
        cout << "RSA keypair setup failed (" << errorstring(e) << ")" << endl;
    }
    else
    {
        cout << "RSA keypair added. Account setup complete." << endl;
    }
}

void DemoApp::getrecoverylink_result(error e)
{
    if (e)
    {
        cout << "Unable to send the link (" << errorstring(e) << ")" << endl;
    }
    else
    {
        cout << "Please check your e-mail and enter the command \"recover\" / \"cancel\" followed by the link." << endl;
    }
}

void DemoApp::queryrecoverylink_result(error e)
{
        cout << "The link is invalid (" << errorstring(e) << ")." << endl;
}

void DemoApp::queryrecoverylink_result(int type, const char *email, const char* /*ip*/, time_t /*ts*/, handle /*uh*/, const vector<string>* /*emails*/)
{
    recoveryemail = email ? email : "";
    hasMasterKey = (type == RECOVER_WITH_MASTERKEY);

    cout << "The link is valid";

    if (type == RECOVER_WITH_MASTERKEY)
    {
        cout <<  " to reset the password for " << email << " with masterkey." << endl;

        setprompt(MASTERKEY);
    }
    else if (type == RECOVER_WITHOUT_MASTERKEY)
    {
        cout <<  " to reset the password for " << email << " without masterkey." << endl;

        setprompt(NEWPASSWORD);
    }
    else if (type == CANCEL_ACCOUNT)
    {
        cout << " to cancel the account for " << email << "." << endl;
    }
    else if (type == CHANGE_EMAIL)
    {
        cout << " to change the email from " << client->finduser(client->me)->email << " to " << email << "." << endl;

        changeemail = email ? email : "";
        setprompt(LOGINPASSWORD);
    }
}

void DemoApp::getprivatekey_result(error e,  const byte *privk, const size_t len_privk)
{
    if (e)
    {
        cout << "Unable to get private key (" << errorstring(e) << ")" << endl;
        setprompt(COMMAND);
    }
    else
    {
        // check the private RSA is valid after decryption with master key
        SymmCipher key;
        key.setkey(masterkey);

        byte privkbuf[AsymmCipher::MAXKEYLENGTH * 2];
        memcpy(privkbuf, privk, len_privk);
        key.ecb_decrypt(privkbuf, len_privk);

        AsymmCipher uk;
        if (!uk.setkey(AsymmCipher::PRIVKEY, privkbuf, unsigned(len_privk)))
        {
            cout << "The master key doesn't seem to be correct." << endl;

            recoverycode.clear();
            recoveryemail.clear();
            hasMasterKey = false;
            memset(masterkey, 0, sizeof masterkey);

            setprompt(COMMAND);
        }
        else
        {
            cout << "Private key successfully retrieved for integrity check masterkey." << endl;
            setprompt(NEWPASSWORD);
        }
    }
}

void DemoApp::confirmrecoverylink_result(error e)
{
    if (e)
    {
        cout << "Unable to reset the password (" << errorstring(e) << ")" << endl;
    }
    else
    {
        cout << "Password changed successfully." << endl;
    }
}

void DemoApp::confirmcancellink_result(error e)
{
    if (e)
    {
        cout << "Unable to cancel the account (" << errorstring(e) << ")" << endl;
    }
    else
    {
        cout << "Account cancelled successfully." << endl;
    }
}

void DemoApp::validatepassword_result(error e)
{
    if (e)
    {
        cout << "Wrong password (" << errorstring(e) << ")" << endl;
        setprompt(LOGINPASSWORD);
    }
    else
    {
        if (recoverycode.size())
        {
            cout << "Password is correct, cancelling account..." << endl;

            client->confirmcancellink(recoverycode.c_str());
            recoverycode.clear();
        }
        else if (changecode.size())
        {
            cout << "Password is correct, changing email..." << endl;

            client->confirmemaillink(changecode.c_str(), changeemail.c_str(), pwkey);
            changecode.clear();
            changeemail.clear();
        }
    }
}

void DemoApp::getemaillink_result(error e)
{
    if (e)
    {
        cout << "Unable to send the link (" << errorstring(e) << ")" << endl;
    }
    else
    {
        cout << "Please check your e-mail and enter the command \"email\" followed by the link." << endl;
    }
}

void DemoApp::confirmemaillink_result(error e)
{
    if (e)
    {
        cout << "Unable to change the email address (" << errorstring(e) << ")" << endl;
    }
    else
    {
        cout << "Email address changed successfully to " << changeemail << "." << endl;
    }
}

void DemoApp::ephemeral_result(handle uh, const byte* pw)
{
    cout << "Ephemeral session established, session ID: ";
    if (client->loggedin() == EPHEMERALACCOUNT)
    {
        cout << Base64Str<MegaClient::USERHANDLE>(uh) << "#";
        cout << Base64Str<SymmCipher::KEYLENGTH>(pw) << endl;
    }
    else
    {
        string session;
        client->dumpsession(session);
        cout << Base64::btoa(session) << endl;
    }

    client->fetchnodes();
}

void DemoApp::cancelsignup_result(error)
{
    cout << "Singup link canceled. Start again!" << endl;
    signupcode.clear();
    signupemail.clear();
    signupname.clear();
    signupV2 = true;
}

void DemoApp::whyamiblocked_result(int code)
{
    if (code < 0)
    {
        error e = (error) code;
        cout << "Why am I blocked failed: " << errorstring(e) << endl;
    }
    else if (code == 0)
    {
        cout << "You're not blocked" << endl;
    }
    else    // code > 0
    {
        string reason = "Your account was terminated due to breach of Mega's Terms of Service, such as abuse of rights of others; sharing and/or importing illegal data; or system abuse.";

        if (code == 100)    // deprecated
        {
            reason = "You have been suspended due to excess data usage.";
        }
        else if (code == 200)
        {
            reason = "Your account has been suspended due to multiple breaches of Mega's Terms of Service. Please check your email inbox.";
        }
        else if (code == 300)
        {
            reason = "Your account has been suspended due to copyright violations. Please check your email inbox.";
        }
        else if (code == 400)
        {
            reason = "Your account has been disabled by your administrator. You may contact your business account administrator for further details.";
        }
        else if (code == 401)
        {
            reason = "Your account has been removed by your administrator. You may contact your business account administrator for further details.";
        }
        else if (code == 500)
        {
            reason = "Your account has been blocked pending verification via SMS.";
        }
        else if (code == 700)
        {
            reason = "Your account has been temporarily suspended for your safety. Please verify your email and follow its steps to unlock your account.";
        }
        //else if (code == ACCOUNT_BLOCKED_DEFAULT) --> default reason

        cout << "Reason: " << reason << endl;

        if (code != 500 && code != 700)
        {
            cout << "Logging out..." << endl;
            client->locallogout(true, true);
        }
    }
}

// password change result
void DemoApp::changepw_result(error e)
{
    if (e)
    {
        cout << "Password update failed: " << errorstring(e) << endl;
    }
    else
    {
        cout << "Password updated." << endl;
    }
}


void exportnode_result(Error e, handle h, handle ph)
{
    if (e)
    {
        cout << "Export failed: " << errorstring(e) << endl;
        return;
    }

    Node* n;

    if ((n = client->nodebyhandle(h)))
    {
        string path;
        nodepath(NodeHandle().set6byte(h), &path);
        cout << "Exported " << path << ": ";

        if (n->type != FILENODE && !n->sharekey)
        {
            cout << "No key available for exported folder" << endl;
            return;
        }

        string publicLink;
        if (n->type == FILENODE)
        {
            publicLink = MegaClient::publicLinkURL(client->mNewLinkFormat, n->type, ph, Base64Str<FILENODEKEYLENGTH>((const byte*)n->nodekey().data()));
        }
        else
        {
            publicLink = MegaClient::publicLinkURL(client->mNewLinkFormat, n->type, ph, Base64Str<FOLDERNODEKEYLENGTH>(n->sharekey->key));
        }

        cout << publicLink;

        if (n->plink)
        {
            string authKey = n->plink->mAuthKey;

            if (authKey.size())
            {
                string authToken(publicLink);
                authToken = authToken.substr(MegaClient::MEGAURL.size()+strlen("/folder/")).append(":").append(authKey);
                cout << "\n          AuthToken = " << authToken;
            }
        }

        cout << endl;

    }
    else
    {
        cout << "Exported node no longer available" << endl;
    }
}

// the requested link could not be opened
void DemoApp::openfilelink_result(const Error& e)
{
    if (e)
    {
        if (pdf_to_import) // import welcome pdf has failed
        {
            cout << "Failed to import Welcome PDF file" << endl;
        }
        else
        {
            if (e == API_ETOOMANY && e.hasExtraInfo())
            {
                cout << "Failed to open link: " << getExtraInfoErrorString(e) << endl;
            }
            else
            {
                cout << "Failed to open link: " << errorstring(e) << endl;
            }

        }
    }
    pdf_to_import = false;
}

// the requested link was opened successfully - import to cwd
void DemoApp::openfilelink_result(handle ph, const byte* key, m_off_t size,
                                  string* a, string* /*fa*/, int)
{
    Node* n;

    if (!key)
    {
        cout << "File is valid, but no key was provided." << endl;
        pdf_to_import = false;
        return;
    }

    // check if the file is decryptable
    string attrstring;

    attrstring.resize(a->length()*4/3+4);
    attrstring.resize(Base64::btoa((const byte *)a->data(), int(a->length()), (char *)attrstring.data()));

    SymmCipher nodeKey;
    nodeKey.setkey(key, FILENODE);

    byte *buf = Node::decryptattr(&nodeKey,attrstring.c_str(), attrstring.size());
    if (!buf)
    {
        cout << "The file won't be imported, the provided key is invalid." << endl;
        pdf_to_import = false;
    }
    else if (client->loggedin() != NOTLOGGEDIN)
    {
        if (pdf_to_import)
        {
            n = client->nodebyhandle(client->rootnodes[0]);
        }
        else
        {
            n = client->nodeByHandle(cwd);
        }

        if (!n)
        {
            cout << "Target folder not found." << endl;
            pdf_to_import = false;
            delete [] buf;
            return;
        }

        AttrMap attrs;
        JSON json;
        nameid name;
        string* t;
        json.begin((char*)buf + 5);
        vector<NewNode> nn(1);
        NewNode* newnode = &nn[0];

        // set up new node as folder node
        newnode->source = NEW_PUBLIC;
        newnode->type = FILENODE;
        newnode->nodehandle = ph;
        newnode->parenthandle = UNDEF;
        newnode->nodekey.assign((char*)key, FILENODEKEYLENGTH);
        newnode->attrstring.reset(new string(*a));

        while ((name = json.getnameid()) != EOO && json.storeobject((t = &attrs.map[name])))
        {
            JSON::unescape(t);

            if (name == 'n')
            {
                client->fsaccess->normalize(t);
            }
        }

        attr_map::iterator it = attrs.map.find('n');
        if (it != attrs.map.end())
        {
            Node *ovn = client->childnodebyname(n, it->second.c_str(), true);
            if (ovn)
            {
                attr_map::iterator it2 = attrs.map.find('c');
                if (it2 != attrs.map.end())
                {
                    FileFingerprint ffp;
                    if (ffp.unserializefingerprint(&it2->second))
                    {
                        ffp.size = size;
                        if (ffp.isvalid && ovn->isvalid && ffp == *(FileFingerprint*)ovn)
                        {
                            cout << "Success. (identical node skipped)" << endl;
                            pdf_to_import = false;
                            delete [] buf;
                            return;
                        }
                    }
                }

                newnode->ovhandle = !client->versions_disabled ? ovn->nodehandle : UNDEF;
            }
        }

        client->putnodes(n->nodeHandle(), move(nn), nullptr, client->restag);
    }
    else
    {
        cout << "Need to be logged in to import file links." << endl;
        pdf_to_import = false;
    }

    delete [] buf;
}

void DemoApp::folderlinkinfo_result(error e, handle owner, handle /*ph*/, string *attr, string* k, m_off_t currentSize, uint32_t numFiles, uint32_t numFolders, m_off_t versionsSize, uint32_t numVersions)
{
    if (e != API_OK)
    {
        cout << "Retrieval of public folder link information failed: " << e << endl;
        return;
    }

    handle ph;
    byte folderkey[FOLDERNODEKEYLENGTH];
    #ifndef NDEBUG
    error eaux =
    #endif
    client->parsepubliclink(publiclink.c_str(), ph, folderkey, true);
    assert(eaux == API_OK);

    // Decrypt nodekey with the key of the folder link
    SymmCipher cipher;
    cipher.setkey(folderkey);
    const char *nodekeystr = k->data() + 9;    // skip the userhandle(8) and the `:`
    byte nodekey[FOLDERNODEKEYLENGTH];
    if (client->decryptkey(nodekeystr, nodekey, sizeof(nodekey), &cipher, 0, UNDEF))
    {
        // Decrypt node attributes with the nodekey
        cipher.setkey(nodekey);
        byte* buf = Node::decryptattr(&cipher, attr->c_str(), attr->size());
        if (buf)
        {
            AttrMap attrs;
            string fileName;
            string fingerprint;
            FileFingerprint ffp;
            m_time_t mtime = 0;
            Node::parseattr(buf, attrs, currentSize, mtime, fileName, fingerprint, ffp);

            // Normalize node name to UTF-8 string
            attr_map::iterator it = attrs.map.find('n');
            if (it != attrs.map.end() && !it->second.empty())
            {
                client->fsaccess->normalize(&(it->second));
                fileName = it->second.c_str();
            }

            std::string ownerStr, ownerBin((const char *)&owner, sizeof(owner));
            Base64::btoa(ownerBin, ownerStr);

            cout << "Folder link information:" << publiclink << endl;
            cout << "\tFolder name: " << fileName << endl;
            cout << "\tOwner: " << ownerStr << endl;
            cout << "\tNum files: " << numFiles << endl;
            cout << "\tNum folders: " << numFolders - 1 << endl;
            cout << "\tNum versions: " << numVersions << endl;

            delete [] buf;
        }
        else
        {
            cout << "folderlink: error decrypting node attributes with decrypted nodekey" << endl;
        }
    }
    else
    {
        cout << "folderlink: error decrypting nodekey with folder link key";
    }

    publiclink.clear();
}

bool DemoApp::pread_data(byte* data, m_off_t len, m_off_t pos, m_off_t, m_off_t, void* /*appdata*/)
{
    // Improvement: is there a way to have different pread_data receivers for
    // different modes?
    if(more_node)  // are we paginating through a node?
    {
        fwrite(data, 1, size_t(len), stdout);
        if((pos + len) >= more_node->size) // is this the last chunk?
        {
            more_node = nullptr;
            more_offset = 0;
            cout << "-End of file-" << endl;
            setprompt(COMMAND);
        }
        else
        {
            // there's more to get, so set PAGER prompt
            setprompt(PAGER);
            more_offset += len;
        }
    }
    else if (pread_file)
    {
        pread_file->write((const char*)data, (size_t)len);
        cout << "Received " << len << " partial read byte(s) at position " << pos << endl;
        if (pread_file_end == pos + len)
        {
            delete pread_file;
            pread_file = NULL;
            cout << "Completed pread" << endl;
        }
    }
    else
    {
        cout << "Received " << len << " partial read byte(s) at position " << pos << ": ";
        fwrite(data, 1, size_t(len), stdout);
        cout << endl;
    }
    return true;
}

dstime DemoApp::pread_failure(const Error &e, int retry, void* /*appdata*/, dstime)
{
    if (retry < 5 && !(e == API_ETOOMANY && e.hasExtraInfo()))
    {
        cout << "Retrying read (" << errorstring(e) << ", attempt #" << retry << ")" << endl;
        return (dstime)(retry*10);
    }
    else
    {
        cout << "Too many failures (" << errorstring(e) << "), giving up" << endl;
        if (pread_file)
        {
            delete pread_file;
            pread_file = NULL;
        }
        return ~(dstime)0;
    }
}

// reload needed
void DemoApp::reload(const char* reason)
{
    cout << "Reload suggested (" << reason << ") - use 'reload' to trigger" << endl;
}

// reload initiated
void DemoApp::clearing()
{
    LOG_debug << "Clearing all nodes/users...";
}

// nodes have been modified
// (nodes with their removed flag set will be deleted immediately after returning from this call,
// at which point their pointers will become invalid at that point.)
void DemoApp::nodes_updated(Node** n, int count)
{
    int c[2][6] = { { 0 } };

    if (n)
    {
        while (count--)
        {
            if ((*n)->type < 6)
            {
                c[!(*n)->changed.removed][(*n)->type]++;
                n++;
            }
        }
    }
    else
    {
        for (node_map::iterator it = client->nodes.begin(); it != client->nodes.end(); it++)
        {
            if (it->second->type < 6)
            {
                c[1][it->second->type]++;
            }
        }
    }

    nodestats(c[1], "added or updated");
    nodestats(c[0], "removed");

    if (cwd.isUndef())
    {
        cwd = NodeHandle().set6byte(client->rootnodes[0]);
    }
}

// nodes now (almost) current, i.e. no server-client notifications pending
void DemoApp::nodes_current()
{
    LOG_debug << "Nodes current.";
}

void DemoApp::account_updated()
{
    if (client->loggedin() == EPHEMERALACCOUNT || client->loggedin() == EPHEMERALACCOUNTPLUSPLUS)
    {
        LOG_debug << "Account has been confirmed by another client. Proceed to login with credentials.";
    }
    else
    {
        LOG_debug << "Account has been upgraded/downgraded.";
    }
}

void DemoApp::notify_confirmation(const char *email)
{
    if (client->loggedin() == EPHEMERALACCOUNT || client->loggedin() == EPHEMERALACCOUNTPLUSPLUS)
    {
        LOG_debug << "Account has been confirmed with email " << email << ". Proceed to login with credentials.";
    }
}

void DemoApp::enumeratequotaitems_result(unsigned, handle, unsigned, int, int, unsigned, unsigned, unsigned, unsigned, const char*, const char*, const char*, std::unique_ptr<BusinessPlan>)
{
    // FIXME: implement
}

void DemoApp::enumeratequotaitems_result(unique_ptr<CurrencyData> data)
{
    cout << "Currency data: " << endl;
    cout << "\tName: " << data->currencyName;
    cout << "\tSymbol: " << Base64::atob(data->currencySymbol);
    if (data->localCurrencyName.size())
    {
        cout << "\tName (local): " << data->localCurrencyName;
        cout << "\tSymbol (local): " << Base64::atob(data->localCurrencySymbol);
    }
}

void DemoApp::enumeratequotaitems_result(error)
{
    // FIXME: implement
}

void DemoApp::additem_result(error)
{
    // FIXME: implement
}

void DemoApp::checkout_result(const char*, error)
{
    // FIXME: implement
}

void DemoApp::getmegaachievements_result(AchievementsDetails *details, error /*e*/)
{
    // FIXME: implement display of values
    delete details;
}

#ifdef ENABLE_CHAT
void DemoApp::richlinkrequest_result(string *json, error e)
{
    if (!e)
    {
        cout << "Result:" << endl << *json << endl;
    }
    else
    {
        cout << "Failed to request rich link. Error: " << e << endl;

    }
}
#endif

void DemoApp::contactlinkcreate_result(error e, handle h)
{
    if (e)
    {
        cout << "Failed to create contact link. Error: " << e << endl;
    }
    else
    {
        cout << "Contact link created successfully: " << LOG_NODEHANDLE(h) << endl;
    }
}

void DemoApp::contactlinkquery_result(error e, handle h, string *email, string *fn, string *ln, string* /*avatar*/)
{
    if (e)
    {
        cout << "Failed to get contact link details. Error: " << e << endl;
    }
    else
    {
        cout << "Contact link created successfully: " << endl;
        cout << "\tUserhandle: " << LOG_HANDLE(h) << endl;
        cout << "\tEmail: " << *email << endl;
        cout << "\tFirstname: " << Base64::atob(*fn) << endl;
        cout << "\tLastname: " << Base64::atob(*ln) << endl;
    }
}

void DemoApp::contactlinkdelete_result(error e)
{
    if (e)
    {
        cout << "Failed to delete contact link. Error: " << e << endl;
    }
    else
    {
        cout << "Contact link deleted successfully." << endl;
    }
}

// display account details/history
void DemoApp::account_details(AccountDetails* ad, bool storage, bool transfer, bool pro, bool purchases,
                              bool transactions, bool sessions)
{
    char timebuf[32], timebuf2[32];

    if (storage)
    {
        cout << "\tAvailable storage: " << ad->storage_max << " byte(s)  used:  " << ad->storage_used << " available: " << (ad->storage_max - ad->storage_used) << endl;

        for (unsigned i = 0; i < sizeof rootnodenames/sizeof *rootnodenames; i++)
        {
            NodeStorage* ns = &ad->storage[client->rootnodes[i]];

            cout << "\t\tIn " << rootnodenames[i] << ": " << ns->bytes << " byte(s) in " << ns->files << " file(s) and " << ns->folders << " folder(s)" << endl;
            cout << "\t\tUsed storage by versions: " << ns->version_bytes << " byte(s) in " << ns->version_files << " file(s)" << endl;
        }
    }

    if (transfer)
    {
        if (ad->transfer_max)
        {
            long long transferFreeUsed = 0;
            for (unsigned i = 0; i < ad->transfer_hist.size(); i++)
            {
                transferFreeUsed += ad->transfer_hist[i];
            }

            cout << "\tTransfer in progress: " << ad->transfer_own_reserved << "/" << ad->transfer_srv_reserved << endl;
            cout << "\tTransfer completed: " << ad->transfer_own_used << "/" << ad->transfer_srv_used << "/" << transferFreeUsed << " of "
                 << ad->transfer_max << " ("
                 << (100 * (ad->transfer_own_used + ad->transfer_srv_used + transferFreeUsed) / ad->transfer_max) << "%)" << endl;
            cout << "\tServing bandwidth ratio: " << ad->srv_ratio << "%" << endl;
        }

        if (ad->transfer_hist_starttime)
        {
            m_time_t t = m_time() - ad->transfer_hist_starttime;

            cout << "\tTransfer history:\n";

            for (unsigned i = 0; i < ad->transfer_hist.size(); i++)
            {
                cout << "\t\t" << t;
                t -= ad->transfer_hist_interval;
                if (t < 0)
                {
                    cout << " second(s) ago until now: ";
                }
                else
                {
                    cout << "-" << t << " second(s) ago: ";
                }
                cout << ad->transfer_hist[i] << " byte(s)" << endl;
            }
        }
    }

    if (pro)
    {
        cout << "\tPro level: " << ad->pro_level << endl;
        cout << "\tSubscription type: " << ad->subscription_type << endl;
        cout << "\tAccount balance:" << endl;

        for (vector<AccountBalance>::iterator it = ad->balances.begin(); it != ad->balances.end(); it++)
        {
            printf("\tBalance: %.3s %.02f\n", it->currency, it->amount);
        }
    }

    if (purchases)
    {
        cout << "Purchase history:" << endl;

        for (vector<AccountPurchase>::iterator it = ad->purchases.begin(); it != ad->purchases.end(); it++)
        {
            time_t ts = it->timestamp;
            strftime(timebuf, sizeof timebuf, "%c", localtime(&ts));
            printf("\tID: %.11s Time: %s Amount: %.3s %.02f Payment method: %d\n", it->handle, timebuf, it->currency,
                   it->amount, it->method);
        }
    }

    if (transactions)
    {
        cout << "Transaction history:" << endl;

        for (vector<AccountTransaction>::iterator it = ad->transactions.begin(); it != ad->transactions.end(); it++)
        {
            time_t ts = it->timestamp;
            strftime(timebuf, sizeof timebuf, "%c", localtime(&ts));
            printf("\tID: %.11s Time: %s Delta: %.3s %.02f\n", it->handle, timebuf, it->currency, it->delta);
        }
    }

    if (sessions)
    {
        cout << "Currently Active Sessions:" << endl;
        for (vector<AccountSession>::iterator it = ad->sessions.begin(); it != ad->sessions.end(); it++)
        {
            if (it->alive)
            {
                time_t ts = it->timestamp;
                strftime(timebuf, sizeof timebuf, "%c", localtime(&ts));
                ts = it->mru;
                strftime(timebuf2, sizeof timebuf, "%c", localtime(&ts));

                Base64Str<MegaClient::SESSIONHANDLE> id(it->id);

                if (it->current)
                {
                    printf("\t* Current Session\n");
                }
                printf("\tSession ID: %s\n\tSession start: %s\n\tMost recent activity: %s\n\tIP: %s\n\tCountry: %.2s\n\tUser-Agent: %s\n\t-----\n",
                        id.chars, timebuf, timebuf2, it->ip.c_str(), it->country, it->useragent.c_str());
            }
        }

        if(gVerboseMode)
        {
            cout << endl << "Full Session history:" << endl;

            for (vector<AccountSession>::iterator it = ad->sessions.begin(); it != ad->sessions.end(); it++)
            {
                time_t ts = it->timestamp;
                strftime(timebuf, sizeof timebuf, "%c", localtime(&ts));
                ts = it->mru;
                strftime(timebuf2, sizeof timebuf, "%c", localtime(&ts));
                printf("\tSession start: %s\n\tMost recent activity: %s\n\tIP: %s\n\tCountry: %.2s\n\tUser-Agent: %s\n\t-----\n",
                        timebuf, timebuf2, it->ip.c_str(), it->country, it->useragent.c_str());
            }
        }
    }
}

// account details could not be retrieved
void DemoApp::account_details(AccountDetails* /*ad*/, error e)
{
    if (e)
    {
        cout << "Account details retrieval failed (" << errorstring(e) << ")" << endl;
    }
}

// account details could not be retrieved
void DemoApp::sessions_killed(handle sessionid, error e)
{
    if (e)
    {
        cout << "Session killing failed (" << errorstring(e) << ")" << endl;
        return;
    }

    if (sessionid == UNDEF)
    {
        cout << "All sessions except current have been killed" << endl;
    }
    else
    {
        Base64Str<MegaClient::SESSIONHANDLE> id(sessionid);
        cout << "Session with id " << id << " has been killed" << endl;
    }
}

void DemoApp::smsverificationsend_result(error e)
{
    if (e)
    {
        cout << "SMS send failed: " << e << endl;
    }
    else
    {
        cout << "SMS send succeeded" << endl;
    }
}

void DemoApp::smsverificationcheck_result(error e, string *phoneNumber)
{
    if (e)
    {
        cout << "SMS verification failed: " << e << endl;
    }
    else
    {
        cout << "SMS verification succeeded" << endl;
        if (phoneNumber)
        {
            cout << "Phone number: " << *phoneNumber << ")" << endl;
        }
    }
}

// user attribute update notification
void DemoApp::userattr_update(User* u, int priv, const char* n)
{
    cout << "Notification: User " << u->email << " -" << (priv ? " private" : "") << " attribute "
          << n << " added or updated" << endl;
}

void DemoApp::resetSmsVerifiedPhoneNumber_result(error e)
{
    if (e)
    {
        cout << "Reset verified phone number failed: " << e << endl;
    }
    else
    {
        cout << "Reset verified phone number succeeded" << endl;
    }
}

void DemoApp::getbanners_result(error e)
{
    cout << "Getting Smart Banners failed: " << e << endl;
}

void DemoApp::getbanners_result(vector< tuple<int, string, string, string, string, string, string> >&& banners)
{
    for (auto& b : banners)
    {
        cout << "Smart Banner:" << endl
             << "\tid         : " << std::get<0>(b) << endl
             << "\ttitle      : " << std::get<1>(b) << endl
             << "\tdescription: " << std::get<2>(b) << endl
             << "\timage      : " << std::get<3>(b) << endl
             << "\turl        : " << std::get<4>(b) << endl
             << "\tbkgr image : " << std::get<5>(b) << endl
             << "\tdsp        : " << std::get<6>(b) << endl;
    }
}

void DemoApp::dismissbanner_result(error e)
{
    if (e)
    {
        cout << "Dismissing Smart Banner failed: " << e << endl;
    }
    else
    {
        cout << "Dismissing Smart Banner succeeded" << endl;
    }
}

void DemoApp::backupremove_result(const Error &e, handle backupId)
{
    if (e != API_OK)
    {
        cout << "Removal of backup " << toHandle(backupId) << " failed: " << errorstring(e) <<endl;
    }
    else
    {
        cout << "Backup " << toHandle(backupId) << " removed successfully" << endl;
    }
}

#ifndef NO_READLINE
char* longestCommonPrefix(ac::CompletionState& acs)
{
    string s = acs.completions[0].s;
    for (size_t i = acs.completions.size(); i--; )
    {
        for (unsigned j = 0; j < s.size() && j < acs.completions[i].s.size(); ++j)
        {
            if (s[j] != acs.completions[i].s[j])
            {
                s.erase(j, string::npos);
                break;
            }
        }
    }
    return strdup(s.c_str());
}

char** my_rl_completion(const char */*text*/, int /*start*/, int end)
{
    rl_attempted_completion_over = 1;

    std::string line(rl_line_buffer, end);
    ac::CompletionState acs = ac::autoComplete(line, line.size(), autocompleteTemplate, true);

    if (acs.completions.empty())
    {
        return NULL;
    }

    if (acs.completions.size() == 1 && !acs.completions[0].couldExtend)
    {
        acs.completions[0].s += " ";
    }

    char** result = (char**)malloc((sizeof(char*)*(2+acs.completions.size())));
    for (size_t i = acs.completions.size(); i--; )
    {
        result[i+1] = strdup(acs.completions[i].s.c_str());
    }
    result[acs.completions.size()+1] = NULL;
    result[0] = longestCommonPrefix(acs);
    //for (int i = 0; i <= acs.completions.size(); ++i)
    //{
    //    cout << "i " << i << ": " << result[i] << endl;
    //}
    rl_completion_suppress_append = true;
    rl_basic_word_break_characters = " \r\n";
    rl_completer_word_break_characters = strdup(" \r\n");
    rl_completer_quote_characters = "";
    rl_special_prefixes = "";
    return result;
}
#endif

// main loop
void megacli()
{
#ifndef NO_READLINE
    char *saved_line = NULL;
    int saved_point = 0;
    rl_attempted_completion_function = my_rl_completion;

    rl_save_prompt();

#elif defined(WIN32) && defined(NO_READLINE)

    static_cast<WinConsole*>(console)->setShellConsole(CP_UTF8, GetConsoleOutputCP());

    COORD fontSize;
    string fontname = static_cast<WinConsole*>(console)->getConsoleFont(fontSize);
    cout << "Using font '" << fontname << "', " << fontSize.X << "x" << fontSize.Y
         << ". <CHAR/hex> will be used for absent characters.  If seen, try the 'codepage' command or a different font." << endl;

#else
    #error non-windows platforms must use the readline library
#endif

    for (;;)
    {
        if (prompt == COMMAND)
        {
            ostringstream  dynamicprompt;

            // display put/get transfer speed in the prompt
            if (client->tslots.size() || responseprogress >= 0)
            {
                m_off_t xferrate[2] = { 0 };
                Waiter::bumpds();

                for (transferslot_list::iterator it = client->tslots.begin(); it != client->tslots.end(); it++)
                {
                    if ((*it)->fa)
                    {
                        xferrate[(*it)->transfer->type]
                            += (*it)->mTransferSpeed.calculateSpeed();
                    }
                }
                xferrate[GET] /= 1024;
                xferrate[PUT] /= 1024;

                dynamicprompt << "MEGA";

                if (xferrate[GET] || xferrate[PUT] || responseprogress >= 0)
                {
                    dynamicprompt << " (";

                    if (xferrate[GET])
                    {
                        dynamicprompt << "In: " << xferrate[GET] << " KB/s";

                        if (xferrate[PUT])
                        {
                            dynamicprompt << "/";
                        }
                    }

                    if (xferrate[PUT])
                    {
                        dynamicprompt << "Out: " << xferrate[PUT] << " KB/s";
                    }

                    if (responseprogress >= 0)
                    {
                        dynamicprompt << responseprogress << "%";
                    }

                    dynamicprompt  << ")";
                }

                dynamicprompt  << "> ";
            }

            string dynamicpromptstr = dynamicprompt.str();

#if defined(WIN32) && defined(NO_READLINE)
            static_cast<WinConsole*>(console)->updateInputPrompt(!dynamicpromptstr.empty() ? dynamicpromptstr : prompts[COMMAND]);
#else
            rl_callback_handler_install(!dynamicpromptstr.empty() ? dynamicpromptstr.c_str() : prompts[prompt], store_line);

            // display prompt
            if (saved_line)
            {
                rl_replace_line(saved_line, 0);
                free(saved_line);
            }

            rl_point = saved_point;
            rl_redisplay();
#endif
        }

        // command editing loop - exits when a line is submitted or the engine requires the CPU
        for (;;)
        {
            int w = client->wait();

            if (w & Waiter::HAVESTDIN)
            {
#if defined(WIN32) && defined(NO_READLINE)
                line = static_cast<WinConsole*>(console)->checkForCompletedInputLine();
#else
                if ((prompt == COMMAND) || (prompt == PAGER))
                {
                    // Note: this doesn't act like unbuffered input, still
                    // requires Return line ending
                    rl_callback_read_char();
                }
                else
                {
                    console->readpwchar(pw_buf, sizeof pw_buf, &pw_buf_pos, &line);
                }
#endif
            }

            if (w & Waiter::NEEDEXEC || line)
            {
                break;
            }
        }

#ifndef NO_READLINE
        // save line
        saved_point = rl_point;
        saved_line = rl_copy_text(0, rl_end);

        // remove prompt
        rl_save_prompt();
        rl_replace_line("", 0);
        rl_redisplay();
#endif

        if (line)
        {
            // execute user command
            if (*line)
            {
                process_line(line);
            }
            else if (prompt != COMMAND)
            {
                setprompt(prompt);
            }
            free(line);
            line = NULL;

            if (quit_flag)
            {
#ifndef NO_READLINE
                rl_callback_handler_remove();
#endif /* ! NO_READLINE */
                delete client;
                client = nullptr;
                return;
            }

            if (!cerr)
            {
                cerr.clear();
                cerr << "Console error output failed, perhaps on a font related utf8 error or on NULL.  It is now reset." << endl;
            }
            if (!cout)
            {
                cout.clear();
                cerr << "Console output failed, perhaps on a font related utf8 error or on NULL.  It is now reset." << endl;
            }
        }


        auto puts = appxferq[PUT].size();
        auto gets = appxferq[GET].size();

        // pass the CPU to the engine (nonblocking)
        client->exec();

        if (puts && !appxferq[PUT].size())
        {
            cout << "Uploads complete" << endl;
        }
        if (gets && !appxferq[GET].size())
        {
            cout << "Downloads complete" << endl;
        }


        if (clientFolder)
        {
            clientFolder->exec();
        }
    }
}

#ifndef NO_READLINE

static void onFatalSignal(int signum)
{
    // Restore the terminal's settings.
    rl_callback_handler_remove();

    // Re-trigger the signal.
    raise(signum);
}

static void registerSignalHandlers()
{
    std::vector<int> signals = {
        SIGABRT,
        SIGBUS,
        SIGILL,
        SIGKILL,
        SIGSEGV,
        SIGTERM
    }; // signals

    struct sigaction action;

    action.sa_handler = &onFatalSignal;

    // Restore default signal handler after invoking our own.
    action.sa_flags = SA_NODEFER | SA_RESETHAND;

    // Don't ignore any signals.
    sigemptyset(&action.sa_mask);

    for (int signal : signals)
    {
        (void)sigaction(signal, &action, nullptr);
    }
}

#endif // ! NO_READLINE

int main()
{
#if defined(_WIN32) && defined(_DEBUG)
    _CrtSetBreakAlloc(124);  // set this to an allocation number to hunt leaks.  Prior to 124 and prior are from globals/statics so won't be detected by this
#endif

#ifndef NO_READLINE
    registerSignalHandlers();
#endif // NO_READLINE

#ifdef _WIN32
    SimpleLogger::setLogLevel(logMax);  // warning and stronger to console; info and weaker to VS output window
    SimpleLogger::setOutputClass(&gLogger);
#else
    SimpleLogger::setLogLevel(logMax);  // warning and stronger to console; info and weaker to VS output window
    SimpleLogger::setOutputClass(&gLogger);
#endif

    console = new CONSOLE_CLASS;

#ifdef GFX_CLASS
    auto gfx = new GFX_CLASS;
    gfx->startProcessingThread();
#else
    mega::GfxProc* gfx = nullptr;
#endif

    // Needed so we can get the cwd.
    auto fsAccess = new FSACCESS_CLASS();

    // Where are we?
    if (!fsAccess->cwd(*startDir))
    {
        cerr << "Unable to determine current working directory." << endl;
        return EXIT_FAILURE;
    }

    auto httpIO = new HTTPIO_CLASS;

#ifdef WIN32
    auto waiter = new CONSOLE_WAIT_CLASS(static_cast<CONSOLE_CLASS*>(console));
#else
    auto waiter = new CONSOLE_WAIT_CLASS;
#endif

    auto demoApp = new DemoApp;

    auto dbAccess =
#ifdef DBACCESS_CLASS
        new DBACCESS_CLASS(*startDir);
#else
        nullptr;
#endif


    // instantiate app components: the callback processor (DemoApp),
    // the HTTP I/O engine (WinHttpIO) and the MegaClient itself
    client = new MegaClient(demoApp,
                            waiter,
                            httpIO,
                            fsAccess,
                            dbAccess,
                            gfx,
                            "Gk8DyQBS",
                            "megacli/" TOSTRING(MEGA_MAJOR_VERSION)
                            "." TOSTRING(MEGA_MINOR_VERSION)
                            "." TOSTRING(MEGA_MICRO_VERSION),
                            2);

    ac::ACN acs = autocompleteSyntax();
#if defined(WIN32) && defined(NO_READLINE)
    static_cast<WinConsole*>(console)->setAutocompleteSyntax((acs));
#endif

    clientFolder = NULL;    // additional for folder links
    megacli();

    delete client;
    delete waiter;
    delete httpIO;
    delete gfx;
    //delete dbAccess; // already deleted
    delete fsAccess;
    delete demoApp;
    acs.reset();
    autocompleteTemplate.reset();
    delete console;
    startDir.reset();

#if defined(USE_OPENSSL) && !defined(OPENSSL_IS_BORINGSSL)
    delete CurlHttpIO::sslMutexes;
#endif

#if defined(_WIN32) && defined(_DEBUG)

    // Singleton enthusiasts rarely think about shutdown...
    const CryptoPP::MicrosoftCryptoProvider &hProvider = CryptoPP::Singleton<CryptoPP::MicrosoftCryptoProvider>().Ref();
    delete &hProvider;

    _CrtDumpMemoryLeaks();
#endif
}


void DemoAppFolder::login_result(error e)
{
    if (e)
    {
        cout << "Failed to load the folder link: " << errorstring(e) << endl;
    }
    else
    {
        cout << "Folder link loaded, retrieving account..." << endl;
        clientFolder->fetchnodes();
    }
}

void DemoAppFolder::fetchnodes_result(const Error& e)
{
    if (e)
    {
        if (e == API_ENOENT && e.hasExtraInfo())
        {
            cout << "File/folder retrieval failed: " << getExtraInfoErrorString(e) << endl;
        }
        else
        {
            cout << "File/folder retrieval failed (" << errorstring(e) << ")" << endl;
        }
    }
    else
    {
        // check if we fetched a folder link and the key is invalid
        if (clientFolder->isValidFolderLink())
        {
            cout << "File/folder retrieval succeed, but encryption key is wrong." << endl;
        }
        else
        {
            cout << "Failed to load folder link" << endl;

            delete clientFolder;
            clientFolder = NULL;
        }
    }
}

void DemoAppFolder::nodes_updated(Node **n, int count)
{
    int c[2][6] = { { 0 } };

    if (n)
    {
        while (count--)
        {
            if ((*n)->type < 6)
            {
                c[!(*n)->changed.removed][(*n)->type]++;
                n++;
            }
        }
    }
    else
    {
        for (node_map::iterator it = clientFolder->nodes.begin(); it != clientFolder->nodes.end(); it++)
        {
            if (it->second->type < 6)
            {
                c[1][it->second->type]++;
            }
        }
    }

    cout << "The folder link contains ";
    nodestats(c[1], "");
}

void exec_metamac(autocomplete::ACState& s)
{
    Node *node = nodebypath(s.words[2].s.c_str());
    if (!node || node->type != FILENODE)
    {
        cerr << s.words[2].s
             << (node ? ": No such file or directory"
                      : ": Not a file")
             << endl;
        return;
    }

    auto ifAccess = client->fsaccess->newfileaccess();
    {
        auto localPath = LocalPath::fromName(s.words[1].s, *client->fsaccess, client->fsaccess->getlocalfstype(LocalPath::fromPath(s.words[1].s, *client->fsaccess)));
        if (!ifAccess->fopen(localPath, 1, 0))
        {
            cerr << "Failed to open: " << s.words[1].s << endl;
            return;
        }
    }

    SymmCipher cipher;
    int64_t remoteIv;
    int64_t remoteMac;

    {
        std::string remoteKey = node->nodekey();
        const char *iva = &remoteKey[SymmCipher::KEYLENGTH];

        cipher.setkey((byte*)&remoteKey[0], node->type);
        remoteIv = MemAccess::get<int64_t>(iva);
        remoteMac = MemAccess::get<int64_t>(iva + sizeof(int64_t));
    }

    auto result = generateMetaMac(cipher, *ifAccess, remoteIv);
    if (!result.first)
    {
        cerr << "Failed to generate metamac for: "
             << s.words[1].s
             << endl;
    }
    else
    {
        const std::ios::fmtflags flags = cout.flags();

        cout << s.words[2].s
             << " (remote): "
             << std::hex
             << (uint64_t)remoteMac
             << "\n"
             << s.words[1].s
             << " (local): "
             << (uint64_t)result.second
             << endl;

        cout.flags(flags);
    }
}

void exec_resetverifiedphonenumber(autocomplete::ACState& s)
{
    client->resetSmsVerifiedPhoneNumber();
}

void exec_banner(autocomplete::ACState& s)
{
    if (s.words.size() == 2 && s.words[1].s == "get")
    {
        cout << "Retrieving banner info..." << endl;

        client->reqs.add(new CommandGetBanners(client));
    }
    else if (s.words.size() == 3 && s.words[1].s == "dismiss")
    {
        cout << "Dismissing banner with id " << s.words[2].s << "..." << endl;

        client->reqs.add(new CommandDismissBanner(client, stoi(s.words[2].s), m_time(nullptr)));
    }
}

#ifdef ENABLE_SYNC

void sync_completion(error result, const SyncError& se, handle backupId)
{
    if (backupId == UNDEF)
    {
        cerr << "Sync could not be added: "
             << errorstring(result)
             << endl;
    }
    else if (result == API_OK && se == NO_SYNC_ERROR)
    {
        cerr << "Sync added and running: "
             << toHandle(backupId)
             << endl;
    }
    else
    {
        cerr << "Sync added but could not be started: "
             << errorstring(result)
             << endl;
    }
}

void exec_syncadd(autocomplete::ACState& s)
{
    if (client->loggedin() != FULLACCOUNT)
    {
        cerr << "You must be logged in to create a sync."
             << endl;
        return;
    }

    string drive, syncname;
    bool backup = s.extractflag("-backup");
    bool external = s.extractflagparam("-external", drive);
    bool named = s.extractflagparam("-name", syncname);

    // sync add source target
    LocalPath drivePath = LocalPath::fromPath(drive, *client->fsaccess);
    LocalPath sourcePath = LocalPath::fromPath(s.words[2].s, *client->fsaccess);
    string targetPath = s.words[3].s;

    // Does the target node exist?
    auto* targetNode = nodebypath(targetPath.c_str());

    if (!targetNode)
    {
        cerr << targetPath
             << ": Not found."
             << endl;
        return;
    }

    // Necessary so that we can reliably extract the leaf name.
    sourcePath = NormalizeAbsolute(sourcePath);

    // Create a suitable sync config.
    auto config =
      SyncConfig(sourcePath,
                 named ? syncname : sourcePath.leafName().toPath(*client->fsaccess),
                 NodeHandle().set6byte(targetNode->nodehandle),
                 targetNode->displaypath(),
                 0,
                 external ? std::move(drivePath) : LocalPath(),
                 true,
                 backup ? SyncConfig::TYPE_BACKUP : SyncConfig::TYPE_TWOWAY);

    if (external)
    {
        if (!backup)
        {
            cerr << "Sorry, external syncs must be backups for now" << endl;
        }

        // Try and generate a drive ID.
        auto id = UNDEF;
        auto result = client->readDriveId(drive.c_str(), id);

        if (result == API_ENOENT)
        {
            id = client->generateDriveId();
            result = client->writeDriveId(drive.c_str(), id);
        }

        if (result != API_OK)
        {
            cerr << "Unable to generate drive ID for " << drive << endl;
            return;
        }
    }

    // Try and add the new sync.
	// All validation is performed in this function.
    client->addsync(config, false, sync_completion, "");
}

void exec_syncrename(autocomplete::ACState& s)
{
    // Are we logged in?
    if (client->loggedin() != FULLACCOUNT)
    {
        cerr << "You must be logged in to manipulate backup syncs."
            << endl;
        return;
    }

    // get id
    handle backupId = 0;
    Base64::atob(s.words[2].s.c_str(), (byte*) &backupId, sizeof(handle));

    string newname = s.words[3].s;

    client->syncs.renameSync(backupId, newname,
        [&](Error e)
        {
            if (!e) cout << "Rename succeeded" << endl;
            else cout << "Rename failed: " << e << endl;
        });
<<<<<<< HEAD
}


// For debugging.
void exec_syncblock(autocomplete::ACState& s)
{
    // sync block (scan) path

    // Make sure we're logged in.
    if (client->loggedin() != FULLACCOUNT)
    {
        cerr << "You must be logged in to block a file/folder."
             << endl;
        return;
    }

    auto path = LocalPath::fromPath(s.words[3].s, *client->fsaccess);

    LocalNode* node;

    // Locate the node for this path.
    client->syncs.forEachRunningSync_shortcircuit(true, [&](Sync* sync) {
        return !(node = sync->localnodebypath(nullptr, path));
    });

    // Were we able to find a suitable local node?
    if (!node)
    {
        cerr << "Couldn't locate a node for the path: "
             << path.toPath()
             << endl;
        return;
    }

    // What flag are we marking?
    if (s.words[2].s == "scan")
    {
        node->setScanBlocked();
    }
=======
>>>>>>> 5aeefe7e
}

void exec_syncclosedrive(autocomplete::ACState& s)
{
    // Are we logged in?
    if (client->loggedin() != FULLACCOUNT)
    {
        cerr << "You must be logged in to manipulate backup syncs."
             << endl;
        return;
    }

    // sync backup remove drive
    const auto drivePath =
      LocalPath::fromPath(s.words[2].s, *client->fsaccess);

    const auto result = client->syncs.backupCloseDrive(drivePath);

    if (result)
    {
        cerr << "Unable to remove backup database: "
             << errorstring(result)
             << endl;
    }
}

void exec_syncimport(autocomplete::ACState& s)
{
    if (client->loggedin() != FULLACCOUNT)
    {
        cerr << "You must be logged in to import syncs."
             << endl;
        return;
    }

    auto flags = std::ios::binary | std::ios::in;
    ifstream istream(s.words[2].s, flags);

    if (!istream)
    {
        cerr << "Unable to open "
             << s.words[2].s
             << " for reading."
             << endl;
        return;
    }

    string data;

    for (char buffer[512]; istream; )
    {
        istream.read(buffer, sizeof(buffer));
        data.append(buffer, istream.gcount());
    }

    if (!istream.eof())
    {
        cerr << "Unable to read "
             << s.words[2].s
             << endl;
        return;
    }

    auto completion =
      [](error result)
      {
          if (result)
          {
              cerr << "Unable to import sync configs: "
                   << errorstring(result)
                   << endl;
              return;
          }

          cout << "Sync configs successfully imported."
               << endl;
      };

    cout << "Importing sync configs..."
         << endl;

    client->importSyncConfigs(data.c_str(), std::move(completion));
}

void exec_syncexport(autocomplete::ACState& s)
{
    if (client->loggedin() != FULLACCOUNT)
    {
        cerr << "You must be logged in to export syncs."
             << endl;
        return;
    }

    auto configs = client->syncs.exportSyncConfigs();

    if (s.words.size() == 2)
    {
        cout << "Configs exported as: "
             << configs
             << endl;
        return;
    }

    auto flags = std::ios::binary | std::ios::out | std::ios::trunc;
    ofstream ostream(s.words[2].s, flags);

    ostream.write(configs.data(), configs.size());
    ostream.close();

    if (!ostream.good())
    {
        cout << "Failed to write exported configs to: "
             << s.words[2].s
             << endl;
    }
}

void exec_syncopendrive(autocomplete::ACState& s)
{
    if (client->loggedin() != FULLACCOUNT)
    {
        cerr << "You must be logged in to restore backup syncs."
             << endl;
        return;
    }

    // sync backup restore drive
    const auto drivePath =
      LocalPath::fromPath(s.words[2].s, *client->fsaccess);

    auto result = client->syncs.backupOpenDrive(drivePath);

    if (result)
    {
        cerr << "Unable to restore backups from '"
             << s.words[2].s
             << "': "
             << errorstring(result)
             << endl;
    }
}

void exec_synclist(autocomplete::ACState& s)
{
    // Check the user's logged in.
    if (client->loggedin() != FULLACCOUNT)
    {
        cerr << "You must be logged in to list syncs (and backup syncs)."
             << endl;
        return;
    }

    SyncConfigVector configs = client->syncs.allConfigs();

    if (configs.empty())
    {
        cout << "No syncs configured yet" << endl;
        return;
    }

    for (SyncConfig& config : configs)
    {

        // Display name.
        cout << "Sync "
            << toHandle(config.mBackupId)
            << ": "
            << config.mName
            << "\n";

        auto cloudnode = client->nodeByHandle(config.getRemoteNode());
        string cloudpath = cloudnode ? cloudnode->displaypath() : "<null>";

        // Display source/target mapping.
        cout << "  Mapping: "
            << config.mLocalPath.toPath(*client->fsaccess)
            << " -> "
            << cloudpath
            << (!cloudnode || cloudpath != config.mOriginalPathOfRemoteRootNode ? " (originally " + config.mOriginalPathOfRemoteRootNode + ")" : "")
            << "\n";

        //if (sync)
        //{
        //    // Display status info.
        //    cout << "  State: "
        //        << SyncConfig::syncstatename(sync->state)
        //        << (sync->isSyncPaused() ? " (paused)" : "")
        //        << "\n";

        //    // Display some usage stats.
        //    cout << "  Statistics: "
        //         //<< sync->localbytes
        //         //<< " byte(s) across "
        //         << sync->localnodes[FILENODE]
        //         << " file(s) and "
        //         << sync->localnodes[FOLDERNODE]
        //         << " folder(s).\n";
        //}
        //else
        {
            // Display what status info we can.
            auto msg = config.syncErrorToStr();
            cout << "  Enabled: "
                << config.getEnabled()
                << "\n"
                << "  Last Error: "
                << msg
                << "\n";
        }

        // Display sync type.

        cout << "  Type: "
            << (config.isExternal() ? "EX" : "IN")
            << "TERNAL "
            << SyncConfig::synctypename(config.getType())
<<<<<<< HEAD
            << "\n";

        std::promise<bool> synchronous;
        client->syncs.collectSyncNameConflicts(config.mBackupId, [&synchronous](list<NameConflict>&& conflicts){
            for (auto& c : conflicts)
            {
                if (!c.cloudPath.empty() || !c.clashingCloudNames.empty())
                {
                    cout << "  Cloud Path conflict at " << c.cloudPath << ": ";
                    for (auto& n : c.clashingCloudNames)
                    {
                        cout << n << " ";
                    }
                    cout << "\n";
                }
                if (!c.localPath.empty() || !c.clashingLocalNames.empty())
                {
                    cout << "  Local Path conflict at " << c.localPath.toPath(*client->fsaccess) << ": ";
                    for (auto& n : c.clashingLocalNames)
                    {
                        cout << n.toPath(*client->fsaccess) << " ";
                    }
                    cout << "\n";
                }
            }
            cout << std::flush;
            synchronous.set_value(true);
        }, false);  // false so executes on sync thread - we are blocked here on client thread in single-threaded megacli.
        synchronous.get_future().get();

        std::promise<bool> synchronous2;
        client->syncs.collectSyncScanBlockedPaths(config.mBackupId, [&synchronous2](list<LocalPath>&& scanBlocked){

            if (!scanBlocked.empty())
            {
                cout << "  Scan Blocked:\n";

                while (!scanBlocked.empty())
                {
                    cout << "    " << scanBlocked.front().toPath() << "\n";
                    scanBlocked.pop_front();
                }
            }
            cout << std::endl;
            synchronous2.set_value(true);
        }, false);  // false so executes on sync thread - we are blocked here on client thread in single-threaded megacli.
        synchronous2.get_future().get();
    }

    SyncStallInfo stall;
    if (client->syncs.syncStallDetected(stall))
    {
        cout << "Stalled (mutually unresolvable changes detected)!" << endl;
        for (auto& p : stall.cloud)
        {
            cout << "stalled node path: " << p.first << " " << syncWaitReasonString(p.second.reason);
            if (!p.second.involvedCloudPath.empty())
            {
                cout << " (involved path: " << p.second.involvedCloudPath << ")";
            }
            if (!p.second.involvedLocalPath.empty())
            {
                cout << " (involved Local path: " << p.second.involvedLocalPath.toPath() << ")";
            }
            cout << endl;
        }
        for (auto& p : stall.local)
        {
            cout << "stalled local path: " << p.first.toPath(*client->fsaccess) << " " << syncWaitReasonString(p.second.reason);
            if (!p.second.involvedLocalPath.empty())
            {
                cout << " (involved path: " << p.second.involvedLocalPath.toPath(*client->fsaccess) << ")";
            }
            if (!p.second.involvedCloudPath.empty())
            {
                cout << " (involved cloud path: " << p.second.involvedCloudPath << ")";
            }
            cout << endl;
        }
    }
=======
            << "\n"
            << endl;
      }
>>>>>>> 5aeefe7e
}

void exec_syncremove(autocomplete::ACState& s)
{
    // Are we logged in?
    if (client->loggedin() != FULLACCOUNT)
    {
        cerr << "You must be logged in to manipulate backup syncs."
             << endl;
        return;
    }

    // sync remove id
    handle backupId = 0;
    Base64::atob(s.words[2].s.c_str(), (byte*) &backupId, sizeof(handle));

    // Try and remove the config.
    bool found = false;

    client->syncs.removeSelectedSyncs(
      [&](SyncConfig& config, Sync*)
      {
          auto matched = config.mBackupId == backupId;

          found |= matched;

          return matched;
      }, true, true, true);

    if (!found)
    {
        cerr << "No sync config exists with the backupId "
             << Base64Str<sizeof(handle)>(backupId)
             << endl;
        return;
    }
}

void exec_syncxable(autocomplete::ACState& s)
{
    // Are we logged in?
    if (client->loggedin() != FULLACCOUNT)
    {
        cerr << "You must be logged in to manipulate syncs."
             << endl;
        return;
    }

    const auto command = s.words[1].s;

    handle backupId = 0;
    Base64::atob(s.words[2].s.c_str(), (byte*) &backupId, sizeof(handle));

    if (command == "enable")
    {
        // sync enable id
        client->syncs.enableSyncByBackupId(backupId, false, true, [](error err)
            {
                if (err)
                {
                    cerr << "Unable to enable sync: "
                        << errorstring(err)
                        << endl;
                }
                else
                {
                    cout << "sync enabled" << endl;
                }
            }, "");

        return;
    }

    // sync disable id [error]
    // sync fail id [error]

    int error = NO_SYNC_ERROR;

    // Has the user provided a specific error code?
    if (s.words.size() > 3)
    {
        // Yep, use it.
        error = atoi(s.words[3].s.c_str());
    }

    // Disable or fail?
    if (command == "fail")
    {
        client->syncs.disableSelectedSyncs(
            [backupId](SyncConfig& config, Sync*)
            {
                return config.getBackupId() == backupId;
            },
            true, // disable is fail
            static_cast<SyncError>(error),
            false,
            [](size_t nFailed){
            cout << "Failing of syncs complete. Count failed: " << nFailed << endl;
        });
    }
    else    // command == "disable"
    {
        client->syncs.disableSelectedSyncs(
          [backupId](SyncConfig& config, Sync*)
          {
              return config.getBackupId() == backupId;
          },
          false,
          static_cast<SyncError>(error),
          false,
          [](size_t nDisabled){
            cout << "disablement complete. Count disabled: " << nDisabled << endl;
          });
    }
}

#endif // ENABLE_SYNC<|MERGE_RESOLUTION|>--- conflicted
+++ resolved
@@ -3134,15 +3134,12 @@
 
     p->Add(exec_syncrename, sequence(text("sync"), text("rename"), param("id"), param("newname")));
 
-<<<<<<< HEAD
     p->Add(exec_syncblock,
            sequence(text("sync"),
                     text("block"),
                     either(text("scan")),
                     localFSPath()));
 
-=======
->>>>>>> 5aeefe7e
     p->Add(exec_syncclosedrive,
            sequence(text("sync"),
                     text("closedrive"),
@@ -8879,7 +8876,6 @@
             if (!e) cout << "Rename succeeded" << endl;
             else cout << "Rename failed: " << e << endl;
         });
-<<<<<<< HEAD
 }
 
 
@@ -8919,8 +8915,6 @@
     {
         node->setScanBlocked();
     }
-=======
->>>>>>> 5aeefe7e
 }
 
 void exec_syncclosedrive(autocomplete::ACState& s)
@@ -9137,7 +9131,6 @@
             << (config.isExternal() ? "EX" : "IN")
             << "TERNAL "
             << SyncConfig::synctypename(config.getType())
-<<<<<<< HEAD
             << "\n";
 
         std::promise<bool> synchronous;
@@ -9218,11 +9211,6 @@
             cout << endl;
         }
     }
-=======
-            << "\n"
-            << endl;
-      }
->>>>>>> 5aeefe7e
 }
 
 void exec_syncremove(autocomplete::ACState& s)
