/**
 * @file examples/megaclient.cpp
 * @brief Sample application, interactive GNU Readline CLI
 *
 * (c) 2013-2014 by Mega Limited, Auckland, New Zealand
 *
 * This file is part of the MEGA SDK - Client Access Engine.
 *
 * Applications using the MEGA API must present a valid application key
 * and comply with the the rules set forth in the Terms of Service.
 *
 * The MEGA SDK is distributed in the hope that it will be useful,
 * but WITHOUT ANY WARRANTY; without even the implied warranty of
 * MERCHANTABILITY or FITNESS FOR A PARTICULAR PURPOSE.
 *
 * @copyright Simplified (2-clause) BSD License.
 *
 * You should have received a copy of the license along with this
 * program.
 */

#include "mega.h"
#include "megacli.h"
#include <fstream>
#include <bitset>

#define USE_VARARGS
#define PREFER_STDARG

#ifndef NO_READLINE
    #include <readline/readline.h>
    #include <readline/history.h>
#endif

#if (__cplusplus >= 201703L)
    #include <filesystem>
    namespace fs = std::filesystem;
    #define USE_FILESYSTEM
#elif !defined(__MINGW32__) && !defined(__ANDROID__) && (!defined(__GNUC__) || (__GNUC__*100+__GNUC_MINOR__) >= 503)
#define USE_FILESYSTEM
#ifdef WIN32
    #include <filesystem>
    namespace fs = std::experimental::filesystem;
#else
    #include <experimental/filesystem>
    namespace fs = std::experimental::filesystem;
#endif
#endif

#include <regex>

#ifdef USE_FREEIMAGE
#include "mega/gfx/freeimage.h"
#endif

namespace ac = ::mega::autocomplete;

#include <iomanip>

using namespace mega;
using std::cout;
using std::cerr;
using std::endl;
using std::flush;
using std::ifstream;
using std::ofstream;
using std::setw;
using std::hex;
using std::dec;

MegaClient* client;
MegaClient* clientFolder;

int gNextClientTag = 1;
std::map<int, std::function<void(Node*)>> gOnPutNodeTag;

bool gVerboseMode = false;

// new account signup e-mail address and name
static string signupemail, signupname;

// true by default, to register a new account v2 (false means account v1)
bool signupV2 = true;

// signup code being confirmed
static string signupcode;

// signup password challenge and encrypted master key
static byte signuppwchallenge[SymmCipher::KEYLENGTH], signupencryptedmasterkey[SymmCipher::KEYLENGTH];

// password recovery e-mail address and code being confirmed
static string recoveryemail, recoverycode;

// password recovery code requires MK or not
static bool hasMasterKey;

// master key for password recovery
static byte masterkey[SymmCipher::KEYLENGTH];

// change email link to be confirmed
static string changeemail, changecode;

// chained folder link creation
static handle hlink = UNDEF;
static int del = 0;
static int ets = 0;

// import welcome pdf at account creation
static bool pdf_to_import = false;

// public link information
static string publiclink;

// local console
Console* console;

// loading progress of lengthy API responses
int responseprogress = -1;

//2FA pin attempts
int attempts = 0;

#ifdef ENABLE_SYNC

// converts the given sync configuration to a string
std::string syncConfigToString(const SyncConfig& config)
{
    std::string description(Base64Str<MegaClient::BACKUPHANDLE>(config.getBackupId()));
    if (config.getType() == SyncConfig::TYPE_TWOWAY)
    {
        description.append(" TWOWAY");
    }
    else if (config.getType() == SyncConfig::TYPE_UP)
    {
        description.append(" UP");
    }
    else if (config.getType() == SyncConfig::TYPE_DOWN)
    {
        description.append(" DOWN");
    }
    return description;
}

<<<<<<< HEAD
=======
// creates a NewSyncConfig object from config options as strings.
// returns a pair where `first` is success and `second` is the sync config.
std::pair<bool, SyncConfig> syncConfigFromStrings(std::string type, std::string syncDel = {}, std::string overwrite = {})
{
    auto toLower = [](std::string& s)
    {
        for (char& c : s) { c = static_cast<char>(tolower(c)); };
    };

    toLower(type);
    toLower(syncDel);
    toLower(overwrite);

    SyncConfig::Type syncType;
    if (type == "up")
    {
        syncType = SyncConfig::TYPE_UP;
    }
    else if (type == "down")
    {
        syncType = SyncConfig::TYPE_DOWN;
    }
    else if (type == "twoway")
    {
        syncType = SyncConfig::TYPE_TWOWAY;
    }
    else
    {
        return std::make_pair(false, SyncConfig(LocalPath(), "", NodeHandle(), "", 0));
    }

    bool syncDeletions = false;
    bool forceOverwrite = false;

    if (syncType != SyncConfig::TYPE_TWOWAY)
    {
        if (syncDel == "on")
        {
            syncDeletions = true;
        }
        else if (syncDel == "off")
        {
            syncDeletions = false;
        }
        else
        {
            return std::make_pair(false, SyncConfig(LocalPath(), "", NodeHandle(), "", 0));
        }

        if (overwrite == "on")
        {
            forceOverwrite = true;
        }
        else if (overwrite == "off")
        {
            forceOverwrite = false;
        }
        else
        {
            return std::make_pair(false, SyncConfig(LocalPath(), "", NodeHandle(), "", 0));
        }
    }

    return std::make_pair(true, SyncConfig(LocalPath(), "", NodeHandle(), "", 0, {}, true, syncType));
}

>>>>>>> c605a657
#endif

static const char* getAccessLevelStr(int access)
{
    switch(access)
    {
    case ACCESS_UNKNOWN:
        return "unkown";
    case RDONLY:
        return "read-only";
    case RDWR:
        return "read/write";
    case FULL:
        return "full access";
    case OWNER:
        return "owner access";
    case OWNERPRELOGIN:
        return "owner (prelogin) access";
    default:
        return "UNDEFINED";
    }
}

const char* errorstring(error e)
{
    switch (e)
    {
        case API_OK:
            return "No error";
        case API_EINTERNAL:
            return "Internal error";
        case API_EARGS:
            return "Invalid argument";
        case API_EAGAIN:
            return "Request failed, retrying";
        case API_ERATELIMIT:
            return "Rate limit exceeded";
        case API_EFAILED:
            return "Transfer failed";
        case API_ETOOMANY:
            return "Too many concurrent connections or transfers";
        case API_ERANGE:
            return "Out of range";
        case API_EEXPIRED:
            return "Expired";
        case API_ENOENT:
            return "Not found";
        case API_ECIRCULAR:
            return "Circular linkage detected";
        case API_EACCESS:
            return "Access denied";
        case API_EEXIST:
            return "Already exists";
        case API_EINCOMPLETE:
            return "Incomplete";
        case API_EKEY:
            return "Invalid key/integrity check failed";
        case API_ESID:
            return "Bad session ID";
        case API_EBLOCKED:
            return "Blocked";
        case API_EOVERQUOTA:
            return "Over quota";
        case API_ETEMPUNAVAIL:
            return "Temporarily not available";
        case API_ETOOMANYCONNECTIONS:
            return "Connection overflow";
        case API_EWRITE:
            return "Write error";
        case API_EREAD:
            return "Read error";
        case API_EAPPKEY:
            return "Invalid application key";
        case API_EGOINGOVERQUOTA:
            return "Not enough quota";
        case API_EMFAREQUIRED:
            return "Multi-factor authentication required";
        case API_EMASTERONLY:
            return "Access denied for users";
        case API_EBUSINESSPASTDUE:
            return "Business account has expired";
        case API_EPAYWALL:
            return "Over Disk Quota Paywall";
        default:
            return "Unknown error";
    }
}

AppFile::AppFile()
{
    static int nextseqno;

    seqno = ++nextseqno;
}

// transfer start
void AppFilePut::start()
{
}

void AppFileGet::start()
{
}

// transfer completion
void AppFileGet::completed(Transfer*, LocalNode*)
{
    // (at this time, the file has already been placed in the final location)
    delete this;
}

// transfer terminated - too many failures, or unrecoverable failure, or cancelled
void AppFileGet::terminated()
{
    delete this;
}

void AppFilePut::completed(Transfer* t, LocalNode*)
{
    // perform standard completion (place node in user filesystem etc.)
    File::completed(t, NULL);

    delete this;
}

// transfer terminated - too many failures, or unrecoverable failure, or cancelled
void AppFilePut::terminated()
{
    delete this;
}

AppFileGet::~AppFileGet()
{
    appxferq[GET].erase(appxfer_it);
}

AppFilePut::~AppFilePut()
{
    appxferq[PUT].erase(appxfer_it);
}

void AppFilePut::displayname(string* dname)
{
    *dname = localname.toName(*transfer->client->fsaccess, client->fsaccess->getlocalfstype(localname));
}

// transfer progress callback
void AppFile::progress()
{
}

static void displaytransferdetails(Transfer* t, const char* action)
{
    string name;

    for (file_list::iterator it = t->files.begin(); it != t->files.end(); it++)
    {
        if (it != t->files.begin())
        {
            cout << "/";
        }

        (*it)->displayname(&name);
        cout << name;
    }

    cout << ": " << (t->type == GET ? "Incoming" : "Outgoing") << " file transfer " << action;
}

// a new transfer was added
void DemoApp::transfer_added(Transfer* /*t*/)
{
}

// a queued transfer was removed
void DemoApp::transfer_removed(Transfer* t)
{
    displaytransferdetails(t, "removed\n");
}

void DemoApp::transfer_update(Transfer* /*t*/)
{
    // (this is handled in the prompt logic)
}

void DemoApp::transfer_failed(Transfer* t, const Error& e, dstime)
{
    displaytransferdetails(t, "failed (");
    if (e == API_ETOOMANY && e.hasExtraInfo())
    {
         cout << getExtraInfoErrorString(e) << ")" << endl;
    }
    else
    {
        cout << errorstring(e) << ")" << endl;
    }
}

void DemoApp::transfer_complete(Transfer* t)
{
    if (gVerboseMode)
    {
        displaytransferdetails(t, "completed, ");

        if (t->slot)
        {
            cout << t->slot->progressreported * 10 / (1024 * (Waiter::ds - t->slot->starttime + 1)) << " KB/s" << endl;
        }
        else
        {
            cout << "delayed" << endl;
        }
    }
}

// transfer about to start - make final preparations (determine localfilename, create thumbnail for image upload)
void DemoApp::transfer_prepare(Transfer* t)
{
    if (gVerboseMode)
    {
        displaytransferdetails(t, "starting\n");
    }

    if (t->type == GET)
    {
        // only set localfilename if the engine has not already done so
        if (t->localfilename.empty())
        {
            client->fsaccess->tmpnamelocal(t->localfilename);
        }
    }
}

#ifdef ENABLE_SYNC
static void syncstat(Sync* sync)
{
    cout << ", local data in this sync: " << sync->localbytes << " byte(s) in " << sync->localnodes[FILENODE]
         << " file(s) and " << sync->localnodes[FOLDERNODE] << " folder(s)" << endl;
}

void DemoApp::syncupdate_stateconfig(handle backupId)
{
    cout << "Sync config updated: " << toHandle(backupId) << endl;
}


void DemoApp::syncupdate_active(handle backupId, bool active)
{
    cout << "Sync is now active: " << active << endl;
}

void DemoApp::sync_auto_resume_result(const UnifiedSync& s, bool attempted, bool hadAnError)
{
    handle backupId = s.mConfig.getBackupId();
    if (attempted)
    {
        cout << "Sync - autoresumed " << toHandle(backupId) << " " << s.mConfig.getLocalPath().toPath(*client->fsaccess)  << " enabled: "
             << s.mConfig.getEnabled()  << " syncError: " << s.mConfig.getError()
             << " hadAnErrorBefore: " << hadAnError << " Running: " << !!s.mSync << endl;
    }
    else
    {
        cout << "Sync - autoloaded " << toHandle(backupId) << " " << s.mConfig.getLocalPath().toPath(*client->fsaccess) << " enabled: "
            << s.mConfig.getEnabled() << " syncError: " << s.mConfig.getError()
            << " hadAnErrorBefore: " << hadAnError << " Running: " << !!s.mSync << endl;
    }
}

void DemoApp::sync_removed(handle backupId)
{
    cout << "Sync - removed: " << toHandle(backupId) << endl;

}

void DemoApp::syncupdate_scanning(bool active)
{
    if (active)
    {
        cout << "Sync - scanning files and folders" << endl;
    }
    else
    {
        cout << "Sync - scan completed" << endl;
    }
}

// sync update callbacks are for informational purposes only and must not change or delete the sync itself
void DemoApp::syncupdate_local_folder_addition(Sync* sync, LocalNode *, const char* path)
{
    cout << "Sync - local folder addition detected: " << path;
    syncstat(sync);
}

void DemoApp::syncupdate_local_folder_deletion(Sync* sync, LocalNode *localNode)
{
    cout << "Sync - local folder deletion detected: " << localNode->name;
    syncstat(sync);
}

void DemoApp::syncupdate_local_file_addition(Sync* sync, LocalNode *, const char* path)
{
    cout << "Sync - local file addition detected: " << path;
    syncstat(sync);
}

void DemoApp::syncupdate_local_file_deletion(Sync* sync, LocalNode *localNode)
{
    cout << "Sync - local file deletion detected: " << localNode->name;
    syncstat(sync);
}

void DemoApp::syncupdate_local_file_change(Sync* sync, LocalNode *, const char* path)
{
    cout << "Sync - local file change detected: " << path;
    syncstat(sync);
}

void DemoApp::syncupdate_local_move(Sync*, LocalNode *localNode, const char* path)
{
    cout << "Sync - local rename/move " << localNode->name << " -> " << path << endl;
}

void DemoApp::syncupdate_local_lockretry(bool locked)
{
    if (locked)
    {
        cout << "Sync - waiting for local filesystem lock" << endl;
    }
    else
    {
        cout << "Sync - local filesystem lock issue resolved, continuing..." << endl;
    }
}

void DemoApp::syncupdate_remote_move(Sync *, Node *n, Node *prevparent)
{
    cout << "Sync - remote move " << n->displayname() << ": " << (prevparent ? prevparent->displayname() : "?") <<
            " -> " << (n->parent ? n->parent->displayname() : "?") << endl;
}

void DemoApp::syncupdate_remote_rename(Sync *, Node *n, const char *prevname)
{
    cout << "Sync - remote rename " << prevname << " -> " <<  n->displayname() << endl;
}

void DemoApp::syncupdate_remote_folder_addition(Sync *, Node* n)
{
    cout << "Sync - remote folder addition detected " << n->displayname() << endl;
}

void DemoApp::syncupdate_remote_file_addition(Sync *, Node* n)
{
    cout << "Sync - remote file addition detected " << n->displayname() << endl;
}

void DemoApp::syncupdate_remote_folder_deletion(Sync *, Node* n)
{
    cout << "Sync - remote folder deletion detected " << n->displayname() << endl;
}

void DemoApp::syncupdate_remote_file_deletion(Sync *, Node* n)
{
    cout << "Sync - remote file deletion detected " << n->displayname() << endl;
}

void DemoApp::syncupdate_get(Sync*, Node *, const char* path)
{
    cout << "Sync - requesting file " << path << endl;
}

void DemoApp::syncupdate_put(Sync*, LocalNode *, const char* path)
{
    cout << "Sync - sending file " << path << endl;
}

void DemoApp::syncupdate_remote_copy(Sync*, const char* name)
{
    cout << "Sync - creating remote file " << name << " by copying existing remote file" << endl;
}

static const char* treestatename(treestate_t ts)
{
    switch (ts)
    {
        case TREESTATE_NONE:
            return "None/Undefined";
        case TREESTATE_SYNCED:
            return "Synced";
        case TREESTATE_PENDING:
            return "Pending";
        case TREESTATE_SYNCING:
            return "Syncing";
    }

    return "UNKNOWN";
}

void DemoApp::syncupdate_treestate(LocalNode* l)
{
    cout << "Sync - state change of node " << l->name << " to " << treestatename(l->ts) << endl;
}

// generic name filter
// FIXME: configurable regexps
static bool is_syncable(const char* name)
{
    return *name != '.' && *name != '~' && strcmp(name, "Thumbs.db") && strcmp(name, "desktop.ini");
}

// determines whether remote node should be synced
bool DemoApp::sync_syncable(Sync *, const char *, LocalPath&, Node *n)
{
    return is_syncable(n->displayname());
}

// determines whether local file should be synced
bool DemoApp::sync_syncable(Sync *, const char *name, LocalPath&)
{
    return is_syncable(name);
}
#endif

AppFileGet::AppFileGet(Node* n, NodeHandle ch, byte* cfilekey, m_off_t csize, m_time_t cmtime, string* cfilename,
                       string* cfingerprint, const string& targetfolder)
{
    if (n)
    {
        h = n->nodeHandle();
        hprivate = true;

        *(FileFingerprint*) this = *n;
        name = n->displayname();
    }
    else
    {
        h = ch;
        memcpy(filekey, cfilekey, sizeof filekey);
        hprivate = false;

        size = csize;
        mtime = cmtime;

        if (!cfingerprint->size() || !unserializefingerprint(cfingerprint))
        {
            memcpy(crc.data(), filekey, sizeof crc);
        }

        name = *cfilename;
    }

    localname = LocalPath::fromName(name, *client->fsaccess, client->fsaccess->getlocalfstype(LocalPath::fromPath(name, *client->fsaccess)));
    if (!targetfolder.empty())
    {
        string s = targetfolder;
        localname.prependWithSeparator(LocalPath::fromPath(s, *client->fsaccess));
    }
}

AppFilePut::AppFilePut(const LocalPath& clocalname, NodeHandle ch, const char* ctargetuser)
{
    // full local path
    localname = clocalname;

    // target parent node
    h = ch;

    // target user
    targetuser = ctargetuser;

    // erase path component
    auto fileSystemType = client->fsaccess->getlocalfstype(clocalname);

    name = clocalname.leafName().toName(*client->fsaccess, fileSystemType);
}

// user addition/update (users never get deleted)
void DemoApp::users_updated(User** u, int count)
{
    if (count == 1)
    {
        cout << "1 user received or updated" << endl;
    }
    else
    {
        cout << count << " users received or updated" << endl;
    }

    if (u)
    {
        User* user;
        for (int i = 0; i < count; i++)
        {
            user = u[i];
            cout << "User " << user->email;
            if (user->getTag()) // false if external change
            {
                cout << " has been changed by your own client" << endl;
            }
            else
            {
                cout << " has been changed externally" << endl;
            }
        }
    }
}

bool notifyAlerts = true;

string displayUser(handle user, MegaClient* mc)
{
    User* u = mc->finduser(user);
    return u ? u->email : "<user not found>";
}

string displayTime(m_time_t t)
{
    char timebuf[32];
    struct tm tmptr;
    m_localtime(t, &tmptr);
    strftime(timebuf, sizeof timebuf, "%c", &tmptr);
    return timebuf;
}

void printAlert(UserAlert::Base& b)
{
    string header, title;
    b.text(header, title, client);
    cout << "**alert " << b.id << ": " << header << " - " << title << " [at " << displayTime(b.timestamp) << "]" << " seen: " << b.seen << endl;
}

void DemoApp::useralerts_updated(UserAlert::Base** b, int count)
{
    if (b && notifyAlerts)
    {
        for (int i = 0; i < count; ++i)
        {
            if (!b[i]->seen)
            {
                printAlert(*b[i]);
            }
        }
    }
}


#ifdef ENABLE_CHAT

void DemoApp::chatcreate_result(TextChat *chat, error e)
{
    if (e)
    {
        cout << "Chat creation failed (" << errorstring(e) << ")" << endl;
    }
    else
    {
        cout << "Chat created successfully" << endl;
        printChatInformation(chat);
        cout << endl;
    }
}

void DemoApp::chatinvite_result(error e)
{
    if (e)
    {
        cout << "Chat invitation failed (" << errorstring(e) << ")" << endl;
    }
    else
    {
        cout << "Chat invitation successful" << endl;
    }
}

void DemoApp::chatremove_result(error e)
{
    if (e)
    {
        cout << "Peer removal failed (" << errorstring(e) << ")" << endl;
    }
    else
    {
        cout << "Peer removal successful" << endl;
    }
}

void DemoApp::chaturl_result(string *url, error e)
{
    if (e)
    {
        cout << "Chat URL retrieval failed (" << errorstring(e) << ")" << endl;
    }
    else
    {
        cout << "Chat URL: " << *url << endl;
    }
}

void DemoApp::chatgrantaccess_result(error e)
{
    if (e)
    {
        cout << "Grant access to node failed (" << errorstring(e) << ")" << endl;
    }
    else
    {
        cout << "Access to node granted successfully" << endl;
    }
}

void DemoApp::chatremoveaccess_result(error e)
{
    if (e)
    {
        cout << "Revoke access to node failed (" << errorstring(e) << ")" << endl;
    }
    else
    {
        cout << "Access to node removed successfully" << endl;
    }
}

void DemoApp::chatupdatepermissions_result(error e)
{
    if (e)
    {
        cout << "Permissions update failed (" << errorstring(e) << ")" << endl;
    }
    else
    {
        cout << "Permissions updated successfully" << endl;
    }
}

void DemoApp::chattruncate_result(error e)
{
    if (e)
    {
        cout << "Truncate message/s failed (" << errorstring(e) << ")" << endl;
    }
    else
    {
        cout << "Message/s truncated successfully" << endl;
    }
}

void DemoApp::chatsettitle_result(error e)
{
    if (e)
    {
        cout << "Set title failed (" << errorstring(e) << ")" << endl;
    }
    else
    {
        cout << "Title updated successfully" << endl;
    }
}

void DemoApp::chatpresenceurl_result(string *url, error e)
{
    if (e)
    {
        cout << "Presence URL retrieval failed (" << errorstring(e) << ")" << endl;
    }
    else
    {
        cout << "Presence URL: " << *url << endl;
    }
}

void DemoApp::chatlink_result(handle h, error e)
{
    if (e)
    {
        cout << "Chat link failed (" << errorstring(e) << ")" << endl;
    }
    else
    {
        if (ISUNDEF(h))
        {
            cout << "Chat link deleted successfully" << endl;
        }
        else
        {
            char hstr[sizeof(handle) * 4 / 3 + 4];
            Base64::btoa((const byte *)&h, MegaClient::CHATLINKHANDLE, hstr);
            cout << "Chat link: " << hstr << endl;
        }
    }
}

void DemoApp::chatlinkclose_result(error e)
{
    if (e)
    {
        cout << "Set private mode for chat failed  (" << errorstring(e) << ")" << endl;
    }
    else
    {
        cout << "Private mode successfully set" << endl;
    }
}

void DemoApp::chatlinkurl_result(handle chatid, int shard, string *url, string *ct, int, m_time_t ts, error e)
{
    if (e)
    {
        cout << "URL request for chat-link failed (" << errorstring(e) << ")" << endl;
    }
    else
    {
        char idstr[sizeof(handle) * 4 / 3 + 4];
        Base64::btoa((const byte *)&chatid, MegaClient::CHATHANDLE, idstr);
        cout << "Chatid: " << idstr << " (shard " << shard << ")" << endl;
        cout << "URL for chat-link: " << url->c_str() << endl;
        cout << "Encrypted chat-topic: " << ct->c_str() << endl;
        cout << "Creation timestamp: " << ts << endl;
    }
}

void DemoApp::chatlinkjoin_result(error e)
{
    if (e)
    {
        cout << "Join to openchat failed (" << errorstring(e) << ")" << endl;
    }
    else
    {
        cout << "Joined to openchat successfully." << endl;
    }
}

void DemoApp::chats_updated(textchat_map *chats, int count)
{
    if (count == 1)
    {
        cout << "1 chat received or updated" << endl;
    }
    else
    {
        cout << count << " chats received or updated" << endl;
    }

    if (chats)
    {
        textchat_map::iterator it;
        for (it = chats->begin(); it != chats->end(); it++)
        {
            printChatInformation(it->second);
        }
    }
}

void DemoApp::printChatInformation(TextChat *chat)
{
    if (!chat)
    {
        return;
    }

    cout << "Chat ID: " << Base64Str<sizeof(handle)>(chat->id) << endl;
    cout << "\tOwn privilege level: " << DemoApp::getPrivilegeString(chat->priv) << endl;
    cout << "\tCreation ts: " << chat->ts << endl;
    cout << "\tChat shard: " << chat->shard << endl;
    if (chat->group)
    {
        cout << "\tGroup chat: yes" << endl;
    }
    else
    {
        cout << "\tGroup chat: no" << endl;
    }
    if (chat->isFlagSet(TextChat::FLAG_OFFSET_ARCHIVE))
    {
        cout << "\tArchived chat: yes" << endl;
    }
    else
    {
        cout << "\tArchived chat: no" << endl;
    }
    if (chat->publicchat)
    {
        cout << "\tPublic chat: yes" << endl;
        cout << "\tUnified key: " << chat->unifiedKey.c_str() << endl;
    }
    else
    {
        cout << "\tPublic chat: no" << endl;
    }
    cout << "\tPeers:";

    if (chat->userpriv)
    {
        cout << "\t\t(userhandle)\t(privilege level)" << endl;
        for (unsigned i = 0; i < chat->userpriv->size(); i++)
        {
            Base64Str<sizeof(handle)> hstr(chat->userpriv->at(i).first);
            cout << "\t\t\t" << hstr;
            cout << "\t" << DemoApp::getPrivilegeString(chat->userpriv->at(i).second) << endl;
        }
    }
    else
    {
        cout << " no peers (only you as participant)" << endl;
    }
    if (chat->tag)
    {
        cout << "\tIs own change: yes" << endl;
    }
    else
    {
        cout << "\tIs own change: no" << endl;
    }
    if (!chat->title.empty())
    {
        cout << "\tTitle: " << chat->title.c_str() << endl;
    }
}

string DemoApp::getPrivilegeString(privilege_t priv)
{
    switch (priv)
    {
    case PRIV_STANDARD:
        return "PRIV_STANDARD (standard access)";
    case PRIV_MODERATOR:
        return "PRIV_MODERATOR (moderator)";
    case PRIV_RO:
        return "PRIV_RO (read-only)";
    case PRIV_RM:
        return "PRIV_RM (removed)";
    case PRIV_UNKNOWN:
    default:
        return "PRIV_UNKNOWN";
    }
}

#endif


void DemoApp::pcrs_updated(PendingContactRequest** list, int count)
{
    int deletecount = 0;
    int updatecount = 0;
    if (list != NULL)
    {
        for (int i = 0; i < count; i++)
        {
            if (list[i]->changed.deleted)
            {
                deletecount++;
            }
            else
            {
                updatecount++;
            }
        }
    }
    else
    {
        // All pcrs are updated
        for (handlepcr_map::iterator it = client->pcrindex.begin(); it != client->pcrindex.end(); it++)
        {
            if (it->second->changed.deleted)
            {
                deletecount++;
            }
            else
            {
                updatecount++;
            }
        }
    }

    if (deletecount != 0)
    {
        cout << deletecount << " pending contact request" << (deletecount != 1 ? "s" : "") << " deleted" << endl;
    }
    if (updatecount != 0)
    {
        cout << updatecount << " pending contact request" << (updatecount != 1 ? "s" : "") << " received or updated" << endl;
    }
}

void DemoApp::setattr_result(handle, error e)
{
    if (e)
    {
        cout << "Node attribute update failed (" << errorstring(e) << ")" << endl;
    }
}

void DemoApp::rename_result(handle, error e)
{
    if (e)
    {
        cout << "Node move failed (" << errorstring(e) << ")" << endl;
    }
}

void DemoApp::unlink_result(handle, error e)
{
    if (e)
    {
        cout << "Node deletion failed (" << errorstring(e) << ")" << endl;
    }
}

void DemoApp::fetchnodes_result(const Error& e)
{
    if (e)
    {
        if (e == API_ENOENT && e.hasExtraInfo())
        {
            cout << "File/folder retrieval failed: " << getExtraInfoErrorString(e) << endl;
        }
        else
        {
            cout << "File/folder retrieval failed (" << errorstring(e) << ")" << endl;
        }
        pdf_to_import = false;
    }
    else
    {
        // check if we fetched a folder link and the key is invalid
        if (client->loggedinfolderlink())
        {
            if (client->isValidFolderLink())
            {
                cout << "Folder link loaded correctly." << endl;
            }
            else
            {
                assert(client->nodebyhandle(client->rootnodes[0]));   // node is there, but cannot be decrypted
                cout << "File/folder retrieval succeed, but encryption key is wrong." << endl;
            }
        }

        if (pdf_to_import)
        {
            client->getwelcomepdf();
        }
    }
}

void DemoApp::putnodes_result(const Error& e, targettype_t t, vector<NewNode>& nn, bool targetOverride)
{
    if (t == USER_HANDLE)
    {
        if (!e)
        {
            cout << "Success." << endl;
        }
    }

    if (pdf_to_import)   // putnodes from openfilelink_result()
    {
        if (!e)
        {
            cout << "Welcome PDF file has been imported successfully." << endl;
        }
        else
        {
            cout << "Failed to import Welcome PDF file" << endl;
        }

        pdf_to_import = false;
        return;
    }

    if (e)
    {
        cout << "Node addition failed (" << errorstring(e) << ")" << endl;
    }

    if (targetOverride)
    {
        cout << "Target folder has changed!" << endl;
    }

    auto i = gOnPutNodeTag.find(client->restag);
    if (i != gOnPutNodeTag.end())
    {
        if (client->nodenotify.size())
        {
            Node* n = client->nodenotify.back();  // same trick as the intermediate layer - only works when puts are one node at a time.
            i->second(n);
            gOnPutNodeTag.erase(i);
        }
    }
}

void DemoApp::share_result(error e, bool writable)
{
    if (e)
    {
        cout << "Share creation/modification request failed (" << errorstring(e) << ")" << endl;
    }
    else
    {
        if (hlink != UNDEF)
        {
            if (!del)
            {
                Node *n = client->nodebyhandle(hlink);
                if (!n)
                {
                    cout << "Node was not found. (" << Base64Str<sizeof hlink>(hlink) << ")" << endl;

                    hlink = UNDEF;
                    del = ets = 0;
                    return;
                }

                client->getpubliclink(n, del, ets, writable);
            }
            else
            {
                hlink = UNDEF;
                del = ets = 0;
            }
        }
    }
}

void DemoApp::share_result(int, error e, bool writable)
{
    if (e)
    {
        cout << "Share creation/modification failed (" << errorstring(e) << ")" << endl;
    }
    else
    {
        cout << "Share creation/modification succeeded" << endl;
    }
}

void DemoApp::setpcr_result(handle h, error e, opcactions_t action)
{
    if (e)
    {
        cout << "Outgoing pending contact request failed (" << errorstring(e) << ")" << endl;
    }
    else
    {
        if (h == UNDEF)
        {
            // must have been deleted
            cout << "Outgoing pending contact request " << (action == OPCA_DELETE ? "deleted" : "reminded") << " successfully" << endl;
        }
        else
        {
            cout << "Outgoing pending contact request succeeded, id: " << Base64Str<MegaClient::PCRHANDLE>(h) << endl;
        }
    }
}

void DemoApp::updatepcr_result(error e, ipcactions_t action)
{
    if (e)
    {
        cout << "Incoming pending contact request update failed (" << errorstring(e) << ")" << endl;
    }
    else
    {
        string labels[3] = {"accepted", "denied", "ignored"};
        cout << "Incoming pending contact request successfully " << labels[(int)action] << endl;
    }
}

void DemoApp::fa_complete(handle h, fatype type, const char* /*data*/, uint32_t len)
{
    cout << "Got attribute of type " << type << " (" << len << " byte(s))";
    Node *n = client->nodebyhandle(h);
    if (n)
    {
        cout << " for " << n->displayname() << endl;
    }
}

int DemoApp::fa_failed(handle, fatype type, int retries, error e)
{
    cout << "File attribute retrieval of type " << type << " failed (retries: " << retries << ") error: " << e << endl;

    return retries > 2;
}

void DemoApp::putfa_result(handle, fatype, error e)
{
    if (e)
    {
        cout << "File attribute attachment failed (" << errorstring(e) << ")" << endl;
    }
}

void DemoApp::removecontact_result(error e)
{
    if (e)
    {
        cout << "Contact removal failed (" << errorstring(e) << ")" << endl;
    }
    else
    {
        cout << "Success." << endl;
    }
}

void DemoApp::putua_result(error e)
{
    if (e)
    {
        cout << "User attribute update failed (" << errorstring(e) << ")" << endl;
    }
    else
    {
        cout << "Success." << endl;
    }
}

void DemoApp::getua_result(error e)
{
    if (client->fetchingkeys)
    {
        return;
    }

    cout << "User attribute retrieval failed (" << errorstring(e) << ")" << endl;
}

void DemoApp::getua_result(byte* data, unsigned l, attr_t type)
{
    if (client->fetchingkeys)
    {
        return;
    }

    if (gVerboseMode)
    {
        cout << "Received " << l << " byte(s) of user attribute: ";
        fwrite(data, 1, l, stdout);
        cout << endl;

        if (type == ATTR_ED25519_PUBK)
        {
            cout << "Credentials: " << AuthRing::fingerprint(string((const char*)data, l), true) << endl;
        }
    }

    if (type == ATTR_COOKIE_SETTINGS)
    {
        unsigned long cs = strtoul((const char*)data, nullptr, 10);
        std::bitset<32> bs(cs);
        cout << "Cookie settings = " << cs << " (" << bs << ')' << endl
             << "\tessential: " << bs[0] << endl
             << "\tpreferences: " << bs[1] << endl
             << "\tperformance: " << bs[2] << endl
             << "\tadvertising: " << bs[3] << endl
             << "\tthird party: " << bs[4] << endl;
    }
}

void DemoApp::getua_result(TLVstore *tlv, attr_t type)
{
    if (client->fetchingkeys)
    {
        return;
    }

    if (!tlv)
    {
        cout << "Error getting private user attribute" << endl;
    }
    else if (!gVerboseMode)
    {
        cout << "Received a TLV with " << tlv->size() << " item(s) of user attribute: " << endl;

        vector<string> *keys = tlv->getKeys();
        vector<string>::const_iterator it;
        unsigned valuelen;
        string value, key;
        char *buf;
        for (it=keys->begin(); it != keys->end(); it++)
        {
            key = (*it).empty() ? "(no key)" : *it;
            value = tlv->get(*it);
            valuelen = unsigned(value.length());

            buf = new char[valuelen * 4 / 3 + 4];
            Base64::btoa((const byte *) value.data(), valuelen, buf);

            cout << "\t" << key << "\t" << buf << endl;
            delete [] buf;
        }
        delete keys;
    }
}

#ifdef DEBUG
void DemoApp::delua_result(error e)
{
    if (e)
    {
        cout << "User attribute removal failed (" << errorstring(e) << ")" << endl;
    }
    else
    {
        cout << "Success." << endl;
    }
}

void DemoApp::senddevcommand_result(int value)
{
    cout << "Dev subcommand finished with code: " << value << endl;
}

void exec_devcommand(autocomplete::ACState& s)
{
    const char *email = nullptr;
    if (s.words.size() == 3)
    {
        email = s.words[2].s.c_str();
    }
    const char *subcommand = s.words[1].s.c_str();
    client->senddevcommand(subcommand, email);
}
#endif


void DemoApp::notify_retry(dstime dsdelta, retryreason_t)
{
    if (dsdelta)
    {
        cout << "API request failed, retrying in " << dsdelta * 100 << " ms - Use 'retry' to retry immediately..."
             << endl;
    }
    else
    {
        cout << "Retried API request completed" << endl;
    }
}

string DemoApp::getExtraInfoErrorString(const Error& e)
{
    string textError;

    if (e.getUserStatus() == 7)
    {
        textError.append("User status is suspended due to ETD. ");
    }

    textError.append("Link status is: ");
    switch (e.getLinkStatus())
    {
        case 0:
            textError.append("Undeleted");
            break;
        case 1:
            textError.append("Deleted/down");
            break;
        case 2:
            textError.append("Down due to an ETD specifically");
            break;
        default:
            textError.append("Unknown link status");
            break;
    }

    return textError;
}

static void store_line(char*);
static void process_line(char *);
static char* line;

static AccountDetails account;

// Current remote directory.
static NodeHandle cwd;

// Where we were on the local filesystem when megacli started.
static LocalPath startDir;

static const char* rootnodenames[] =
{ "ROOT", "INBOX", "RUBBISH" };
static const char* rootnodepaths[] =
{ "/", "//in", "//bin" };

static void nodestats(int* c, const char* action)
{
    if (c[FILENODE])
    {
        cout << c[FILENODE] << ((c[FILENODE] == 1) ? " file" : " files");
    }
    if (c[FILENODE] && c[FOLDERNODE])
    {
        cout << " and ";
    }
    if (c[FOLDERNODE])
    {
        cout << c[FOLDERNODE] << ((c[FOLDERNODE] == 1) ? " folder" : " folders");
    }

    if (c[FILENODE] || c[FOLDERNODE])
    {
        cout << " " << action << endl;
    }
}

// list available top-level nodes and contacts/incoming shares
static void listtrees()
{
    for (int i = 0; i < (int) (sizeof client->rootnodes / sizeof *client->rootnodes); i++)
    {
        if (client->rootnodes[i] != UNDEF)
        {
            cout << rootnodenames[i] << " on " << rootnodepaths[i] << endl;
        }
    }

    for (user_map::iterator uit = client->users.begin(); uit != client->users.end(); uit++)
    {
        User* u = &uit->second;
        Node* n;

        if (u->show == VISIBLE || u->sharing.size())
        {
            for (handle_set::iterator sit = u->sharing.begin(); sit != u->sharing.end(); sit++)
            {
                if ((n = client->nodebyhandle(*sit)) && n->inshare)
                {
                    cout << "INSHARE on " << u->email << ":" << n->displayname() << " ("
                         << getAccessLevelStr(n->inshare->access) << ")" << endl;
                }
            }
        }
    }

    if (clientFolder && !ISUNDEF(clientFolder->rootnodes[0]))
    {
        Node *n = clientFolder->nodebyhandle(clientFolder->rootnodes[0]);
        if (n)
        {
            cout << "FOLDERLINK on " << n->displayname() << ":" << endl;
        }
    }
}

// returns node pointer determined by path relative to cwd
// path naming conventions:
// * path is relative to cwd
// * /path is relative to ROOT
// * //in is in INBOX
// * //bin is in RUBBISH
// * X: is user X's INBOX
// * X:SHARE is share SHARE from user X
// * Y:name is folder in FOLDERLINK, Y is the public handle
// * : and / filename components, as well as the \, must be escaped by \.
// (correct UTF-8 encoding is assumed)
// returns NULL if path malformed or not found
static Node* nodebypath(const char* ptr, string* user = NULL, string* namepart = NULL)
{
    vector<string> c;
    string s;
    int l = 0;
    const char* bptr = ptr;
    int remote = 0;
    int folderlink = 0;
    Node* n = nullptr;
    Node* nn;

    // split path by / or :
    do {
        if (!l)
        {
            if (*(const signed char*)ptr >= 0)
            {
                if (*ptr == '\\')
                {
                    if (ptr > bptr)
                    {
                        s.append(bptr, ptr - bptr);
                    }

                    bptr = ++ptr;

                    if (*bptr == 0)
                    {
                        c.push_back(s);
                        break;
                    }

                    ptr++;
                    continue;
                }

                if (*ptr == '/' || *ptr == ':' || !*ptr)
                {
                    if (*ptr == ':')
                    {
                        if (c.size())
                        {
                            return NULL;
                        }

                        remote = 1;
                    }

                    if (ptr > bptr)
                    {
                        s.append(bptr, ptr - bptr);
                    }

                    bptr = ptr + 1;

                    c.push_back(s);

                    s.erase();
                }
            }
            else if ((*ptr & 0xf0) == 0xe0)
            {
                l = 1;
            }
            else if ((*ptr & 0xf8) == 0xf0)
            {
                l = 2;
            }
            else if ((*ptr & 0xfc) == 0xf8)
            {
                l = 3;
            }
            else if ((*ptr & 0xfe) == 0xfc)
            {
                l = 4;
            }
        }
        else
        {
            l--;
        }
    } while (*ptr++);

    if (l)
    {
        return NULL;
    }

    if (remote)
    {
        // target: user inbox - record username/email and return NULL
        if (c.size() == 2 && c[0].find("@") != string::npos && !c[1].size())
        {
            if (user)
            {
                *user = c[0];
            }

            return NULL;
        }

        // target is not a user, but a public folder link
        if (c.size() >= 2 && c[0].find("@") == string::npos)
        {
            if (!clientFolder)
            {
                return NULL;
            }

            n = clientFolder->nodebyhandle(clientFolder->rootnodes[0]);
            if (c.size() == 2 && c[1].empty())
            {
                return n;
            }
            l = 1;   // <folder_name>:[/<subfolder>][/<file>]
            folderlink = 1;
        }

        User* u;

        if ((u = client->finduser(c[0].c_str())))
        {
            // locate matching share from this user
            handle_set::iterator sit;
            string name;
            for (sit = u->sharing.begin(); sit != u->sharing.end(); sit++)
            {
                if ((n = client->nodebyhandle(*sit)))
                {
                    if(!name.size())
                    {
                        name =  c[1];
                        n->client->fsaccess->normalize(&name);
                    }

                    if (!strcmp(name.c_str(), n->displayname()))
                    {
                        l = 2;
                        break;
                    }
                }
            }
        }

        if (!l)
        {
            return NULL;
        }
    }
    else
    {
        // path starting with /
        if (c.size() > 1 && !c[0].size())
        {
            // path starting with //
            if (c.size() > 2 && !c[1].size())
            {
                if (c[2] == "in")
                {
                    n = client->nodebyhandle(client->rootnodes[1]);
                }
                else if (c[2] == "bin")
                {
                    n = client->nodebyhandle(client->rootnodes[2]);
                }
                else
                {
                    return NULL;
                }

                l = 3;
            }
            else
            {
                n = client->nodebyhandle(client->rootnodes[0]);

                l = 1;
            }
        }
        else
        {
            n = client->nodeByHandle(cwd);
        }
    }

    // parse relative path
    while (n && l < (int)c.size())
    {
        if (c[l] != ".")
        {
            if (c[l] == "..")
            {
                if (n->parent)
                {
                    n = n->parent;
                }
            }
            else
            {
                // locate child node (explicit ambiguity resolution: not implemented)
                if (c[l].size())
                {
                    if (folderlink)
                    {
                        nn = clientFolder->childnodebyname(n, c[l].c_str());
                    }
                    else
                    {
                        nn = client->childnodebyname(n, c[l].c_str());
                    }

                    if (!nn)
                    {
                        // mv command target? return name part of not found
                        if (namepart && l == (int) c.size() - 1)
                        {
                            *namepart = c[l];
                            return n;
                        }

                        return NULL;
                    }

                    n = nn;
                }
            }
        }

        l++;
    }

    return n;
}

static void listnodeshares(Node* n)
{
    if(n->outshares)
    {
        for (share_map::iterator it = n->outshares->begin(); it != n->outshares->end(); it++)
        {
            cout << "\t" << n->displayname();

            if (it->first)
            {
                cout << ", shared with " << it->second->user->email << " (" << getAccessLevelStr(it->second->access) << ")"
                     << endl;
            }
            else
            {
                cout << ", shared as exported folder link" << endl;
            }
        }
    }
}

void TreeProcListOutShares::proc(MegaClient*, Node* n)
{
    listnodeshares(n);
}

bool handles_on = false;

static void dumptree(Node* n, bool recurse, int depth, const char* title, ofstream* toFile)
{
    std::ostream& stream = toFile ? *toFile : cout;
    string titleTmp;

    if (depth)
    {
        if (!toFile)
        {
            if (!title && !(title = n->displayname()))
            {
                title = "CRYPTO_ERROR";
            }

            for (int i = depth; i--; )
            {
                stream << "\t";
            }
        }
        else
        {
            titleTmp = n->displaypath();
            title = titleTmp.c_str();
        }

        stream << title << " (";

        switch (n->type)
        {
            case FILENODE:
                stream << n->size;

                if (handles_on)
                {
                    Base64Str<MegaClient::NODEHANDLE> handlestr(n->nodehandle);
                    stream << " " << handlestr.chars;
                }

                const char* p;
                if ((p = strchr(n->fileattrstring.c_str(), ':')))
                {
                    stream << ", has attributes " << p + 1;
                }

                if (n->plink)
                {
                    stream << ", shared as exported";
                    if (n->plink->ets)
                    {
                        stream << " temporal";
                    }
                    else
                    {
                        stream << " permanent";
                    }
                    stream << " file link";
                }

                break;

            case FOLDERNODE:
                stream << "folder";

                if (handles_on)
                {
                    Base64Str<MegaClient::NODEHANDLE> handlestr(n->nodehandle);
                    stream << " " << handlestr.chars;
                }

                if(n->outshares)
                {
                    for (share_map::iterator it = n->outshares->begin(); it != n->outshares->end(); it++)
                    {
                        if (it->first)
                        {
                            stream << ", shared with " << it->second->user->email << ", access "
                                 << getAccessLevelStr(it->second->access);
                        }
                    }

                    if (n->plink)
                    {
                        stream << ", shared as exported";
                        if (n->plink->ets)
                        {
                            stream << " temporal";
                        }
                        else
                        {
                            stream << " permanent";
                        }
                        stream << " folder link";
                    }
                }

                if (n->pendingshares)
                {
                    for (share_map::iterator it = n->pendingshares->begin(); it != n->pendingshares->end(); it++)
                    {
                        if (it->first)
                        {
                            stream << ", shared (still pending) with " << it->second->pcr->targetemail << ", access "
                                 << getAccessLevelStr(it->second->access);
                        }
                    }
                }

                if (n->inshare)
                {
                    stream << ", inbound " << getAccessLevelStr(n->inshare->access) << " share";
                }
                break;

            default:
                stream << "unsupported type, please upgrade";
        }

        stream << ")" << (n->changed.removed ? " (DELETED)" : "") << endl;

        if (!recurse)
        {
            return;
        }
    }

    if (n->type != FILENODE)
    {
        for (node_list::iterator it = n->children.begin(); it != n->children.end(); it++)
        {
            dumptree(*it, recurse, depth + 1, NULL, toFile);
        }
    }
}

#ifdef USE_FILESYSTEM
static void local_dumptree(const fs::path& de, int recurse, int depth = 0)
{
    if (depth)
    {
        for (int i = depth; i--; )
        {
            cout << "\t";
        }

        cout << de.filename().u8string() << " (";

        if (fs::is_directory(de))
        {
            cout << "folder";
        }

        cout << ")" << endl;

        if (!recurse)
        {
            return;
        }
    }

    if (fs::is_directory(de))
    {
        for (auto i = fs::directory_iterator(de); i != fs::directory_iterator(); ++i)
        {
            local_dumptree(*i, recurse, depth + 1);
        }
    }
}
#endif

static void nodepath(NodeHandle h, string* path)
{
    Node* n = client->nodeByHandle(h);
    *path = n ? n->displaypath() : "";
}

appfile_list appxferq[2];

static const char* prompts[] =
{
    "MEGAcli> ", "Password:", "Old Password:", "New Password:", "Retype New Password:", "Master Key (base64):", "Type 2FA pin:", "Type pin to enable 2FA:", "-Input m to get more, q to quit-"
};

enum prompttype
{
    COMMAND, LOGINPASSWORD, OLDPASSWORD, NEWPASSWORD, PASSWORDCONFIRM, MASTERKEY, LOGINTFA, SETTFA, PAGER
};

static prompttype prompt = COMMAND;

#if defined(WIN32) && defined(NO_READLINE)
static char pw_buf[512];  // double space for unicode
#else
static char pw_buf[256];
#endif

static int pw_buf_pos;

static void setprompt(prompttype p)
{
    prompt = p;

    if (p == COMMAND)
    {
        console->setecho(true);
    }
    else if (p == PAGER)
    {
        cout << endl << prompts[p] << flush;
        console->setecho(false); // doesn't seem to do anything
    }
    else
    {
        pw_buf_pos = 0;
#if defined(WIN32) && defined(NO_READLINE)
        static_cast<WinConsole*>(console)->updateInputPrompt(prompts[p]);
#else
        cout << prompts[p] << flush;
#endif
        console->setecho(false);
    }
}

class TreeProcCopy_mcli : public TreeProc
{
    // This is a duplicate of the TreeProcCopy declared in treeproc.h and defined in megaapi_impl.cpp.
    // However some products are built with the megaapi_impl intermediate layer and some without so
    // we can avoid duplicated symbols in some products this way
public:
    vector<NewNode> nn;
    unsigned nc = 0;
    bool populated = false;


    void allocnodes()
    {
        nn.resize(nc);
        populated = true;
    }

    // determine node tree size (nn = NULL) or write node tree to new nodes array
    void proc(MegaClient* mc, Node* n)
    {
        if (populated)
        {
            string attrstring;
            SymmCipher key;
            NewNode* t = &nn[--nc];

            // copy node
            t->source = NEW_NODE;
            t->type = n->type;
            t->nodehandle = n->nodehandle;
            t->parenthandle = n->parent ? n->parent->nodehandle : UNDEF;

            // copy key (if file) or generate new key (if folder)
            if (n->type == FILENODE)
            {
                t->nodekey = n->nodekey();
            }
            else
            {
                byte buf[FOLDERNODEKEYLENGTH];
                mc->rng.genblock(buf, sizeof buf);
                t->nodekey.assign((char*) buf, FOLDERNODEKEYLENGTH);
            }

            key.setkey((const byte*) t->nodekey.data(), n->type);

            AttrMap tattrs;
            tattrs.map = n->attrs.map;
            nameid rrname = AttrMap::string2nameid("rr");
            attr_map::iterator it = tattrs.map.find(rrname);
            if (it != tattrs.map.end())
            {
                LOG_debug << "Removing rr attribute";
                tattrs.map.erase(it);
            }

            t->attrstring.reset(new string);
            tattrs.getjson(&attrstring);
            mc->makeattr(&key, t->attrstring, attrstring.c_str());
        }
        else
        {
            nc++;
        }
    }
};

int loadfile(LocalPath& localPath, string* data)
{
    auto fa = client->fsaccess->newfileaccess();

    if (fa->fopen(localPath, 1, 0))
    {
        data->resize(size_t(fa->size));
        fa->fread(data, unsigned(data->size()), 0, 0);
        return 1;
    }
    return 0;
}

void xferq(direction_t d, int cancel, bool showActive, bool showAll, bool showCount)
{
    string name;
    int count = 0, activeCount = 0;

    DBTableTransactionCommitter committer(client->tctable);
    for (appfile_list::iterator it = appxferq[d].begin(); it != appxferq[d].end(); )
    {
        if (cancel < 0 || cancel == (*it)->seqno)
        {
            bool active = (*it)->transfer && (*it)->transfer->slot;
            (*it)->displayname(&name);

            if ((active && showActive) || showAll)
            {
                cout << (*it)->seqno << ": " << name;

                if (d == PUT)
                {
                    AppFilePut* f = (AppFilePut*)*it;

                    cout << " -> ";

                    if (f->targetuser.size())
                    {
                        cout << f->targetuser << ":";
                    }
                    else
                    {
                        string path;
                        nodepath(f->h, &path);
                        cout << path;
                    }
                }

                if (active)
                {
                    cout << " [ACTIVE] " << ((*it)->transfer->slot->progressreported * 100 / ((*it)->transfer->size ? (*it)->transfer->size : 1)) << "% of " << (*it)->transfer->size;
                }
                cout << endl;
            }

            if (cancel >= 0)
            {
                cout << "Cancelling..." << endl;


                if ((*it)->transfer)
                {
                    client->stopxfer(*it++, &committer);  // stopping calls us back, we delete it, destructor removes it from the map
                }
                continue;
            }

            ++count;
            activeCount += active ? 1 : 0;
        }
        ++it;
    }
    if (showCount)
    {
        cout << "Transfer count: " << count << " active: " << activeCount << endl;
    }
}

#ifdef USE_MEDIAINFO

string showMediaInfo(const MediaProperties& mp, MediaFileInfo& mediaInfo, bool oneline)
{
    ostringstream out;
    string sep(oneline ? " " : "\n");

    MediaFileInfo::MediaCodecs::shortformatrec sf;
    sf.containerid = 0;
    sf.videocodecid = 0;
    sf.audiocodecid = 0;
    if (mp.shortformat == 255)
    {
        return "MediaInfo could not identify this file";
    }
    else if (mp.shortformat == 0)
    {
        // from attribute 9
        sf.containerid = mp.containerid;
        sf.videocodecid = mp.videocodecid;
        sf.audiocodecid = mp.audiocodecid;
    }
    else if (mp.shortformat < mediaInfo.mediaCodecs.shortformats.size())
    {
        sf = mediaInfo.mediaCodecs.shortformats[mp.shortformat];
    }

    for (std::map<std::string, unsigned>::const_iterator i = mediaInfo.mediaCodecs.containers.begin(); i != mediaInfo.mediaCodecs.containers.end(); ++i)
    {
        if (i->second == sf.containerid)
        {
            out << "Format: " << i->first << sep;
        }
    }
    for (std::map<std::string, unsigned>::const_iterator i = mediaInfo.mediaCodecs.videocodecs.begin(); i != mediaInfo.mediaCodecs.videocodecs.end(); ++i)
    {
        if (i->second == sf.videocodecid)
        {
            out << "Video: " << i->first << sep;
        }
    }

    for (std::map<std::string, unsigned>::const_iterator i = mediaInfo.mediaCodecs.audiocodecs.begin(); i != mediaInfo.mediaCodecs.audiocodecs.end(); ++i)
    {
        if (i->second == sf.audiocodecid)
        {
            out << "Audio: " << i->first << sep;
        }
    }

    if (mp.width > 0)
    {
        out << "Width: " << mp.width << sep;
    }
    if (mp.height > 0)
    {
        out << "Height: " << mp.height << sep;
    }
    if (mp.fps > 0)
    {
        out << "Fps: " << mp.fps << sep;
    }
    if (mp.playtime > 0)
    {
        out << "Playtime: " << mp.playtime << sep;
    }

    string result = out.str();
    result.erase(result.size() - (result.empty() ? 0 : 1));
    return result;
}

string showMediaInfo(const std::string& fileattributes, uint32_t fakey[4], MediaFileInfo& mediaInfo, bool oneline)
{
    MediaProperties mp = MediaProperties::decodeMediaPropertiesAttributes(fileattributes, fakey);
    return showMediaInfo(mp, mediaInfo, oneline);
}

string showMediaInfo(Node* n, MediaFileInfo& /*mediaInfo*/, bool oneline)
{
    if (n->hasfileattribute(fa_media))
    {
        MediaProperties mp = MediaProperties::decodeMediaPropertiesAttributes(n->fileattrstring, (uint32_t*)(n->nodekey().data() + FILENODEKEYLENGTH / 2));
        return showMediaInfo(mp, client->mediaFileInfo, oneline);
    }
    return "The node has no mediainfo attribute";
}

#endif

// password change-related state information
static byte pwkey[SymmCipher::KEYLENGTH];
static byte pwkeybuf[SymmCipher::KEYLENGTH];
static byte newpwkey[SymmCipher::KEYLENGTH];
static string newpassword;

// readline callback - exit if EOF, add to history unless password
#if !defined(WIN32) || !defined(NO_READLINE)
static void store_line(char* l)
{
    if (!l)
    {
#ifndef NO_READLINE
        rl_callback_handler_remove();
#endif /* ! NO_READLINE */

        delete console;
        exit(0);
    }

#ifndef NO_READLINE
    if (*l && prompt == COMMAND)
    {
        add_history(l);
    }
#endif

    line = l;
}
#endif

class FileFindCommand : public Command
{
public:
    struct Stack : public std::deque<handle>
    {
        size_t filesLeft = 0;
        set<string> servers;
    };

    FileFindCommand(std::shared_ptr<Stack>& s, MegaClient* mc) : stack(s)
    {
        h = stack->front();
        stack->pop_front();

        client = mc;

        cmd("g");
        arg("n", (byte*)&h, MegaClient::NODEHANDLE);
        arg("g", 1);
        arg("v", 2);  // version 2: server can supply details for cloudraid files

        if (mc->usehttps)
        {
            arg("ssl", 2);
        }
    }

    static string server(const string& url)
    {
        const string pattern("://");
        size_t start_index = url.find(pattern);
        if (start_index != string::npos)
        {
            start_index += pattern.size();
            const size_t end_index = url.find("/", start_index);
            if (end_index != string::npos)
            {
                return url.substr(start_index, end_index - start_index);
            }
        }
        return "";
    }

    // process file credentials
    bool procresult(Result r) override
    {
        if (!r.wasErrorOrOK())
        {
            std::vector<string> tempurls;
            bool done = false;
            while (!done)
            {
                switch (client->json.getnameid())
                {
                case EOO:
                    done = true;
                    break;

                case 'g':
                    if (client->json.enterarray())   // now that we are requesting v2, the reply will be an array of 6 URLs for a raid download, or a single URL for the original direct download
                    {
                        for (;;)
                        {
                            std::string tu;
                            if (!client->json.storeobject(&tu))
                            {
                                break;
                            }
                            tempurls.push_back(tu);
                        }
                        client->json.leavearray();
                        if (tempurls.size() == 6)
                        {
                            if (Node* n = client->nodebyhandle(h))
                            {
                                cout << n->displaypath() << endl;

                                for (const auto& url : tempurls)
                                {
                                    stack->servers.insert(server(url));
                                }
                            }
                        }
                        break;
                    }
                    // fall-through

                default:
                    client->json.storeobject();
                }
            }
        }

        // now query for the next one - we don't send them all at once as there may be a lot!
        --stack->filesLeft;
        if (!stack->empty())
        {
            client->reqs.add(new FileFindCommand(stack, client));
        }
        else if (!stack->filesLeft)
        {
            cout << "<find complete>" << endl;
            for (auto s : stack->servers)
            {
                cout << s << endl;
            }
        }
        return true;
    }

private:
    handle h;
    std::shared_ptr<Stack> stack;
};


void getDepthFirstFileHandles(Node* n, deque<handle>& q)
{
    for (auto c : n->children)
    {
        if (c->type == FILENODE)
        {
            q.push_back(c->nodehandle);
        }
    }
    for (auto& c : n->children)
    {
        if (c->type > FILENODE)
        {
            getDepthFirstFileHandles(c, q);
        }
    }
}

void exec_find(autocomplete::ACState& s)
{
    if (s.words[1].s == "raided")
    {
        if (Node* n = client->nodeByHandle(cwd))
        {
            auto q = std::make_shared<FileFindCommand::Stack>();
            getDepthFirstFileHandles(n, *q);
            q->filesLeft = q->size();
            cout << "<find checking " << q->size() << " files>" << endl;
            if (q->empty())
            {
                cout << "<find complete>" << endl;
            }
            else
            {
                for (int i = 0; i < 25 && !q->empty(); ++i)
                {
                    client->reqs.add(new FileFindCommand(q, client));
                }
            }
        }
    }
}

bool recurse_findemptysubfoldertrees(Node* n, bool moveToTrash)
{
    if (n->type == FILENODE)
    {
        return false;
    }

    std::vector<Node*> emptyFolders;
    bool empty = true;
    Node* trash = client->nodebyhandle(client->rootnodes[2]);
    for (auto c : n->children)
    {
        bool subfolderEmpty = recurse_findemptysubfoldertrees(c, moveToTrash);
        if (subfolderEmpty)
        {
            emptyFolders.push_back(c);
        }
        empty = empty && subfolderEmpty;
    }
    if (!empty)
    {
        for (auto c : emptyFolders)
        {
            if (moveToTrash)
            {
                cout << "moving to trash: " << c->displaypath() << endl;
                client->rename(c, trash);
            }
            else
            {
                cout << "empty folder tree at: " << c->displaypath() << endl;
            }
        }
    }
    return empty;
}

void exec_findemptysubfoldertrees(autocomplete::ACState& s)
{
    bool moveToTrash = s.extractflag("-movetotrash");
    if (Node* n = client->nodeByHandle(cwd))
    {
        if (recurse_findemptysubfoldertrees(n, moveToTrash))
        {
            cout << "the search root path only contains empty folders: " << n->displaypath() << endl;
        }
    }
}

bool typematchesnodetype(nodetype_t pathtype, nodetype_t nodetype)
{
    switch (pathtype)
    {
    case FILENODE:
    case FOLDERNODE: return nodetype == pathtype;
    default: return false;
    }
}

#ifdef USE_FILESYSTEM
bool recursiveCompare(Node* mn, fs::path p)
{
    nodetype_t pathtype = fs::is_directory(p) ? FOLDERNODE : fs::is_regular_file(p) ? FILENODE : TYPE_UNKNOWN;
    if (!typematchesnodetype(pathtype, mn->type))
    {
        cout << "Path type mismatch: " << mn->displaypath() << ":" << mn->type << " " << p.u8string() << ":" << pathtype << endl;
        return false;
    }

    if (pathtype == FILENODE)
    {
        uint64_t size = (uint64_t) fs::file_size(p);
        if (size != (uint64_t) mn->size)
        {
            cout << "File size mismatch: " << mn->displaypath() << ":" << mn->size << " " << p.u8string() << ":" << size << endl;
        }
    }

    if (pathtype != FOLDERNODE)
    {
        return true;
    }

    std::string path = p.u8string();
    auto fileSystemType = client->fsaccess->getlocalfstype(LocalPath::fromPath(path, *client->fsaccess));
    multimap<string, Node*> ms;
    multimap<string, fs::path> ps;
    for (auto& m : mn->children)
    {
        string leafname = m->displayname();
        client->fsaccess->escapefsincompatible(&leafname, fileSystemType);
        ms.emplace(leafname, m);
    }
    for (fs::directory_iterator pi(p); pi != fs::directory_iterator(); ++pi)
    {
        auto leafname = pi->path().filename().u8string();
        client->fsaccess->escapefsincompatible(&leafname, fileSystemType);
        ps.emplace(leafname, pi->path());
    }

    for (auto p_iter = ps.begin(); p_iter != ps.end(); )
    {
        auto er = ms.equal_range(p_iter->first);
        auto next_p = p_iter;
        ++next_p;
        for (auto i = er.first; i != er.second; ++i)
        {
            if (recursiveCompare(i->second, p_iter->second))
            {
                ms.erase(i);
                ps.erase(p_iter);
                break;
            }
        }
        p_iter = next_p;
    }
    if (ps.empty() && ms.empty())
    {
        return true;
    }
    else
    {
        cout << "Extra content detected between " << mn->displaypath() << " and " << p.u8string() << endl;
        for (auto& mi : ms) cout << "Extra remote: " << mi.first << endl;
        for (auto& pi : ps) cout << "Extra local: " << pi.second << endl;
        return false;
    };
}
#endif
Node* nodeFromRemotePath(const string& s)
{
    Node* n;
    if (s.empty())
    {
        n = client->nodeByHandle(cwd);
    }
    else
    {
        n = nodebypath(s.c_str());
    }
    if (!n)
    {
        cout << "remote path not found: '" << s << "'" << endl;
    }
    return n;
}

#ifdef MEGA_MEASURE_CODE

void exec_deferRequests(autocomplete::ACState& s)
{
    // cause all the API requests of this type to be gathered up so they will be sent in a single batch, for timing purposes
    bool putnodes = s.extractflag("-putnodes");
    bool movenode = s.extractflag("-movenode");
    bool delnode = s.extractflag("-delnode");

    client->reqs.deferRequests =    [=](Command* c)
                                    {
                                        return  (putnodes && dynamic_cast<CommandPutNodes*>(c)) ||
                                                (movenode && dynamic_cast<CommandMoveNode*>(c)) ||
                                                (delnode && dynamic_cast<CommandDelNode*>(c));
                                    };
}

void exec_sendDeferred(autocomplete::ACState& s)
{
    // send those gathered up commands, and optionally reset the gathering
    client->reqs.sendDeferred();

    if (s.extractflag("-reset"))
    {
        client->reqs.deferRequests = nullptr;
    }
}

void exec_codeTimings(autocomplete::ACState& s)
{
    bool reset = s.extractflag("-reset");
    cout << client->performanceStats.report(reset, client->httpio, client->waiter, client->reqs) << flush;
}

#endif

#ifdef USE_FILESYSTEM
fs::path pathFromLocalPath(const string& s, bool mustexist)
{
    fs::path p = s.empty() ? fs::current_path() : fs::u8path(s);
#ifdef WIN32
    p = fs::u8path("\\\\?\\" + p.u8string());
#endif
    if (mustexist && !fs::exists(p))
    {
        cout << "local path not found: '" << s << "'";
        return fs::path();
    }
    return p;
}

void exec_treecompare(autocomplete::ACState& s)
{
    fs::path p = pathFromLocalPath(s.words[1].s, true);
    Node* n = nodeFromRemotePath(s.words[2].s);
    if (n && !p.empty())
    {
        recursiveCompare(n, p);
    }
}


bool buildLocalFolders(fs::path targetfolder, const string& prefix, int foldersperfolder, int recurselevel, int filesperfolder, int filesize, int& totalfilecount, int& totalfoldercount)
{
    fs::path p = targetfolder / fs::u8path(prefix);
    if (!fs::is_directory(p) && !fs::create_directory(p))
        return false;
    ++totalfoldercount;

    for (int i = 0; i < filesperfolder; ++i)
    {
        string filename = prefix + "_file_" + std::to_string(++totalfilecount);
        fs::path fp = p / fs::u8path(filename);
        ofstream fs(fp.u8string(), std::ios::binary);

        for (long unsigned j = filesize / sizeof(int); j--; )
        {
            fs.write((char*)&totalfilecount, sizeof(int));
        }
        fs.write((char*)&totalfilecount, filesize % sizeof(int));
    }

    if (recurselevel > 1)
    {
        for (int i = 0; i < foldersperfolder; ++i)
        {
            if (!buildLocalFolders(p, prefix + "_" + std::to_string(i), foldersperfolder, recurselevel - 1, filesperfolder, filesize, totalfilecount, totalfoldercount))
                return false;
        }
    }
    return true;
}

void exec_generatetestfilesfolders(autocomplete::ACState& s)
{
    string param, nameprefix = "test";
    int folderdepth = 1, folderwidth = 1, filecount = 100, filesize = 1024;
    if (s.extractflagparam("-folderdepth", param)) folderdepth = atoi(param.c_str());
    if (s.extractflagparam("-folderwidth", param)) folderwidth = atoi(param.c_str());
    if (s.extractflagparam("-filecount", param)) filecount = atoi(param.c_str());
    if (s.extractflagparam("-filesize", param)) filesize = atoi(param.c_str());
    if (s.extractflagparam("-nameprefix", param)) nameprefix = param;

    fs::path p = pathFromLocalPath(s.words[1].s, true);
    if (!p.empty())
    {
        int totalfilecount = 0, totalfoldercount = 0;
        buildLocalFolders(p, nameprefix, folderwidth, folderdepth, filecount, filesize, totalfilecount, totalfoldercount);
        cout << "created " << totalfilecount << " files and " << totalfoldercount << " folders" << endl;
    }
    else
    {
        cout << "invalid directory: " << p.u8string() << endl;
    }
}

#endif

void exec_getcloudstorageused(autocomplete::ACState& s)
{
    cout << client->mFingerprints.getSumSizes() << endl;
}

void exec_getuserquota(autocomplete::ACState& s)
{
    bool storage = s.extractflag("-storage");
    bool transfer = s.extractflag("-transfer");
    bool pro = s.extractflag("-pro");

    if (!storage && !transfer && !pro)
    {
        storage = transfer = pro = true;
    }

    client->getaccountdetails(new AccountDetails, storage, transfer, pro, false, false, false, -1);
}

void exec_getuserdata(autocomplete::ACState& s)
{
    client->getuserdata(client->reqtag);
}

void exec_querytransferquota(autocomplete::ACState& ac)
{
    client->querytransferquota(atoll(ac.words[1].s.c_str()));
}

void DemoApp::querytransferquota_result(int n)
{
    cout << "querytransferquota_result: " << n << endl;
}

autocomplete::ACN autocompleteTemplate;

void exec_help(ac::ACState&)
{
    cout << *autocompleteTemplate << flush;
}

bool quit_flag = false;

void exec_quit(ac::ACState&)
{
    quit_flag = true;
}

void exec_showattributes(autocomplete::ACState& s)
{
    if (const Node* n = nodeFromRemotePath(s.words[1].s))
    {
        for (auto pair : n->attrs.map)
        {
            char namebuf[10]{};
            AttrMap::nameid2string(pair.first, namebuf);
            if (pair.first == 'c')
            {
                FileFingerprint f;
                f.unserializefingerprint(&pair.second);
                cout << namebuf << ": " << pair.second << " (fingerprint: size " << f.size << " mtime " << f.mtime
                    << " crc " << std::hex << f.crc[0] << " " << f.crc[1] << " " << f.crc[2] << " " << f.crc[3] << std::dec << ")"
                    << " (node fingerprint: size " << n->size << " mtime " << n->mtime
                    << " crc " << std::hex << n->crc[0] << " " << n->crc[1] << " " << n->crc[2] << " " << n->crc[3] << std::dec << ")" << endl;
            }
            else
            {
                cout << namebuf << ": " << pair.second << endl;
            }
        }
    }
}

void printAuthringInformation(handle userhandle)
{
    for (auto &it : client->mAuthRings)
    {
        AuthRing &authring = it.second;
        attr_t at = it.first;
        cout << User::attr2string(at) << ": " << endl;
        for (auto &uh : authring.getTrackedUsers())
        {
            if (uh == userhandle || ISUNDEF(userhandle))    // no user was typed --> show authring for all users
            {
                User *user = client->finduser(uh);
                string email = user ? user->email : "not a contact";

                cout << "\tUserhandle: \t" << Base64Str<MegaClient::USERHANDLE>(uh) << endl;
                cout << "\tEmail:      \t" << email << endl;
                cout << "\tFingerprint:\t" << Utils::stringToHex(authring.getFingerprint(uh)) << endl;
                cout << "\tAuth. level: \t" << AuthRing::authMethodToStr(authring.getAuthMethod(uh)) << endl;
            }
        }
    }
}

void exec_setmaxconnections(autocomplete::ACState& s)
{
    auto direction = s.words[1].s == "put" ? PUT : GET;
    if (s.words.size() == 3)
    {
        client->setmaxconnections(direction, atoi(s.words[2].s.c_str()));
    }
    cout << "connections: " << (int)client->connections[direction] << endl;
}


class MegaCLILogger : public ::mega::Logger {
public:
    ofstream mLogFile;

    void log(const char*, int loglevel, const char*, const char *message
#ifdef ENABLE_LOG_PERFORMANCE
                 , const char **directMessages, size_t *directMessagesSizes, unsigned numberMessages
#endif
    ) override
    {
        if (mLogFile.is_open())
        {
            mLogFile << Waiter::ds << " " << SimpleLogger::toStr(static_cast<LogLevel>(loglevel)) << ": ";
            if (message) mLogFile << message;
#ifdef ENABLE_LOG_PERFORMANCE
            for (unsigned i = 0; i < numberMessages; ++i) mLogFile.write(directMessages[i], directMessagesSizes[i]);
#endif
            mLogFile << std::endl;
        }
        else
        {
#ifdef _WIN32
            auto t = std::time(NULL);
            char ts[50];
            if (!std::strftime(ts, sizeof(ts), "%H:%M:%S", std::localtime(&t)))
            {
                ts[0] = '\0';
            }

            string s;
            s.reserve(1024);
            s += ts;
            s += " ";
            if (message) s += message;
#ifdef ENABLE_LOG_PERFORMANCE
            for (unsigned i = 0; i < numberMessages; ++i) s.append(directMessages[i], directMessagesSizes[i]);
#endif
            s += "\r\n";
            OutputDebugStringA(s.c_str());
#else
            if (loglevel >= SimpleLogger::logCurrentLevel)
            {
                auto t = std::time(NULL);
                char ts[50];
                if (!std::strftime(ts, sizeof(ts), "%H:%M:%S", std::localtime(&t)))
                {
                    ts[0] = '\0';
                }
                std::cout << "[" << ts << "] " << SimpleLogger::toStr(static_cast<LogLevel>(loglevel)) << ": " << message << std::endl;
        }
#endif
        }
    }
};

void exec_fingerprint(autocomplete::ACState& s)
{
    auto localfilepath = LocalPath::fromPath(s.words[1].s, *client->fsaccess);
    auto fa = client->fsaccess->newfileaccess();

    if (fa->fopen(localfilepath, true, false, nullptr))
    {
        FileFingerprint fp;
        fp.genfingerprint(fa.get());
        cout << Utils::stringToHex(std::string((const char*)&fp.size, sizeof(fp.size))) << "/" <<
                Utils::stringToHex(std::string((const char*)&fp.mtime, sizeof(fp.mtime))) << "/" <<
                Utils::stringToHex(std::string((const char*)&fp.crc, sizeof(fp.crc))) << endl;
    }
    else
    {
        cout << "Failed to open: " << s.words[1].s << endl;
    }
}

void exec_timelocal(autocomplete::ACState& s)
{
    bool get = s.words[1].s == "get";
    auto localfilepath = LocalPath::fromPath(s.words[2].s, *client->fsaccess);

    if ((get && s.words.size() != 3) || (!get && s.words.size() != 4))
    {
        cout << "wrong number of arguments for : " << s.words[1].s << endl;
        return;
    }

    m_time_t set_time = 0;

    if (!get)
    {
        // similar to Transfers::complete()

        std::istringstream is(s.words[3].s);
        std::tm tm_record;
        is >> std::get_time(&tm_record, "%Y-%m-%d %H:%M:%S");

        set_time = m_mktime(&tm_record);

        cout << "Setting mtime to " << set_time << endl;

        bool success = client->fsaccess->setmtimelocal(localfilepath, set_time);
        if (!success)
        {
            cout << "setmtimelocal failed!  Was it transient? " << client->fsaccess->transient_error << endl;
        }
    }

    // perform get in both cases
    auto fa = client->fsaccess->newfileaccess();
    if (fa->fopen(localfilepath, true, false))
    {
        FileFingerprint fp;
        fp.genfingerprint(fa.get());
        if (fp.isvalid)
        {
            std::tm tm_record;
            m_localtime(fp.mtime, &tm_record);
            cout << "mtime for file is " << fp.mtime << ": " << std::put_time(&tm_record, "%Y-%m-%d %H:%M:%S") << endl;

            if (!get)
            {
                if (::mega::abs(set_time - fp.mtime) <= 2)
                {
                    cout << "mtime read back is within 2 seconds, so success. Actual difference: " << ::mega::abs(set_time - fp.mtime) << endl;
                }
                else
                {
                    cout << "ERROR Silent failure in setmtimelocal, difference is " << ::mega::abs(set_time - fp.mtime) << endl;
                }
            }
        }
        else
        {
            cout << "fingerprint generation failed: " << localfilepath.toPath(*client->fsaccess) << endl;
        }
    }
    else
    {
        cout << "fopen failed: " << localfilepath.toPath(*client->fsaccess) << endl;
    }

}

void exec_backupcentre(autocomplete::ACState& s)
{
    bool delFlag = s.extractflag("-del");

    if (s.words.size() == 1)
    {
        client->reqs.add(new CommandBackupSyncFetch([&](Error e, vector<CommandBackupSyncFetch::Data>& data){
            if (e)
            {
                cout << "backupcentre failed: " << e << endl;
            }
            else
            {
                for (auto& d : data)
                {
                    cout << "Backup ID: " << toHandle(d.backupId) << endl;
                    cout << "  backup type: " << backupTypeToStr(d.backupType) << endl;
                    cout << "  root handle: " << toNodeHandle(d.rootNode) << endl;
                    cout << "  local folder: " << d.localFolder << endl;
                    cout << "  device id: " << d.deviceId << endl;
                    cout << "  sync state: " << d.syncState << endl;
                    cout << "  sync substate: " << d.syncSubstate << endl;
                    cout << "  extra: " << d.extra << endl;
                    cout << "  heartbeat timestamp: " << d.hbTimestamp << endl;
                    cout << "  heartbeat status: " << d.hbStatus << endl;
                    cout << "  heartbeat progress: " << d.hbProgress << endl;
                    cout << "  heartbeat uploads: " << d.uploads << endl;
                    cout << "  heartbeat downloads: " << d.downloads << endl;
                    cout << "  last activity time: " << d.lastActivityTs << endl;
                    cout << "  last node handle: " << toNodeHandle(d.lastSyncedNodeHandle) << endl << endl;
                }

                cout << "Backup Centre - Backups count: " << data.size() << endl;
            }
        }));
    }
    else if (s.words.size() == 2 && delFlag)
    {
        handle backupId;
        Base64::atob(s.words[1].s.c_str(), (byte*)&backupId, MegaClient::BACKUPHANDLE);
        client->reqs.add(new CommandBackupRemove(client, backupId));
    }
}


MegaCLILogger gLogger;

autocomplete::ACN autocompleteSyntax()
{
    using namespace autocomplete;
    std::unique_ptr<Either> p(new Either("      "));

    p->Add(exec_apiurl, sequence(text("apiurl"), opt(sequence(param("url"), opt(param("disablepkp"))))));
    p->Add(exec_login, sequence(text("login"), opt(flag("-fresh")), either(sequence(param("email"), opt(param("password"))),
                                                      sequence(exportedLink(false, true), opt(param("auth_key"))),
                                                      param("session"),
                                                      sequence(text("autoresume"), opt(param("id"))))));
    p->Add(exec_begin, sequence(text("begin"), opt(param("ephemeralhandle#ephemeralpw"))));
    p->Add(exec_signup, sequence(text("signup"), either(sequence(param("email"), param("name"), opt(flag("-v1"))), param("confirmationlink"))));
    p->Add(exec_cancelsignup, sequence(text("cancelsignup")));
    p->Add(exec_confirm, sequence(text("confirm")));
    p->Add(exec_session, sequence(text("session"), opt(sequence(text("autoresume"), opt(param("id"))))));
    p->Add(exec_mount, sequence(text("mount")));
    p->Add(exec_ls, sequence(text("ls"), opt(flag("-R")), opt(sequence(flag("-tofile"), param("filename"))), opt(remoteFSFolder(client, &cwd))));
    p->Add(exec_cd, sequence(text("cd"), opt(remoteFSFolder(client, &cwd))));
    p->Add(exec_pwd, sequence(text("pwd")));
    p->Add(exec_lcd, sequence(text("lcd"), opt(localFSFolder())));
#ifdef USE_FILESYSTEM
    p->Add(exec_lls, sequence(text("lls"), opt(flag("-R")), opt(localFSFolder())));
    p->Add(exec_lpwd, sequence(text("lpwd")));
    p->Add(exec_lmkdir, sequence(text("lmkdir"), localFSFolder()));
#endif
    p->Add(exec_import, sequence(text("import"), exportedLink(true, false)));
    p->Add(exec_folderlinkinfo, sequence(text("folderlink"), opt(param("link"))));
    p->Add(exec_open, sequence(text("open"), exportedLink(false, true)));
    p->Add(exec_put, sequence(text("put"), opt(flag("-r")), localFSPath("localpattern"), opt(either(remoteFSPath(client, &cwd, "dst"),param("dstemail")))));
    p->Add(exec_putq, sequence(text("putq"), repeat(either(flag("-active"), flag("-all"), flag("-count"))), opt(param("cancelslot"))));
#ifdef USE_FILESYSTEM
    p->Add(exec_get, sequence(text("get"), opt(sequence(flag("-r"), opt(flag("-foldersonly")))), remoteFSPath(client, &cwd), opt(sequence(param("offset"), opt(param("length"))))));
#else
    p->Add(exec_get, sequence(text("get"), remoteFSPath(client, &cwd), opt(sequence(param("offset"), opt(param("length"))))));
#endif
    p->Add(exec_get, sequence(text("get"), flag("-re"), param("regularexpression")));
    p->Add(exec_get, sequence(text("get"), exportedLink(true, false), opt(sequence(param("offset"), opt(param("length"))))));
    p->Add(exec_getq, sequence(text("getq"), repeat(either(flag("-active"), flag("-all"), flag("-count"))), opt(param("cancelslot"))));
    p->Add(exec_more, sequence(text("more"), opt(remoteFSPath(client, &cwd))));
    p->Add(exec_pause, sequence(text("pause"), either(text("status"), sequence(opt(either(text("get"), text("put"))), opt(text("hard"))))));
    p->Add(exec_getfa, sequence(text("getfa"), wholenumber(1), opt(remoteFSPath(client, &cwd)), opt(text("cancel"))));
#ifdef USE_MEDIAINFO
    p->Add(exec_mediainfo, sequence(text("mediainfo"), either(sequence(text("calc"), localFSFile()), sequence(text("show"), remoteFSFile(client, &cwd)))));
#endif
    p->Add(exec_smsverify, sequence(text("smsverify"), either(sequence(text("send"), param("phonenumber"), opt(param("reverifywhitelisted"))), sequence(text("code"), param("verificationcode")))));
    p->Add(exec_verifiedphonenumber, sequence(text("verifiedphone")));
    p->Add(exec_resetverifiedphonenumber, sequence(text("resetverifiedphone")));
    p->Add(exec_mkdir, sequence(text("mkdir"), opt(flag("-allowduplicate")), opt(flag("-exactleafname")), remoteFSFolder(client, &cwd)));
    p->Add(exec_rm, sequence(text("rm"), remoteFSPath(client, &cwd), opt(sequence(flag("-regexchild"), param("regex")))));
    p->Add(exec_mv, sequence(text("mv"), remoteFSPath(client, &cwd, "src"), remoteFSPath(client, &cwd, "dst")));
    p->Add(exec_cp, sequence(text("cp"), remoteFSPath(client, &cwd, "src"), either(remoteFSPath(client, &cwd, "dst"), param("dstemail"))));
    p->Add(exec_du, sequence(text("du"), remoteFSPath(client, &cwd)));

#ifdef ENABLE_SYNC
    p->Add(exec_backupcentre, sequence(text("backupcentre"), opt(sequence(flag("-del"), param("backup_id")))));

    p->Add(exec_syncadd,
           sequence(text("sync"),
                    text("add"),
                    opt(flag("-backup")),
                    opt(sequence(flag("-external"), param("drivePath"))),
                    localFSFolder("source"),
                    remoteFSFolder(client, &cwd, "target")));

    p->Add(exec_syncclosedrive,
           sequence(text("sync"),
                    text("closedrive"),
                    localFSFolder("drive")));

    p->Add(exec_syncopendrive,
           sequence(text("sync"),
                    text("opendrive"),
                    localFSFolder("drive")));

    p->Add(exec_synclist,
           sequence(text("sync"), text("list")));

    p->Add(exec_syncremove,
           sequence(text("sync"),
                    text("remove"),
                    param("id")));

    p->Add(exec_syncxable,
           sequence(text("sync"),
                    either(sequence(either(text("disable"), text("fail")),
                                    param("id"),
                                    opt(param("error"))),
                           sequence(text("enable"),
                                    param("id")))));
#endif

    p->Add(exec_export, sequence(text("export"), remoteFSPath(client, &cwd), opt(either(flag("-writable"), param("expiretime"), text("del")))));
    p->Add(exec_share, sequence(text("share"), opt(sequence(remoteFSPath(client, &cwd), opt(sequence(contactEmail(client), opt(either(text("r"), text("rw"), text("full"))), opt(param("origemail"))))))));
    p->Add(exec_invite, sequence(text("invite"), param("dstemail"), opt(either(param("origemail"), text("del"), text("rmd")))));

    p->Add(exec_clink, sequence(text("clink"), either(text("renew"), sequence(text("query"), param("handle")), sequence(text("del"), opt(param("handle"))))));

    p->Add(exec_ipc, sequence(text("ipc"), param("handle"), either(text("a"), text("d"), text("i"))));
    p->Add(exec_showpcr, sequence(text("showpcr")));
    p->Add(exec_users, sequence(text("users"), opt(sequence(contactEmail(client), text("del")))));
    p->Add(exec_getua, sequence(text("getua"), param("attrname"), opt(contactEmail(client))));
    p->Add(exec_putua, sequence(text("putua"), param("attrname"), opt(either(
                                                                          text("del"),
                                                                          sequence(text("set"), param("string")),
                                                                          sequence(text("map"), param("key"), param("value")),
                                                                          sequence(text("load"), localFSFile())))));
#ifdef DEBUG
    p->Add(exec_delua, sequence(text("delua"), param("attrname")));
    p->Add(exec_devcommand, sequence(text("devcommand"), param("subcommand"), opt(param("email"))));
#endif
    p->Add(exec_alerts, sequence(text("alerts"), opt(either(text("new"), text("old"), wholenumber(10), text("notify"), text("seen")))));
    p->Add(exec_recentactions, sequence(text("recentactions"), param("hours"), param("maxcount")));
    p->Add(exec_recentnodes, sequence(text("recentnodes"), param("hours"), param("maxcount")));

    p->Add(exec_putbps, sequence(text("putbps"), opt(either(wholenumber(100000), text("auto"), text("none")))));
    p->Add(exec_killsession, sequence(text("killsession"), opt(either(text("all"), param("sessionid")))));
    p->Add(exec_whoami, sequence(text("whoami"), repeat(either(flag("-storage"), flag("-transfer"), flag("-pro"), flag("-transactions"), flag("-purchases"), flag("-sessions")))));
    p->Add(exec_verifycredentials, sequence(text("credentials"), either(text("show"), text("status"), text("verify"), text("reset")), opt(contactEmail(client))));
    p->Add(exec_passwd, sequence(text("passwd")));
    p->Add(exec_reset, sequence(text("reset"), contactEmail(client), opt(text("mk"))));
    p->Add(exec_recover, sequence(text("recover"), param("recoverylink")));
    p->Add(exec_cancel, sequence(text("cancel"), opt(param("cancellink"))));
    p->Add(exec_email, sequence(text("email"), opt(either(param("newemail"), param("emaillink")))));
    p->Add(exec_retry, sequence(text("retry")));
    p->Add(exec_recon, sequence(text("recon")));
    p->Add(exec_reload, sequence(text("reload"), opt(text("nocache"))));
    p->Add(exec_logout, sequence(text("logout"), opt(flag("-keepsyncconfigs"))));
    p->Add(exec_locallogout, sequence(text("locallogout")));
    p->Add(exec_symlink, sequence(text("symlink")));
    p->Add(exec_version, sequence(text("version")));
    p->Add(exec_debug, sequence(text("debug"), opt(either(flag("-on"), flag("-off"))), opt(localFSFile())));
    p->Add(exec_verbose, sequence(text("verbose"), opt(either(flag("-on"), flag("-off")))));
#if defined(WIN32) && defined(NO_READLINE)
    p->Add(exec_clear, sequence(text("clear")));
    p->Add(exec_codepage, sequence(text("codepage"), opt(sequence(wholenumber(65001), opt(wholenumber(65001))))));
    p->Add(exec_log, sequence(text("log"), either(text("utf8"), text("utf16"), text("codepage")), localFSFile()));
#endif
    p->Add(exec_test, sequence(text("test"), opt(param("data"))));
    p->Add(exec_fingerprint, sequence(text("fingerprint"), localFSFile("localfile")));
#ifdef ENABLE_CHAT
    p->Add(exec_chats, sequence(text("chats")));
    p->Add(exec_chatc, sequence(text("chatc"), param("group"), repeat(opt(sequence(contactEmail(client), either(text("ro"), text("sta"), text("mod")))))));
    p->Add(exec_chati, sequence(text("chati"), param("chatid"), contactEmail(client), either(text("ro"), text("sta"), text("mod"))));
    p->Add(exec_chatcp, sequence(text("chatcp"), param("mownkey"), opt(sequence(text("t"), param("title64"))), repeat(sequence(contactEmail(client), either(text("ro"), text("sta"), text("mod"))))));
    p->Add(exec_chatr, sequence(text("chatr"), param("chatid"), opt(contactEmail(client))));
    p->Add(exec_chatu, sequence(text("chatu"), param("chatid")));
    p->Add(exec_chatup, sequence(text("chatup"), param("chatid"), param("userhandle"), either(text("ro"), text("sta"), text("mod"))));
    p->Add(exec_chatpu, sequence(text("chatpu")));
    p->Add(exec_chatga, sequence(text("chatga"), param("chatid"), param("nodehandle"), param("uid")));
    p->Add(exec_chatra, sequence(text("chatra"), param("chatid"), param("nodehandle"), param("uid")));
    p->Add(exec_chatst, sequence(text("chatst"), param("chatid"), param("title64")));
    p->Add(exec_chata, sequence(text("chata"), param("chatid"), param("archive")));
    p->Add(exec_chatl, sequence(text("chatl"), param("chatid"), either(text("del"), text("query"))));
    p->Add(exec_chatsm, sequence(text("chatsm"), param("chatid"), opt(param("title64"))));
    p->Add(exec_chatlu, sequence(text("chatlu"), param("publichandle")));
    p->Add(exec_chatlj, sequence(text("chatlj"), param("publichandle"), param("unifiedkey")));
#endif
    p->Add(exec_enabletransferresumption, sequence(text("enabletransferresumption"), opt(either(text("on"), text("off")))));
    p->Add(exec_setmaxdownloadspeed, sequence(text("setmaxdownloadspeed"), opt(wholenumber(10000))));
    p->Add(exec_setmaxuploadspeed, sequence(text("setmaxuploadspeed"), opt(wholenumber(10000))));
    p->Add(exec_handles, sequence(text("handles"), opt(either(text("on"), text("off")))));
    p->Add(exec_httpsonly, sequence(text("httpsonly"), opt(either(text("on"), text("off")))));
    p->Add(exec_timelocal, sequence(text("mtimelocal"), either(text("set"), text("get")), localFSPath(), opt(param("datetime"))));

    p->Add(exec_mfac, sequence(text("mfac"), param("email")));
    p->Add(exec_mfae, sequence(text("mfae")));
    p->Add(exec_mfad, sequence(text("mfad"), param("pin")));

#if defined(WIN32) && defined(NO_READLINE)
    p->Add(exec_autocomplete, sequence(text("autocomplete"), opt(either(text("unix"), text("dos")))));
    p->Add(exec_history, sequence(text("history")));
#endif
    p->Add(exec_help, either(text("help"), text("h"), text("?")));
    p->Add(exec_quit, either(text("quit"), text("q"), text("exit")));

    p->Add(exec_find, sequence(text("find"), text("raided")));
    p->Add(exec_findemptysubfoldertrees, sequence(text("findemptysubfoldertrees"), opt(flag("-movetotrash"))));

#ifdef MEGA_MEASURE_CODE
    p->Add(exec_deferRequests, sequence(text("deferrequests"), repeat(either(flag("-putnodes")))));
    p->Add(exec_sendDeferred, sequence(text("senddeferred"), opt(flag("-reset"))));
    p->Add(exec_codeTimings, sequence(text("codetimings"), opt(flag("-reset"))));
#endif

#ifdef USE_FILESYSTEM
    p->Add(exec_treecompare, sequence(text("treecompare"), localFSPath(), remoteFSPath(client, &cwd)));
    p->Add(exec_generatetestfilesfolders, sequence(text("generatetestfilesfolders"), repeat(either(sequence(flag("-folderdepth"), param("depth")),
                                                                                                   sequence(flag("-folderwidth"), param("width")),
                                                                                                   sequence(flag("-filecount"), param("count")),
                                                                                                   sequence(flag("-filesize"), param("size")),
                                                                                                   sequence(flag("-nameprefix"), param("prefix")))), localFSFolder("parent")));
#endif
    p->Add(exec_querytransferquota, sequence(text("querytransferquota"), param("filesize")));
    p->Add(exec_getcloudstorageused, sequence(text("getcloudstorageused")));
    p->Add(exec_getuserquota, sequence(text("getuserquota"), repeat(either(flag("-storage"), flag("-transfer"), flag("-pro")))));
    p->Add(exec_getuserdata, text("getuserdata"));

    p->Add(exec_showattributes, sequence(text("showattributes"), remoteFSPath(client, &cwd)));

    p->Add(exec_setmaxconnections, sequence(text("setmaxconnections"), either(text("put"), text("get")), opt(wholenumber(4))));
    p->Add(exec_metamac, sequence(text("metamac"), localFSPath(), remoteFSPath(client, &cwd)));
    p->Add(exec_banner, sequence(text("banner"), either(text("get"), sequence(text("dismiss"), param("id")))));

    return autocompleteTemplate = std::move(p);
}


#ifdef USE_FILESYSTEM
bool recursiveget(fs::path&& localpath, Node* n, bool folders, unsigned& queued)
{
    if (n->type == FILENODE)
    {
        if (!folders)
        {
            auto f = new AppFileGet(n, NodeHandle(), NULL, -1, 0, NULL, NULL, localpath.u8string());
            f->appxfer_it = appxferq[GET].insert(appxferq[GET].end(), f);
            DBTableTransactionCommitter committer(client->tctable);
            client->startxfer(GET, f, committer);
            queued += 1;
        }
    }
    else if (n->type == FOLDERNODE || n->type == ROOTNODE)
    {
        fs::path newpath = localpath / fs::u8path(n->type == ROOTNODE ? "ROOTNODE" : n->displayname());
        if (folders)
        {
            std::error_code ec;
            if (fs::create_directory(newpath, ec) || !ec)
            {
                cout << newpath << endl;
            }
            else
            {
                cout << "Failed trying to create " << newpath << ": " << ec.message() << endl;
                return false;
            }
        }
        for (node_list::iterator it = n->children.begin(); it != n->children.end(); it++)
        {
            if (!recursiveget(std::move(newpath), *it, folders, queued))
            {
                return false;
            }
        }
    }
    return true;
}
#endif

bool regexget(const string& expression, Node* n, unsigned& queued)
{
    try
    {
        std::regex re(expression);

        if (n->type == FOLDERNODE || n->type == ROOTNODE)
        {
            DBTableTransactionCommitter committer(client->tctable);
            for (node_list::iterator it = n->children.begin(); it != n->children.end(); it++)
            {
                if ((*it)->type == FILENODE)
                {
                    if (regex_search(string((*it)->displayname()), re))
                    {
                        auto f = new AppFileGet(*it);
                        f->appxfer_it = appxferq[GET].insert(appxferq[GET].end(), f);
                        client->startxfer(GET, f, committer);
                        queued += 1;
                    }
                }
            }
        }
    }
    catch (std::exception& e)
    {
        cout << "ERROR: " << e.what() << endl;
        return false;
    }
    return true;
}

struct Login
{
    string email, password, salt, pin;
    int version;

    Login() : version(0)
    {
    }

    void reset()
    {
        *this = Login();
    }

    void login(MegaClient* mc)
    {
        byte keybuf[SymmCipher::KEYLENGTH];

        if (version == 1)
        {
            if (error e = mc->pw_key(password.c_str(), keybuf))
            {
                cout << "Login error: " << e << endl;
            }
            else
            {
                mc->login(email.c_str(), keybuf, (!pin.empty()) ? pin.c_str() : NULL);
            }
        }
        else if (version == 2 && !salt.empty())
        {
            mc->login2(email.c_str(), password.c_str(), &salt, (!pin.empty()) ? pin.c_str() : NULL);
        }
        else
        {
            cout << "Login unexpected error" << endl;
        }
    }
};
static Login login;

ofstream* pread_file = NULL;
m_off_t pread_file_end = 0;


// execute command
static void process_line(char* l)
{
    switch (prompt)
    {
    case LOGINTFA:
        if (strlen(l) > 1)
        {
            login.pin = l;
            login.login(client);
        }
        else
        {
            cout << endl << "The pin length is invalid, please try to login again." << endl;
        }

        setprompt(COMMAND);
        return;

    case SETTFA:
        client->multifactorauthsetup(l);
        setprompt(COMMAND);
        return;

    case LOGINPASSWORD:

        if (signupcode.size())
        {
            // verify correctness of supplied signup password
            client->pw_key(l, pwkey);
            SymmCipher pwcipher(pwkey);
            pwcipher.ecb_decrypt(signuppwchallenge);

            if (MemAccess::get<int64_t>((const char*)signuppwchallenge + 4))
            {
                cout << endl << "Incorrect password, please try again." << endl;
            }
            else
            {
                client->confirmsignuplink((const byte*)signupcode.data(), unsigned(signupcode.size()),
                    MegaClient::stringhash64(&signupemail, &pwcipher));
            }

            signupcode.clear();
        }
        else if (recoverycode.size())   // cancelling account --> check password
        {
            client->pw_key(l, pwkey);
            client->validatepwd(pwkey);
        }
        else if (changecode.size())     // changing email --> check password to avoid creating an invalid hash
        {
            client->pw_key(l, pwkey);
            client->validatepwd(pwkey);
        }
        else
        {
            login.password = l;
            login.login(client);
            cout << endl << "Logging in..." << endl;
        }

        setprompt(COMMAND);
        return;

    case OLDPASSWORD:
        client->pw_key(l, pwkeybuf);

        if (!memcmp(pwkeybuf, pwkey, sizeof pwkey))
        {
            cout << endl;
            setprompt(NEWPASSWORD);
        }
        else
        {
            cout << endl << "Bad password, please try again" << endl;
            setprompt(COMMAND);
        }
        return;

    case NEWPASSWORD:
        newpassword = l;
        client->pw_key(l, newpwkey);

        cout << endl;
        setprompt(PASSWORDCONFIRM);
        return;

    case PASSWORDCONFIRM:
        client->pw_key(l, pwkeybuf);

        if (memcmp(pwkeybuf, newpwkey, sizeof pwkeybuf))
        {
            cout << endl << "Mismatch, please try again" << endl;
        }
        else
        {
            error e;

            if (signupemail.size())
            {
                if (signupV2)
                {
                    client->sendsignuplink2(signupemail.c_str(), newpassword.c_str(), signupname.c_str());
                }
                else
                {
                    client->sendsignuplink(signupemail.c_str(), signupname.c_str(), newpwkey);
                }
            }
            else if (recoveryemail.size() && recoverycode.size())
            {
                cout << endl << "Resetting password..." << endl;

                if (hasMasterKey)
                {
                    client->confirmrecoverylink(recoverycode.c_str(), recoveryemail.c_str(), newpassword.c_str(), masterkey);
                }
                else
                {
                    client->confirmrecoverylink(recoverycode.c_str(), recoveryemail.c_str(), newpassword.c_str(), NULL);
                }

                recoverycode.clear();
                recoveryemail.clear();
                hasMasterKey = false;
                memset(masterkey, 0, sizeof masterkey);
            }
            else
            {
                if ((e = client->changepw(newpassword.c_str())) == API_OK)
                {
                    memcpy(pwkey, newpwkey, sizeof pwkey);
                    cout << endl << "Changing password..." << endl;
                }
                else
                {
                    cout << "You must be logged in to change your password." << endl;
                }
            }
        }

        setprompt(COMMAND);
        signupemail.clear();
        signupV2 = true;
        return;

    case MASTERKEY:
        cout << endl << "Retrieving private RSA key for checking integrity of the Master Key..." << endl;

        Base64::atob(l, masterkey, sizeof masterkey);
        client->getprivatekey(recoverycode.c_str());
        return;

    case COMMAND:
        try
        {
            std::string consoleOutput;
            ac::autoExec(string(l), string::npos, autocompleteTemplate, false, consoleOutput, true); // todo: pass correct unixCompletions flag
            if (!consoleOutput.empty())
            {
                cout << consoleOutput << flush;
            }
        }
        catch (std::exception& e)
        {
            cout << "Command failed: " << e.what() << endl;
        }
        return;
    case PAGER:
        if (strlen(l) && l[0] == 'q')
        {
            setprompt(COMMAND); // quit pager view if 'q' is sent, see README
        }
        else
        {
            autocomplete::ACState nullState; //not entirely sure about this
            exec_more(nullState); //else, get one more page
        }
        return;
    }
}

void exec_ls(autocomplete::ACState& s)
{
    Node* n;
    bool recursive = s.extractflag("-R");
    string toFilename;
    bool toFileFlag = s.extractflagparam("-tofile", toFilename);

    ofstream toFile;
    if (toFileFlag)
    {
        toFile.open(toFilename);
    }

    if (s.words.size() > 1)
    {
        n = nodebypath(s.words[1].s.c_str());
    }
    else
    {
        n = client->nodeByHandle(cwd);
    }

    if (n)
    {
        dumptree(n, recursive, 0, NULL, toFileFlag ? &toFile : nullptr);
    }
}

void exec_cd(autocomplete::ACState& s)
{
    if (s.words.size() > 1)
    {
        if (Node* n = nodebypath(s.words[1].s.c_str()))
        {
            if (n->type == FILENODE)
            {
                cout << s.words[1].s << ": Not a directory" << endl;
            }
            else
            {
                cwd = n->nodeHandle();
            }
        }
        else
        {
            cout << s.words[1].s << ": No such file or directory" << endl;
        }
    }
    else
    {
        cwd = NodeHandle().set6byte(client->rootnodes[0]);
    }
}

void exec_rm(autocomplete::ACState& s)
{
    string childregexstring;
    bool useregex = s.extractflagparam("-regexchild", childregexstring);

    if (Node* n = nodebypath(s.words[1].s.c_str()))
    {
        vector<Node*> v;
        if (useregex)
        {
            std::regex re(childregexstring);
            for (Node* c : n->children)
            {
                if (std::regex_match(c->displayname(), re))
                {
                    v.push_back(c);
                }
            }
        }
        else
        {
            v.push_back(n);
        }

        for (auto d : v)
        {
            if (client->checkaccess(d, FULL))
            {
                error e = client->unlink(d, false, 0);

                if (e)
                {
                    cout << d->displaypath() << ": Deletion failed (" << errorstring(e) << ")" << endl;
                }
            }
            else
            {
                cout << d->displaypath() << ": Access denied" << endl;
            }
        }
    }
    else
    {
        cout << s.words[1].s << ": No such file or directory" << endl;
    }
}

void exec_mv(autocomplete::ACState& s)
{
    Node *n, *tn;
    string newname;

    if (s.words.size() > 2)
    {
        // source node must exist
        if ((n = nodebypath(s.words[1].s.c_str())))
        {
            // we have four situations:
            // 1. target path does not exist - fail
            // 2. target node exists and is folder - move
            // 3. target node exists and is file - delete and rename (unless same)
            // 4. target path exists, but filename does not - rename
            if ((tn = nodebypath(s.words[2].s.c_str(), NULL, &newname)))
            {
                error e;

                if (newname.size())
                {
                    if (tn->type == FILENODE)
                    {
                        cout << s.words[2].s << ": Not a directory" << endl;

                        return;
                    }
                    else
                    {
                        if ((e = client->checkmove(n, tn)) == API_OK)
                        {
                            if (!client->checkaccess(n, RDWR))
                            {
                                cout << "Write access denied" << endl;

                                return;
                            }

                            // rename
                            client->fsaccess->normalize(&newname);
                            n->attrs.map['n'] = newname;

                            if ((e = client->setattr(n)))
                            {
                                cout << "Cannot rename file (" << errorstring(e) << ")" << endl;
                            }
                        }
                        else
                        {
                            cout << "Cannot rename file (" << errorstring(e) << ")" << endl;
                        }
                    }
                }
                else
                {
                    if (tn->type == FILENODE)
                    {
                        // (there should never be any orphaned filenodes)
                        if (!tn->parent)
                        {
                            return;
                        }

                        if ((e = client->checkmove(n, tn->parent)) == API_OK)
                        {
                            if (!client->checkaccess(n, RDWR))
                            {
                                cout << "Write access denied" << endl;

                                return;
                            }

                            // overwrite existing target file: rename source...
                            n->attrs.map['n'] = tn->attrs.map['n'];
                            e = client->setattr(n);

                            if (e)
                            {
                                cout << "Rename failed (" << errorstring(e) << ")" << endl;
                            }

                            if (n != tn)
                            {
                                // ...delete target...
                                e = client->unlink(tn, false, 0);

                                if (e)
                                {
                                    cout << "Remove failed (" << errorstring(e) << ")" << endl;
                                }
                            }
                        }

                        // ...and set target to original target's parent
                        tn = tn->parent;
                    }
                    else
                    {
                        e = client->checkmove(n, tn);
                    }
                }

                if (n->parent != tn)
                {
                    if (e == API_OK)
                    {
                        e = client->rename(n, tn);

                        if (e)
                        {
                            cout << "Move failed (" << errorstring(e) << ")" << endl;
                        }
                    }
                    else
                    {
                        cout << "Move not permitted - try copy" << endl;
                    }
                }
            }
            else
            {
                cout << s.words[2].s << ": No such directory" << endl;
            }
        }
        else
        {
            cout << s.words[1].s << ": No such file or directory" << endl;
        }
    }
}


void exec_cp(autocomplete::ACState& s)
{
    Node *n, *tn;
    string targetuser;
    string newname;
    error e;

    if (s.words.size() > 2)
    {
        if ((n = nodebypath(s.words[1].s.c_str())))
        {
            if ((tn = nodebypath(s.words[2].s.c_str(), &targetuser, &newname)))
            {
                if (!client->checkaccess(tn, RDWR))
                {
                    cout << "Write access denied" << endl;

                    return;
                }

                if (tn->type == FILENODE)
                {
                    if (n->type == FILENODE)
                    {
                        // overwrite target if source and taret are files

                        // (there should never be any orphaned filenodes)
                        if (!tn->parent)
                        {
                            return;
                        }

                        // ...delete target...
                        e = client->unlink(tn, false, 0);

                        if (e)
                        {
                            cout << "Cannot delete existing file (" << errorstring(e) << ")"
                                << endl;
                        }

                        // ...and set target to original target's parent
                        tn = tn->parent;
                    }
                    else
                    {
                        cout << "Cannot overwrite file with folder" << endl;
                        return;
                    }
                }
            }

            TreeProcCopy_mcli tc;
            handle ovhandle = UNDEF;

            if (!n->keyApplied())
            {
                cout << "Cannot copy a node without key" << endl;
                return;
            }

            if (n->attrstring)
            {
                n->applykey();
                n->setattr();
                if (n->attrstring)
                {
                    cout << "Cannot copy undecryptable node" << endl;
                    return;
                }
            }

            string sname;
            if (newname.size())
            {
                sname = newname;
                client->fsaccess->normalize(&sname);
            }
            else
            {
                attr_map::iterator it = n->attrs.map.find('n');
                if (it != n->attrs.map.end())
                {
                    sname = it->second;
                }
            }

            if (!client->versions_disabled && tn && n->type == FILENODE)
            {
                Node *ovn = client->childnodebyname(tn, sname.c_str(), true);
                if (ovn)
                {
                    if (n->isvalid && ovn->isvalid && *(FileFingerprint*)n == *(FileFingerprint*)ovn)
                    {
                        cout << "Skipping identical node" << endl;
                        return;
                    }

                    ovhandle = ovn->nodehandle;
                }
            }

            // determine number of nodes to be copied
            client->proctree(n, &tc, false, ovhandle != UNDEF);

            tc.allocnodes();

            // build new nodes array
            client->proctree(n, &tc, false, ovhandle != UNDEF);

            // if specified target is a filename, use it
            if (newname.size())
            {
                SymmCipher key;
                string attrstring;

                // copy source attributes and rename
                AttrMap attrs;

                attrs.map = n->attrs.map;
                attrs.map['n'] = sname;

                key.setkey((const byte*)tc.nn[0].nodekey.data(), tc.nn[0].type);

                // JSON-encode object and encrypt attribute string
                attrs.getjson(&attrstring);
                tc.nn[0].attrstring.reset(new string);
                client->makeattr(&key, tc.nn[0].attrstring, attrstring.c_str());
            }

            // tree root: no parent
            tc.nn[0].parenthandle = UNDEF;
            tc.nn[0].ovhandle = ovhandle;

            if (tn)
            {
                // add the new nodes
                client->putnodes(tn->nodehandle, move(tc.nn));
            }
            else
            {
                if (targetuser.size())
                {
                    cout << "Attempting to drop into user " << targetuser << "'s inbox..." << endl;

                    client->putnodes(targetuser.c_str(), move(tc.nn));
                }
                else
                {
                    cout << s.words[2].s << ": No such file or directory" << endl;
                }
            }
        }
        else
        {
            cout << s.words[1].s << ": No such file or directory" << endl;
        }
    }
}

void exec_du(autocomplete::ACState& s)
{
    Node *n;
    TreeProcDU du;

    if (s.words.size() > 1)
    {
        if (!(n = nodebypath(s.words[1].s.c_str())))
        {
            cout << s.words[1].s << ": No such file or directory" << endl;

            return;
        }
    }
    else
    {
        n = client->nodeByHandle(cwd);
    }

    if (n)
    {
        client->proctree(n, &du);

        cout << "Total storage used: " << (du.numbytes / 1048576) << " MB" << endl;
        cout << "Total # of files: " << du.numfiles << endl;
        cout << "Total # of folders: " << du.numfolders << endl;
    }
}

void exec_get(autocomplete::ACState& s)
{
    Node *n;
    string regularexpression;
    if (s.extractflag("-r"))
    {
#ifdef USE_FILESYSTEM
        // recursive get.  create local folder structure first, then queue transfer of all files
        bool foldersonly = s.extractflag("-foldersonly");

        if (!(n = nodebypath(s.words[1].s.c_str())))
        {
            cout << s.words[1].s << ": No such folder (or file)" << endl;
        }
        else if (n->type != FOLDERNODE && n->type != ROOTNODE)
        {
            cout << s.words[1].s << ": not a folder" << endl;
        }
        else
        {
            unsigned queued = 0;
            cout << "creating folders: " << endl;
            if (recursiveget(fs::current_path(), n, true, queued))
            {
                if (!foldersonly)
                {
                    cout << "queueing files..." << endl;
                    bool alldone = recursiveget(fs::current_path(), n, false, queued);
                    cout << "queued " << queued << " files for download" << (!alldone ? " before failure" : "") << endl;
                }
            }
        }
#else
        cout << "Sorry, -r not supported yet" << endl;
#endif
    }
    else if (s.extractflagparam("-re", regularexpression))
    {
        if (!(n = nodebypath(".")))
        {
            cout << ": No current folder" << endl;
        }
        else if (n->type != FOLDERNODE && n->type != ROOTNODE)
        {
            cout << ": not in a folder" << endl;
        }
        else
        {
            unsigned queued = 0;
            if (regexget(regularexpression, n, queued))
            {
                cout << "queued " << queued << " files for download" << endl;
            }
        }
    }
    else
    {
        handle ph = UNDEF;
        byte key[FILENODEKEYLENGTH];
        if (client->parsepubliclink(s.words[1].s.c_str(), ph, key, false) == API_OK)
        {
            cout << "Checking link..." << endl;
            client->openfilelink(ph, key, 0);
            return;
        }

        n = nodebypath(s.words[1].s.c_str());

        if (n)
        {
            if (s.words.size() > 2)
            {
                // read file slice
                m_off_t offset = atol(s.words[2].s.c_str());
                m_off_t count = (s.words.size() > 3) ? atol(s.words[3].s.c_str()) : 0;

                if (offset + count > n->size)
                {
                    if (offset < n->size)
                    {
                        count = n->size - offset;
                        cout << "Count adjusted to " << count << " bytes (filesize is " << n->size << " bytes)" << endl;
                    }
                    else
                    {
                        cout << "Nothing to read: offset + length > filesize (" << offset << " + " << count << " > " << n->size << " bytes)" << endl;
                        return;
                    }
                }

                if (s.words.size() == 5)
                {
                    pread_file = new ofstream(s.words[4].s.c_str(), std::ios_base::binary);
                    pread_file_end = offset + count;
                }

                client->pread(n, offset, count, NULL);
            }
            else
            {
                DBTableTransactionCommitter committer(client->tctable);

                // queue specified file...
                if (n->type == FILENODE)
                {
                    auto f = new AppFileGet(n);

                    string::size_type index = s.words[1].s.find(":");
                    // node from public folder link
                    if (index != string::npos && s.words[1].s.substr(0, index).find("@") == string::npos)
                    {
                        handle h = clientFolder->rootnodes[0];
                        char *pubauth = new char[12];
                        Base64::btoa((byte*)&h, MegaClient::NODEHANDLE, pubauth);
                        f->pubauth = pubauth;
                        f->hprivate = true;
                        f->hforeign = true;
                        memcpy(f->filekey, n->nodekey().data(), FILENODEKEYLENGTH);
                    }

                    f->appxfer_it = appxferq[GET].insert(appxferq[GET].end(), f);
                    client->startxfer(GET, f, committer);
                }
                else
                {
                    // ...or all files in the specified folder (non-recursive)
                    for (node_list::iterator it = n->children.begin(); it != n->children.end(); it++)
                    {
                        if ((*it)->type == FILENODE)
                        {
                            auto f = new AppFileGet(*it);
                            f->appxfer_it = appxferq[GET].insert(appxferq[GET].end(), f);
                            client->startxfer(GET, f, committer);
                        }
                    }
                }
            }
        }
        else
        {
            cout << s.words[1].s << ": No such file or folder" << endl;
        }
    }
}

/* more_node here is intentionally defined with filescope, it allows us to
 * resume an interrupted pagination.
 * Node contents are fetched one page at a time, defaulting to 1KB of data.
 * Improvement: Get console layout and use width*height for precise pagination.
 */
static Node    *more_node = nullptr; // Remote node that we are paging through
static m_off_t  more_offset = 0; // Current offset in the remote file
static const m_off_t MORE_BYTES = 1024;

void exec_more(autocomplete::ACState& s)
{
    if(s.words.size() > 1) // set up new node for pagination
    {
        more_offset = 0;
        more_node = nodebypath(s.words[1].s.c_str());
    }
    if(more_node && (more_node->type == FILENODE))
    {
        m_off_t count = (more_offset + MORE_BYTES <= more_node->size)
                ? MORE_BYTES : (more_node->size - more_offset);

        client->pread(more_node, more_offset, count, NULL);
    }
}

void uploadLocalFolderContent(LocalPath& localname, Node* cloudFolder);

void uploadLocalPath(nodetype_t type, std::string name, LocalPath& localname, Node* parent, const std::string targetuser, DBTableTransactionCommitter& committer, int& total, bool recursive)
{

    Node *previousNode = client->childnodebyname(parent, name.c_str(), false);

    if (type == FILENODE)
    {
        auto fa = client->fsaccess->newfileaccess();
        if (fa->fopen(localname, true, false))
        {
            FileFingerprint fp;
            fp.genfingerprint(fa.get());

            if (previousNode)
            {
                if (previousNode->type == FILENODE)
                {
                    if (fp.isvalid && previousNode->isvalid && fp == *((FileFingerprint *)previousNode))
                    {
                        cout << "Identical file already exist. Skipping transfer of " << name << endl;
                        return;
                    }
                }
                else
                {
                    cout << "Can't upload file over the top of a folder with the same name: " << name << endl;
                    return;
                }
            }
            fa.reset();

            AppFile* f = new AppFilePut(localname, parent ? parent->nodeHandle() : NodeHandle(), targetuser.c_str());
            *static_cast<FileFingerprint*>(f) = fp;
            f->appxfer_it = appxferq[PUT].insert(appxferq[PUT].end(), f);
            client->startxfer(PUT, f, committer);
            total++;
        }
        else
        {
            cout << "Can't open file: " << name << endl;
        }
    }
    else if (type == FOLDERNODE && recursive)
    {

        if (previousNode)
        {
            if (previousNode->type == FILENODE)
            {
                cout << "Can't upload a folder over the top of a file with the same name: " << name << endl;
                return;
            }
            else
            {
                // upload into existing folder with the same name
                uploadLocalFolderContent(localname, previousNode);
            }
        }
        else
        {
            vector<NewNode> nn(1);
            client->putnodes_prepareOneFolder(&nn[0], name);

            gOnPutNodeTag[gNextClientTag] = [localname](Node* parent) {
                auto tmp = localname;
                uploadLocalFolderContent(tmp, parent);
            };

            client->reqtag = gNextClientTag++;
            client->putnodes(parent->nodehandle, move(nn));
            client->reqtag = 0;
        }
    }
}


string localpathToUtf8Leaf(const LocalPath& itemlocalname)
{
    return itemlocalname.leafName().toPath(*client->fsaccess);
}

void uploadLocalFolderContent(LocalPath& localname, Node* cloudFolder)
{
    DirAccess* da = client->fsaccess->newdiraccess();

    if (da->dopen(&localname, NULL, false))
    {
        DBTableTransactionCommitter committer(client->tctable);

        int total = 0;
        nodetype_t type;
        LocalPath itemlocalleafname;
        while (da->dnext(localname, itemlocalleafname, true, &type))
        {
            string leafNameUtf8 = localpathToUtf8Leaf(itemlocalleafname);

            if (gVerboseMode)
            {
                cout << "Queueing " << leafNameUtf8 << "..." << endl;
            }
            auto newpath = localname;
            newpath.appendWithSeparator(itemlocalleafname, true);
            uploadLocalPath(type, leafNameUtf8, newpath, cloudFolder, "", committer, total, true);
        }
        if (gVerboseMode)
        {
            cout << "Queued " << total << " more uploads from folder " << localpathToUtf8Leaf(localname) << endl;
        }
    }
}

void exec_put(autocomplete::ACState& s)
{
    NodeHandle target = cwd;
    string targetuser;
    string newname;
    int total = 0;
    Node* n = NULL;

    bool recursive = s.extractflag("-r");

    if (s.words.size() > 2)
    {
        if ((n = nodebypath(s.words[2].s.c_str(), &targetuser, &newname)))
        {
            target = n->nodeHandle();
        }
    }
    else    // target is current path
    {
        n = client->nodeByHandle(target);
    }

    if (client->loggedin() == NOTLOGGEDIN && !targetuser.size() && !client->loggedIntoWritableFolder())
    {
        cout << "Not logged in." << endl;

        return;
    }

    if (recursive && !targetuser.empty())
    {
        cout << "Sorry, can't send recursively to a user" << endl;
    }

    auto localname = LocalPath::fromPath(s.words[1].s, *client->fsaccess);

    DirAccess* da = client->fsaccess->newdiraccess();

    if (da->dopen(&localname, NULL, true))
    {
        DBTableTransactionCommitter committer(client->tctable);

        nodetype_t type;
        LocalPath itemlocalname;
        while (da->dnext(localname, itemlocalname, true, &type))
        {
            string leafNameUtf8 = localpathToUtf8Leaf(itemlocalname);

            if (gVerboseMode)
            {
                cout << "Queueing " << leafNameUtf8 << "..." << endl;
            }
            uploadLocalPath(type, leafNameUtf8, itemlocalname, n, targetuser, committer, total, recursive);
        }
    }

    delete da;

    cout << "Queued " << total << " file(s) for upload, " << appxferq[PUT].size()
        << " file(s) in queue" << endl;
}

void exec_pwd(autocomplete::ACState& s)
{
    string path;

    nodepath(cwd, &path);

    cout << path << endl;
}

void exec_lcd(autocomplete::ACState& s)
{
    LocalPath localpath = LocalPath::fromPath(s.words[1].s, *client->fsaccess);

    if (!client->fsaccess->chdirlocal(localpath))
    {
        cout << s.words[1].s << ": Failed" << endl;
    }
}

#ifdef USE_FILESYSTEM
void exec_lls(autocomplete::ACState& s)
{
    bool recursive = s.extractflag("-R");
    fs::path ls_folder = s.words.size() > 1 ? fs::u8path(s.words[1].s) : fs::current_path();
    std::error_code ec;
    auto status = fs::status(ls_folder, ec);
    (void)status;
    if (ec)
    {
        cerr << ec.message() << endl;
    }
    else if (!fs::exists(ls_folder))
    {
        cerr << "not found" << endl;
    }
    else
    {
        local_dumptree(ls_folder, recursive);
    }
}
#endif

void exec_ipc(autocomplete::ACState& s)
{
    // incoming pending contact action
    handle phandle;
    if (s.words.size() == 3 && Base64::atob(s.words[1].s.c_str(), (byte*) &phandle, sizeof phandle) == sizeof phandle)
    {
        ipcactions_t action;
        if (s.words[2].s == "a")
        {
            action = IPCA_ACCEPT;
        }
        else if (s.words[2].s == "d")
        {
            action = IPCA_DENY;
        }
        else if (s.words[2].s == "i")
        {
            action = IPCA_IGNORE;
        }
        else
        {
            return;
        }
        client->updatepcr(phandle, action);
    }
}

#if defined(WIN32) && defined(NO_READLINE)
void exec_log(autocomplete::ACState& s)
{
    if (s.words.size() == 1)
    {
        // close log
        static_cast<WinConsole*>(console)->log("", WinConsole::no_log);
        cout << "log closed" << endl;
    }
    else if (s.words.size() == 3)
    {
        // open log
        WinConsole::logstyle style = WinConsole::no_log;
        if (s.words[1].s == "utf8")
        {
            style = WinConsole::utf8_log;
        }
        else if (s.words[1].s == "utf16")
        {
            style = WinConsole::utf16_log;
        }
        else if (s.words[1].s == "codepage")
        {
            style = WinConsole::codepage_log;
        }
        else
        {
            cout << "unknown log style" << endl;
        }
        if (!static_cast<WinConsole*>(console)->log(s.words[2].s, style))
        {
            cout << "failed to open log file" << endl;
        }
    }
}
#endif

void exec_putq(autocomplete::ACState& s)
{
    bool showActive = s.extractflag("-active");
    bool showAll = s.extractflag("-all");
    bool showCount = s.extractflag("-count");

    if (!showActive && !showAll && !showCount)
    {
        showCount = true;
    }

    xferq(PUT, s.words.size() > 1 ? atoi(s.words[1].s.c_str()) : -1, showActive, showAll, showCount);
}

void exec_getq(autocomplete::ACState& s)
{
    bool showActive = s.extractflag("-active");
    bool showAll = s.extractflag("-all");
    bool showCount = s.extractflag("-count");

    if (!showActive && !showAll && !showCount)
    {
        showCount = true;
    }

    xferq(GET, s.words.size() > 1 ? atoi(s.words[1].s.c_str()) : -1, showActive, showAll, showCount);
}

void exec_open(autocomplete::ACState& s)
{
    if (strstr(s.words[1].s.c_str(), "#F!") || strstr(s.words[1].s.c_str(), "folder/"))  // folder link indicator
    {
        if (!clientFolder)
        {
            using namespace mega;
#ifdef GFX_CLASS
            auto gfx = new GFX_CLASS;
            gfx->startProcessingThread();
#endif
            // create a new MegaClient with a different MegaApp to process callbacks
            // from the client logged into a folder. Reuse the waiter and httpio
            clientFolder = new MegaClient(new DemoAppFolder,
                                          client->waiter,
                                          client->httpio,
                                          new FSACCESS_CLASS,
                #ifdef DBACCESS_CLASS
                                          new DBACCESS_CLASS(startDir),
                #else
                                          NULL,
                #endif
                #ifdef GFX_CLASS
                                          gfx,
                #else
                                          NULL,
                #endif
                                          "Gk8DyQBS",
                                          "megacli_folder/" TOSTRING(MEGA_MAJOR_VERSION)
                                          "." TOSTRING(MEGA_MINOR_VERSION)
                                          "." TOSTRING(MEGA_MICRO_VERSION),
                                          2);
        }
        else
        {
            clientFolder->logout(false);
        }

        return clientFolder->app->login_result(clientFolder->folderaccess(s.words[1].s.c_str(), nullptr));
    }
    else
    {
        cout << "Invalid folder link." << endl;
    }
}

#ifdef USE_FILESYSTEM
void exec_lpwd(autocomplete::ACState& s)
{
    cout << fs::current_path().u8string() << endl;
}
#endif


void exec_test(autocomplete::ACState& s)
{
}

void exec_mfad(autocomplete::ACState& s)
{
    client->multifactorauthdisable(s.words[1].s.c_str());
}

void exec_mfac(autocomplete::ACState& s)
{
    string email;
    if (s.words.size() == 2)
    {
        email = s.words[1].s;
    }
    else
    {
        email = login.email;
    }

    client->multifactorauthcheck(email.c_str());
}

void exec_mfae(autocomplete::ACState& s)
{
    client->multifactorauthsetup();
}

void exec_login(autocomplete::ACState& s)
{
    //bool fresh = s.extractflag("-fresh");

    if (client->loggedin() == NOTLOGGEDIN)
    {
        if (s.words.size() > 1)
        {
            if ((s.words.size() == 2 || s.words.size() == 3) && s.words[1].s == "autoresume")
            {
                string filename = "megacli_autoresume_session" + (s.words.size() == 3 ? "_" + s.words[2].s : "");
                ifstream file(filename.c_str());
                string session;
                file >> session;
                if (file.is_open() && session.size())
                {
                    cout << "Resuming session..." << endl;
                    return client->login(Base64::atob(session));
                }
                cout << "Failed to get a valid session id from file " << filename << endl;
            }
            else if (strchr(s.words[1].s.c_str(), '@'))
            {
                login.reset();
                login.email = s.words[1].s;

                // full account login
                if (s.words.size() > 2)
                {
                    login.password = s.words[2].s;
                    cout << "Initiated login attempt..." << endl;
                }
                client->prelogin(login.email.c_str());
            }
            else
            {
                const char* ptr;
                if ((ptr = strchr(s.words[1].s.c_str(), '#')))  // folder link indicator
                {
                    const char *authKey = s.words.size() == 3 ? s.words[2].s.c_str() : nullptr;
                    return client->app->login_result(client->folderaccess(s.words[1].s.c_str(), authKey));
                }
                else
                {
                    return client->login(Base64::atob(s.words[1].s));
                }
            }
        }
        else
        {
            cout << "      login email [password]" << endl
                << "      login exportedfolderurl#key [authKey]" << endl
                << "      login session" << endl;
        }
    }
    else
    {
        cout << "Already logged in. Please log out first." << endl;
    }
}

void exec_begin(autocomplete::ACState& s)
{
    if (s.words.size() == 1)
    {
        cout << "Creating ephemeral session..." << endl;
        pdf_to_import = true;
        client->createephemeral();
    }
    else if (s.words.size() == 2)
    {
        handle uh;
        byte pw[SymmCipher::KEYLENGTH];

        if (Base64::atob(s.words[1].s.c_str(), (byte*) &uh, MegaClient::USERHANDLE) == sizeof uh && Base64::atob(
            s.words[1].s.c_str() + 12, pw, sizeof pw) == sizeof pw)
        {
            client->resumeephemeral(uh, pw);
        }
        else
        {
            cout << "Malformed ephemeral session identifier." << endl;
        }
    }
}

void exec_mount(autocomplete::ACState& s)
{
    listtrees();
}

void exec_share(autocomplete::ACState& s)
{
    switch (s.words.size())
    {
    case 1:		// list all shares (incoming and outgoing)
    {
        TreeProcListOutShares listoutshares;
        Node* n;

        cout << "Shared folders:" << endl;

        for (unsigned i = 0; i < sizeof client->rootnodes / sizeof *client->rootnodes; i++)
        {
            if ((n = client->nodebyhandle(client->rootnodes[i])))
            {
                client->proctree(n, &listoutshares);
            }
        }

        for (user_map::iterator uit = client->users.begin();
            uit != client->users.end(); uit++)
        {
            User* u = &uit->second;
            Node* n;

            if (u->show == VISIBLE && u->sharing.size())
            {
                cout << "From " << u->email << ":" << endl;

                for (handle_set::iterator sit = u->sharing.begin();
                    sit != u->sharing.end(); sit++)
                {
                    if ((n = client->nodebyhandle(*sit)))
                    {
                        cout << "\t" << n->displayname() << " ("
                            << getAccessLevelStr(n->inshare->access) << ")" << endl;
                    }
                }
            }
        }
    }
    break;

    case 2:	    // list all outgoing shares on this path
    case 3:	    // remove outgoing share to specified e-mail address
    case 4:	    // add outgoing share to specified e-mail address
    case 5:     // user specified a personal representation to appear as for the invitation
        if (Node* n = nodebypath(s.words[1].s.c_str()))
        {
            if (s.words.size() == 2)
            {
                listnodeshares(n);
            }
            else
            {
                accesslevel_t a = ACCESS_UNKNOWN;
                const char* personal_representation = NULL;
                if (s.words.size() > 3)
                {
                    if (s.words[3].s == "r" || s.words[3].s == "ro")
                    {
                        a = RDONLY;
                    }
                    else if (s.words[3].s == "rw")
                    {
                        a = RDWR;
                    }
                    else if (s.words[3].s == "full")
                    {
                        a = FULL;
                    }
                    else
                    {
                        cout << "Access level must be one of r, rw or full" << endl;

                        return;
                    }

                    if (s.words.size() > 4)
                    {
                        personal_representation = s.words[4].s.c_str();
                    }
                }

                client->setshare(n, s.words[2].s.c_str(), a, personal_representation);
            }
        }
        else
        {
            cout << s.words[1].s << ": No such directory" << endl;
        }
        break;
    }
}

void exec_users(autocomplete::ACState& s)
{
    if (s.words.size() == 1)
    {
        for (user_map::iterator it = client->users.begin(); it != client->users.end(); it++)
        {
            if (it->second.email.size())
            {
                cout << "\t" << it->second.email;

                if (it->second.userhandle == client->me)
                {
                    cout << ", session user";
                }
                else if (it->second.show == VISIBLE)
                {
                    cout << ", visible";
                }
                else if (it->second.show == HIDDEN)
                {
                    cout << ", hidden";
                }
                else if (it->second.show == INACTIVE)
                {
                    cout << ", inactive";
                }
                else if (it->second.show == BLOCKED)
                {
                    cout << ", blocked";
                }
                else
                {
                    cout << ", unknown visibility (" << it->second.show << ")";
                }

                if (it->second.sharing.size())
                {
                    cout << ", sharing " << it->second.sharing.size() << " folder(s)";
                }

                if (it->second.pubk.isvalid())
                {
                    cout << ", public key cached";
                }

                if (it->second.mBizMode == BIZ_MODE_MASTER)
                {
                    cout << ", business master user";
                }
                else if (it->second.mBizMode == BIZ_MODE_SUBUSER)
                {
                    cout << ", business sub-user";
                }

                cout << endl;
            }
        }
    }
    else if (s.words.size() == 3 && s.words[2].s == "del")
    {
        client->removecontact(s.words[1].s.c_str(), HIDDEN);
    }
}

void exec_mkdir(autocomplete::ACState& s)
{
    bool allowDuplicate = s.extractflag("-allowduplicate");
    bool exactLeafName = s.extractflag("-exactleafname");

    if (s.words.size() > 1)
    {
        string newname;

        Node* n;
        if (exactLeafName)
        {
            n = client->nodeByHandle(cwd);
            newname = s.words[1].s;
        }
        else
        {
            n = nodebypath(s.words[1].s.c_str(), NULL, &newname);
        }

        if (n)
        {
            if (!client->checkaccess(n, RDWR))
            {
                cout << "Write access denied" << endl;

                return;
            }

            if (newname.size())
            {
                vector<NewNode> nn(1);
                client->putnodes_prepareOneFolder(&nn[0], newname);
                client->putnodes(n->nodehandle, move(nn));
            }
            else if (allowDuplicate && n->parent && n->parent->nodehandle != UNDEF)
            {
                // the leaf name already exists and was returned in n
                auto leafname = s.words[1].s;
                auto pos = leafname.find_last_of("/");
                if (pos != string::npos) leafname.erase(0, pos + 1);
                vector<NewNode> nn(1);
                client->putnodes_prepareOneFolder(&nn[0], leafname);
                client->putnodes(n->parent->nodehandle, move(nn));
            }
            else
            {
                cout << s.words[1].s << ": Path already exists" << endl;
            }
        }
        else
        {
            cout << s.words[1].s << ": Target path not found" << endl;
        }
    }
}

void exec_getfa(autocomplete::ACState& s)
{
    Node* n;
    int cancel = s.words.size() > 2 && s.words.back().s == "cancel";

    if (s.words.size() < 3)
    {
        n = client->nodeByHandle(cwd);
    }
    else if (!(n = nodebypath(s.words[2].s.c_str())))
    {
        cout << s.words[2].s << ": Path not found" << endl;
    }

    if (n)
    {
        int c = 0;
        fatype type;

        type = fatype(atoi(s.words[1].s.c_str()));

        if (n->type == FILENODE)
        {
            if (n->hasfileattribute(type))
            {
                client->getfa(n->nodehandle, &n->fileattrstring, n->nodekey(), type, cancel);
                c++;
            }
        }
        else
        {
            for (node_list::iterator it = n->children.begin(); it != n->children.end(); it++)
            {
                if ((*it)->type == FILENODE && (*it)->hasfileattribute(type))
                {
                    client->getfa((*it)->nodehandle, &(*it)->fileattrstring, (*it)->nodekey(), type, cancel);
                    c++;
                }
            }
        }

        cout << (cancel ? "Canceling " : "Fetching ") << c << " file attribute(s) of type " << type << "..." << endl;
    }
}

void exec_getua(autocomplete::ACState& s)
{
    User* u = NULL;

    if (s.words.size() == 3)
    {
        // get other user's attribute
        if (!(u = client->finduser(s.words[2].s.c_str())))
        {
            cout << "Retrieving user attribute for unknown user: " << s.words[2].s << endl;
            client->getua(s.words[2].s.c_str(), User::string2attr(s.words[1].s.c_str()));
            return;
        }
    }
    else if (s.words.size() != 2)
    {
        cout << "      getua attrname [email]" << endl;
        return;
    }

    if (!u)
    {
        // get logged in user's attribute
        if (!(u = client->ownuser()))
        {
            cout << "Must be logged in to query own attributes." << endl;
            return;
        }
    }

    if (s.words[1].s == "pubk")
    {
        client->getpubkey(u->uid.c_str());
        return;
    }

    client->getua(u, User::string2attr(s.words[1].s.c_str()));
}

void exec_putua(autocomplete::ACState& s)
{
    attr_t attrtype = User::string2attr(s.words[1].s.c_str());
    if (attrtype == ATTR_UNKNOWN)
    {
        cout << "Attribute not recognized" << endl;
        return;
    }

    if (s.words.size() == 2)
    {
        // delete attribute
        client->putua(attrtype);

        return;
    }
    else if (s.words.size() == 3)
    {
        if (s.words[2].s == "del")
        {
            client->putua(attrtype);

            return;
        }
    }
    else if (s.words.size() == 4)
    {
        if (s.words[2].s == "set")
        {
            client->putua(attrtype, (const byte*)s.words[3].s.c_str(), unsigned(s.words[3].s.size()));
            return;
        }
        else if (s.words[2].s == "set64")
        {
            int len = int(s.words[3].s.size() * 3 / 4 + 3);
            byte *value = new byte[len];
            int valuelen = Base64::atob(s.words[3].s.data(), value, len);
            client->putua(attrtype, value, valuelen);
            delete [] value;
            return;
        }
        else if (s.words[2].s == "load")
        {
            string data;
            auto localpath = LocalPath::fromPath(s.words[3].s, *client->fsaccess);

            if (loadfile(localpath, &data))
            {
                client->putua(attrtype, (const byte*) data.data(), unsigned(data.size()));
            }
            else
            {
                cout << "Cannot read " << s.words[3].s << endl;
            }

            return;
        }
    }
    else if (s.words.size() == 5)
    {
        if (s.words[2].s == "map")  // putua <attrtype> map <attrKey> <attrValue>
        {
            if (attrtype == ATTR_DEVICE_NAMES || attrtype == ATTR_ALIAS)
            {
                std::string key = s.words[3].s;
                std::string value = Base64::btoa(s.words[4].s);
                string_map attrMap;
                attrMap[key] = value;

                std::unique_ptr<TLVstore> tlv;

                User *ownUser = client->finduser(client->me);
                const std::string *oldValue = ownUser->getattr(attrtype);
                if (!oldValue)  // attr doesn't exist -> create it
                {
                    tlv.reset(new TLVstore());
                    tlv->set(key, value);
                }
                else if (!ownUser->isattrvalid(attrtype)) // not fetched yet or outdated
                {
                    cout << "User attribute is versioned (need to know current version first). ";
                    cout << "Fetch the attribute first" << endl;
                    return;
                }
                else
                {
                    tlv.reset(TLVstore::containerToTLVrecords(oldValue, &client->key));

                    if (!User::mergeUserAttribute(attrtype, attrMap, *tlv.get()))
                    {
                        cout << "Failed to merge with existing values" << endl;
                        return;
                    }
                }

                // serialize and encrypt the TLV container
                std::unique_ptr<std::string> container(tlv->tlvRecordsToContainer(client->rng, &client->key));
                client->putua(attrtype, (byte *)container->data(), unsigned(container->size()));

                return;
            }
        }
    }
}

#ifdef DEBUG
void exec_delua(autocomplete::ACState& s)
{
    client->delua(s.words[1].s.c_str());
}
#endif

void exec_pause(autocomplete::ACState& s)
{
    bool getarg = false, putarg = false, hardarg = false, statusarg = false;

    for (size_t i = s.words.size(); --i; )
    {
        if (s.words[i].s == "get")
        {
            getarg = true;
        }
        if (s.words[i].s == "put")
        {
            putarg = true;
        }
        if (s.words[i].s == "hard")
        {
            hardarg = true;
        }
        if (s.words[i].s == "status")
        {
            statusarg = true;
        }
    }

    if (statusarg)
    {
        if (!hardarg && !getarg && !putarg)
        {
            if (!client->xferpaused[GET] && !client->xferpaused[PUT])
            {
                cout << "Transfers not paused at the moment." << endl;
            }
            else
            {
                if (client->xferpaused[GET])
                {
                    cout << "GETs currently paused." << endl;
                }
                if (client->xferpaused[PUT])
                {
                    cout << "PUTs currently paused." << endl;
                }
            }
        }
        return;
    }

    if (!getarg && !putarg)
    {
        getarg = true;
        putarg = true;
    }

    DBTableTransactionCommitter committer(client->tctable);

    if (getarg)
    {
        client->pausexfers(GET, client->xferpaused[GET] ^= true, hardarg, committer);
        if (client->xferpaused[GET])
        {
            cout << "GET transfers paused. Resume using the same command." << endl;
        }
        else
        {
            cout << "GET transfers unpaused." << endl;
        }
    }

    if (putarg)
    {
        client->pausexfers(PUT, client->xferpaused[PUT] ^= true, hardarg, committer);
        if (client->xferpaused[PUT])
        {
            cout << "PUT transfers paused. Resume using the same command." << endl;
        }
        else
        {
            cout << "PUT transfers unpaused." << endl;
        }
    }
}

void exec_debug(autocomplete::ACState& s)
{
    bool turnon = s.extractflag("-on");
    bool turnoff = s.extractflag("-off");

    if (s.words.size() > 1)
    {
        gLogger.mLogFile.close();
        if (!s.words[1].s.empty())
        {
            gLogger.mLogFile.open(s.words[1].s.c_str());
            if (!gLogger.mLogFile.is_open())
            {
                cout << "Log file open failed: '" << s.words[1].s << "'" << endl;
            }
        }
    }

    bool state = client->debugstate();
    if ((turnon && !state) || (turnoff && state) || (!turnon && !turnoff))
    {
        client->toggledebug();
    }

    cout << "Debug mode " << (client->debugstate() ? "on" : "off") << endl;
}

void exec_verbose(autocomplete::ACState& s)
{
    bool turnon = s.extractflag("-on");
    bool turnoff = s.extractflag("-off");

    if (turnon)
    {
        gVerboseMode = true;
    }
    else if (turnoff)
    {
        gVerboseMode = false;
    }
    else
    {
        gVerboseMode = !gVerboseMode;
    }
    cout << "Verbose mode " << (gVerboseMode ? "on" : "off") << endl;
}

#if defined(WIN32) && defined(NO_READLINE)
void exec_clear(autocomplete::ACState& s)
{
    static_cast<WinConsole*>(console)->clearScreen();
}
#endif

void exec_retry(autocomplete::ACState& s)
{
    if (client->abortbackoff())
    {
        cout << "Retrying..." << endl;
    }
    else
    {
        cout << "No failed request pending." << endl;
    }
}

void exec_recon(autocomplete::ACState& s)
{
    cout << "Closing all open network connections..." << endl;

    client->disconnect();
}

void exec_email(autocomplete::ACState& s)
{
    if (s.words.size() == 1)
    {
        User *u = client->finduser(client->me);
        if (u)
        {
            cout << "Your current email address is " << u->email << endl;
        }
        else
        {
            cout << "Please, login first" << endl;
        }
    }
    else if (s.words.size() == 2)
    {
        if (s.words[1].s.find("@") != string::npos)    // get change email link
        {
            client->getemaillink(s.words[1].s.c_str());
        }
        else    // confirm change email link
        {
            string link = s.words[1].s;

            size_t pos = link.find("#verify");
            if (pos == link.npos)
            {
                cout << "Invalid email change link." << endl;
                return;
            }

            changecode.assign(link.substr(pos + strlen("#verify")));
            client->queryrecoverylink(changecode.c_str());
        }
    }
}

#ifdef ENABLE_CHAT
void exec_chatc(autocomplete::ACState& s)
{
    size_t wordscount = s.words.size();
    if (wordscount < 2 || wordscount == 3)
    {
        cout << "Invalid syntax to create chatroom" << endl;
        cout << "      chatc group [email ro|sta|mod]* " << endl;
        return;
    }

    int group = atoi(s.words[1].s.c_str());
    if (group != 0 && group != 1)
    {
        cout << "Invalid syntax to create chatroom" << endl;
        cout << "      chatc group [email ro|sta|mod]* " << endl;
        return;
    }

    unsigned parseoffset = 2;
    if (((wordscount - parseoffset) % 2) == 0)
    {
        if (!group && (wordscount - parseoffset) != 2)
        {
            cout << "Peer to peer chats must have only one peer" << endl;
            return;
        }

        userpriv_vector *userpriv = new userpriv_vector;

        unsigned numUsers = 0;
        while ((numUsers + 1) * 2 + parseoffset <= wordscount)
        {
            string email = s.words[numUsers * 2 + parseoffset].s;
            User *u = client->finduser(email.c_str(), 0);
            if (!u)
            {
                cout << "User not found: " << email << endl;
                delete userpriv;
                return;
            }

            string privstr = s.words[numUsers * 2 + parseoffset + 1].s;
            privilege_t priv;
            if (!group) // 1:1 chats enforce peer to be moderator
            {
                priv = PRIV_MODERATOR;
            }
            else
            {
                if (privstr == "ro")
                {
                    priv = PRIV_RO;
                }
                else if (privstr == "sta")
                {
                    priv = PRIV_STANDARD;
                }
                else if (privstr == "mod")
                {
                    priv = PRIV_MODERATOR;
                }
                else
                {
                    cout << "Unknown privilege for " << email << endl;
                    delete userpriv;
                    return;
                }
            }

            userpriv->push_back(userpriv_pair(u->userhandle, priv));
            numUsers++;
        }

        client->createChat(group, false, userpriv);
        delete userpriv;
    }
}

void exec_chati(autocomplete::ACState& s)
{
    if (s.words.size() >= 4 && s.words.size() <= 7)
    {
        handle chatid;
        Base64::atob(s.words[1].s.c_str(), (byte*)&chatid, MegaClient::CHATHANDLE);

        string email = s.words[2].s;
        User *u = client->finduser(email.c_str(), 0);
        if (!u)
        {
            cout << "User not found: " << email << endl;
            return;
        }

        string privstr = s.words[3].s;
        privilege_t priv;
        if (privstr == "ro")
        {
            priv = PRIV_RO;
        }
        else if (privstr == "sta")
        {
            priv = PRIV_STANDARD;
        }
        else if (privstr == "mod")
        {
            priv = PRIV_MODERATOR;
        }
        else
        {
            cout << "Unknown privilege for " << email << endl;
            return;
        }

        string title;
        string unifiedKey;
        if (s.words.size() == 5)
        {
            unifiedKey = s.words[4].s;
        }
        else if (s.words.size() >= 6 && s.words[4].s == "t")
        {
            title = s.words[5].s;
            if (s.words.size() == 7)
            {
                unifiedKey = s.words[6].s;
            }
        }
        const char *t = !title.empty() ? title.c_str() : NULL;
        const char *uk = !unifiedKey.empty() ? unifiedKey.c_str() : NULL;

        client->inviteToChat(chatid, u->userhandle, priv, uk, t);
        return;
    }
}

void exec_chatr(autocomplete::ACState& s)
{
    if (s.words.size() > 1 && s.words.size() < 4)
    {
        handle chatid;
        Base64::atob(s.words[1].s.c_str(), (byte*)&chatid, MegaClient::CHATHANDLE);

        if (s.words.size() == 2)
        {
            client->removeFromChat(chatid, client->me);
            return;
        }
        else if (s.words.size() == 3)
        {
            string email = s.words[2].s;
            User *u = client->finduser(email.c_str(), 0);
            if (!u)
            {
                cout << "User not found: " << email << endl;
                return;
            }

            client->removeFromChat(chatid, u->userhandle);
            return;
        }
    }
}

void exec_chatu(autocomplete::ACState& s)
{
    handle chatid;
    Base64::atob(s.words[1].s.c_str(), (byte*)&chatid, MegaClient::CHATHANDLE);

    client->getUrlChat(chatid);
}

void exec_chata(autocomplete::ACState& s)
{
    handle chatid;
    Base64::atob(s.words[1].s.c_str(), (byte*)&chatid, MegaClient::CHATHANDLE);
    bool archive = (s.words[2].s == "1");
    if (!archive && (s.words[2].s != "0"))
    {
        cout << "Use 1 or 0 to archive/unarchive chats" << endl;
        return;
    }

    client->archiveChat(chatid, archive);
}

void exec_chats(autocomplete::ACState& s)
{
    if (s.words.size() == 1)
    {
        textchat_map::iterator it;
        for (it = client->chats.begin(); it != client->chats.end(); it++)
        {
            DemoApp::printChatInformation(it->second);
        }
        return;
    }
    if (s.words.size() == 2)
    {
        handle chatid;
        Base64::atob(s.words[1].s.c_str(), (byte*)&chatid, MegaClient::CHATHANDLE);

        textchat_map::iterator it = client->chats.find(chatid);
        if (it == client->chats.end())
        {
            cout << "Chatid " << s.words[1].s.c_str() << " not found" << endl;
            return;
        }

        DemoApp::printChatInformation(it->second);
        return;
    }
}

void exec_chatl(autocomplete::ACState& s)
{
    handle chatid;
    Base64::atob(s.words[1].s.c_str(), (byte*) &chatid, MegaClient::CHATHANDLE);
    bool delflag = (s.words.size() == 3 && s.words[2].s == "del");
    bool createifmissing = s.words.size() == 2 || (s.words.size() == 3 && s.words[2].s != "query");

    client->chatlink(chatid, delflag, createifmissing);
}
#endif

void exec_reset(autocomplete::ACState& s)
{
    if (client->loggedin() != NOTLOGGEDIN)
    {
        cout << "You're logged in. Please, logout first." << endl;
    }
    else if (s.words.size() == 2 ||
        (s.words.size() == 3 && (hasMasterKey = (s.words[2].s == "mk"))))
    {
        recoveryemail = s.words[1].s;
        client->getrecoverylink(recoveryemail.c_str(), hasMasterKey);
    }
    else
    {
        cout << "      reset email [mk]" << endl;
    }
}

void exec_clink(autocomplete::ACState& s)
{
    bool renew = false;
    if (s.words.size() == 1 || (s.words.size() == 2 && (renew = s.words[1].s == "renew")))
    {
        client->contactlinkcreate(renew);
    }
    else if ((s.words.size() == 3) && (s.words[1].s == "query"))
    {
        handle clink = UNDEF;
        Base64::atob(s.words[2].s.c_str(), (byte*)&clink, MegaClient::CONTACTLINKHANDLE);

        client->contactlinkquery(clink);

    }
    else if (((s.words.size() == 3) || (s.words.size() == 2)) && (s.words[1].s == "del"))
    {
        handle clink = UNDEF;

        if (s.words.size() == 3)
        {
            Base64::atob(s.words[2].s.c_str(), (byte*)&clink, MegaClient::CONTACTLINKHANDLE);
        }

        client->contactlinkdelete(clink);
    }
}

void exec_apiurl(autocomplete::ACState& s)
{
    if (s.words.size() == 1)
    {
        cout << "Current APIURL = " << MegaClient::APIURL << endl;
        cout << "Current disablepkp = " << (MegaClient::disablepkp ? "true" : "false") << endl;
    }
    else if (client->loggedin() != NOTLOGGEDIN)
    {
        cout << "You must not be logged in, to change APIURL" << endl;
    }
    else if (s.words.size() == 3 || s.words.size() == 2)
    {
        if (s.words[1].s.size() < 8 || s.words[1].s.substr(0, 8) != "https://")
        {
            s.words[1].s = "https://" + s.words[1].s;
        }
        if (s.words[1].s.empty() || s.words[1].s[s.words[1].s.size() - 1] != '/')
        {
            s.words[1].s += '/';
        }
        MegaClient::APIURL = s.words[1].s;
        if (s.words.size() == 3)
        {
            MegaClient::disablepkp = s.words[2].s == "true";
        }
    }
}

void exec_passwd(autocomplete::ACState& s)
{
    if (client->loggedin() != NOTLOGGEDIN)
    {
        setprompt(NEWPASSWORD);
    }
    else
    {
        cout << "Not logged in." << endl;
    }
}

void exec_putbps(autocomplete::ACState& s)
{
    if (s.words.size() > 1)
    {
        if (s.words[1].s == "auto")
        {
            client->putmbpscap = -1;
        }
        else if (s.words[1].s == "none")
        {
            client->putmbpscap = 0;
        }
        else
        {
            int t = atoi(s.words[1].s.c_str());

            if (t > 0)
            {
                client->putmbpscap = t;
            }
            else
            {
                cout << "      putbps [limit|auto|none]" << endl;
                return;
            }
        }
    }

    cout << "Upload speed limit set to ";

    if (client->putmbpscap < 0)
    {
        cout << "AUTO (approx. 90% of your available bandwidth)" << endl;
    }
    else if (!client->putmbpscap)
    {
        cout << "NONE" << endl;
    }
    else
    {
        cout << client->putmbpscap << " byte(s)/second" << endl;
    }
}

void exec_invite(autocomplete::ACState& s)
{
    if (client->loggedin() != FULLACCOUNT)
    {
        cout << "Not logged in." << endl;
    }
    else
    {
        if (client->ownuser()->email.compare(s.words[1].s))
        {
            int delflag = s.words.size() == 3 && s.words[2].s == "del";
            int rmd = s.words.size() == 3 && s.words[2].s == "rmd";
            int clink = s.words.size() == 4 && s.words[2].s == "clink";
            if (s.words.size() == 2 || s.words.size() == 3 || s.words.size() == 4)
            {
                if (delflag || rmd)
                {
                    client->setpcr(s.words[1].s.c_str(), delflag ? OPCA_DELETE : OPCA_REMIND);
                }
                else
                {
                    handle contactLink = UNDEF;
                    if (clink)
                    {
                        Base64::atob(s.words[3].s.c_str(), (byte*)&contactLink, MegaClient::CONTACTLINKHANDLE);
                    }

                    // Original email is not required, but can be used if this account has multiple email addresses associated,
                    // to have the invite come from a specific email
                    client->setpcr(s.words[1].s.c_str(), OPCA_ADD, "Invite from MEGAcli", s.words.size() == 3 ? s.words[2].s.c_str() : NULL, contactLink);
                }
            }
            else
            {
                cout << "      invite dstemail [origemail|del|rmd|clink <link>]" << endl;
            }
        }
        else
        {
            cout << "Cannot send invitation to your own user" << endl;
        }
    }
}

void exec_signup(autocomplete::ACState& s)
{
    if (s.words.size() == 2)
    {
        const char* ptr = s.words[1].s.c_str();
        const char* tptr;

        if ((tptr = strstr(ptr, "#confirm")))
        {
            ptr = tptr + 8;

            std::string code = Base64::atob(std::string(ptr));
            if (!code.empty())
            {
                if (code.find("ConfirmCodeV2") != string::npos)
                {
                    size_t posEmail = 13 + 15;
                    size_t endEmail = code.find("\t", posEmail);
                    if (endEmail != string::npos)
                    {
                        signupemail = code.substr(posEmail, endEmail - posEmail);
                        signupname = code.substr(endEmail + 1, code.size() - endEmail - 9);

                        if (client->loggedin() == FULLACCOUNT)
                        {
                            cout << "Already logged in." << endl;
                        }
                        else    // not-logged-in / ephemeral account / partially confirmed
                        {
                            client->confirmsignuplink2((const byte*)code.data(), unsigned(code.size()));
                        }
                    }
                }
                else
                {
                    // we first just query the supplied signup link,
                    // then collect and verify the password,
                    // then confirm the account
                    client->querysignuplink((const byte*)code.data(), (unsigned)code.size());
                }
            }
        }
    }
    else if (s.words.size() == 3 || s.words.size() == 4)
    {
        switch (client->loggedin())
        {
        case FULLACCOUNT:
            cout << "Already logged in." << endl;
            break;

        case CONFIRMEDACCOUNT:
            cout << "Current account already confirmed." << endl;
            break;

        case EPHEMERALACCOUNT:
            if (s.words[1].s.find('@') + 1 && s.words[1].s.find('.') + 1)
            {
                signupemail = s.words[1].s;
                signupname = s.words[2].s;
                signupV2 = !s.extractflag("-v1");

                cout << endl;
                setprompt(NEWPASSWORD);
            }
            else
            {
                cout << "Please enter a valid e-mail address." << endl;
            }
            break;

        case NOTLOGGEDIN:
            cout << "Please use the begin command to commence or resume the ephemeral session to be upgraded." << endl;
        }
    }
}

void exec_cancelsignup(autocomplete::ACState& s)
{
    client->cancelsignup();
}

void exec_whoami(autocomplete::ACState& s)
{
    if (client->loggedin() == NOTLOGGEDIN)
    {
        cout << "Not logged in." << endl;
    }
    else
    {
        User* u;

        if ((u = client->finduser(client->me)))
        {
            cout << "Account e-mail: " << u->email << " handle: " << Base64Str<MegaClient::USERHANDLE>(client->me) << endl;
            if (client->signkey)
            {
                string pubKey((const char *)client->signkey->pubKey, EdDSA::PUBLIC_KEY_LENGTH);
                cout << "Credentials: " << AuthRing::fingerprint(pubKey, true) << endl;
            }
        }

        bool storage = s.extractflag("-storage");
        bool transfer = s.extractflag("-transfer");
        bool pro = s.extractflag("-pro");
        bool transactions = s.extractflag("-transactions");
        bool purchases = s.extractflag("-purchases");
        bool sessions = s.extractflag("-sessions");

        bool all = !storage && !transfer && !pro && !transactions && !purchases && !sessions;

        cout << "Retrieving account status..." << endl;

        client->getaccountdetails(&account, all || storage, all || transfer, all || pro, all || transactions, all || purchases, all || sessions);
    }
}

void exec_verifycredentials(autocomplete::ACState& s)
{
    User* u = nullptr;
    if (s.words.size() == 2 && (s.words[1].s == "show" || s.words[1].s == "status"))
    {
        u = client->finduser(client->me);
    }
    else if (s.words.size() == 3)
    {
        u = client->finduser(s.words[2].s.c_str());
    }
    else
    {
        cout << "      credentials show|status|verify|reset [email]" << endl;
        return;
    }

    if (!u)
    {
        cout << "Invalid user" << endl;
        return;
    }

    if (s.words[1].s == "show")
    {
        if (u->isattrvalid(ATTR_ED25519_PUBK))
        {
            cout << "Credentials: " << AuthRing::fingerprint(*u->getattr(ATTR_ED25519_PUBK), true) << endl;
        }
        else
        {
            cout << "Fetching singing key... " << endl;
            client->getua(u->uid.c_str(), ATTR_ED25519_PUBK);
        }
    }
    else if (s.words[1].s == "status")
    {
        handle uh = s.words.size() == 3 ? u->userhandle : UNDEF;
        printAuthringInformation(uh);
    }
    else if (s.words[1].s == "verify")
    {
        error e;
        if ((e = client->verifyCredentials(u->userhandle)))
        {
            cout << "Verification failed. Error: " << errorstring(e) << endl;
            return;
        }
    }
    else if (s.words[1].s == "reset")
    {
        error e;
        if ((e = client->resetCredentials(u->userhandle)))
        {
            cout << "Reset verification failed. Error: " << errorstring(e) << endl;
            return;
        }
    }
}

void exec_export(autocomplete::ACState& s)
{
    hlink = UNDEF;
    del = ets = 0;

    Node* n;
    int deltmp = 0;
    int etstmp = 0;

    bool writable = s.extractflag("-writable");


    if ((n = nodebypath(s.words[1].s.c_str())))
    {
        if (s.words.size() > 2)
        {
            deltmp = (s.words[2].s == "del");
            if (!deltmp)
            {
                etstmp = atoi(s.words[2].s.c_str());
            }
        }


        cout << "Exporting..." << endl;

        error e;
        if ((e = client->exportnode(n, deltmp, etstmp, writable)))
        {
            cout << s.words[1].s << ": Export rejected (" << errorstring(e) << ")" << endl;
        }
        else
        {
            hlink = n->nodehandle;
            ets = etstmp;
            del = deltmp;
        }
    }
    else
    {
        cout << s.words[1].s << ": Not found" << endl;
    }
}

void exec_import(autocomplete::ACState& s)
{
    handle ph = UNDEF;
    byte key[FILENODEKEYLENGTH];
    error e = client->parsepubliclink(s.words[1].s.c_str(), ph, key, false);
    if (e == API_OK)
    {
        cout << "Opening link..." << endl;
        client->openfilelink(ph, key, 1);
    }
    else
    {
        cout << "Malformed link. Format: Exported URL or fileid#filekey" << endl;
    }
}

void exec_folderlinkinfo(autocomplete::ACState& s)
{
    publiclink = s.words[1].s;

    handle ph = UNDEF;
    byte folderkey[SymmCipher::KEYLENGTH];
    if (client->parsepubliclink(publiclink.c_str(), ph, folderkey, true) == API_OK)
    {
        cout << "Loading public folder link info..." << endl;
        client->getpubliclinkinfo(ph);
    }
    else
    {
        cout << "Malformed link: " << publiclink << endl;
    }
}

void exec_reload(autocomplete::ACState& s)
{
    cout << "Reloading account..." << endl;

    bool nocache = false;
    if (s.words.size() == 2 && s.words[1].s == "nocache")
    {
        nocache = true;
    }

    cwd = NodeHandle();
    client->cachedscsn = UNDEF;
    client->fetchnodes(nocache);
}

void exec_logout(autocomplete::ACState& s)
{
    cout << "Logging off..." << endl;

    bool keepSyncConfigs = s.extractflag("-keepsyncconfigs");

    cwd = NodeHandle();
    client->logout(keepSyncConfigs);

    if (clientFolder)
    {
        clientFolder->logout(keepSyncConfigs);
        delete clientFolder;
        clientFolder = NULL;
    }
}

#ifdef ENABLE_CHAT
void exec_chatga(autocomplete::ACState& s)
{
    handle chatid;
    Base64::atob(s.words[1].s.c_str(), (byte*) &chatid, MegaClient::CHATHANDLE);

    handle nodehandle = 0; // make sure top two bytes are 0
    Base64::atob(s.words[2].s.c_str(), (byte*) &nodehandle, MegaClient::NODEHANDLE);

    const char *uid = s.words[3].s.c_str();

    client->grantAccessInChat(chatid, nodehandle, uid);
}

void exec_chatra(autocomplete::ACState& s)
{
    handle chatid;
    Base64::atob(s.words[1].s.c_str(), (byte*)&chatid, MegaClient::CHATHANDLE);

    handle nodehandle = 0; // make sure top two bytes are 0
    Base64::atob(s.words[2].s.c_str(), (byte*)&nodehandle, MegaClient::NODEHANDLE);

    const char *uid = s.words[3].s.c_str();

    client->removeAccessInChat(chatid, nodehandle, uid);
}

void exec_chatst(autocomplete::ACState& s)
{
    handle chatid;
    Base64::atob(s.words[1].s.c_str(), (byte*)&chatid, MegaClient::CHATHANDLE);

    if (s.words.size() == 2)  // empty title / remove title
    {
        client->setChatTitle(chatid, "");
    }
    else if (s.words.size() == 3)
    {
        client->setChatTitle(chatid, s.words[2].s.c_str());
    }
}

void exec_chatpu(autocomplete::ACState& s)
{
    client->getChatPresenceUrl();
}

void exec_chatup(autocomplete::ACState& s)
{
    handle chatid;
    Base64::atob(s.words[1].s.c_str(), (byte*)&chatid, MegaClient::CHATHANDLE);

    handle uh;
    Base64::atob(s.words[2].s.c_str(), (byte*)&uh, MegaClient::USERHANDLE);

    string privstr = s.words[3].s;
    privilege_t priv;
    if (privstr == "ro")
    {
        priv = PRIV_RO;
    }
    else if (privstr == "sta")
    {
        priv = PRIV_STANDARD;
    }
    else if (privstr == "mod")
    {
        priv = PRIV_MODERATOR;
    }
    else
    {
        cout << "Unknown privilege for " << s.words[2].s << endl;
        return;
    }

    client->updateChatPermissions(chatid, uh, priv);
}

void exec_chatlu(autocomplete::ACState& s)
{
    handle publichandle = 0;
    Base64::atob(s.words[1].s.c_str(), (byte*)&publichandle, MegaClient::CHATLINKHANDLE);

    client->chatlinkurl(publichandle);
}

void exec_chatsm(autocomplete::ACState& s)
{
    handle chatid;
    Base64::atob(s.words[1].s.c_str(), (byte*)&chatid, MegaClient::CHATHANDLE);

    const char *title = (s.words.size() == 3) ? s.words[2].s.c_str() : NULL;
    client->chatlinkclose(chatid, title);
}

void exec_chatlj(autocomplete::ACState& s)
{
    handle publichandle = 0;
    Base64::atob(s.words[1].s.c_str(), (byte*)&publichandle, MegaClient::CHATLINKHANDLE);

    client->chatlinkjoin(publichandle, s.words[2].s.c_str());
}

void exec_chatcp(autocomplete::ACState& s)
{
    size_t wordscount = s.words.size();
    userpriv_vector *userpriv = new userpriv_vector;
    string_map *userkeymap = new string_map;
    string mownkey = s.words[1].s;
    unsigned parseoffset = 2;
    const char *title = NULL;

    if (wordscount >= 4)
    {
        if (s.words[2].s == "t")
        {
            if (s.words[3].s.empty())
            {
                cout << "Title cannot be set to empty string" << endl;
                delete userpriv;
                delete userkeymap;
                return;
            }
            title = s.words[3].s.c_str();
            parseoffset = 4;
        }

        if (((wordscount - parseoffset) % 3) != 0)
        {
            cout << "Invalid syntax to create chatroom" << endl;
            cout << "      chatcp mownkey [t title64] [email ro|sta|mod unifiedkey]* " << endl;
            delete userpriv;
            delete userkeymap;
            return;
        }

        unsigned numUsers = 0;
        while ((numUsers + 1) * 3 + parseoffset <= wordscount)
        {
            string email = s.words[numUsers * 3 + parseoffset].s;
            User *u = client->finduser(email.c_str(), 0);
            if (!u)
            {
                cout << "User not found: " << email << endl;
                delete userpriv;
                delete userkeymap;
                return;
            }

            string privstr = s.words[numUsers * 3 + parseoffset + 1].s;
            privilege_t priv;
            if (privstr == "ro")
            {
                priv = PRIV_RO;
            }
            else if (privstr == "sta")
            {
                priv = PRIV_STANDARD;
            }
            else if (privstr == "mod")
            {
                priv = PRIV_MODERATOR;
            }
            else
            {
                cout << "Unknown privilege for " << email << endl;
                delete userpriv;
                delete userkeymap;
                return;
            }
            userpriv->push_back(userpriv_pair(u->userhandle, priv));
            string unifiedkey = s.words[numUsers * 3 + parseoffset + 2].s;
            char uhB64[12];
            Base64::btoa((byte *)&u->userhandle, MegaClient::USERHANDLE, uhB64);
            uhB64[11] = '\0';
            userkeymap->insert(std::pair<string, string>(uhB64, unifiedkey));
            numUsers++;
        }
    }
    char ownHandleB64[12];
    Base64::btoa((byte *)&client->me, MegaClient::USERHANDLE, ownHandleB64);
    ownHandleB64[11] = '\0';
    userkeymap->insert(std::pair<string, string>(ownHandleB64, mownkey));
    client->createChat(true, true, userpriv, userkeymap, title);
    delete userpriv;
    delete userkeymap;
}
#endif

void exec_cancel(autocomplete::ACState& s)
{
    if (client->loggedin() != FULLACCOUNT)
    {
        cout << "Please, login into your account first." << endl;
        return;
    }

    if (s.words.size() == 1)  // get link
    {
        User *u = client->finduser(client->me);
        if (!u)
        {
            cout << "Error retrieving logged user." << endl;
            return;
        }
        client->getcancellink(u->email.c_str());
    }
    else if (s.words.size() == 2) // link confirmation
    {
        string link = s.words[1].s;

        size_t pos = link.find("#cancel");
        if (pos == link.npos)
        {
            cout << "Invalid cancellation link." << endl;
            return;
        }

        client->confirmcancellink(link.substr(pos + strlen("#cancel")).c_str());
    }
}

void exec_alerts(autocomplete::ACState& s)
{
    bool shownew = false, showold = false;
    size_t showN = 0;
    if (s.words.size() == 1)
    {
        shownew = showold = true;
    }
    else if (s.words.size() == 2)
    {
        if (s.words[1].s == "seen")
        {
            client->useralerts.acknowledgeAll();
            return;
        }
        else if (s.words[1].s == "notify")
        {
            notifyAlerts = !notifyAlerts;
            cout << "notification of alerts is now " << (notifyAlerts ? "on" : "off") << endl;
            return;
        }
        else if (s.words[1].s == "old")
        {
            showold = true;
        }
        else if (s.words[1].s == "new")
        {
            shownew = true;
        }
        else if (s.words[1].s == "test_reminder")
        {
            client->useralerts.add(new UserAlert::PaymentReminder(time(NULL) - 86000*3 /2, client->useralerts.nextId()));
        }
        else if (s.words[1].s == "test_payment")
        {
            client->useralerts.add(new UserAlert::Payment(true, 1, time(NULL) + 86000 * 1, client->useralerts.nextId()));
        }
        else if (atoi(s.words[1].s.c_str()) > 0)
        {
            showN = atoi(s.words[1].s.c_str());
        }
    }
    if (showold || shownew || showN > 0)
    {
        UserAlerts::Alerts::const_iterator i = client->useralerts.alerts.begin();
        if (showN)
        {
            size_t n = 0;
            for (UserAlerts::Alerts::const_reverse_iterator i = client->useralerts.alerts.rbegin(); i != client->useralerts.alerts.rend(); ++i, ++n)
            {
                showN += ((*i)->relevant || n >= showN) ? 0 : 1;
            }
        }

        size_t n = client->useralerts.alerts.size();
        for (; i != client->useralerts.alerts.end(); ++i)
        {
            if ((*i)->relevant)
            {
                if (--n < showN || (shownew && !(*i)->seen) || (showold && (*i)->seen))
                {
                    printAlert(**i);
                }
            }
        }
    }
}

#ifdef USE_FILESYSTEM
void exec_lmkdir(autocomplete::ACState& s)
{
    std::error_code ec;
    if (!fs::create_directory(s.words[1].s.c_str(), ec))
    {
        cerr << "Create directory failed: " << ec.message() << endl;
    }
}
#endif


void exec_confirm(autocomplete::ACState& s)
{
    if (signupemail.size() && signupcode.size())
    {
        cout << "Please type " << signupemail << "'s password to confirm the signup." << endl;
        setprompt(LOGINPASSWORD);
    }
    else
    {
        cout << "Need to query link first. Type 'signup code'";
    }
}

void exec_recover(autocomplete::ACState& s)
{
    if (client->loggedin() != NOTLOGGEDIN)
    {
        cout << "You're logged in. Please, logout first." << endl;
    }
    else if (s.words.size() == 2)
    {
        string link = s.words[1].s;

        size_t pos = link.find("#recover");
        if (pos == link.npos)
        {
            cout << "Invalid recovery link." << endl;
        }

        recoverycode.assign(link.substr(pos + strlen("#recover")));
        client->queryrecoverylink(recoverycode.c_str());
    }
}

void exec_session(autocomplete::ACState& s)
{
    string session;

    int size = client->dumpsession(session);

    if (size > 0)
    {
        if ((s.words.size() == 2 || s.words.size() == 3) && s.words[1].s == "autoresume")
        {
            string filename = "megacli_autoresume_session" + (s.words.size() == 3 ? "_" + s.words[2].s : "");
            ofstream file(filename.c_str());
            if (file.fail() || !file.is_open())
            {
                cout << "could not open file: " << filename << endl;
            }
            else
            {
                file << Base64::btoa(session);
                cout << "Your (secret) session is saved in file '" << filename << "'" << endl;
            }
        }
        else
        {
            cout << "Your (secret) session is: " << Base64::btoa(session) << endl;
        }
    }
    else if (!size)
    {
        cout << "Not logged in." << endl;
    }
    else
    {
        cout << "Internal error." << endl;
    }
}

void exec_symlink(autocomplete::ACState& s)
{
    if (client->followsymlinks ^= true)
    {
        cout << "Now following symlinks. Please ensure that sync does not see any filesystem item twice!" << endl;
    }
    else
    {
        cout << "No longer following symlinks." << endl;
    }
}

void exec_version(autocomplete::ACState& s)
{
    cout << "MEGA SDK version: " << MEGA_MAJOR_VERSION << "." << MEGA_MINOR_VERSION << "." << MEGA_MICRO_VERSION << endl;

    cout << "Features enabled:" << endl;

#ifdef USE_CRYPTOPP
    cout << "* CryptoPP" << endl;
#endif

#ifdef USE_SQLITE
    cout << "* SQLite" << endl;
#endif

#ifdef USE_BDB
    cout << "* Berkeley DB" << endl;
#endif

#ifdef USE_INOTIFY
    cout << "* inotify" << endl;
#endif

#ifdef HAVE_FDOPENDIR
    cout << "* fdopendir" << endl;
#endif

#ifdef HAVE_SENDFILE
    cout << "* sendfile" << endl;
#endif

#ifdef _LARGE_FILES
    cout << "* _LARGE_FILES" << endl;
#endif

#ifdef USE_FREEIMAGE
    cout << "* FreeImage" << endl;
#endif

#ifdef ENABLE_SYNC
    cout << "* sync subsystem" << endl;
#endif

#ifdef USE_MEDIAINFO
    cout << "* MediaInfo" << endl;
#endif

    cwd = NodeHandle();
}

void exec_showpcr(autocomplete::ACState& s)
{
    string outgoing = "";
    string incoming = "";
    for (handlepcr_map::iterator it = client->pcrindex.begin(); it != client->pcrindex.end(); it++)
    {
        if (it->second->isoutgoing)
        {
            ostringstream os;
            os << setw(34) << it->second->targetemail;

            os << "\t(id: ";
            os << Base64Str<MegaClient::PCRHANDLE>(it->second->id);

            os << ", ts: ";

            os << it->second->ts;

            outgoing.append(os.str());
            outgoing.append(")\n");
        }
        else
        {
            ostringstream os;
            os << setw(34) << it->second->originatoremail;

            os << "\t(id: ";
            os << Base64Str<MegaClient::PCRHANDLE>(it->second->id);

            os << ", ts: ";

            os << it->second->ts;

            incoming.append(os.str());
            incoming.append(")\n");
        }
    }
    cout << "Incoming PCRs:" << endl << incoming << endl;
    cout << "Outgoing PCRs:" << endl << outgoing << endl;
}

#if defined(WIN32) && defined(NO_READLINE)
void exec_history(autocomplete::ACState& s)
{
    static_cast<WinConsole*>(console)->outputHistory();
}
#endif

void exec_handles(autocomplete::ACState& s)
{
    if (s.words.size() == 2)
    {
        if (s.words[1].s == "on")
        {
            handles_on = true;
        }
        else if (s.words[1].s == "off")
        {
            handles_on = false;
        }
        else
        {
            cout << "invalid handles setting" << endl;
        }
    }
    else
    {
        cout << "      handles on|off " << endl;
    }
}


#if defined(WIN32) && defined(NO_READLINE)
void exec_codepage(autocomplete::ACState& s)
{
    WinConsole* wc = static_cast<WinConsole*>(console);
    if (s.words.size() == 1)
    {
        UINT cp1, cp2;
        wc->getShellCodepages(cp1, cp2);
        cout << "Current codepage is " << cp1;
        if (cp2 != cp1)
        {
            cout << " with failover to codepage " << cp2 << " for any absent glyphs";
        }
        cout << endl;
        for (int i = 32; i < 256; ++i)
        {
            string theCharUtf8 = WinConsole::toUtf8String(WinConsole::toUtf16String(string(1, (char)i), cp1));
            cout << "  dec/" << i << " hex/" << hex << i << dec << ": '" << theCharUtf8 << "'";
            if (i % 4 == 3)
            {
                cout << endl;
            }
        }
    }
    else if (s.words.size() == 2 && atoi(s.words[1].s.c_str()) != 0)
    {
        if (!wc->setShellConsole(atoi(s.words[1].s.c_str()), atoi(s.words[1].s.c_str())))
        {
            cout << "Code page change failed - unicode selected" << endl;
        }
    }
    else if (s.words.size() == 3 && atoi(s.words[1].s.c_str()) != 0 && atoi(s.words[2].s.c_str()) != 0)
    {
        if (!wc->setShellConsole(atoi(s.words[1].s.c_str()), atoi(s.words[2].s.c_str())))
        {
            cout << "Code page change failed - unicode selected" << endl;
        }
    }
}
#endif

void exec_httpsonly(autocomplete::ACState& s)
{
    if (s.words.size() == 1)
    {
        cout << "httpsonly: " << (client->usehttps ? "on" : "off") << endl;
    }
    else if (s.words.size() == 2)
    {
        if (s.words[1].s == "on")
        {
            client->usehttps = true;
        }
        else if (s.words[1].s == "off")
        {
            client->usehttps = false;
        }
        else
        {
            cout << "invalid setting" << endl;
        }
    }
}

#ifdef USE_MEDIAINFO
void exec_mediainfo(autocomplete::ACState& s)
{
    if (client->mediaFileInfo.mediaCodecsFailed)
    {
        cout << "Sorry, mediainfo lookups could not be retrieved." << endl;
        return;
    }
    else if (!client->mediaFileInfo.mediaCodecsReceived)
    {
        client->mediaFileInfo.requestCodecMappingsOneTime(client, NULL);
        cout << "Mediainfo lookups requested" << endl;
    }

    if (s.words.size() == 3 && s.words[1].s == "calc")
    {
        MediaProperties mp;
        auto localFilename = LocalPath::fromPath(s.words[2].s, *client->fsaccess);

        string ext;
        if (client->fsaccess->getextension(localFilename, ext) && MediaProperties::isMediaFilenameExt(ext))
        {
            mp.extractMediaPropertyFileAttributes(localFilename, client->fsaccess);
                                uint32_t dummykey[4] = { 1, 2, 3, 4 };  // check encode/decode
                                string attrs = mp.convertMediaPropertyFileAttributes(dummykey, client->mediaFileInfo);
                                MediaProperties dmp = MediaProperties::decodeMediaPropertiesAttributes(":" + attrs, dummykey);
                                cout << showMediaInfo(dmp, client->mediaFileInfo, false) << endl;
        }
        else
        {
            cout << "Filename extension is not suitable for mediainfo analysis." << endl;
        }
    }
    else if (s.words.size() == 3 && s.words[1].s == "show")
    {
        if (Node *n = nodebypath(s.words[2].s.c_str()))
        {
            switch (n->type)
            {
            case FILENODE:
                cout << showMediaInfo(n, client->mediaFileInfo, false) << endl;
                break;

            case FOLDERNODE:
            case ROOTNODE:
            case INCOMINGNODE:
            case RUBBISHNODE:
                for (node_list::iterator m = n->children.begin(); m != n->children.end(); ++m)
                {
                    if ((*m)->type == FILENODE && (*m)->hasfileattribute(fa_media))
                    {
                        cout << (*m)->displayname() << "   " << showMediaInfo(*m, client->mediaFileInfo, true) << endl;
                    }
                }
                break;
            case TYPE_UNKNOWN: break;
            }
        }
        else
        {
            cout << "remote file not found: " << s.words[2].s << endl;
        }
    }
}
#endif

void exec_smsverify(autocomplete::ACState& s)
{
    if (s.words[1].s == "send")
    {
        bool reverifywhitelisted = (s.words.size() == 4 && s.words[3].s == "reverifywhitelisted");
        if (client->smsverificationsend(s.words[2].s, reverifywhitelisted) != API_OK)
        {
            cout << "phonenumber is invalid" << endl;
        }
    }
    else if (s.words[1].s == "code")
    {
        if (client->smsverificationcheck(s.words[2].s) != API_OK)
        {
            cout << "verificationcode is invalid" << endl;
        }
    }
}

void exec_verifiedphonenumber(autocomplete::ACState& s)
{
    cout << "Verified phone number: " << client->mSmsVerifiedPhone << endl;
}

void exec_killsession(autocomplete::ACState& s)
{
    if (s.words[1].s == "all")
    {
        // Kill all sessions (except current)
        client->killallsessions();
    }
    else
    {
        handle sessionid;
        if (Base64::atob(s.words[1].s.c_str(), (byte*)&sessionid, sizeof sessionid) == sizeof sessionid)
        {
            client->killsession(sessionid);
        }
        else
        {
            cout << "invalid session id provided" << endl;
        }
    }
}

void exec_locallogout(autocomplete::ACState& s)
{
    cout << "Logging off locally..." << endl;

    cwd = NodeHandle();
    client->locallogout(false, true);
}

void exec_recentnodes(autocomplete::ACState& s)
{
    if (s.words.size() == 3)
    {
        node_vector nv = client->getRecentNodes(atoi(s.words[2].s.c_str()), m_time() - 60 * 60 * atoi(s.words[1].s.c_str()), false);
        for (unsigned i = 0; i < nv.size(); ++i)
        {
            cout << nv[i]->displaypath() << endl;
        }
    }
}

#if defined(WIN32) && defined(NO_READLINE)
void exec_autocomplete(autocomplete::ACState& s)
{
    if (s.words[1].s == "unix")
    {
        static_cast<WinConsole*>(console)->setAutocompleteStyle(true);
    }
    else if (s.words[1].s == "dos")
    {
        static_cast<WinConsole*>(console)->setAutocompleteStyle(false);
    }
    else
    {
        cout << "invalid autocomplete style" << endl;
    }
}
#endif

void exec_recentactions(autocomplete::ACState& s)
{
    recentactions_vector nvv = client->getRecentActions(atoi(s.words[2].s.c_str()), m_time() - 60 * 60 * atoi(s.words[1].s.c_str()));
    for (unsigned i = 0; i < nvv.size(); ++i)
    {
        if (i != 0)
        {
            cout << "---" << endl;
        }
        cout << displayTime(nvv[i].time) << " " << displayUser(nvv[i].user, client) << " " << (nvv[i].updated ? "updated" : "uploaded") << " " << (nvv[i].media ? "media" : "files") << endl;
        for (unsigned j = 0; j < nvv[i].nodes.size(); ++j)
        {
            cout << nvv[i].nodes[j]->displaypath() << "  (" << displayTime(nvv[i].nodes[j]->ctime) << ")" << endl;
        }
    }
}

void exec_setmaxuploadspeed(autocomplete::ACState& s)
{
    if (s.words.size() > 1)
    {
        bool done = client->setmaxuploadspeed(atoi(s.words[1].s.c_str()));
        cout << (done ? "Success. " : "Failed. ");
    }
    cout << "Max Upload Speed: " << client->getmaxuploadspeed() << endl;
}

void exec_setmaxdownloadspeed(autocomplete::ACState& s)
{
    if (s.words.size() > 1)
    {
        bool done = client->setmaxdownloadspeed(atoi(s.words[1].s.c_str()));
        cout << (done ? "Success. " : "Failed. ");
    }
    cout << "Max Download Speed: " << client->getmaxdownloadspeed() << endl;
}

void exec_enabletransferresumption(autocomplete::ACState& s)
{
    if (s.words.size() > 1 && s.words[1].s == "off")
    {
        client->disabletransferresumption(NULL);
        cout << "transfer resumption disabled" << endl;
    }
    else
    {
        client->enabletransferresumption(NULL);
        cout << "transfer resumption enabled" << endl;
    }
}

// callback for non-EAGAIN request-level errors
// in most cases, retrying is futile, so the application exits
// this can occur e.g. with syntactically malformed requests (due to a bug), an invalid application key
void DemoApp::request_error(error e)
{
    if ((e == API_ESID) || (e == API_ENOENT))   // Invalid session or Invalid folder handle
    {
        cout << "Invalid or expired session, logging out..." << endl;
        client->locallogout(true, true);
        return;
    }
    else if (e == API_EBLOCKED)
    {
        if (client->sid.size())
        {
            cout << "Your account is blocked." << endl;
            client->whyamiblocked();
        }
        else
        {
            cout << "The link has been blocked." << endl;
        }
        return;
    }

    cout << "FATAL: Request failed (" << errorstring(e) << "), exiting" << endl;

#ifndef NO_READLINE
    rl_callback_handler_remove();
#endif /* ! NO_READLINE */

    delete console;
    exit(0);
}

void DemoApp::request_response_progress(m_off_t current, m_off_t total)
{
    if (total > 0)
    {
        responseprogress = int(current * 100 / total);
    }
    else
    {
        responseprogress = -1;
    }
}

//2FA disable result
void DemoApp::multifactorauthdisable_result(error e)
{
    if (!e)
    {
        cout << "2FA, disabled succesfully..." << endl;
    }
    else
    {
        cout << "Error enabling 2FA : " << errorstring(e) << endl;
    }
    setprompt(COMMAND);
}

//2FA check result
void DemoApp::multifactorauthcheck_result(int enabled)
{
    if (enabled)
    {
        cout << "2FA is enabled for this account" << endl;
    }
    else
    {
        cout << "2FA is disabled for this account" << endl;
    }
    setprompt(COMMAND);
}

//2FA enable result
void DemoApp::multifactorauthsetup_result(string *code, error e)
{
    if (!e)
    {
        if (!code)
        {
            cout << "2FA enabled successfully" << endl;
            setprompt(COMMAND);
            attempts = 0;
        }
        else
        {
            cout << "2FA code: " << *code << endl;
            setprompt(SETTFA);
        }
    }
    else
    {
        cout << "Error enabling 2FA : " << errorstring(e) << endl;
        if (e == API_EFAILED)
        {
            if (++attempts >= 3)
            {
                attempts = 0;
                cout << "Too many attempts"<< endl;
                setprompt(COMMAND);
            }
            else
            {
                setprompt(SETTFA);
            }
        }
    }
}


void DemoApp::prelogin_result(int version, string* /*email*/, string *salt, error e)
{
    if (e)
    {
        cout << "Login error: " << e << endl;
        setprompt(COMMAND);
        return;
    }

    login.version = version;
    login.salt = (version == 2 && salt ? *salt : string());

    if (login.password.empty())
    {
        setprompt(LOGINPASSWORD);
    }
    else
    {
        login.login(client);
    }
}


// login result
void DemoApp::login_result(error e)
{
    if (!e)
    {
        login.reset();
        cout << "Login successful, retrieving account..." << endl;
        client->fetchnodes();
    }
    else if (e == API_EMFAREQUIRED)
    {
        setprompt(LOGINTFA);
    }
    else
    {
        login.reset();
        cout << "Login failed: " << errorstring(e) << endl;
    }
}

// ephemeral session result
void DemoApp::ephemeral_result(error e)
{
    if (e)
    {
        cout << "Ephemeral session error (" << errorstring(e) << ")" << endl;
    }
    pdf_to_import = false;
}

// signup link send request result
void DemoApp::sendsignuplink_result(error e)
{
    if (e)
    {
        cout << "Unable to send signup link (" << errorstring(e) << ")" << endl;
    }
    else
    {
        cout << "Thank you. Please check your e-mail and enter the command signup followed by the confirmation link." << endl;
    }
}

// signup link query result
void DemoApp::querysignuplink_result(handle /*uh*/, const char* email, const char* name, const byte* pwc, const byte* /*kc*/,
                                     const byte* c, size_t len)
{
    cout << "Ready to confirm user account " << email << " (" << name << ") - enter confirm to execute." << endl;

    signupemail = email;
    signupcode.assign((char*) c, len);
    memcpy(signuppwchallenge, pwc, sizeof signuppwchallenge);
    memcpy(signupencryptedmasterkey, pwc, sizeof signupencryptedmasterkey);
}

// signup link query failed
void DemoApp::querysignuplink_result(error e)
{
    cout << "Signuplink confirmation failed (" << errorstring(e) << ")" << endl;
}

// signup link (account e-mail) confirmation result
void DemoApp::confirmsignuplink_result(error e)
{
    if (e)
    {
        cout << "Signuplink confirmation failed (" << errorstring(e) << ")" << endl;
    }
    else
    {
        cout << "Signup confirmed, logging in..." << endl;
        client->login(signupemail.c_str(), pwkey);
    }
}

void DemoApp::confirmsignuplink2_result(handle, const char *name, const char *email, error e)
{
    if (e)
    {
        cout << "Signuplink confirmation failed (" << errorstring(e) << ")" << endl;
    }
    else
    {
        cout << "Signup confirmed successfully. Logging by first time..." << endl;
        login.reset();
        login.email = email;
        login.password = newpassword;
        client->prelogin(email);
    }
}

// asymmetric keypair configuration result
void DemoApp::setkeypair_result(error e)
{
    if (e)
    {
        cout << "RSA keypair setup failed (" << errorstring(e) << ")" << endl;
    }
    else
    {
        cout << "RSA keypair added. Account setup complete." << endl;
    }
}

void DemoApp::getrecoverylink_result(error e)
{
    if (e)
    {
        cout << "Unable to send the link (" << errorstring(e) << ")" << endl;
    }
    else
    {
        cout << "Please check your e-mail and enter the command \"recover\" / \"cancel\" followed by the link." << endl;
    }
}

void DemoApp::queryrecoverylink_result(error e)
{
        cout << "The link is invalid (" << errorstring(e) << ")." << endl;
}

void DemoApp::queryrecoverylink_result(int type, const char *email, const char* /*ip*/, time_t /*ts*/, handle /*uh*/, const vector<string>* /*emails*/)
{
    recoveryemail = email ? email : "";
    hasMasterKey = (type == RECOVER_WITH_MASTERKEY);

    cout << "The link is valid";

    if (type == RECOVER_WITH_MASTERKEY)
    {
        cout <<  " to reset the password for " << email << " with masterkey." << endl;

        setprompt(MASTERKEY);
    }
    else if (type == RECOVER_WITHOUT_MASTERKEY)
    {
        cout <<  " to reset the password for " << email << " without masterkey." << endl;

        setprompt(NEWPASSWORD);
    }
    else if (type == CANCEL_ACCOUNT)
    {
        cout << " to cancel the account for " << email << "." << endl;
    }
    else if (type == CHANGE_EMAIL)
    {
        cout << " to change the email from " << client->finduser(client->me)->email << " to " << email << "." << endl;

        changeemail = email ? email : "";
        setprompt(LOGINPASSWORD);
    }
}

void DemoApp::getprivatekey_result(error e,  const byte *privk, const size_t len_privk)
{
    if (e)
    {
        cout << "Unable to get private key (" << errorstring(e) << ")" << endl;
        setprompt(COMMAND);
    }
    else
    {
        // check the private RSA is valid after decryption with master key
        SymmCipher key;
        key.setkey(masterkey);

        byte privkbuf[AsymmCipher::MAXKEYLENGTH * 2];
        memcpy(privkbuf, privk, len_privk);
        key.ecb_decrypt(privkbuf, len_privk);

        AsymmCipher uk;
        if (!uk.setkey(AsymmCipher::PRIVKEY, privkbuf, unsigned(len_privk)))
        {
            cout << "The master key doesn't seem to be correct." << endl;

            recoverycode.clear();
            recoveryemail.clear();
            hasMasterKey = false;
            memset(masterkey, 0, sizeof masterkey);

            setprompt(COMMAND);
        }
        else
        {
            cout << "Private key successfully retrieved for integrity check masterkey." << endl;
            setprompt(NEWPASSWORD);
        }
    }
}

void DemoApp::confirmrecoverylink_result(error e)
{
    if (e)
    {
        cout << "Unable to reset the password (" << errorstring(e) << ")" << endl;
    }
    else
    {
        cout << "Password changed successfully." << endl;
    }
}

void DemoApp::confirmcancellink_result(error e)
{
    if (e)
    {
        cout << "Unable to cancel the account (" << errorstring(e) << ")" << endl;
    }
    else
    {
        cout << "Account cancelled successfully." << endl;
    }
}

void DemoApp::validatepassword_result(error e)
{
    if (e)
    {
        cout << "Wrong password (" << errorstring(e) << ")" << endl;
        setprompt(LOGINPASSWORD);
    }
    else
    {
        if (recoverycode.size())
        {
            cout << "Password is correct, cancelling account..." << endl;

            client->confirmcancellink(recoverycode.c_str());
            recoverycode.clear();
        }
        else if (changecode.size())
        {
            cout << "Password is correct, changing email..." << endl;

            client->confirmemaillink(changecode.c_str(), changeemail.c_str(), pwkey);
            changecode.clear();
            changeemail.clear();
        }
    }
}

void DemoApp::getemaillink_result(error e)
{
    if (e)
    {
        cout << "Unable to send the link (" << errorstring(e) << ")" << endl;
    }
    else
    {
        cout << "Please check your e-mail and enter the command \"email\" followed by the link." << endl;
    }
}

void DemoApp::confirmemaillink_result(error e)
{
    if (e)
    {
        cout << "Unable to change the email address (" << errorstring(e) << ")" << endl;
    }
    else
    {
        cout << "Email address changed successfully to " << changeemail << "." << endl;
    }
}

void DemoApp::ephemeral_result(handle uh, const byte* pw)
{
    cout << "Ephemeral session established, session ID: ";
    cout << Base64Str<MegaClient::USERHANDLE>(uh) << "#";
    cout << Base64Str<SymmCipher::KEYLENGTH>(pw) << endl;

    client->fetchnodes();
}

void DemoApp::cancelsignup_result(error)
{
    cout << "Singup link canceled. Start again!" << endl;
    signupcode.clear();
    signupemail.clear();
    signupname.clear();
    signupV2 = true;
}

void DemoApp::whyamiblocked_result(int code)
{
    if (code < 0)
    {
        error e = (error) code;
        cout << "Why am I blocked failed: " << errorstring(e) << endl;
    }
    else if (code == 0)
    {
        cout << "You're not blocked" << endl;
    }
    else    // code > 0
    {
        string reason = "Your account was terminated due to breach of Mega's Terms of Service, such as abuse of rights of others; sharing and/or importing illegal data; or system abuse.";

        if (code == 100)    // deprecated
        {
            reason = "You have been suspended due to excess data usage.";
        }
        else if (code == 200)
        {
            reason = "Your account has been suspended due to multiple breaches of Mega's Terms of Service. Please check your email inbox.";
        }
        else if (code == 300)
        {
            reason = "Your account has been suspended due to copyright violations. Please check your email inbox.";
        }
        else if (code == 400)
        {
            reason = "Your account has been disabled by your administrator. You may contact your business account administrator for further details.";
        }
        else if (code == 401)
        {
            reason = "Your account has been removed by your administrator. You may contact your business account administrator for further details.";
        }
        else if (code == 500)
        {
            reason = "Your account has been blocked pending verification via SMS.";
        }
        else if (code == 700)
        {
            reason = "Your account has been temporarily suspended for your safety. Please verify your email and follow its steps to unlock your account.";
        }
        //else if (code == ACCOUNT_BLOCKED_DEFAULT) --> default reason

        cout << "Reason: " << reason << endl;

        if (code != 500 && code != 700)
        {
            cout << "Logging out..." << endl;
            client->locallogout(true, true);
        }
    }
}

// password change result
void DemoApp::changepw_result(error e)
{
    if (e)
    {
        cout << "Password update failed: " << errorstring(e) << endl;
    }
    else
    {
        cout << "Password updated." << endl;
    }
}

// node export failed
void DemoApp::exportnode_result(error e)
{
    if (e)
    {
        cout << "Export failed: " << errorstring(e) << endl;
    }

    del = ets = 0;
    hlink = UNDEF;
}

void DemoApp::exportnode_result(handle h, handle ph)
{
    Node* n;

    if ((n = client->nodebyhandle(h)))
    {
        string path;
        nodepath(NodeHandle().set6byte(h), &path);
        cout << "Exported " << path << ": ";

        if (n->type != FILENODE && !n->sharekey)
        {
            cout << "No key available for exported folder" << endl;

            del = ets = 0;
            hlink = UNDEF;
            return;
        }

        string publicLink;
        if (n->type == FILENODE)
        {
            publicLink = MegaClient::getPublicLink(client->mNewLinkFormat, n->type, ph, Base64Str<FILENODEKEYLENGTH>((const byte*)n->nodekey().data()));
        }
        else
        {
            publicLink = MegaClient::getPublicLink(client->mNewLinkFormat, n->type, ph, Base64Str<FOLDERNODEKEYLENGTH>(n->sharekey->key));
        }

        cout << publicLink;

        if (n->plink)
        {
            string authKey = n->plink->mAuthKey;

            if (authKey.size())
            {
                string authToken(publicLink);
                authToken = authToken.substr(strlen("https://mega.nz/folder/")).append(":").append(authKey);
                cout << "\n          AuthToken = " << authToken;
            }
        }

        cout << endl;

    }
    else
    {
        cout << "Exported node no longer available" << endl;
    }

    del = ets = 0;
    hlink = UNDEF;
}

// the requested link could not be opened
void DemoApp::openfilelink_result(const Error& e)
{
    if (e)
    {
        if (pdf_to_import) // import welcome pdf has failed
        {
            cout << "Failed to import Welcome PDF file" << endl;
        }
        else
        {
            if (e == API_ETOOMANY && e.hasExtraInfo())
            {
                cout << "Failed to open link: " << getExtraInfoErrorString(e) << endl;
            }
            else
            {
                cout << "Failed to open link: " << errorstring(e) << endl;
            }

        }
    }
    pdf_to_import = false;
}

// the requested link was opened successfully - import to cwd
void DemoApp::openfilelink_result(handle ph, const byte* key, m_off_t size,
                                  string* a, string* /*fa*/, int)
{
    Node* n;

    if (!key)
    {
        cout << "File is valid, but no key was provided." << endl;
        pdf_to_import = false;
        return;
    }

    // check if the file is decryptable
    string attrstring;

    attrstring.resize(a->length()*4/3+4);
    attrstring.resize(Base64::btoa((const byte *)a->data(), int(a->length()), (char *)attrstring.data()));

    SymmCipher nodeKey;
    nodeKey.setkey(key, FILENODE);

    byte *buf = Node::decryptattr(&nodeKey,attrstring.c_str(), attrstring.size());
    if (!buf)
    {
        cout << "The file won't be imported, the provided key is invalid." << endl;
        pdf_to_import = false;
    }
    else if (client->loggedin() != NOTLOGGEDIN)
    {
        if (pdf_to_import)
        {
            n = client->nodebyhandle(client->rootnodes[0]);
        }
        else
        {
            n = client->nodeByHandle(cwd);
        }

        if (!n)
        {
            cout << "Target folder not found." << endl;
            pdf_to_import = false;
            delete [] buf;
            return;
        }

        AttrMap attrs;
        JSON json;
        nameid name;
        string* t;
        json.begin((char*)buf + 5);
        vector<NewNode> nn(1);
        NewNode* newnode = &nn[0];

        // set up new node as folder node
        newnode->source = NEW_PUBLIC;
        newnode->type = FILENODE;
        newnode->nodehandle = ph;
        newnode->parenthandle = UNDEF;
        newnode->nodekey.assign((char*)key, FILENODEKEYLENGTH);
        newnode->attrstring.reset(new string(*a));

        while ((name = json.getnameid()) != EOO && json.storeobject((t = &attrs.map[name])))
        {
            JSON::unescape(t);

            if (name == 'n')
            {
                client->fsaccess->normalize(t);
            }
        }

        attr_map::iterator it = attrs.map.find('n');
        if (it != attrs.map.end())
        {
            Node *ovn = client->childnodebyname(n, it->second.c_str(), true);
            if (ovn)
            {
                attr_map::iterator it2 = attrs.map.find('c');
                if (it2 != attrs.map.end())
                {
                    FileFingerprint ffp;
                    if (ffp.unserializefingerprint(&it2->second))
                    {
                        ffp.size = size;
                        if (ffp.isvalid && ovn->isvalid && ffp == *(FileFingerprint*)ovn)
                        {
                            cout << "Success. (identical node skipped)" << endl;
                            pdf_to_import = false;
                            delete [] buf;
                            return;
                        }
                    }
                }

                newnode->ovhandle = !client->versions_disabled ? ovn->nodehandle : UNDEF;
            }
        }

        client->putnodes(n->nodehandle, move(nn));
    }
    else
    {
        cout << "Need to be logged in to import file links." << endl;
        pdf_to_import = false;
    }

    delete [] buf;
}

void DemoApp::folderlinkinfo_result(error e, handle owner, handle /*ph*/, string *attr, string* k, m_off_t currentSize, uint32_t numFiles, uint32_t numFolders, m_off_t versionsSize, uint32_t numVersions)
{
    if (e != API_OK)
    {
        cout << "Retrieval of public folder link information failed: " << e << endl;
        return;
    }

    handle ph;
    byte folderkey[FOLDERNODEKEYLENGTH];
    #ifndef NDEBUG
    error eaux =
    #endif
    client->parsepubliclink(publiclink.c_str(), ph, folderkey, true);
    assert(eaux == API_OK);

    // Decrypt nodekey with the key of the folder link
    SymmCipher cipher;
    cipher.setkey(folderkey);
    const char *nodekeystr = k->data() + 9;    // skip the userhandle(8) and the `:`
    byte nodekey[FOLDERNODEKEYLENGTH];
    if (client->decryptkey(nodekeystr, nodekey, sizeof(nodekey), &cipher, 0, UNDEF))
    {
        // Decrypt node attributes with the nodekey
        cipher.setkey(nodekey);
        byte* buf = Node::decryptattr(&cipher, attr->c_str(), attr->size());
        if (buf)
        {
            AttrMap attrs;
            string fileName;
            string fingerprint;
            FileFingerprint ffp;
            m_time_t mtime = 0;
            Node::parseattr(buf, attrs, currentSize, mtime, fileName, fingerprint, ffp);

            // Normalize node name to UTF-8 string
            attr_map::iterator it = attrs.map.find('n');
            if (it != attrs.map.end() && !it->second.empty())
            {
                client->fsaccess->normalize(&(it->second));
                fileName = it->second.c_str();
            }

            std::string ownerStr, ownerBin((const char *)&owner, sizeof(owner));
            Base64::btoa(ownerBin, ownerStr);

            cout << "Folder link information:" << publiclink << endl;
            cout << "\tFolder name: " << fileName << endl;
            cout << "\tOwner: " << ownerStr << endl;
            cout << "\tNum files: " << numFiles << endl;
            cout << "\tNum folders: " << numFolders - 1 << endl;
            cout << "\tNum versions: " << numVersions << endl;

            delete [] buf;
        }
        else
        {
            cout << "folderlink: error decrypting node attributes with decrypted nodekey" << endl;
        }
    }
    else
    {
        cout << "folderlink: error decrypting nodekey with folder link key";
    }

    publiclink.clear();
}

void DemoApp::checkfile_result(handle /*h*/, const Error& e)
{
    if (e == API_ETOOMANY && e.hasExtraInfo())
    {
         cout << "Link check failed: " << getExtraInfoErrorString(e) << endl;
    }
    else
    {
        cout << "Link check failed: " << errorstring(e) << endl;
    }
}

void DemoApp::checkfile_result(handle h, error e, byte* filekey, m_off_t size, m_time_t /*ts*/, m_time_t tm, string* filename,
                               string* fingerprint, string* fileattrstring)
{
    cout << "Name: " << *filename << ", size: " << size;

    if (fingerprint->size())
    {
        cout << ", fingerprint available";
    }

    if (fileattrstring->size())
    {
        cout << ", has attributes";
    }

    cout << endl;

    if (e)
    {
        cout << "Not available: " << errorstring(e) << endl;
    }
    else
    {
        cout << "Initiating download..." << endl;

        DBTableTransactionCommitter committer(client->tctable);
        AppFileGet* f = new AppFileGet(NULL, NodeHandle().set6byte(h), filekey, size, tm, filename, fingerprint);
        f->appxfer_it = appxferq[GET].insert(appxferq[GET].end(), f);
        client->startxfer(GET, f, committer);
    }
}

bool DemoApp::pread_data(byte* data, m_off_t len, m_off_t pos, m_off_t, m_off_t, void* /*appdata*/)
{
    // Improvement: is there a way to have different pread_data receivers for
    // different modes?
    if(more_node)  // are we paginating through a node?
    {
        fwrite(data, 1, size_t(len), stdout);
        if((pos + len) >= more_node->size) // is this the last chunk?
        {
            more_node = nullptr;
            more_offset = 0;
            cout << "-End of file-" << endl;
            setprompt(COMMAND);
        }
        else
        {
            // there's more to get, so set PAGER prompt
            setprompt(PAGER);
            more_offset += len;
        }
    }
    else if (pread_file)
    {
        pread_file->write((const char*)data, (size_t)len);
        cout << "Received " << len << " partial read byte(s) at position " << pos << endl;
        if (pread_file_end == pos + len)
        {
            delete pread_file;
            pread_file = NULL;
            cout << "Completed pread" << endl;
        }
    }
    else
    {
        cout << "Received " << len << " partial read byte(s) at position " << pos << ": ";
        fwrite(data, 1, size_t(len), stdout);
        cout << endl;
    }
    return true;
}

dstime DemoApp::pread_failure(const Error &e, int retry, void* /*appdata*/, dstime)
{
    if (retry < 5 && !(e == API_ETOOMANY && e.hasExtraInfo()))
    {
        cout << "Retrying read (" << errorstring(e) << ", attempt #" << retry << ")" << endl;
        return (dstime)(retry*10);
    }
    else
    {
        cout << "Too many failures (" << errorstring(e) << "), giving up" << endl;
        if (pread_file)
        {
            delete pread_file;
            pread_file = NULL;
        }
        return ~(dstime)0;
    }
}

// reload needed
void DemoApp::reload(const char* reason)
{
    cout << "Reload suggested (" << reason << ") - use 'reload' to trigger" << endl;
}

// reload initiated
void DemoApp::clearing()
{
    LOG_debug << "Clearing all nodes/users...";
}

// nodes have been modified
// (nodes with their removed flag set will be deleted immediately after returning from this call,
// at which point their pointers will become invalid at that point.)
void DemoApp::nodes_updated(Node** n, int count)
{
    int c[2][6] = { { 0 } };

    if (n)
    {
        while (count--)
        {
            if ((*n)->type < 6)
            {
                c[!(*n)->changed.removed][(*n)->type]++;
                n++;
            }
        }
    }
    else
    {
        for (node_map::iterator it = client->nodes.begin(); it != client->nodes.end(); it++)
        {
            if (it->second->type < 6)
            {
                c[1][it->second->type]++;
            }
        }
    }

    nodestats(c[1], "added or updated");
    nodestats(c[0], "removed");

    if (cwd.isUndef())
    {
        cwd = NodeHandle().set6byte(client->rootnodes[0]);
    }
}

// nodes now (almost) current, i.e. no server-client notifications pending
void DemoApp::nodes_current()
{
    LOG_debug << "Nodes current.";
}

void DemoApp::account_updated()
{
    if (client->loggedin() == EPHEMERALACCOUNT)
    {
        LOG_debug << "Account has been confirmed by another client. Proceed to login with credentials.";
    }
    else
    {
        LOG_debug << "Account has been upgraded/downgraded.";
    }
}

void DemoApp::notify_confirmation(const char *email)
{
    if (client->loggedin() == EPHEMERALACCOUNT)
    {
        LOG_debug << "Account has been confirmed with email " << email << ". Proceed to login with credentials.";
    }
}

void DemoApp::enumeratequotaitems_result(unsigned, handle, unsigned, int, int, unsigned, unsigned, unsigned, const char*, const char*, const char*, const char*)
{
    // FIXME: implement
}

void DemoApp::enumeratequotaitems_result(error)
{
    // FIXME: implement
}

void DemoApp::additem_result(error)
{
    // FIXME: implement
}

void DemoApp::checkout_result(const char*, error)
{
    // FIXME: implement
}

void DemoApp::getmegaachievements_result(AchievementsDetails *details, error /*e*/)
{
    // FIXME: implement display of values
    delete details;
}

void DemoApp::getwelcomepdf_result(handle ph, string *k, error e)
{
    if (e)
    {
        cout << "Failed to get Welcome PDF. Error: " << e << endl;
        pdf_to_import = false;
    }
    else
    {
        cout << "Importing Welcome PDF file. Public handle: " << LOG_NODEHANDLE(ph) << endl;
        client->reqs.add(new CommandGetPH(client, ph, (const byte *)k->data(), 1));
    }
}

#ifdef ENABLE_CHAT
void DemoApp::richlinkrequest_result(string *json, error e)
{
    if (!e)
    {
        cout << "Result:" << endl << *json << endl;
    }
    else
    {
        cout << "Failed to request rich link. Error: " << e << endl;

    }
}
#endif

void DemoApp::contactlinkcreate_result(error e, handle h)
{
    if (e)
    {
        cout << "Failed to create contact link. Error: " << e << endl;
    }
    else
    {
        cout << "Contact link created successfully: " << LOG_NODEHANDLE(h) << endl;
    }
}

void DemoApp::contactlinkquery_result(error e, handle h, string *email, string *fn, string *ln, string* /*avatar*/)
{
    if (e)
    {
        cout << "Failed to get contact link details. Error: " << e << endl;
    }
    else
    {
        cout << "Contact link created successfully: " << endl;
        cout << "\tUserhandle: " << LOG_HANDLE(h) << endl;
        cout << "\tEmail: " << *email << endl;
        cout << "\tFirstname: " << Base64::atob(*fn) << endl;
        cout << "\tLastname: " << Base64::atob(*ln) << endl;
    }
}

void DemoApp::contactlinkdelete_result(error e)
{
    if (e)
    {
        cout << "Failed to delete contact link. Error: " << e << endl;
    }
    else
    {
        cout << "Contact link deleted successfully." << endl;
    }
}

// display account details/history
void DemoApp::account_details(AccountDetails* ad, bool storage, bool transfer, bool pro, bool purchases,
                              bool transactions, bool sessions)
{
    char timebuf[32], timebuf2[32];

    if (storage)
    {
        cout << "\tAvailable storage: " << ad->storage_max << " byte(s)  used:  " << ad->storage_used << " available: " << (ad->storage_max - ad->storage_used) << endl;

        for (unsigned i = 0; i < sizeof rootnodenames/sizeof *rootnodenames; i++)
        {
            NodeStorage* ns = &ad->storage[client->rootnodes[i]];

            cout << "\t\tIn " << rootnodenames[i] << ": " << ns->bytes << " byte(s) in " << ns->files << " file(s) and " << ns->folders << " folder(s)" << endl;
            cout << "\t\tUsed storage by versions: " << ns->version_bytes << " byte(s) in " << ns->version_files << " file(s)" << endl;
        }
    }

    if (transfer)
    {
        if (ad->transfer_max)
        {
            long long transferFreeUsed = 0;
            for (unsigned i = 0; i < ad->transfer_hist.size(); i++)
            {
                transferFreeUsed += ad->transfer_hist[i];
            }

            cout << "\tTransfer in progress: " << ad->transfer_own_reserved << "/" << ad->transfer_srv_reserved << endl;
            cout << "\tTransfer completed: " << ad->transfer_own_used << "/" << ad->transfer_srv_used << "/" << transferFreeUsed << " of "
                 << ad->transfer_max << " ("
                 << (100 * (ad->transfer_own_used + ad->transfer_srv_used + transferFreeUsed) / ad->transfer_max) << "%)" << endl;
            cout << "\tServing bandwidth ratio: " << ad->srv_ratio << "%" << endl;
        }

        if (ad->transfer_hist_starttime)
        {
            m_time_t t = m_time() - ad->transfer_hist_starttime;

            cout << "\tTransfer history:\n";

            for (unsigned i = 0; i < ad->transfer_hist.size(); i++)
            {
                cout << "\t\t" << t;
                t -= ad->transfer_hist_interval;
                if (t < 0)
                {
                    cout << " second(s) ago until now: ";
                }
                else
                {
                    cout << "-" << t << " second(s) ago: ";
                }
                cout << ad->transfer_hist[i] << " byte(s)" << endl;
            }
        }
    }

    if (pro)
    {
        cout << "\tPro level: " << ad->pro_level << endl;
        cout << "\tSubscription type: " << ad->subscription_type << endl;
        cout << "\tAccount balance:" << endl;

        for (vector<AccountBalance>::iterator it = ad->balances.begin(); it != ad->balances.end(); it++)
        {
            printf("\tBalance: %.3s %.02f\n", it->currency, it->amount);
        }
    }

    if (purchases)
    {
        cout << "Purchase history:" << endl;

        for (vector<AccountPurchase>::iterator it = ad->purchases.begin(); it != ad->purchases.end(); it++)
        {
            time_t ts = it->timestamp;
            strftime(timebuf, sizeof timebuf, "%c", localtime(&ts));
            printf("\tID: %.11s Time: %s Amount: %.3s %.02f Payment method: %d\n", it->handle, timebuf, it->currency,
                   it->amount, it->method);
        }
    }

    if (transactions)
    {
        cout << "Transaction history:" << endl;

        for (vector<AccountTransaction>::iterator it = ad->transactions.begin(); it != ad->transactions.end(); it++)
        {
            time_t ts = it->timestamp;
            strftime(timebuf, sizeof timebuf, "%c", localtime(&ts));
            printf("\tID: %.11s Time: %s Delta: %.3s %.02f\n", it->handle, timebuf, it->currency, it->delta);
        }
    }

    if (sessions)
    {
        cout << "Currently Active Sessions:" << endl;
        for (vector<AccountSession>::iterator it = ad->sessions.begin(); it != ad->sessions.end(); it++)
        {
            if (it->alive)
            {
                time_t ts = it->timestamp;
                strftime(timebuf, sizeof timebuf, "%c", localtime(&ts));
                ts = it->mru;
                strftime(timebuf2, sizeof timebuf, "%c", localtime(&ts));

                Base64Str<MegaClient::SESSIONHANDLE> id(it->id);

                if (it->current)
                {
                    printf("\t* Current Session\n");
                }
                printf("\tSession ID: %s\n\tSession start: %s\n\tMost recent activity: %s\n\tIP: %s\n\tCountry: %.2s\n\tUser-Agent: %s\n\t-----\n",
                        id.chars, timebuf, timebuf2, it->ip.c_str(), it->country, it->useragent.c_str());
            }
        }

        if(client->debugstate())
        {
            cout << endl << "Full Session history:" << endl;

            for (vector<AccountSession>::iterator it = ad->sessions.begin(); it != ad->sessions.end(); it++)
            {
                time_t ts = it->timestamp;
                strftime(timebuf, sizeof timebuf, "%c", localtime(&ts));
                ts = it->mru;
                strftime(timebuf2, sizeof timebuf, "%c", localtime(&ts));
                printf("\tSession start: %s\n\tMost recent activity: %s\n\tIP: %s\n\tCountry: %.2s\n\tUser-Agent: %s\n\t-----\n",
                        timebuf, timebuf2, it->ip.c_str(), it->country, it->useragent.c_str());
            }
        }
    }
}

// account details could not be retrieved
void DemoApp::account_details(AccountDetails* /*ad*/, error e)
{
    if (e)
    {
        cout << "Account details retrieval failed (" << errorstring(e) << ")" << endl;
    }
}

// account details could not be retrieved
void DemoApp::sessions_killed(handle sessionid, error e)
{
    if (e)
    {
        cout << "Session killing failed (" << errorstring(e) << ")" << endl;
        return;
    }

    if (sessionid == UNDEF)
    {
        cout << "All sessions except current have been killed" << endl;
    }
    else
    {
        Base64Str<MegaClient::SESSIONHANDLE> id(sessionid);
        cout << "Session with id " << id << " has been killed" << endl;
    }
}

void DemoApp::smsverificationsend_result(error e)
{
    if (e)
    {
        cout << "SMS send failed: " << e << endl;
    }
    else
    {
        cout << "SMS send succeeded" << endl;
    }
}

void DemoApp::smsverificationcheck_result(error e, string *phoneNumber)
{
    if (e)
    {
        cout << "SMS verification failed: " << e << endl;
    }
    else
    {
        cout << "SMS verification succeeded" << endl;
        if (phoneNumber)
        {
            cout << "Phone number: " << *phoneNumber << ")" << endl;
        }
    }
}

// user attribute update notification
void DemoApp::userattr_update(User* u, int priv, const char* n)
{
    cout << "Notification: User " << u->email << " -" << (priv ? " private" : "") << " attribute "
          << n << " added or updated" << endl;
}

void DemoApp::resetSmsVerifiedPhoneNumber_result(error e)
{
    if (e)
    {
        cout << "Reset verified phone number failed: " << e << endl;
    }
    else
    {
        cout << "Reset verified phone number succeeded" << endl;
    }
}

void DemoApp::getbanners_result(error e)
{
    cout << "Getting Smart Banners failed: " << e << endl;
}

void DemoApp::getbanners_result(vector< tuple<int, string, string, string, string, string, string> >&& banners)
{
    for (auto& b : banners)
    {
        cout << "Smart Banner:" << endl
             << "\tid         : " << std::get<0>(b) << endl
             << "\ttitle      : " << std::get<1>(b) << endl
             << "\tdescription: " << std::get<2>(b) << endl
             << "\timage      : " << std::get<3>(b) << endl
             << "\turl        : " << std::get<4>(b) << endl
             << "\tbkgr image : " << std::get<5>(b) << endl
             << "\tdsp        : " << std::get<6>(b) << endl;
    }
}

void DemoApp::dismissbanner_result(error e)
{
    if (e)
    {
        cout << "Dismissing Smart Banner failed: " << e << endl;
    }
    else
    {
        cout << "Dismissing Smart Banner succeeded" << endl;
    }
}

void DemoApp::backupremove_result(const Error &e, handle backupId)
{
    if (e != API_OK)
    {
        cout << "Removal of backup " << toHandle(backupId) << " failed: " << errorstring(e) <<endl;
    }
    else
    {
        cout << "Backup " << toHandle(backupId) << " removed successfully" << endl;
    }
}

#ifndef NO_READLINE
char* longestCommonPrefix(ac::CompletionState& acs)
{
    string s = acs.completions[0].s;
    for (size_t i = acs.completions.size(); i--; )
    {
        for (unsigned j = 0; j < s.size() && j < acs.completions[i].s.size(); ++j)
        {
            if (s[j] != acs.completions[i].s[j])
            {
                s.erase(j, string::npos);
                break;
            }
        }
    }
    return strdup(s.c_str());
}

char** my_rl_completion(const char */*text*/, int /*start*/, int end)
{
    rl_attempted_completion_over = 1;

    std::string line(rl_line_buffer, end);
    ac::CompletionState acs = ac::autoComplete(line, line.size(), autocompleteTemplate, true);

    if (acs.completions.empty())
    {
        return NULL;
    }

    if (acs.completions.size() == 1 && !acs.completions[0].couldExtend)
    {
        acs.completions[0].s += " ";
    }

    char** result = (char**)malloc((sizeof(char*)*(2+acs.completions.size())));
    for (size_t i = acs.completions.size(); i--; )
    {
        result[i+1] = strdup(acs.completions[i].s.c_str());
    }
    result[acs.completions.size()+1] = NULL;
    result[0] = longestCommonPrefix(acs);
    //for (int i = 0; i <= acs.completions.size(); ++i)
    //{
    //    cout << "i " << i << ": " << result[i] << endl;
    //}
    rl_completion_suppress_append = true;
    rl_basic_word_break_characters = " \r\n";
    rl_completer_word_break_characters = strdup(" \r\n");
    rl_completer_quote_characters = "";
    rl_special_prefixes = "";
    return result;
}
#endif

// main loop
void megacli()
{
#ifndef NO_READLINE
    char *saved_line = NULL;
    int saved_point = 0;
    rl_attempted_completion_function = my_rl_completion;

    rl_save_prompt();

#elif defined(WIN32) && defined(NO_READLINE)

    static_cast<WinConsole*>(console)->setShellConsole(CP_UTF8, GetConsoleOutputCP());

    COORD fontSize;
    string fontname = static_cast<WinConsole*>(console)->getConsoleFont(fontSize);
    cout << "Using font '" << fontname << "', " << fontSize.X << "x" << fontSize.Y
         << ". <CHAR/hex> will be used for absent characters.  If seen, try the 'codepage' command or a different font." << endl;

#else
    #error non-windows platforms must use the readline library
#endif

    for (;;)
    {
        if (prompt == COMMAND)
        {
            ostringstream  dynamicprompt;

            // display put/get transfer speed in the prompt
            if (client->tslots.size() || responseprogress >= 0)
            {
                m_off_t xferrate[2] = { 0 };
                Waiter::bumpds();

                for (transferslot_list::iterator it = client->tslots.begin(); it != client->tslots.end(); it++)
                {
                    if ((*it)->fa)
                    {
                        xferrate[(*it)->transfer->type]
                            += (*it)->mTransferSpeed.calculateSpeed();
                    }
                }
                xferrate[GET] /= 1024;
                xferrate[PUT] /= 1024;

                dynamicprompt << "MEGA";

                if (xferrate[GET] || xferrate[PUT] || responseprogress >= 0)
                {
                    dynamicprompt << " (";

                    if (xferrate[GET])
                    {
                        dynamicprompt << "In: " << xferrate[GET] << " KB/s";

                        if (xferrate[PUT])
                        {
                            dynamicprompt << "/";
                        }
                    }

                    if (xferrate[PUT])
                    {
                        dynamicprompt << "Out: " << xferrate[PUT] << " KB/s";
                    }

                    if (responseprogress >= 0)
                    {
                        dynamicprompt << responseprogress << "%";
                    }

                    dynamicprompt  << ")";
                }

                dynamicprompt  << "> ";
            }

            string dynamicpromptstr = dynamicprompt.str();

#if defined(WIN32) && defined(NO_READLINE)
            static_cast<WinConsole*>(console)->updateInputPrompt(!dynamicpromptstr.empty() ? dynamicpromptstr : prompts[COMMAND]);
#else
            rl_callback_handler_install(!dynamicpromptstr.empty() ? dynamicpromptstr.c_str() : prompts[prompt], store_line);

            // display prompt
            if (saved_line)
            {
                rl_replace_line(saved_line, 0);
                free(saved_line);
            }

            rl_point = saved_point;
            rl_redisplay();
#endif
        }

        // command editing loop - exits when a line is submitted or the engine requires the CPU
        for (;;)
        {
            int w = client->wait();

            if (w & Waiter::HAVESTDIN)
            {
#if defined(WIN32) && defined(NO_READLINE)
                line = static_cast<WinConsole*>(console)->checkForCompletedInputLine();
#else
                if ((prompt == COMMAND) || (prompt == PAGER))
                {
                    // Note: this doesn't act like unbuffered input, still
                    // requires Return line ending
                    rl_callback_read_char();
                }
                else
                {
                    console->readpwchar(pw_buf, sizeof pw_buf, &pw_buf_pos, &line);
                }
#endif
            }

            if (w & Waiter::NEEDEXEC || line)
            {
                break;
            }
        }

#ifndef NO_READLINE
        // save line
        saved_point = rl_point;
        saved_line = rl_copy_text(0, rl_end);

        // remove prompt
        rl_save_prompt();
        rl_replace_line("", 0);
        rl_redisplay();
#endif

        if (line)
        {
            // execute user command
            if (*line)
            {
                process_line(line);
            }
            else if (prompt != COMMAND)
            {
                setprompt(prompt);
            }
            free(line);
            line = NULL;

            if (quit_flag)
            {
#ifndef NO_READLINE
                rl_callback_handler_remove();
#endif /* ! NO_READLINE */
                delete client;
                client = nullptr;
                return;
            }

            if (!cerr)
            {
                cerr.clear();
                cerr << "Console error output failed, perhaps on a font related utf8 error or on NULL.  It is now reset." << endl;
            }
            if (!cout)
            {
                cout.clear();
                cerr << "Console output failed, perhaps on a font related utf8 error or on NULL.  It is now reset." << endl;
            }
        }


        auto puts = appxferq[PUT].size();
        auto gets = appxferq[GET].size();

        // pass the CPU to the engine (nonblocking)
        client->exec();

        if (puts && !appxferq[PUT].size())
        {
            cout << "Uploads complete" << endl;
        }
        if (gets && !appxferq[GET].size())
        {
            cout << "Downloads complete" << endl;
        }


        if (clientFolder)
        {
            clientFolder->exec();
        }
    }
}

int main()
{
#ifdef _WIN32
    SimpleLogger::setLogLevel(logMax);  // warning and stronger to console; info and weaker to VS output window
    SimpleLogger::setOutputClass(&gLogger);
#else
    SimpleLogger::setOutputClass(&gLogger);
#endif

    console = new CONSOLE_CLASS;

#ifdef GFX_CLASS
    auto gfx = new GFX_CLASS;
    gfx->startProcessingThread();
#endif

    // Needed so we can get the cwd.
    auto fsAccess = new FSACCESS_CLASS();

    // Where are we?
    if (!fsAccess->cwd(startDir))
    {
        cerr << "Unable to determine current working directory." << endl;
        return EXIT_FAILURE;
    }

    // instantiate app components: the callback processor (DemoApp),
    // the HTTP I/O engine (WinHttpIO) and the MegaClient itself
    client = new MegaClient(new DemoApp,
#ifdef WIN32
                            new CONSOLE_WAIT_CLASS(static_cast<CONSOLE_CLASS*>(console)),
#else
                            new CONSOLE_WAIT_CLASS,
#endif
                            new HTTPIO_CLASS,
                            fsAccess,
#ifdef DBACCESS_CLASS
                            new DBACCESS_CLASS(startDir),
#else
                            NULL,
#endif
#ifdef GFX_CLASS
                            gfx,
#else
                            NULL,
#endif
                            "Gk8DyQBS",
                            "megacli/" TOSTRING(MEGA_MAJOR_VERSION)
                            "." TOSTRING(MEGA_MINOR_VERSION)
                            "." TOSTRING(MEGA_MICRO_VERSION),
                            2);

    ac::ACN acs = autocompleteSyntax();
#if defined(WIN32) && defined(NO_READLINE)
    static_cast<WinConsole*>(console)->setAutocompleteSyntax((acs));
#endif

    clientFolder = NULL;    // additional for folder links
    megacli();
}


void DemoAppFolder::login_result(error e)
{
    if (e)
    {
        cout << "Failed to load the folder link: " << errorstring(e) << endl;
    }
    else
    {
        cout << "Folder link loaded, retrieving account..." << endl;
        clientFolder->fetchnodes();
    }
}

void DemoAppFolder::fetchnodes_result(const Error& e)
{
    if (e)
    {
        if (e == API_ENOENT && e.hasExtraInfo())
        {
            cout << "File/folder retrieval failed: " << getExtraInfoErrorString(e) << endl;
        }
        else
        {
            cout << "File/folder retrieval failed (" << errorstring(e) << ")" << endl;
        }

        pdf_to_import = false;
    }
    else
    {
        // check if we fetched a folder link and the key is invalid
        if (clientFolder->isValidFolderLink())
        {
            cout << "File/folder retrieval succeed, but encryption key is wrong." << endl;
        }
        else
        {
            cout << "Failed to load folder link" << endl;

            delete clientFolder;
            clientFolder = NULL;
        }

        if (pdf_to_import)
        {
            client->getwelcomepdf();
        }
    }
}

void DemoAppFolder::nodes_updated(Node **n, int count)
{
    int c[2][6] = { { 0 } };

    if (n)
    {
        while (count--)
        {
            if ((*n)->type < 6)
            {
                c[!(*n)->changed.removed][(*n)->type]++;
                n++;
            }
        }
    }
    else
    {
        for (node_map::iterator it = clientFolder->nodes.begin(); it != clientFolder->nodes.end(); it++)
        {
            if (it->second->type < 6)
            {
                c[1][it->second->type]++;
            }
        }
    }

    cout << "The folder link contains ";
    nodestats(c[1], "");
}

void exec_metamac(autocomplete::ACState& s)
{
    Node *node = nodebypath(s.words[2].s.c_str());
    if (!node || node->type != FILENODE)
    {
        cerr << s.words[2].s
             << (node ? ": No such file or directory"
                      : ": Not a file")
             << endl;
        return;
    }

    auto ifAccess = client->fsaccess->newfileaccess();
    {
        auto localPath = LocalPath::fromName(s.words[1].s, *client->fsaccess, client->fsaccess->getlocalfstype(LocalPath::fromPath(s.words[1].s, *client->fsaccess)));
        if (!ifAccess->fopen(localPath, 1, 0))
        {
            cerr << "Failed to open: " << s.words[1].s << endl;
            return;
        }
    }

    SymmCipher cipher;
    int64_t remoteIv;
    int64_t remoteMac;

    {
        std::string remoteKey = node->nodekey();
        const char *iva = &remoteKey[SymmCipher::KEYLENGTH];

        cipher.setkey((byte*)&remoteKey[0], node->type);
        remoteIv = MemAccess::get<int64_t>(iva);
        remoteMac = MemAccess::get<int64_t>(iva + sizeof(int64_t));
    }

    auto result = generateMetaMac(cipher, *ifAccess, remoteIv);
    if (!result.first)
    {
        cerr << "Failed to generate metamac for: "
             << s.words[1].s
             << endl;
    }
    else
    {
        const std::ios::fmtflags flags = cout.flags();

        cout << s.words[2].s
             << " (remote): "
             << std::hex
             << (uint64_t)remoteMac
             << "\n"
             << s.words[1].s
             << " (local): "
             << (uint64_t)result.second
             << endl;

        cout.flags(flags);
    }
}

void exec_resetverifiedphonenumber(autocomplete::ACState& s)
{
    client->resetSmsVerifiedPhoneNumber();
}

void exec_banner(autocomplete::ACState& s)
{
    if (s.words.size() == 2 && s.words[1].s == "get")
    {
        cout << "Retrieving banner info..." << endl;

        client->reqs.add(new CommandGetBanners(client));
    }
    else if (s.words.size() == 3 && s.words[1].s == "dismiss")
    {
        cout << "Dismissing banner with id " << s.words[2].s << "..." << endl;

        client->reqs.add(new CommandDismissBanner(client, stoi(s.words[2].s), m_time(nullptr)));
    }
}

#ifdef ENABLE_SYNC

void sync_completion(UnifiedSync* us, const SyncError&, error result)
{
    if (!us)
    {
        cerr << "Sync could not be added: "
             << errorstring(result)
             << endl;
    }
    else if (us->mSync)
    {
        cerr << "Sync added and running: "
             << toHandle(us->mConfig.mBackupId)
             << endl;
    }
    else
    {
        cerr << "Sync added but could not be started: "
             << errorstring(result)
             << endl;
    }
}

void exec_syncadd(autocomplete::ACState& s)
{
    if (client->loggedin() != FULLACCOUNT)
    {
        cerr << "You must be logged in to create a sync."
             << endl;
        return;
    }

    string drive;
    bool backup = s.extractflag("-backup");
    bool external = s.extractflagparam("-external", drive);

    // sync add source target
    LocalPath drivePath = LocalPath::fromPath(drive, *client->fsaccess);
    LocalPath sourcePath = LocalPath::fromPath(s.words[2].s, *client->fsaccess);
    string targetPath = s.words[3].s;

    // Does the target node exist?
    auto* targetNode = nodebypath(targetPath.c_str());

    if (!targetNode)
    {
        cerr << targetPath
             << ": Not found."
             << endl;
        return;
    }

    // Necessary so that we can reliably extract the leaf name.
    sourcePath = NormalizeAbsolute(sourcePath);

    // Create a suitable sync config.
<<<<<<< HEAD
    auto config =
      SyncConfig(sourcePath,
                 sourcePath.leafName().toPath(*client->fsaccess),
                 targetNode->nodehandle,
=======
    SyncConfig config(LocalPath::fromPath(sourcePath, *client->fsaccess),
                 sourcePath,
                 NodeHandle().set6byte(targetNode->nodehandle),
>>>>>>> c605a657
                 targetPath,
                 0,
                 string_vector(),
                 true,
                 backup ? SyncConfig::TYPE_BACKUP : SyncConfig::TYPE_TWOWAY);

    if (external)
    {
        if (!backup)
        {
            cerr << "Sorry, eternal syncs must be backups for now" << endl;
        }

        config.mExternalDrivePath = std::move(drivePath);
    }

    // Try and add the new sync.
	// All validation is performed in this function.
    client->addsync(config, false, sync_completion);
}

void exec_syncclosedrive(autocomplete::ACState& s)
{
    // Are we logged in?
    if (client->loggedin() != FULLACCOUNT)
    {
        cerr << "You must be logged in to manipulate backup syncs."
             << endl;
        return;
    }

    // sync backup remove drive
    const auto drivePath =
      LocalPath::fromPath(s.words[2].s, *client->fsaccess);

    const auto result = client->syncs.backupCloseDrive(drivePath);

    if (result)
    {
        cerr << "Unable to remove backup database: "
             << errorstring(result)
             << endl;
    }
}

void exec_syncopendrive(autocomplete::ACState& s)
{
    if (client->loggedin() != FULLACCOUNT)
    {
        cerr << "You must be logged in to restore backup syncs."
             << endl;
        return;
    }

    // sync backup restore drive
    const auto drivePath =
      LocalPath::fromPath(s.words[2].s, *client->fsaccess);

    auto result = client->syncs.backupOpenDrive(drivePath);

    if (result)
    {
        cerr << "Unable to restore backups from '"
             << s.words[2].s
             << "': "
             << errorstring(result)
             << endl;
    }
}

void exec_synclist(autocomplete::ACState& s)
{
    // Check the user's logged in.
    if (client->loggedin() != FULLACCOUNT)
    {
        cerr << "You must be logged in to list syncs (and backup syncs)."
             << endl;
        return;
    }

    if (client->syncs.numSyncs() == 0)
    {
        cout << "No syncs configured yet" << endl;
        return;
     }

    client->syncs.forEachUnifiedSync(
      [](UnifiedSync& us)
      {
          // Convenience.
          auto& config = us.mConfig;
          auto& sync = us.mSync;

          // Display name.
          cout << "Sync "
               << toHandle(config.mBackupId)
               << ": "
               << config.mName
               << "\n";

          // Display source/target mapping.
          cout << "  Mapping: "
               << config.mLocalPath.toPath(*client->fsaccess)
               << " -> "
               << config.mOrigninalPathOfRemoteRootNode
               << "\n";

          if (sync)
          {
              // Display status info.
              cout << "  State: "
                   << SyncConfig::syncstatename(sync->state)
                   << "\n";

              // Display some usage stats.
              cout << "  Statistics: "
                   << sync->localbytes
                   << " byte(s) across "
                   << sync->localnodes[FILENODE]
                   << " file(s) and "
                   << sync->localnodes[FOLDERNODE]
                   << " folder(s).\n";
          }
          else
          {
              // Display what status info we can.
              auto msg = config.syncErrorToStr();
              cout << "  Enabled: "
                   << config.getEnabled()
                   << "\n"
                   << "  Last Error: "
                   << msg
                   << "\n";
          }

          // Display sync type.
          cout << "  Type: "
               << (config.isExternal() ? "EX" : "IN")
               << "TERNAL "
               << SyncConfig::synctypename(config.getType())
               << "\n"
               << endl;
      });
}

void exec_syncremove(autocomplete::ACState& s)
{
    // Are we logged in?
    if (client->loggedin() != FULLACCOUNT)
    {
        cerr << "You must be logged in to manipulate backup syncs."
             << endl;
        return;
    }

    // sync remove id
    handle backupId = 0;
    Base64::atob(s.words[2].s.c_str(), (byte*) &backupId, sizeof(handle));

    // Try and remove the config.
    bool found = false;

    client->syncs.removeSelectedSyncs(
      [&](SyncConfig& config, Sync*)
      {
          auto matched = config.mBackupId == backupId;

          found |= matched;

          return matched;
      });

    if (!found)
    {
        cerr << "No sync config exists with the backupId "
             << Base64Str<sizeof(handle)>(backupId)
             << endl;
        return;
    }
}

void exec_syncxable(autocomplete::ACState& s)
{
    // Are we logged in?
    if (client->loggedin() != FULLACCOUNT)
    {
        cerr << "You must be logged in to manipulate syncs."
             << endl;
        return;
    }

    const auto command = s.words[1].s;

    handle backupId = 0;
    Base64::atob(s.words[2].s.c_str(), (byte*) &backupId, sizeof(handle));

    if (command == "enable")
    {
        // sync enable id
        UnifiedSync* unifiedSync;
        error result =
          client->syncs.enableSyncByBackupId(backupId, false, unifiedSync);

        if (result)
        {
            cerr << "Unable to enable sync: "
                 << errorstring(result)
                 << endl;
        }

        return;
    }

    // sync disable id [error]
    // sync fail id [error]

    // Find the specified sync.
    auto* sync = client->syncs.runningSyncByBackupId(backupId);

    // Have we found the backup sync?
    if (!sync)
    {
        cerr << "No sync found with the id "
             << Base64Str<sizeof(handle)>(backupId)
             << endl;
        return;
    }

    int error = NO_SYNC_ERROR;

    // Has the user provided a specific error code?
    if (s.words.size() > 3)
    {
        // Yep, use it.
        error = atoi(s.words[3].s.c_str());
    }

    // Disable or fail?
    if (command == "fail")
    {
        client->failSync(sync, static_cast<SyncError>(error));
        return;
    }

    client->syncs.disableSelectedSyncs(
      [&](SyncConfig&, Sync* s)
      {
          return s == sync;
      },
      static_cast<SyncError>(error),
      false);
}

#endif // ENABLE_SYNC
<|MERGE_RESOLUTION|>--- conflicted
+++ resolved
@@ -141,75 +141,6 @@
     return description;
 }
 
-<<<<<<< HEAD
-=======
-// creates a NewSyncConfig object from config options as strings.
-// returns a pair where `first` is success and `second` is the sync config.
-std::pair<bool, SyncConfig> syncConfigFromStrings(std::string type, std::string syncDel = {}, std::string overwrite = {})
-{
-    auto toLower = [](std::string& s)
-    {
-        for (char& c : s) { c = static_cast<char>(tolower(c)); };
-    };
-
-    toLower(type);
-    toLower(syncDel);
-    toLower(overwrite);
-
-    SyncConfig::Type syncType;
-    if (type == "up")
-    {
-        syncType = SyncConfig::TYPE_UP;
-    }
-    else if (type == "down")
-    {
-        syncType = SyncConfig::TYPE_DOWN;
-    }
-    else if (type == "twoway")
-    {
-        syncType = SyncConfig::TYPE_TWOWAY;
-    }
-    else
-    {
-        return std::make_pair(false, SyncConfig(LocalPath(), "", NodeHandle(), "", 0));
-    }
-
-    bool syncDeletions = false;
-    bool forceOverwrite = false;
-
-    if (syncType != SyncConfig::TYPE_TWOWAY)
-    {
-        if (syncDel == "on")
-        {
-            syncDeletions = true;
-        }
-        else if (syncDel == "off")
-        {
-            syncDeletions = false;
-        }
-        else
-        {
-            return std::make_pair(false, SyncConfig(LocalPath(), "", NodeHandle(), "", 0));
-        }
-
-        if (overwrite == "on")
-        {
-            forceOverwrite = true;
-        }
-        else if (overwrite == "off")
-        {
-            forceOverwrite = false;
-        }
-        else
-        {
-            return std::make_pair(false, SyncConfig(LocalPath(), "", NodeHandle(), "", 0));
-        }
-    }
-
-    return std::make_pair(true, SyncConfig(LocalPath(), "", NodeHandle(), "", 0, {}, true, syncType));
-}
-
->>>>>>> c605a657
 #endif
 
 static const char* getAccessLevelStr(int access)
@@ -8502,16 +8433,10 @@
     sourcePath = NormalizeAbsolute(sourcePath);
 
     // Create a suitable sync config.
-<<<<<<< HEAD
     auto config =
       SyncConfig(sourcePath,
                  sourcePath.leafName().toPath(*client->fsaccess),
-                 targetNode->nodehandle,
-=======
-    SyncConfig config(LocalPath::fromPath(sourcePath, *client->fsaccess),
-                 sourcePath,
                  NodeHandle().set6byte(targetNode->nodehandle),
->>>>>>> c605a657
                  targetPath,
                  0,
                  string_vector(),
