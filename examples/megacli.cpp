/**
 * @file examples/megaclient.cpp
 * @brief Sample application, interactive GNU Readline CLI
 *
 * (c) 2013-2014 by Mega Limited, Auckland, New Zealand
 *
 * This file is part of the MEGA SDK - Client Access Engine.
 *
 * Applications using the MEGA API must present a valid application key
 * and comply with the the rules set forth in the Terms of Service.
 *
 * The MEGA SDK is distributed in the hope that it will be useful,
 * but WITHOUT ANY WARRANTY; without even the implied warranty of
 * MERCHANTABILITY or FITNESS FOR A PARTICULAR PURPOSE.
 *
 * @copyright Simplified (2-clause) BSD License.
 *
 * You should have received a copy of the license along with this
 * program.
 */

#include "mega.h"
#include "megacli.h"
#include <fstream>
#include <bitset>

#if defined(_WIN32) && defined(_DEBUG)
// so we can delete a secret internal CrytpoPP singleton
#include <cryptopp\osrng.h>
#endif

#define USE_VARARGS
#define PREFER_STDARG

#ifndef NO_READLINE
#include <signal.h>
#include <readline/readline.h>
#include <readline/history.h>
#endif

#if (__cplusplus >= 201703L)
    #include <filesystem>
    namespace fs = std::filesystem;
    #define USE_FILESYSTEM
#elif !defined(__MINGW32__) && !defined(__ANDROID__) && (!defined(__GNUC__) || (__GNUC__*100+__GNUC_MINOR__) >= 503)
#define USE_FILESYSTEM
#ifdef WIN32
    #include <filesystem>
    namespace fs = std::experimental::filesystem;
#else
    #include <experimental/filesystem>
    namespace fs = std::experimental::filesystem;
#endif
#endif

#include <regex>

#ifdef USE_FREEIMAGE
#include "mega/gfx/freeimage.h"
#endif

#ifdef WIN32
#include <winioctl.h>
#endif

namespace ac = ::mega::autocomplete;

#include <iomanip>

using namespace mega;
using std::cout;
using std::cerr;
using std::endl;
using std::flush;
using std::ifstream;
using std::ofstream;
using std::setw;
using std::hex;
using std::dec;

MegaClient* client;
MegaClient* clientFolder;

#ifdef __APPLE__
int gFilesystemEventsFd = -1;
#endif

int gNextClientTag = 1;
std::map<int, std::function<void(Node*)>> gOnPutNodeTag;

bool gVerboseMode = false;

// new account signup e-mail address and name
static string signupemail, signupname;

// true by default, to register a new account v2 (false means account v1)
bool signupV2 = true;

// signup code being confirmed
static string signupcode;

// signup password challenge and encrypted master key
static byte signuppwchallenge[SymmCipher::KEYLENGTH], signupencryptedmasterkey[SymmCipher::KEYLENGTH];

// password recovery e-mail address and code being confirmed
static string recoveryemail, recoverycode;

// password recovery code requires MK or not
static bool hasMasterKey;

// master key for password recovery
static byte masterkey[SymmCipher::KEYLENGTH];

// change email link to be confirmed
static string changeemail, changecode;

// import welcome pdf at account creation
static bool pdf_to_import = false;

// public link information
static string publiclink;

// local console
Console* console;

// loading progress of lengthy API responses
int responseprogress = -1;

//2FA pin attempts
int attempts = 0;

//Ephemeral account plus plus
std::string ephemeralFirstname;
std::string ephemeralLastName;

void uploadLocalPath(nodetype_t type, std::string name, const LocalPath& localname, Node* parent, const std::string targetuser, DBTableTransactionCommitter& committer, int& total, bool recursive, VersioningOption vo);

#ifdef ENABLE_SYNC

// converts the given sync configuration to a string
std::string syncConfigToString(const SyncConfig& config)
{
    std::string description(Base64Str<MegaClient::BACKUPHANDLE>(config.getBackupId()));
    if (config.getType() == SyncConfig::TYPE_TWOWAY)
    {
        description.append(" TWOWAY");
    }
    else if (config.getType() == SyncConfig::TYPE_UP)
    {
        description.append(" UP");
    }
    else if (config.getType() == SyncConfig::TYPE_DOWN)
    {
        description.append(" DOWN");
    }
    return description;
}

#endif

static const char* getAccessLevelStr(int access)
{
    switch(access)
    {
    case ACCESS_UNKNOWN:
        return "unkown";
    case RDONLY:
        return "read-only";
    case RDWR:
        return "read/write";
    case FULL:
        return "full access";
    case OWNER:
        return "owner access";
    case OWNERPRELOGIN:
        return "owner (prelogin) access";
    default:
        return "UNDEFINED";
    }
}

const char* errorstring(error e)
{
    switch (e)
    {
        case API_OK:
            return "No error";
        case API_EINTERNAL:
            return "Internal error";
        case API_EARGS:
            return "Invalid argument";
        case API_EAGAIN:
            return "Request failed, retrying";
        case API_ERATELIMIT:
            return "Rate limit exceeded";
        case API_EFAILED:
            return "Transfer failed";
        case API_ETOOMANY:
            return "Too many concurrent connections or transfers";
        case API_ERANGE:
            return "Out of range";
        case API_EEXPIRED:
            return "Expired";
        case API_ENOENT:
            return "Not found";
        case API_ECIRCULAR:
            return "Circular linkage detected";
        case API_EACCESS:
            return "Access denied";
        case API_EEXIST:
            return "Already exists";
        case API_EINCOMPLETE:
            return "Incomplete";
        case API_EKEY:
            return "Invalid key/integrity check failed";
        case API_ESID:
            return "Bad session ID";
        case API_EBLOCKED:
            return "Blocked";
        case API_EOVERQUOTA:
            return "Over quota";
        case API_ETEMPUNAVAIL:
            return "Temporarily not available";
        case API_ETOOMANYCONNECTIONS:
            return "Connection overflow";
        case API_EWRITE:
            return "Write error";
        case API_EREAD:
            return "Read error";
        case API_EAPPKEY:
            return "Invalid application key";
        case API_EGOINGOVERQUOTA:
            return "Not enough quota";
        case API_EMFAREQUIRED:
            return "Multi-factor authentication required";
        case API_EMASTERONLY:
            return "Access denied for users";
        case API_EBUSINESSPASTDUE:
            return "Business account has expired";
        case API_EPAYWALL:
            return "Over Disk Quota Paywall";
        default:
            return "Unknown error";
    }
}


struct ConsoleLock
{
    static std::recursive_mutex outputlock;
    std::ostream& os;
    bool locking = false;
    inline ConsoleLock(std::ostream& o)
        : os(o), locking(true)
    {
        outputlock.lock();
    }
    ConsoleLock(ConsoleLock&& o)
        : os(o.os), locking(o.locking)
    {
        o.locking = false;
    }
    ~ConsoleLock()
    {
        if (locking)
        {
            outputlock.unlock();
        }
    }

    template<class T>
    std::ostream& operator<<(T&& arg)
    {
        return os << std::forward<T>(arg);
    }
};

std::recursive_mutex ConsoleLock::outputlock;

ConsoleLock conlock(std::ostream& o)
{
    // Returns a temporary object that has locked a mutex.  The temporary's destructor will unlock the object.
    // So you can get multithreaded non-interleaved console output with just conlock(cout) << "some " << "strings " << endl;
    // (as the temporary's destructor will run at the end of the outermost enclosing expression).
    // Or, move-assign the temporary to an lvalue to control when the destructor runs (to lock output over several statements).
    // Be careful not to have cout locked across a g_megaApi member function call, as any callbacks that also log could then deadlock.
    return ConsoleLock(o);
}


AppFile::AppFile()
{
    static int nextseqno;

    seqno = ++nextseqno;
}

// transfer start
void AppFilePut::start()
{
}

void AppFileGet::start()
{
}

// transfer completion
void AppFileGet::completed(Transfer*, LocalNode*)
{
    // (at this time, the file has already been placed in the final location)
    delete this;
}

// transfer terminated - too many failures, or unrecoverable failure, or cancelled
void AppFileGet::terminated()
{
    delete this;
}

void AppFilePut::completed(Transfer* t, LocalNode*)
{
    // perform standard completion (place node in user filesystem etc.)
    File::completed(t, NULL);

    delete this;
}

// transfer terminated - too many failures, or unrecoverable failure, or cancelled
void AppFilePut::terminated()
{
    delete this;
}

AppFileGet::~AppFileGet()
{
    appxferq[GET].erase(appxfer_it);
}

AppFilePut::~AppFilePut()
{
    appxferq[PUT].erase(appxfer_it);
}

void AppFilePut::displayname(string* dname)
{
    *dname = localname.toName(*transfer->client->fsaccess);
}

// transfer progress callback
void AppFile::progress()
{
}

static void displaytransferdetails(Transfer* t, const char* action)
{
    string name;

    for (file_list::iterator it = t->files.begin(); it != t->files.end(); it++)
    {
        if (it != t->files.begin())
        {
            cout << "/";
        }

        (*it)->displayname(&name);
        cout << name;
    }

    cout << ": " << (t->type == GET ? "Incoming" : "Outgoing") << " file transfer " << action << ": " << t->localfilename.toPath();
}

// a new transfer was added
void DemoApp::transfer_added(Transfer* /*t*/)
{
}

// a queued transfer was removed
void DemoApp::transfer_removed(Transfer* t)
{
    displaytransferdetails(t, "removed\n");
}

void DemoApp::transfer_update(Transfer* /*t*/)
{
    // (this is handled in the prompt logic)
}

void DemoApp::transfer_failed(Transfer* t, const Error& e, dstime)
{
    displaytransferdetails(t, "failed (");
    if (e == API_ETOOMANY && e.hasExtraInfo())
    {
         cout << getExtraInfoErrorString(e) << ")" << endl;
    }
    else
    {
        cout << errorstring(e) << ")" << endl;
    }
}

void DemoApp::transfer_complete(Transfer* t)
{
    if (gVerboseMode)
    {
        displaytransferdetails(t, "completed, ");

        if (t->slot)
        {
            cout << t->slot->progressreported * 10 / (1024 * (Waiter::ds - t->slot->starttime + 1)) << " KB/s" << endl;
        }
        else
        {
            cout << "delayed" << endl;
        }
    }
}

// transfer about to start - make final preparations (determine localfilename, create thumbnail for image upload)
void DemoApp::transfer_prepare(Transfer* t)
{
    if (gVerboseMode)
    {
        displaytransferdetails(t, "starting\n");
    }

    if (t->type == GET)
    {
        // only set localfilename if the engine has not already done so
        if (t->localfilename.empty())
        {
            LocalPath relative;
            client->fsaccess->tmpnamelocal(relative);

            t->localfilename = LocalPath::fromAbsolutePath(".");
            t->localfilename.appendWithSeparator(relative, true);
        }
    }
}

#ifdef ENABLE_SYNC

void DemoApp::syncupdate_stateconfig(const SyncConfig& config)
{
    conlock(cout) << "Sync config updated: " << toHandle(config.mBackupId) << endl;
}


void DemoApp::syncupdate_active(const SyncConfig& config, bool active)
{
    conlock(cout) << "Sync is now active: " << active << endl;
}

void DemoApp::sync_auto_resume_result(const SyncConfig& config, bool attempted, bool hadAnError)
{
    handle backupId = config.getBackupId();
    if (attempted)
    {
        conlock(cout) << "Sync - autoresumed " << toHandle(backupId) << " " << config.getLocalPath().toPath()  << " enabled: "
             << config.getEnabled()  << " syncError: " << config.getError()
             << " hadAnErrorBefore: " << hadAnError << " Running: " << (config.mRunningState >= 0) << endl;
    }
    else
    {
        conlock(cout) << "Sync - autoloaded " << toHandle(backupId) << " " << config.getLocalPath().toPath() << " enabled: "
            << config.getEnabled() << " syncError: " << config.getError()
            << " hadAnErrorBefore: " << hadAnError << " Running: " << (config.mRunningState >= 0) << endl;
    }
}

void DemoApp::sync_removed(const SyncConfig& config)
{
    conlock(cout) << "Sync - removed: " << toHandle(config.mBackupId) << endl;

}

void DemoApp::syncupdate_scanning(bool active)
{
    if (active)
    {
        cout << "Sync - scanning local files and folders" << endl;
    }
    else
    {
        cout << "Sync - scan completed" << endl;
    }
}
// flags to turn off cout output that can be too volumnous/time consuming
bool syncout_local_change_detection = true;
bool syncout_remote_change_detection = true;
bool syncout_transfer_activity = true;
bool syncout_folder_sync_state = false;

void DemoApp::syncupdate_local_lockretry(bool locked)
{
    if (locked)
    {
        conlock(cout) << "Sync - waiting for local filesystem lock" << endl;
    }
    else
    {
        conlock(cout) << "Sync - local filesystem lock issue resolved, continuing..." << endl;
    }
}

static const char* treestatename(treestate_t ts)
{
    switch (ts)
    {
        case TREESTATE_NONE:
            return "None/Undefined";
        case TREESTATE_SYNCED:
            return "Synced";
        case TREESTATE_PENDING:
            return "Pending";
        case TREESTATE_SYNCING:
            return "Syncing";
    }

    return "UNKNOWN";
}

void DemoApp::syncupdate_treestate(const SyncConfig &, const LocalPath& lp, treestate_t ts, nodetype_t type)
{
    if (syncout_folder_sync_state)
    {
        if (type != FILENODE)
        {
            conlock(cout) << "Sync - state change of folder " << lp.toPath() << " to " << treestatename(ts) << endl;
        }
    }
}

// generic name filter
// FIXME: configurable regexps
static bool is_syncable(const char* name)
{
    return *name != '.' && *name != '~' && strcmp(name, "Thumbs.db") && strcmp(name, "desktop.ini");
}

// determines whether remote node should be synced
bool DemoApp::sync_syncable(Sync *, const char *, LocalPath&, Node *n)
{
    return is_syncable(n->displayname());
}

// determines whether local file should be synced
bool DemoApp::sync_syncable(Sync *, const char *name, LocalPath&)
{
    return is_syncable(name);
}
#endif

AppFileGet::AppFileGet(Node* n, NodeHandle ch, byte* cfilekey, m_off_t csize, m_time_t cmtime, string* cfilename,
                       string* cfingerprint, const string& targetfolder)
{
    if (n)
    {
        h = n->nodeHandle();
        hprivate = true;

        *(FileFingerprint*) this = *n;
        name = n->displayname();
    }
    else
    {
        h = ch;
        memcpy(filekey, cfilekey, sizeof filekey);
        hprivate = false;

        size = csize;
        mtime = cmtime;

        if (!cfingerprint->size() || !unserializefingerprint(cfingerprint))
        {
            memcpy(crc.data(), filekey, sizeof crc);
        }

        name = *cfilename;
    }

    localname = LocalPath::fromAbsolutePath(targetfolder.empty() ? "." : targetfolder);
    auto fsType = client->fsaccess->getlocalfstype(localname);
    localname.appendWithSeparator(LocalPath::fromRelativeName(name, *client->fsaccess, fsType), false);
}

AppFilePut::AppFilePut(const LocalPath& clocalname, NodeHandle ch, const char* ctargetuser)
{
    // full local path
    localname = clocalname;

    // target parent node
    h = ch;

    // target user
    targetuser = ctargetuser;

    name = clocalname.leafName().toName(*client->fsaccess);
}

// user addition/update (users never get deleted)
void DemoApp::users_updated(User** u, int count)
{
    if (count == 1)
    {
        cout << "1 user received or updated" << endl;
    }
    else
    {
        cout << count << " users received or updated" << endl;
    }

    if (u)
    {
        User* user;
        for (int i = 0; i < count; i++)
        {
            user = u[i];
            cout << "User " << user->email;
            if (user->getTag()) // false if external change
            {
                cout << " has been changed by your own client" << endl;
            }
            else
            {
                cout << " has been changed externally" << endl;
            }
        }
    }
}

bool notifyAlerts = true;

string displayUser(handle user, MegaClient* mc)
{
    User* u = mc->finduser(user);
    return u ? u->email : "<user not found>";
}

string displayTime(m_time_t t)
{
    char timebuf[32];
    struct tm tmptr;
    m_localtime(t, &tmptr);
    strftime(timebuf, sizeof timebuf, "%c", &tmptr);
    return timebuf;
}

void printAlert(UserAlert::Base& b)
{
    string header, title;
    b.text(header, title, client);
    cout << "**alert " << b.id << ": " << header << " - " << title << " [at " << displayTime(b.timestamp) << "]" << " seen: " << b.seen << endl;
}

void DemoApp::useralerts_updated(UserAlert::Base** b, int count)
{
    if (b && notifyAlerts)
    {
        for (int i = 0; i < count; ++i)
        {
            if (!b[i]->seen)
            {
                printAlert(*b[i]);
            }
        }
    }
}


#ifdef ENABLE_CHAT

void DemoApp::chatcreate_result(TextChat *chat, error e)
{
    if (e)
    {
        cout << "Chat creation failed (" << errorstring(e) << ")" << endl;
    }
    else
    {
        cout << "Chat created successfully" << endl;
        printChatInformation(chat);
        cout << endl;
    }
}

void DemoApp::chatinvite_result(error e)
{
    if (e)
    {
        cout << "Chat invitation failed (" << errorstring(e) << ")" << endl;
    }
    else
    {
        cout << "Chat invitation successful" << endl;
    }
}

void DemoApp::chatremove_result(error e)
{
    if (e)
    {
        cout << "Peer removal failed (" << errorstring(e) << ")" << endl;
    }
    else
    {
        cout << "Peer removal successful" << endl;
    }
}

void DemoApp::chaturl_result(string *url, error e)
{
    if (e)
    {
        cout << "Chat URL retrieval failed (" << errorstring(e) << ")" << endl;
    }
    else
    {
        cout << "Chat URL: " << *url << endl;
    }
}

void DemoApp::chatgrantaccess_result(error e)
{
    if (e)
    {
        cout << "Grant access to node failed (" << errorstring(e) << ")" << endl;
    }
    else
    {
        cout << "Access to node granted successfully" << endl;
    }
}

void DemoApp::chatremoveaccess_result(error e)
{
    if (e)
    {
        cout << "Revoke access to node failed (" << errorstring(e) << ")" << endl;
    }
    else
    {
        cout << "Access to node removed successfully" << endl;
    }
}

void DemoApp::chatupdatepermissions_result(error e)
{
    if (e)
    {
        cout << "Permissions update failed (" << errorstring(e) << ")" << endl;
    }
    else
    {
        cout << "Permissions updated successfully" << endl;
    }
}

void DemoApp::chattruncate_result(error e)
{
    if (e)
    {
        cout << "Truncate message/s failed (" << errorstring(e) << ")" << endl;
    }
    else
    {
        cout << "Message/s truncated successfully" << endl;
    }
}

void DemoApp::chatsettitle_result(error e)
{
    if (e)
    {
        cout << "Set title failed (" << errorstring(e) << ")" << endl;
    }
    else
    {
        cout << "Title updated successfully" << endl;
    }
}

void DemoApp::chatpresenceurl_result(string *url, error e)
{
    if (e)
    {
        cout << "Presence URL retrieval failed (" << errorstring(e) << ")" << endl;
    }
    else
    {
        cout << "Presence URL: " << *url << endl;
    }
}

void DemoApp::chatlink_result(handle h, error e)
{
    if (e)
    {
        cout << "Chat link failed (" << errorstring(e) << ")" << endl;
    }
    else
    {
        if (ISUNDEF(h))
        {
            cout << "Chat link deleted successfully" << endl;
        }
        else
        {
            char hstr[sizeof(handle) * 4 / 3 + 4];
            Base64::btoa((const byte *)&h, MegaClient::CHATLINKHANDLE, hstr);
            cout << "Chat link: " << hstr << endl;
        }
    }
}

void DemoApp::chatlinkclose_result(error e)
{
    if (e)
    {
        cout << "Set private mode for chat failed  (" << errorstring(e) << ")" << endl;
    }
    else
    {
        cout << "Private mode successfully set" << endl;
    }
}

void DemoApp::chatlinkurl_result(handle chatid, int shard, string *url, string *ct, int, m_time_t ts, bool meetingRoom, handle callid, error e)
{
    if (e)
    {
        cout << "URL request for chat-link failed (" << errorstring(e) << ")" << endl;
    }
    else
    {
        char idstr[sizeof(handle) * 4 / 3 + 4];
        Base64::btoa((const byte *)&chatid, MegaClient::CHATHANDLE, idstr);
        cout << "Chatid: " << idstr << " (shard " << shard << ")" << endl;
        cout << "URL for chat-link: " << url->c_str() << endl;
        cout << "Encrypted chat-topic: " << ct->c_str() << endl;
        cout << "Creation timestamp: " << ts << endl;
    }
}

void DemoApp::chatlinkjoin_result(error e)
{
    if (e)
    {
        cout << "Join to openchat failed (" << errorstring(e) << ")" << endl;
    }
    else
    {
        cout << "Joined to openchat successfully." << endl;
    }
}

void DemoApp::chats_updated(textchat_map *chats, int count)
{
    if (count == 1)
    {
        cout << "1 chat received or updated" << endl;
    }
    else
    {
        cout << count << " chats received or updated" << endl;
    }

    if (chats)
    {
        textchat_map::iterator it;
        for (it = chats->begin(); it != chats->end(); it++)
        {
            printChatInformation(it->second);
        }
    }
}

void DemoApp::printChatInformation(TextChat *chat)
{
    if (!chat)
    {
        return;
    }

    cout << "Chat ID: " << Base64Str<sizeof(handle)>(chat->id) << endl;
    cout << "\tOwn privilege level: " << DemoApp::getPrivilegeString(chat->priv) << endl;
    cout << "\tCreation ts: " << chat->ts << endl;
    cout << "\tChat shard: " << chat->shard << endl;
    cout << "\tGroup chat: " << ((chat->group) ? "yes" : "no") << endl;
    cout << "\tArchived chat: " << ((chat->isFlagSet(TextChat::FLAG_OFFSET_ARCHIVE)) ? "yes" : "no") << endl;
    cout << "\tPublic chat: " << ((chat->publicchat) ? "yes" : "no") << endl;
    if (chat->publicchat)
    {
        cout << "\tUnified key: " << chat->unifiedKey.c_str() << endl;
        cout << "\tMeeting room: " << ((chat->meeting) ? "yes" : "no") << endl;
    }

    cout << "\tPeers:";

    if (chat->userpriv)
    {
        cout << "\t\t(userhandle)\t(privilege level)" << endl;
        for (unsigned i = 0; i < chat->userpriv->size(); i++)
        {
            Base64Str<sizeof(handle)> hstr(chat->userpriv->at(i).first);
            cout << "\t\t\t" << hstr;
            cout << "\t" << DemoApp::getPrivilegeString(chat->userpriv->at(i).second) << endl;
        }
    }
    else
    {
        cout << " no peers (only you as participant)" << endl;
    }
    cout << "\tIs own change: " << ((chat->tag) ? "yes" : "no") << endl;
    if (!chat->title.empty())
    {
        cout << "\tTitle: " << chat->title.c_str() << endl;
    }
}

string DemoApp::getPrivilegeString(privilege_t priv)
{
    switch (priv)
    {
    case PRIV_STANDARD:
        return "PRIV_STANDARD (standard access)";
    case PRIV_MODERATOR:
        return "PRIV_MODERATOR (moderator)";
    case PRIV_RO:
        return "PRIV_RO (read-only)";
    case PRIV_RM:
        return "PRIV_RM (removed)";
    case PRIV_UNKNOWN:
    default:
        return "PRIV_UNKNOWN";
    }
}

#endif


void DemoApp::pcrs_updated(PendingContactRequest** list, int count)
{
    int deletecount = 0;
    int updatecount = 0;
    if (list != NULL)
    {
        for (int i = 0; i < count; i++)
        {
            if (list[i]->changed.deleted)
            {
                deletecount++;
            }
            else
            {
                updatecount++;
            }
        }
    }
    else
    {
        // All pcrs are updated
        for (handlepcr_map::iterator it = client->pcrindex.begin(); it != client->pcrindex.end(); it++)
        {
            if (it->second->changed.deleted)
            {
                deletecount++;
            }
            else
            {
                updatecount++;
            }
        }
    }

    if (deletecount != 0)
    {
        cout << deletecount << " pending contact request" << (deletecount != 1 ? "s" : "") << " deleted" << endl;
    }
    if (updatecount != 0)
    {
        cout << updatecount << " pending contact request" << (updatecount != 1 ? "s" : "") << " received or updated" << endl;
    }
}

static void setattr_result(NodeHandle, Error e)
{
    if (e)
    {
        cout << "Node attribute update failed (" << errorstring(e) << ")" << endl;
    }
}

static void rename_result(NodeHandle, error e)
{
    if (e)
    {
        cout << "Node move failed (" << errorstring(e) << ")" << endl;
    }
}

void DemoApp::unlink_result(handle, error e)
{
    if (e)
    {
        cout << "Node deletion failed (" << errorstring(e) << ")" << endl;
    }
}

void DemoApp::fetchnodes_result(const Error& e)
{
    if (e)
    {
        if (e == API_ENOENT && e.hasExtraInfo())
        {
            cout << "File/folder retrieval failed: " << getExtraInfoErrorString(e) << endl;
        }
        else
        {
            cout << "File/folder retrieval failed (" << errorstring(e) << ")" << endl;
        }
        pdf_to_import = false;
    }
    else
    {
        // check if we fetched a folder link and the key is invalid
        if (client->loggedinfolderlink())
        {
            if (client->isValidFolderLink())
            {
                cout << "Folder link loaded correctly." << endl;
            }
            else
            {
                assert(client->nodeByHandle(client->rootnodes.files));   // node is there, but cannot be decrypted
                cout << "File/folder retrieval succeed, but encryption key is wrong." << endl;
            }
        }

        if (pdf_to_import)
        {
            client->getwelcomepdf();
        }

        if (client->ephemeralSessionPlusPlus)
        {
            client->putua(ATTR_FIRSTNAME, (const byte*)ephemeralFirstname.c_str(), unsigned(ephemeralFirstname.size()));
            client->putua(ATTR_LASTNAME, (const byte*)ephemeralLastName.c_str(), unsigned(ephemeralLastName.size()));
        }
    }
}

void DemoApp::putnodes_result(const Error& e, targettype_t t, vector<NewNode>& nn, bool targetOverride)
{
    if (t == USER_HANDLE)
    {
        if (!e)
        {
            cout << "Success." << endl;
        }
    }

    if (pdf_to_import)   // putnodes from openfilelink_result()
    {
        if (!e)
        {
            cout << "Welcome PDF file has been imported successfully." << endl;
        }
        else
        {
            cout << "Failed to import Welcome PDF file" << endl;
        }

        pdf_to_import = false;
        return;
    }

    if (e)
    {
        cout << "Node addition failed (" << errorstring(e) << ")" << endl;
    }

    if (targetOverride)
    {
        cout << "Target folder has changed!" << endl;
    }

    auto i = gOnPutNodeTag.find(client->restag);
    if (i != gOnPutNodeTag.end())
    {
        if (client->nodenotify.size())
        {
            Node* n = client->nodenotify.back();  // same trick as the intermediate layer - only works when puts are one node at a time.
            i->second(n);
            gOnPutNodeTag.erase(i);
        }
    }
}

void DemoApp::setpcr_result(handle h, error e, opcactions_t action)
{
    if (e)
    {
        cout << "Outgoing pending contact request failed (" << errorstring(e) << ")" << endl;
    }
    else
    {
        if (h == UNDEF)
        {
            // must have been deleted
            cout << "Outgoing pending contact request " << (action == OPCA_DELETE ? "deleted" : "reminded") << " successfully" << endl;
        }
        else
        {
            cout << "Outgoing pending contact request succeeded, id: " << Base64Str<MegaClient::PCRHANDLE>(h) << endl;
        }
    }
}

void DemoApp::updatepcr_result(error e, ipcactions_t action)
{
    if (e)
    {
        cout << "Incoming pending contact request update failed (" << errorstring(e) << ")" << endl;
    }
    else
    {
        string labels[3] = {"accepted", "denied", "ignored"};
        cout << "Incoming pending contact request successfully " << labels[(int)action] << endl;
    }
}

void DemoApp::fa_complete(handle h, fatype type, const char* /*data*/, uint32_t len)
{
    cout << "Got attribute of type " << type << " (" << len << " byte(s))";
    Node *n = client->nodebyhandle(h);
    if (n)
    {
        cout << " for " << n->displayname() << endl;
    }
}

int DemoApp::fa_failed(handle, fatype type, int retries, error e)
{
    cout << "File attribute retrieval of type " << type << " failed (retries: " << retries << ") error: " << e << endl;

    return retries > 2;
}

void DemoApp::putfa_result(handle, fatype, error e)
{
    if (e)
    {
        cout << "File attribute attachment failed (" << errorstring(e) << ")" << endl;
    }
}

void DemoApp::removecontact_result(error e)
{
    if (e)
    {
        cout << "Contact removal failed (" << errorstring(e) << ")" << endl;
    }
    else
    {
        cout << "Success." << endl;
    }
}

void DemoApp::putua_result(error e)
{
    if (e)
    {
        cout << "User attribute update failed (" << errorstring(e) << ")" << endl;
    }
    else
    {
        cout << "Success." << endl;
    }
}

void DemoApp::getua_result(error e)
{
    if (client->fetchingkeys)
    {
        return;
    }

    cout << "User attribute retrieval failed (" << errorstring(e) << ")" << endl;
}

void DemoApp::getua_result(byte* data, unsigned l, attr_t type)
{
    if (client->fetchingkeys)
    {
        return;
    }

    if (gVerboseMode)
    {
        cout << "Received " << l << " byte(s) of user attribute: ";
        fwrite(data, 1, l, stdout);
        cout << endl;

        if (type == ATTR_ED25519_PUBK)
        {
            cout << "Credentials: " << AuthRing::fingerprint(string((const char*)data, l), true) << endl;
        }
    }

    if (type == ATTR_COOKIE_SETTINGS)
    {
        unsigned long cs = strtoul((const char*)data, nullptr, 10);
        std::bitset<32> bs(cs);
        cout << "Cookie settings = " << cs << " (" << bs << ')' << endl
             << "\tessential: " << bs[0] << endl
             << "\tpreferences: " << bs[1] << endl
             << "\tperformance: " << bs[2] << endl
             << "\tadvertising: " << bs[3] << endl
             << "\tthird party: " << bs[4] << endl;
    }
}

void DemoApp::getua_result(TLVstore *tlv, attr_t type)
{
    if (client->fetchingkeys)
    {
        return;
    }

    if (!tlv)
    {
        cout << "Error getting private user attribute" << endl;
    }
    else if (!gVerboseMode)
    {
        cout << "Received a TLV with " << tlv->size() << " item(s) of user attribute: " << endl;

        vector<string> *keys = tlv->getKeys();
        vector<string>::const_iterator it;
        unsigned valuelen;
        string value, key;
        char *buf;
        for (it=keys->begin(); it != keys->end(); it++)
        {
            key = (*it).empty() ? "(no key)" : *it;
            if (!tlv->get(*it, value) || value.empty())
            {
                cout << "\t" << key << "\t" << "(no value)" << endl;
                continue;
            }

            valuelen = unsigned(value.length());

            buf = new char[valuelen * 4 / 3 + 4];
            Base64::btoa((const byte *) value.data(), valuelen, buf);

            cout << "\t" << key << "\t" << buf << endl;
            delete [] buf;
        }
        delete keys;
    }
}

#ifdef DEBUG
void DemoApp::delua_result(error e)
{
    if (e)
    {
        cout << "User attribute removal failed (" << errorstring(e) << ")" << endl;
    }
    else
    {
        cout << "Success." << endl;
    }
}

void DemoApp::senddevcommand_result(int value)
{
    cout << "Dev subcommand finished with code: " << value << endl;
}

void exec_devcommand(autocomplete::ACState& s)
{
    const char *email = nullptr;
    if (s.words.size() == 3)
    {
        email = s.words[2].s.c_str();
    }
    const char *subcommand = s.words[1].s.c_str();
    client->senddevcommand(subcommand, email);
}
#endif


void DemoApp::notify_retry(dstime dsdelta, retryreason_t)
{
    if (dsdelta)
    {
        cout << "API request failed, retrying in " << dsdelta * 100 << " ms - Use 'retry' to retry immediately..."
             << endl;
    }
    else
    {
        cout << "Retried API request completed" << endl;
    }
}

string DemoApp::getExtraInfoErrorString(const Error& e)
{
    string textError;

    if (e.getUserStatus() == 7)
    {
        textError.append("User status is suspended due to ETD. ");
    }

    textError.append("Link status is: ");
    switch (e.getLinkStatus())
    {
        case 0:
            textError.append("Undeleted");
            break;
        case 1:
            textError.append("Deleted/down");
            break;
        case 2:
            textError.append("Down due to an ETD specifically");
            break;
        default:
            textError.append("Unknown link status");
            break;
    }

    return textError;
}

static void store_line(char*);
static void process_line(char *);
static char* line;

static AccountDetails account;

// Current remote directory.
static NodeHandle cwd;

// Where we were on the local filesystem when megacli started.
static unique_ptr<LocalPath> startDir(new LocalPath);

static void nodestats(int* c, const char* action)
{
    if (c[FILENODE])
    {
        cout << c[FILENODE] << ((c[FILENODE] == 1) ? " file" : " files");
    }
    if (c[FILENODE] && c[FOLDERNODE])
    {
        cout << " and ";
    }
    if (c[FOLDERNODE])
    {
        cout << c[FOLDERNODE] << ((c[FOLDERNODE] == 1) ? " folder" : " folders");
    }

    if (c[FILENODE] || c[FOLDERNODE])
    {
        cout << " " << action << endl;
    }
}

// list available top-level nodes and contacts/incoming shares
static void listtrees()
{
    if (!client->rootnodes.files.isUndef())
    {
        cout << "ROOT on /" << endl;
    }
    if (!client->rootnodes.inbox.isUndef())
    {
        cout << "INBOX on //in" << endl;
    }
    if (!client->rootnodes.rubbish.isUndef())
    {
        cout << "RUBBISH on //bin" << endl;
    }

    for (user_map::iterator uit = client->users.begin(); uit != client->users.end(); uit++)
    {
        User* u = &uit->second;
        Node* n;

        if (u->show == VISIBLE || u->sharing.size())
        {
            for (handle_set::iterator sit = u->sharing.begin(); sit != u->sharing.end(); sit++)
            {
                if ((n = client->nodebyhandle(*sit)) && n->inshare)
                {
                    cout << "INSHARE on " << u->email << ":" << n->displayname() << " ("
                         << getAccessLevelStr(n->inshare->access) << ")" << endl;
                }
            }
        }
    }

    if (clientFolder && !clientFolder->rootnodes.files.isUndef())
    {
        Node *n = clientFolder->nodeByHandle(clientFolder->rootnodes.files);
        if (n)
        {
            cout << "FOLDERLINK on " << n->displayname() << ":" << endl;
        }
    }
}

bool handles_on = false;
bool showattrs = false;

// returns node pointer determined by path relative to cwd
// path naming conventions:
// * path is relative to cwd
// * /path is relative to ROOT
// * //in is in INBOX
// * //bin is in RUBBISH
// * X: is user X's INBOX
// * X:SHARE is share SHARE from user X
// * Y:name is folder in FOLDERLINK, Y is the public handle
// * : and / filename components, as well as the \, must be escaped by \.
// (correct UTF-8 encoding is assumed)
// returns NULL if path malformed or not found
static Node* nodebypath(const char* ptr, string* user = NULL, string* namepart = NULL)
{
    vector<string> c;
    string s;
    int l = 0;
    const char* bptr = ptr;
    int remote = 0;
    int folderlink = 0;
    Node* n = nullptr;
    Node* nn;


    // special case access by handle, same syntax as megacmd
    if (handles_on && ptr && strlen(ptr) == 10 && *ptr == 'H' && ptr[1] == ':')
    {
        handle h8=0;
        Base64::atob(ptr+2, (byte*)&h8, MegaClient::NODEHANDLE);
        return client->nodeByHandle(NodeHandle().set6byte(h8));
    }

    // split path by / or :
    do {
        if (!l)
        {
            if (*(const signed char*)ptr >= 0)
            {
                if (*ptr == '\\')
                {
                    if (ptr > bptr)
                    {
                        s.append(bptr, ptr - bptr);
                    }

                    bptr = ++ptr;

                    if (*bptr == 0)
                    {
                        c.push_back(s);
                        break;
                    }

                    ptr++;
                    continue;
                }

                if (*ptr == '/' || *ptr == ':' || !*ptr)
                {
                    if (*ptr == ':')
                    {
                        if (c.size())
                        {
                            return NULL;
                        }

                        remote = 1;
                    }

                    if (ptr > bptr)
                    {
                        s.append(bptr, ptr - bptr);
                    }

                    bptr = ptr + 1;

                    c.push_back(s);

                    s.erase();
                }
            }
            else if ((*ptr & 0xf0) == 0xe0)
            {
                l = 1;
            }
            else if ((*ptr & 0xf8) == 0xf0)
            {
                l = 2;
            }
            else if ((*ptr & 0xfc) == 0xf8)
            {
                l = 3;
            }
            else if ((*ptr & 0xfe) == 0xfc)
            {
                l = 4;
            }
        }
        else
        {
            l--;
        }
    } while (*ptr++);

    if (l)
    {
        return NULL;
    }

    if (remote)
    {
        // target: user inbox - record username/email and return NULL
        if (c.size() == 2 && c[0].find("@") != string::npos && !c[1].size())
        {
            if (user)
            {
                *user = c[0];
            }

            return NULL;
        }

        // target is not a user, but a public folder link
        if (c.size() >= 2 && c[0].find("@") == string::npos)
        {
            if (!clientFolder)
            {
                return NULL;
            }

            n = clientFolder->nodeByHandle(clientFolder->rootnodes.files);
            if (c.size() == 2 && c[1].empty())
            {
                return n;
            }
            l = 1;   // <folder_name>:[/<subfolder>][/<file>]
            folderlink = 1;
        }

        User* u;

        if ((u = client->finduser(c[0].c_str())))
        {
            // locate matching share from this user
            handle_set::iterator sit;
            string name;
            for (sit = u->sharing.begin(); sit != u->sharing.end(); sit++)
            {
                if ((n = client->nodebyhandle(*sit)))
                {
                    if(!name.size())
                    {
                        name =  c[1];
                        LocalPath::utf8_normalize(&name);
                    }

                    if (!strcmp(name.c_str(), n->displayname()))
                    {
                        l = 2;
                        break;
                    }
                }
            }
        }

        if (!l)
        {
            return NULL;
        }
    }
    else
    {
        // path starting with /
        if (c.size() > 1 && !c[0].size())
        {
            // path starting with //
            if (c.size() > 2 && !c[1].size())
            {
                if (c[2] == "in")
                {
                    n = client->nodeByHandle(client->rootnodes.inbox);
                }
                else if (c[2] == "bin")
                {
                    n = client->nodeByHandle(client->rootnodes.rubbish);
                }
                else
                {
                    return NULL;
                }

                l = 3;
            }
            else
            {
                n = client->nodeByHandle(client->rootnodes.files);

                l = 1;
            }
        }
        else
        {
            n = client->nodeByHandle(cwd);
        }
    }

    // parse relative path
    while (n && l < (int)c.size())
    {
        if (c[l] != ".")
        {
            if (c[l] == "..")
            {
                if (n->parent)
                {
                    n = n->parent;
                }
            }
            else
            {
                // locate child node (explicit ambiguity resolution: not implemented)
                if (c[l].size())
                {
                    if (folderlink)
                    {
                        nn = clientFolder->childnodebyname(n, c[l].c_str());
                    }
                    else
                    {
                        nn = client->childnodebyname(n, c[l].c_str());
                    }

                    if (!nn)
                    {
                        // mv command target? return name part of not found
                        if (namepart && l == (int) c.size() - 1)
                        {
                            *namepart = c[l];
                            return n;
                        }

                        return NULL;
                    }

                    n = nn;
                }
            }
        }

        l++;
    }

    return n;
}

static void listnodeshares(Node* n)
{
    if(n->outshares)
    {
        for (share_map::iterator it = n->outshares->begin(); it != n->outshares->end(); it++)
        {
            cout << "\t" << n->displayname();

            if (it->first)
            {
                cout << ", shared with " << it->second->user->email << " (" << getAccessLevelStr(it->second->access) << ")"
                     << endl;
            }
            else
            {
                cout << ", shared as exported folder link" << endl;
            }
        }
    }
}

void TreeProcListOutShares::proc(MegaClient*, Node* n)
{
    listnodeshares(n);
}

static void dumptree(Node* n, bool recurse, int depth, const char* title, ofstream* toFile)
{
    std::ostream& stream = toFile ? *toFile : cout;
    string titleTmp;

    if (depth)
    {
        if (!toFile)
        {
            if (!title && !(title = n->displayname()))
            {
                title = "CRYPTO_ERROR";
            }

            for (int i = depth; i--; )
            {
                stream << "\t";
            }
        }
        else
        {
            titleTmp = n->displaypath();
            title = titleTmp.c_str();
        }

        stream << title << " (";

        switch (n->type)
        {
            case FILENODE:
                stream << n->size;

                if (handles_on)
                {
                    Base64Str<MegaClient::NODEHANDLE> handlestr(n->nodehandle);
                    stream << " " << handlestr.chars;
                }

                const char* p;
                if ((p = strchr(n->fileattrstring.c_str(), ':')))
                {
                    stream << ", has file attributes " << p + 1;
                }

                if (showattrs && n->attrs.map.size())
                {
                    stream << ", has attrs";
                    for (auto& a : n->attrs.map)
                    {
                        char namebuf[100]{};
                        AttrMap::nameid2string(a.first, namebuf);
                        stream << " " << namebuf << "=" << a.second;
                    }
                }

                if (n->children.size())
                {
                    Node *version = n;
                    int i = 0;
                    while (version->children.size() && (version = version->children.back()))
                    {
                        i++;
                        if (handles_on)
                        {
                            if (i == 1) stream << ", has versions: ";

                            Base64Str<MegaClient::NODEHANDLE> handlestr(version->nodehandle);
                            stream << " [" << i << "] " << handlestr.chars;
                        }
                    }
                    if (!handles_on)
                    {
                        stream << ", has " << i << " versions";
                    }
                }

                if (n->plink)
                {
                    stream << ", shared as exported";
                    if (n->plink->ets)
                    {
                        stream << " temporal";
                    }
                    else
                    {
                        stream << " permanent";
                    }
                    stream << " file link";
                }

                break;

            case FOLDERNODE:
                stream << "folder";

                if (handles_on)
                {
                    Base64Str<MegaClient::NODEHANDLE> handlestr(n->nodehandle);
                    stream << " " << handlestr.chars;
                }

                if(n->outshares)
                {
                    for (share_map::iterator it = n->outshares->begin(); it != n->outshares->end(); it++)
                    {
                        if (it->first)
                        {
                            stream << ", shared with " << it->second->user->email << ", access "
                                 << getAccessLevelStr(it->second->access);
                        }
                    }

                    if (n->plink)
                    {
                        stream << ", shared as exported";
                        if (n->plink->ets)
                        {
                            stream << " temporal";
                        }
                        else
                        {
                            stream << " permanent";
                        }
                        stream << " folder link";
                    }
                }

                if (n->pendingshares)
                {
                    for (share_map::iterator it = n->pendingshares->begin(); it != n->pendingshares->end(); it++)
                    {
                        if (it->first)
                        {
                            stream << ", shared (still pending) with " << it->second->pcr->targetemail << ", access "
                                 << getAccessLevelStr(it->second->access);
                        }
                    }
                }

                if (n->inshare)
                {
                    stream << ", inbound " << getAccessLevelStr(n->inshare->access) << " share";
                }

                if (showattrs && n->attrs.map.size())
                {
                    stream << ", has attrs";
                    for (auto& a : n->attrs.map)
                    {
                        char namebuf[100]{};
                        AttrMap::nameid2string(a.first, namebuf);
                        stream << " " << namebuf << "=" << a.second;
                    }
                }

                break;

            default:
                stream << "unsupported type, please upgrade";
        }

        stream << ")" << (n->changed.removed ? " (DELETED)" : "") << endl;

        if (!recurse)
        {
            return;
        }
    }

    if (n->type != FILENODE)
    {
        for (node_list::iterator it = n->children.begin(); it != n->children.end(); it++)
        {
            dumptree(*it, recurse, depth + 1, NULL, toFile);
        }
    }
}

#ifdef USE_FILESYSTEM
static void local_dumptree(const fs::path& de, int recurse, int depth = 0)
{
    if (depth)
    {
        for (int i = depth; i--; )
        {
            cout << "\t";
        }

        cout << de.filename().u8string() << " (";

        if (fs::is_directory(de))
        {
            cout << "folder";
        }

        cout << ")" << endl;

        if (!recurse)
        {
            return;
        }
    }

    if (fs::is_directory(de))
    {
        for (auto i = fs::directory_iterator(de); i != fs::directory_iterator(); ++i)
        {
            local_dumptree(*i, recurse, depth + 1);
        }
    }
}
#endif

static void nodepath(NodeHandle h, string* path)
{
    Node* n = client->nodeByHandle(h);
    *path = n ? n->displaypath() : "";
}

appfile_list appxferq[2];

static const char* prompts[] =
{
    "MEGAcli> ", "Password:", "Old Password:", "New Password:", "Retype New Password:", "Master Key (base64):", "Type 2FA pin:", "Type pin to enable 2FA:", "-Input m to get more, q to quit-"
};

enum prompttype
{
    COMMAND, LOGINPASSWORD, OLDPASSWORD, NEWPASSWORD, PASSWORDCONFIRM, MASTERKEY, LOGINTFA, SETTFA, PAGER
};

static prompttype prompt = COMMAND;

#if defined(WIN32) && defined(NO_READLINE)
static char pw_buf[512];  // double space for unicode
#else
static char pw_buf[256];
#endif

static int pw_buf_pos;

static void setprompt(prompttype p)
{
    auto cl = conlock(cout); // use this wherever we might have output threading issues

    prompt = p;

    if (p == COMMAND)
    {
        console->setecho(true);
    }
    else if (p == PAGER)
    {
        cout << endl << prompts[p] << flush;
        console->setecho(false); // doesn't seem to do anything
    }
    else
    {
        pw_buf_pos = 0;
#if defined(WIN32) && defined(NO_READLINE)
        static_cast<WinConsole*>(console)->updateInputPrompt(prompts[p]);
#else
        cout << prompts[p] << flush;
#endif
        console->setecho(false);
    }
}

class TreeProcCopy_mcli : public TreeProc
{
    // This is a duplicate of the TreeProcCopy declared in treeproc.h and defined in megaapi_impl.cpp.
    // However some products are built with the megaapi_impl intermediate layer and some without so
    // we can avoid duplicated symbols in some products this way
public:
    vector<NewNode> nn;
    unsigned nc = 0;
    bool populated = false;


    void allocnodes()
    {
        nn.resize(nc);
        populated = true;
    }

    // determine node tree size (nn = NULL) or write node tree to new nodes array
    void proc(MegaClient* mc, Node* n)
    {
        if (populated)
        {
            string attrstring;
            SymmCipher key;
            NewNode* t = &nn[--nc];

            // copy node
            t->source = NEW_NODE;
            t->type = n->type;
            t->nodehandle = n->nodehandle;
            t->parenthandle = n->parent ? n->parent->nodehandle : UNDEF;

            // copy key (if file) or generate new key (if folder)
            if (n->type == FILENODE)
            {
                t->nodekey = n->nodekey();
            }
            else
            {
                byte buf[FOLDERNODEKEYLENGTH];
                mc->rng.genblock(buf, sizeof buf);
                t->nodekey.assign((char*) buf, FOLDERNODEKEYLENGTH);
            }

            key.setkey((const byte*) t->nodekey.data(), n->type);

            AttrMap tattrs;
            tattrs.map = n->attrs.map;
            nameid rrname = AttrMap::string2nameid("rr");
            attr_map::iterator it = tattrs.map.find(rrname);
            if (it != tattrs.map.end())
            {
                LOG_debug << "Removing rr attribute";
                tattrs.map.erase(it);
            }

            t->attrstring.reset(new string);
            tattrs.getjson(&attrstring);
            mc->makeattr(&key, t->attrstring, attrstring.c_str());
        }
        else
        {
            nc++;
        }
    }
};

int loadfile(LocalPath& localPath, string* data)
{
    auto fa = client->fsaccess->newfileaccess();

    if (fa->fopen(localPath, 1, 0))
    {
        data->resize(size_t(fa->size));
        fa->fread(data, unsigned(data->size()), 0, 0);
        return 1;
    }
    return 0;
}

void xferq(direction_t d, int cancel, bool showActive, bool showAll, bool showCount)
{
    string name;
    int count = 0, activeCount = 0;

    DBTableTransactionCommitter committer(client->tctable);
    for (appfile_list::iterator it = appxferq[d].begin(); it != appxferq[d].end(); )
    {
        if (cancel < 0 || cancel == (*it)->seqno)
        {
            bool active = (*it)->transfer && (*it)->transfer->slot;
            (*it)->displayname(&name);

            if ((active && showActive) || showAll)
            {
                cout << (*it)->seqno << ": " << name;

                if (d == PUT)
                {
                    AppFilePut* f = (AppFilePut*)*it;

                    cout << " -> ";

                    if (f->targetuser.size())
                    {
                        cout << f->targetuser << ":";
                    }
                    else
                    {
                        string path;
                        nodepath(f->h, &path);
                        cout << path;
                    }
                }

                if (active)
                {
                    cout << " [ACTIVE] " << ((*it)->transfer->slot->progressreported * 100 / ((*it)->transfer->size ? (*it)->transfer->size : 1)) << "% of " << (*it)->transfer->size;
                }
                cout << endl;
            }

            if (cancel >= 0)
            {
                cout << "Cancelling..." << endl;


                if ((*it)->transfer)
                {
                    client->stopxfer(*it++, &committer);  // stopping calls us back, we delete it, destructor removes it from the map
                }
                continue;
            }

            ++count;
            activeCount += active ? 1 : 0;
        }
        ++it;
    }
    if (showCount)
    {
        cout << "Transfer count: " << count << " active: " << activeCount << endl;
    }
}

#ifdef USE_MEDIAINFO

string showMediaInfo(const MediaProperties& mp, MediaFileInfo& mediaInfo, bool oneline)
{
    ostringstream out;
    string sep(oneline ? " " : "\n");

    MediaFileInfo::MediaCodecs::shortformatrec sf;
    sf.containerid = 0;
    sf.videocodecid = 0;
    sf.audiocodecid = 0;
    if (mp.shortformat == 255)
    {
        return "MediaInfo could not identify this file";
    }
    else if (mp.shortformat == 0)
    {
        // from attribute 9
        sf.containerid = mp.containerid;
        sf.videocodecid = mp.videocodecid;
        sf.audiocodecid = mp.audiocodecid;
    }
    else if (mp.shortformat < mediaInfo.mediaCodecs.shortformats.size())
    {
        sf = mediaInfo.mediaCodecs.shortformats[mp.shortformat];
    }

    for (std::map<std::string, unsigned>::const_iterator i = mediaInfo.mediaCodecs.containers.begin(); i != mediaInfo.mediaCodecs.containers.end(); ++i)
    {
        if (i->second == sf.containerid)
        {
            out << "Format: " << i->first << sep;
        }
    }
    for (std::map<std::string, unsigned>::const_iterator i = mediaInfo.mediaCodecs.videocodecs.begin(); i != mediaInfo.mediaCodecs.videocodecs.end(); ++i)
    {
        if (i->second == sf.videocodecid)
        {
            out << "Video: " << i->first << sep;
        }
    }

    for (std::map<std::string, unsigned>::const_iterator i = mediaInfo.mediaCodecs.audiocodecs.begin(); i != mediaInfo.mediaCodecs.audiocodecs.end(); ++i)
    {
        if (i->second == sf.audiocodecid)
        {
            out << "Audio: " << i->first << sep;
        }
    }

    if (mp.width > 0)
    {
        out << "Width: " << mp.width << sep;
    }
    if (mp.height > 0)
    {
        out << "Height: " << mp.height << sep;
    }
    if (mp.fps > 0)
    {
        out << "Fps: " << mp.fps << sep;
    }
    if (mp.playtime > 0)
    {
        out << "Playtime: " << mp.playtime << sep;
    }

    string result = out.str();
    result.erase(result.size() - (result.empty() ? 0 : 1));
    return result;
}

string showMediaInfo(const std::string& fileattributes, uint32_t fakey[4], MediaFileInfo& mediaInfo, bool oneline)
{
    MediaProperties mp = MediaProperties::decodeMediaPropertiesAttributes(fileattributes, fakey);
    return showMediaInfo(mp, mediaInfo, oneline);
}

string showMediaInfo(Node* n, MediaFileInfo& /*mediaInfo*/, bool oneline)
{
    if (n->hasfileattribute(fa_media))
    {
        MediaProperties mp = MediaProperties::decodeMediaPropertiesAttributes(n->fileattrstring, (uint32_t*)(n->nodekey().data() + FILENODEKEYLENGTH / 2));
        return showMediaInfo(mp, client->mediaFileInfo, oneline);
    }
    return "The node has no mediainfo attribute";
}

#endif

// password change-related state information
static byte pwkey[SymmCipher::KEYLENGTH];
static byte pwkeybuf[SymmCipher::KEYLENGTH];
static byte newpwkey[SymmCipher::KEYLENGTH];
static string newpassword;

// readline callback - exit if EOF, add to history unless password
#if !defined(WIN32) || !defined(NO_READLINE)
static void store_line(char* l)
{
    if (!l)
    {
#ifndef NO_READLINE
        rl_callback_handler_remove();
#endif /* ! NO_READLINE */

        delete console;
        exit(0);
    }

#ifndef NO_READLINE
    if (*l && prompt == COMMAND)
    {
        add_history(l);
    }
#endif

    line = l;
}
#endif

class FileFindCommand : public Command
{
public:
    struct Stack : public std::deque<handle>
    {
        size_t filesLeft = 0;
        set<string> servers;
    };

    FileFindCommand(std::shared_ptr<Stack>& s, MegaClient* mc) : stack(s)
    {
        h = stack->front();
        stack->pop_front();

        client = mc;

        cmd("g");
        arg("n", (byte*)&h, MegaClient::NODEHANDLE);
        arg("g", 1);
        arg("v", 2);  // version 2: server can supply details for cloudraid files

        if (mc->usehttps)
        {
            arg("ssl", 2);
        }
    }

    static string server(const string& url)
    {
        const string pattern("://");
        size_t start_index = url.find(pattern);
        if (start_index != string::npos)
        {
            start_index += pattern.size();
            const size_t end_index = url.find("/", start_index);
            if (end_index != string::npos)
            {
                return url.substr(start_index, end_index - start_index);
            }
        }
        return "";
    }

    // process file credentials
    bool procresult(Result r) override
    {
        if (!r.wasErrorOrOK())
        {
            std::vector<string> tempurls;
            bool done = false;
            while (!done)
            {
                switch (client->json.getnameid())
                {
                case EOO:
                    done = true;
                    break;

                case 'g':
                    if (client->json.enterarray())   // now that we are requesting v2, the reply will be an array of 6 URLs for a raid download, or a single URL for the original direct download
                    {
                        for (;;)
                        {
                            std::string tu;
                            if (!client->json.storeobject(&tu))
                            {
                                break;
                            }
                            tempurls.push_back(tu);
                        }
                        client->json.leavearray();
                        if (tempurls.size() == 6)
                        {
                            if (Node* n = client->nodebyhandle(h))
                            {
                                cout << n->displaypath() << endl;

                                for (const auto& url : tempurls)
                                {
                                    stack->servers.insert(server(url));
                                }
                            }
                        }
                        break;
                    }
                    // fall-through

                default:
                    client->json.storeobject();
                }
            }
        }

        // now query for the next one - we don't send them all at once as there may be a lot!
        --stack->filesLeft;
        if (!stack->empty())
        {
            client->reqs.add(new FileFindCommand(stack, client));
        }
        else if (!stack->filesLeft)
        {
            cout << "<find complete>" << endl;
            for (auto s : stack->servers)
            {
                cout << s << endl;
            }
        }
        return true;
    }

private:
    handle h;
    std::shared_ptr<Stack> stack;
};


void getDepthFirstFileHandles(Node* n, deque<handle>& q)
{
    for (auto c : n->children)
    {
        if (c->type == FILENODE)
        {
            q.push_back(c->nodehandle);
        }
    }
    for (auto& c : n->children)
    {
        if (c->type > FILENODE)
        {
            getDepthFirstFileHandles(c, q);
        }
    }
}

void exec_find(autocomplete::ACState& s)
{
    if (s.words[1].s == "raided")
    {
        if (Node* n = client->nodeByHandle(cwd))
        {
            auto q = std::make_shared<FileFindCommand::Stack>();
            getDepthFirstFileHandles(n, *q);
            q->filesLeft = q->size();
            cout << "<find checking " << q->size() << " files>" << endl;
            if (q->empty())
            {
                cout << "<find complete>" << endl;
            }
            else
            {
                for (int i = 0; i < 25 && !q->empty(); ++i)
                {
                    client->reqs.add(new FileFindCommand(q, client));
                }
            }
        }
    }
}

bool recurse_findemptysubfoldertrees(Node* n, bool moveToTrash)
{
    if (n->type == FILENODE)
    {
        return false;
    }

    std::vector<Node*> emptyFolders;
    bool empty = true;
    Node* trash = client->nodeByHandle(client->rootnodes.rubbish);
    for (auto c : n->children)
    {
        bool subfolderEmpty = recurse_findemptysubfoldertrees(c, moveToTrash);
        if (subfolderEmpty)
        {
            emptyFolders.push_back(c);
        }
        empty = empty && subfolderEmpty;
    }
    if (!empty)
    {
        for (auto c : emptyFolders)
        {
            if (moveToTrash)
            {
                cout << "moving to trash: " << c->displaypath() << endl;
                client->rename(c, trash, SYNCDEL_NONE, NodeHandle(), nullptr, rename_result);
            }
            else
            {
                cout << "empty folder tree at: " << c->displaypath() << endl;
            }
        }
    }
    return empty;
}

void exec_findemptysubfoldertrees(autocomplete::ACState& s)
{
    bool moveToTrash = s.extractflag("-movetotrash");
    if (Node* n = client->nodeByHandle(cwd))
    {
        if (recurse_findemptysubfoldertrees(n, moveToTrash))
        {
            cout << "the search root path only contains empty folders: " << n->displaypath() << endl;
        }
    }
}

bool typematchesnodetype(nodetype_t pathtype, nodetype_t nodetype)
{
    switch (pathtype)
    {
    case FILENODE:
    case FOLDERNODE: return nodetype == pathtype;
    default: return false;
    }
}

#ifdef USE_FILESYSTEM
bool recursiveCompare(Node* mn, fs::path p)
{
    nodetype_t pathtype = fs::is_directory(p) ? FOLDERNODE : fs::is_regular_file(p) ? FILENODE : TYPE_UNKNOWN;
    if (!typematchesnodetype(pathtype, mn->type))
    {
        cout << "Path type mismatch: " << mn->displaypath() << ":" << mn->type << " " << p.u8string() << ":" << pathtype << endl;
        return false;
    }

    if (pathtype == FILENODE)
    {
        uint64_t size = (uint64_t) fs::file_size(p);
        if (size != (uint64_t) mn->size)
        {
            cout << "File size mismatch: " << mn->displaypath() << ":" << mn->size << " " << p.u8string() << ":" << size << endl;
        }
    }

    if (pathtype != FOLDERNODE)
    {
        return true;
    }

    std::string path = p.u8string();
    auto fileSystemType = client->fsaccess->getlocalfstype(LocalPath::fromAbsolutePath(path));
    multimap<string, Node*> ms;
    multimap<string, fs::path> ps;
    for (auto& m : mn->children)
    {
        string leafname = m->displayname();
        client->fsaccess->escapefsincompatible(&leafname, fileSystemType);
        ms.emplace(leafname, m);
    }
    for (fs::directory_iterator pi(p); pi != fs::directory_iterator(); ++pi)
    {
        auto leafname = pi->path().filename().u8string();
        client->fsaccess->escapefsincompatible(&leafname, fileSystemType);
        ps.emplace(leafname, pi->path());
    }

    for (auto p_iter = ps.begin(); p_iter != ps.end(); )
    {
        auto er = ms.equal_range(p_iter->first);
        auto next_p = p_iter;
        ++next_p;
        for (auto i = er.first; i != er.second; ++i)
        {
            if (recursiveCompare(i->second, p_iter->second))
            {
                ms.erase(i);
                ps.erase(p_iter);
                break;
            }
        }
        p_iter = next_p;
    }
    if (ps.empty() && ms.empty())
    {
        return true;
    }
    else
    {
        cout << "Extra content detected between " << mn->displaypath() << " and " << p.u8string() << endl;
        for (auto& mi : ms) cout << "Extra remote: " << mi.first << endl;
        for (auto& pi : ps) cout << "Extra local: " << pi.second << endl;
        return false;
    };
}
#endif
Node* nodeFromRemotePath(const string& s)
{
    Node* n;
    if (s.empty())
    {
        n = client->nodeByHandle(cwd);
    }
    else
    {
        n = nodebypath(s.c_str());
    }
    if (!n)
    {
        cout << "remote path not found: '" << s << "'" << endl;
    }
    return n;
}

#ifdef MEGA_MEASURE_CODE

void exec_deferRequests(autocomplete::ACState& s)
{
    // cause all the API requests of this type to be gathered up so they will be sent in a single batch, for timing purposes
    bool putnodes = s.extractflag("-putnodes");
    bool movenode = s.extractflag("-movenode");
    bool delnode = s.extractflag("-delnode");

    client->reqs.deferRequests =    [=](Command* c)
                                    {
                                        return  (putnodes && dynamic_cast<CommandPutNodes*>(c)) ||
                                                (movenode && dynamic_cast<CommandMoveNode*>(c)) ||
                                                (delnode && dynamic_cast<CommandDelNode*>(c));
                                    };
}

void exec_sendDeferred(autocomplete::ACState& s)
{
    // send those gathered up commands, and optionally reset the gathering
    client->reqs.sendDeferred();

    if (s.extractflag("-reset"))
    {
        client->reqs.deferRequests = nullptr;
    }
}

void exec_codeTimings(autocomplete::ACState& s)
{
    bool reset = s.extractflag("-reset");
    cout << client->performanceStats.report(reset, client->httpio, client->waiter, client->reqs) << flush;
}

#endif

std::function<void()> onCompletedUploads;

void setAppendAndUploadOnCompletedUploads(string local_path, int count)
{

    onCompletedUploads = [local_path, count](){

        {
            ofstream f(local_path, std::ios::app);
            f << count << endl;
        }
        cout << count << endl;

        DBTableTransactionCommitter committer(client->tctable);
        int total = 0;
<<<<<<< HEAD
        auto lp = LocalPath::fromAbsolutePath(local_path);
        uploadLocalPath(FILENODE, lp.leafName().toPath(), lp, client->nodeByHandle(cwd), "", committer, total, false);
=======
        auto lp = LocalPath::fromPath(local_path, *client->fsaccess);
        uploadLocalPath(FILENODE, lp.leafName().toPath(), lp, client->nodeByHandle(cwd), "", committer, total, false, ClaimOldVersion);
>>>>>>> 466f9bbf

        if (count > 0)
        {
            setAppendAndUploadOnCompletedUploads(local_path, count-1);
        }
        else
        {
            onCompletedUploads = nullptr;
        }
    };
}


#ifdef USE_FILESYSTEM
fs::path pathFromLocalPath(const string& s, bool mustexist)
{
    fs::path p = s.empty() ? fs::current_path() : fs::u8path(s);
    if (mustexist && !fs::exists(p))
    {
        cout << "local path not found: '" << s << "'";
        return fs::path();
    }
    return p;
}

void exec_treecompare(autocomplete::ACState& s)
{
    fs::path p = pathFromLocalPath(s.words[1].s, true);
    Node* n = nodeFromRemotePath(s.words[2].s);
    if (n && !p.empty())
    {
        recursiveCompare(n, p);
    }
}


bool buildLocalFolders(fs::path targetfolder, const string& prefix, int foldersperfolder, int recurselevel, int filesperfolder, uint64_t filesize, int& totalfilecount, int& totalfoldercount)
{
    fs::path p = targetfolder / fs::u8path(prefix);
    if (!fs::is_directory(p) && !fs::create_directory(p))
        return false;
    ++totalfoldercount;

    for (int i = 0; i < filesperfolder; ++i)
    {
        string filename = prefix + "_file_" + std::to_string(++totalfilecount);
        fs::path fp = p / fs::u8path(filename);
        ofstream fs(fp.u8string(), std::ios::binary);
        char buffer[64 * 1024];
        fs.rdbuf()->pubsetbuf(buffer, sizeof(buffer));

        for (auto j = filesize / sizeof(int); j--; )
        {
            fs.write((char*)&totalfilecount, sizeof(int));
        }
        fs.write((char*)&totalfilecount, filesize % sizeof(int));
    }

    if (recurselevel > 1)
    {
        for (int i = 0; i < foldersperfolder; ++i)
        {
            if (!buildLocalFolders(p, prefix + "_" + std::to_string(i), foldersperfolder, recurselevel - 1, filesperfolder, filesize, totalfilecount, totalfoldercount))
                return false;
        }
    }
    return true;
}

void exec_generatetestfilesfolders(autocomplete::ACState& s)
{
    string param, nameprefix = "test";
    int folderdepth = 1, folderwidth = 1, filecount = 100;
    int64_t filesize = 1024;
    if (s.extractflagparam("-folderdepth", param)) folderdepth = atoi(param.c_str());
    if (s.extractflagparam("-folderwidth", param)) folderwidth = atoi(param.c_str());
    if (s.extractflagparam("-filecount", param)) filecount = atoi(param.c_str());
    if (s.extractflagparam("-filesize", param)) filesize = atoll(param.c_str());
    if (s.extractflagparam("-nameprefix", param)) nameprefix = param;

    fs::path p = pathFromLocalPath(s.words[1].s, true);
    if (!p.empty())
    {
        int totalfilecount = 0, totalfoldercount = 0;
        buildLocalFolders(p, nameprefix, folderwidth, folderdepth, filecount, filesize, totalfilecount, totalfoldercount);
        cout << "created " << totalfilecount << " files and " << totalfoldercount << " folders" << endl;
    }
    else
    {
        cout << "invalid directory: " << p.u8string() << endl;
    }
}

void exec_generate_put_fileversions(autocomplete::ACState& s)
{
    int count = 100;
    string param;
    if (s.extractflagparam("-count", param)) count = atoi(param.c_str());

    setAppendAndUploadOnCompletedUploads(s.words[1].s, count);
    onCompletedUploads();
}

void exec_generatesparsefile(autocomplete::ACState& s)
{
    int64_t filesize = int64_t(2) * 1024 * 1024 * 1024 * 1024;
    string param;
    if (s.extractflagparam("-filesize", param)) filesize = atoll(param.c_str());

    fs::path p = pathFromLocalPath(s.words[1].s, false);
    std::ofstream(p).put('a');
    cout << "File size:  " << fs::file_size(p) << '\n'
        << "Free space: " << fs::space(p).free << '\n';

#ifdef WIN32
    HANDLE hFile = CreateFileW((LPCWSTR)p.u16string().data(),
        GENERIC_READ | GENERIC_WRITE,
        FILE_SHARE_WRITE | FILE_SHARE_READ,
        NULL,
        OPEN_ALWAYS,
        0,
        NULL);
    DWORD bytesReturned = 0;
    if (!DeviceIoControl(
        hFile,                             // handle to a file
        FSCTL_SET_SPARSE,                  // dwIoControlCode
        (PFILE_SET_SPARSE_BUFFER) NULL,    // input buffer
        (DWORD) 0,                         // size of input buffer
        NULL,                              // lpOutBuffer
        0,                                 // nOutBufferSize
        &bytesReturned,                    // number of bytes returned
        NULL))                              // OVERLAPPED structure
    {
        cout << "Set sparse file operation failed." << endl;
    }
    CloseHandle(hFile);
#endif //WIN32

    fs::resize_file(p, filesize);
    cout << "File size:  " << fs::file_size(p) << '\n'
        << "Free space: " << fs::space(p).free << '\n';
}

void exec_lreplace(autocomplete::ACState& s)
{
    bool file = s.extractflag("-file");
    bool folder = s.extractflag("-folder");

    fs::path p = pathFromLocalPath(s.words[1].s, true);

    // replace (or create) a file/folder - this is to test a changed fsid in sync code
    if (file)
    {
        string content = s.words[2].s;
        ofstream f(p);
        f << content;
    }
    else if (folder)
    {
        if (fs::exists(p)) fs::remove(p);
        fs::create_directory(p);
    }
}

void exec_lrenamereplace(autocomplete::ACState& s)
{
    bool file = s.extractflag("-file");
    bool folder = s.extractflag("-folder");

    fs::path p = pathFromLocalPath(s.words[1].s, true);
    string content = s.words[2].s;
    fs::path p2 = pathFromLocalPath(s.words[3].s, false);

    // replace (or create) a file/folder - this is to test a changed fsid in sync code
    fs::rename(p, p2);
    if (file)
    {
        ofstream f(p);
        f << content;
    }
    else if (folder)
    {
        fs::create_directory(p);
    }
}

#endif

void exec_getcloudstorageused(autocomplete::ACState& s)
{
    cout << client->mFingerprints.getSumSizes() << endl;
}

void exec_getuserquota(autocomplete::ACState& s)
{
    bool storage = s.extractflag("-storage");
    bool transfer = s.extractflag("-transfer");
    bool pro = s.extractflag("-pro");

    if (!storage && !transfer && !pro)
    {
        storage = transfer = pro = true;
    }

    client->getaccountdetails(new AccountDetails, storage, transfer, pro, false, false, false, -1);
}

void exec_getuserdata(autocomplete::ACState& s)
{
    client->getuserdata(client->reqtag);
}

void exec_querytransferquota(autocomplete::ACState& ac)
{
    client->querytransferquota(atoll(ac.words[1].s.c_str()));
}

void DemoApp::querytransferquota_result(int n)
{
    cout << "querytransferquota_result: " << n << endl;
}

autocomplete::ACN autocompleteTemplate;

void exec_help(ac::ACState&)
{
    cout << *autocompleteTemplate << flush;
}

bool quit_flag = false;

void exec_quit(ac::ACState&)
{
    quit_flag = true;
}

void exec_showattributes(autocomplete::ACState& s)
{
    if (const Node* n = nodeFromRemotePath(s.words[1].s))
    {
        for (auto pair : n->attrs.map)
        {
            char namebuf[10]{};
            AttrMap::nameid2string(pair.first, namebuf);
            if (pair.first == 'c')
            {
                FileFingerprint f;
                f.unserializefingerprint(&pair.second);
                cout << namebuf << ": " << pair.second << " (fingerprint: size " << f.size << " mtime " << f.mtime
                    << " crc " << std::hex << f.crc[0] << " " << f.crc[1] << " " << f.crc[2] << " " << f.crc[3] << std::dec << ")"
                    << " (node fingerprint: size " << n->size << " mtime " << n->mtime
                    << " crc " << std::hex << n->crc[0] << " " << n->crc[1] << " " << n->crc[2] << " " << n->crc[3] << std::dec << ")" << endl;
            }
            else
            {
                cout << namebuf << ": " << pair.second << endl;
            }
        }
    }
}

void printAuthringInformation(handle userhandle)
{
    for (auto &it : client->mAuthRings)
    {
        AuthRing &authring = it.second;
        attr_t at = it.first;
        cout << User::attr2string(at) << ": " << endl;
        for (auto &uh : authring.getTrackedUsers())
        {
            if (uh == userhandle || ISUNDEF(userhandle))    // no user was typed --> show authring for all users
            {
                User *user = client->finduser(uh);
                string email = user ? user->email : "not a contact";

                cout << "\tUserhandle: \t" << Base64Str<MegaClient::USERHANDLE>(uh) << endl;
                cout << "\tEmail:      \t" << email << endl;
                cout << "\tFingerprint:\t" << Utils::stringToHex(authring.getFingerprint(uh)) << endl;
                cout << "\tAuth. level: \t" << AuthRing::authMethodToStr(authring.getAuthMethod(uh)) << endl;
            }
        }
    }
}

void exec_setmaxconnections(autocomplete::ACState& s)
{
    auto direction = s.words[1].s == "put" ? PUT : GET;
    if (s.words.size() == 3)
    {
        client->setmaxconnections(direction, atoi(s.words[2].s.c_str()));
    }
    cout << "connections: " << (int)client->connections[direction] << endl;
}


class MegaCLILogger : public ::mega::Logger {
public:
    ofstream mLogFile;
    string mLogFileName;
    bool logToConsole = false;

    void log(const char*, int loglevel, const char*, const char *message
#ifdef ENABLE_LOG_PERFORMANCE
                 , const char **directMessages, size_t *directMessagesSizes, unsigned numberMessages
#endif
    ) override
    {
        using namespace std::chrono;
        auto et =system_clock::now().time_since_epoch();
        auto millisec_since_epoch =  duration_cast<milliseconds>(et).count();
        auto sec_since_epoch = duration_cast<seconds>(et).count();
        char ts[50];
        auto t = std::time(NULL);
        t = (m_time_t) sec_since_epoch;
        if (!std::strftime(ts, sizeof(ts), "%H:%M:%S", std::localtime(&t)))
        {
            ts[0] = '\0';
        }

        auto ms = std::to_string(unsigned(millisec_since_epoch - 1000*sec_since_epoch));
        string s;
        s.reserve(1024);
        s += ts;
        s += "." + string(3 - std::min<size_t>(3, ms.size()), '0') + ms;
        s += " ";
        if (message) s += message;
#ifdef ENABLE_LOG_PERFORMANCE
        for (unsigned i = 0; i < numberMessages; ++i) s.append(directMessages[i], directMessagesSizes[i]);
#endif

        if (logToConsole)
        {
            std::cout << s << std::endl;
        }

        if (mLogFile.is_open())
        {
            mLogFile << s << std::endl;
        }

#ifdef WIN32
        // Supply the log strings to Visual Studio Output window, regardless of toconsole/file settings
        s += "\r\n";
        OutputDebugStringA(s.c_str());
#endif
    }
};

LocalPath localPathArg(string s)
{
    if (s.empty()) return LocalPath();
    return LocalPath::fromAbsolutePath(s);
}

void exec_fingerprint(autocomplete::ACState& s)
{
    auto localfilepath = localPathArg(s.words[1].s);
    auto fa = client->fsaccess->newfileaccess();

    if (fa->fopen(localfilepath, true, false, nullptr))
    {
        FileFingerprint fp;
        fp.genfingerprint(fa.get());
        cout << Utils::stringToHex(std::string((const char*)&fp.size, sizeof(fp.size))) << "/" <<
                Utils::stringToHex(std::string((const char*)&fp.mtime, sizeof(fp.mtime))) << "/" <<
                Utils::stringToHex(std::string((const char*)&fp.crc, sizeof(fp.crc))) << endl;
    }
    else
    {
        cout << "Failed to open: " << s.words[1].s << endl;
    }
}

void exec_showattrs(autocomplete::ACState& s)
{
    if (s.words.size() == 2)
    {
        if (s.words[1].s == "on")
        {
            showattrs = true;
        }
        else if (s.words[1].s == "off")
        {
            showattrs = false;
        }
        else
        {
            cout << "invalid showattrs setting" << endl;
        }
    }
    else
    {
        cout << "      showattrs on|off " << endl;
    }
}

void exec_timelocal(autocomplete::ACState& s)
{
    bool get = s.words[1].s == "get";
    auto localfilepath = localPathArg(s.words[2].s);

    if ((get && s.words.size() != 3) || (!get && s.words.size() != 4))
    {
        cout << "wrong number of arguments for : " << s.words[1].s << endl;
        return;
    }

    m_time_t set_time = 0;

    if (!get)
    {
        // similar to Transfers::complete()

        std::istringstream is(s.words[3].s);
        std::tm tm_record;
        is >> std::get_time(&tm_record, "%Y-%m-%d %H:%M:%S");

        set_time = m_mktime(&tm_record);

        cout << "Setting mtime to " << set_time << endl;

        bool success = client->fsaccess->setmtimelocal(localfilepath, set_time);
        if (!success)
        {
            cout << "setmtimelocal failed!  Was it transient? " << client->fsaccess->transient_error << endl;
        }
    }

    // perform get in both cases
    auto fa = client->fsaccess->newfileaccess();
    if (fa->fopen(localfilepath, true, false))
    {
        FileFingerprint fp;
        fp.genfingerprint(fa.get());
        if (fp.isvalid)
        {
            std::tm tm_record;
            m_localtime(fp.mtime, &tm_record);
            cout << "mtime for file is " << fp.mtime << ": " << std::put_time(&tm_record, "%Y-%m-%d %H:%M:%S") << endl;

            if (!get)
            {
                if (::mega::abs(set_time - fp.mtime) <= 2)
                {
                    cout << "mtime read back is within 2 seconds, so success. Actual difference: " << ::mega::abs(set_time - fp.mtime) << endl;
                }
                else
                {
                    cout << "ERROR Silent failure in setmtimelocal, difference is " << ::mega::abs(set_time - fp.mtime) << endl;
                }
            }
        }
        else
        {
            cout << "fingerprint generation failed: " << localfilepath.toPath() << endl;
        }
    }
    else
    {
        cout << "fopen failed: " << localfilepath.toPath() << endl;
    }

}

void exec_backupcentre(autocomplete::ACState& s)
{
    bool delFlag = s.extractflag("-del");

    if (s.words.size() == 1)
    {
        client->reqs.add(new CommandBackupSyncFetch([&](Error e, vector<CommandBackupSyncFetch::Data>& data){
            if (e)
            {
                cout << "backupcentre failed: " << e << endl;
            }
            else
            {
                for (auto& d : data)
                {
                    cout << "Backup ID: " << toHandle(d.backupId) << endl;
                    cout << "  backup type: " << backupTypeToStr(d.backupType) << endl;
                    cout << "  root handle: " << toNodeHandle(d.rootNode) << endl;
                    cout << "  local folder: " << d.localFolder << endl;
                    cout << "  device id: " << d.deviceId << endl;
                    cout << "  sync state: " << d.syncState << endl;
                    cout << "  sync substate: " << d.syncSubstate << endl;
                    cout << "  extra: " << d.extra << endl;
                    cout << "    backup name: " << d.backupName << endl;
                    cout << "  heartbeat timestamp: " << d.hbTimestamp << endl;
                    cout << "  heartbeat status: " << d.hbStatus << endl;
                    cout << "  heartbeat progress: " << d.hbProgress << endl;
                    cout << "  heartbeat uploads: " << d.uploads << endl;
                    cout << "  heartbeat downloads: " << d.downloads << endl;
                    cout << "  last activity time: " << d.lastActivityTs << endl;
                    cout << "  last node handle: " << toNodeHandle(d.lastSyncedNodeHandle) << endl << endl;
                }

                cout << "Backup Centre - Backups count: " << data.size() << endl;
            }
        }));
    }
    else if (s.words.size() == 2 && delFlag)
    {
        handle backupId;
        Base64::atob(s.words[1].s.c_str(), (byte*)&backupId, MegaClient::BACKUPHANDLE);
        client->reqs.add(new CommandBackupRemove(client, backupId));
    }
}

class AnomalyReporter
    : public FilenameAnomalyReporter
{
public:
    void anomalyDetected(FilenameAnomalyType type,
                            const LocalPath& localPath,
                            const string& remotePath) override
    {
        string typeName;

        switch (type)
        {
        case FILENAME_ANOMALY_NAME_MISMATCH:
            typeName = "NAME_MISMATCH";
            break;
        case FILENAME_ANOMALY_NAME_RESERVED:
            typeName = "NAME_RESERVED";
            break;
        default:
            assert(!"Unknown anomaly type!");
            typeName = "UNKNOWN";
            break;
        }

        cout << "Filename anomaly detected: type: "
                << typeName
                << ": local path: "
                << localPath.toPath()
                << ": remote path: "
                << remotePath
                << endl;
    }
}; // AnomalyReporter

void exec_logFilenameAnomalies(autocomplete::ACState& s)
{
    unique_ptr<FilenameAnomalyReporter> reporter;

    if (s.words[1].s == "on")
    {
        reporter.reset(new AnomalyReporter());
    }

    cout << "Filename anomaly reporting is "
         << (reporter ? "en" : "dis")
         << "abled."
         << endl;

    client->mFilenameAnomalyReporter = std::move(reporter);
}

#ifdef ENABLE_SYNC
void exec_syncoutput(autocomplete::ACState& s)
{
    bool onOff = s.words[3].s == "on";

    if (s.words[2].s == "local_change_detection")
    {
        syncout_local_change_detection = onOff;
    }
    else if (s.words[2].s == "remote_change_detection")
    {
        syncout_remote_change_detection = onOff;
    }
    else if (s.words[2].s == "transfer_activity")
    {
        syncout_transfer_activity = onOff;
    }
    else if (s.words[2].s == "folder_sync_state")
    {
        syncout_transfer_activity = onOff;
    }
    else if (s.words[2].s == "all")
    {
        syncout_local_change_detection = onOff;
        syncout_remote_change_detection = onOff;
        syncout_transfer_activity = onOff;
        syncout_transfer_activity = onOff;
    }
}
#endif

MegaCLILogger gLogger;

autocomplete::ACN autocompleteSyntax()
{
    using namespace autocomplete;
    std::unique_ptr<Either> p(new Either("      "));

    p->Add(exec_apiurl, sequence(text("apiurl"), opt(sequence(param("url"), opt(param("disablepkp"))))));
    p->Add(exec_login, sequence(text("login"), opt(flag("-fresh")), either(sequence(param("email"), opt(param("password"))),
                                                      sequence(exportedLink(false, true), opt(param("auth_key"))),
                                                      param("session"),
                                                      sequence(text("autoresume"), opt(param("id"))))));
    p->Add(exec_begin, sequence(text("begin"), opt(flag("-e++")),
                                opt(either(sequence(param("firstname"), param("lastname")),     // to create an ephemeral++
                                        param("ephemeralhandle#ephemeralpw"),               // to resume an ephemeral
                                        param("session")))));                                 // to resume an ephemeral++
    p->Add(exec_signup, sequence(text("signup"), either(sequence(param("email"), param("name"), opt(flag("-v1"))), param("confirmationlink"))));

    p->Add(exec_cancelsignup, sequence(text("cancelsignup")));
    p->Add(exec_confirm, sequence(text("confirm")));
    p->Add(exec_session, sequence(text("session"), opt(sequence(text("autoresume"), opt(param("id"))))));
    p->Add(exec_mount, sequence(text("mount")));
    p->Add(exec_ls, sequence(text("ls"), opt(flag("-R")), opt(sequence(flag("-tofile"), param("filename"))), opt(remoteFSFolder(client, &cwd))));
    p->Add(exec_cd, sequence(text("cd"), opt(remoteFSFolder(client, &cwd))));
    p->Add(exec_pwd, sequence(text("pwd")));
    p->Add(exec_lcd, sequence(text("lcd"), opt(localFSFolder())));
#ifdef USE_FILESYSTEM
    p->Add(exec_lls, sequence(text("lls"), opt(flag("-R")), opt(localFSFolder())));
    p->Add(exec_lpwd, sequence(text("lpwd")));
    p->Add(exec_lmkdir, sequence(text("lmkdir"), localFSFolder()));
#endif
    p->Add(exec_import, sequence(text("import"), exportedLink(true, false)));
    p->Add(exec_folderlinkinfo, sequence(text("folderlink"), opt(param("link"))));
    p->Add(exec_open, sequence(text("open"), exportedLink(false, true)));
    p->Add(exec_put, sequence(text("put"), opt(flag("-r")), opt(flag("-noversion")), opt(flag("-version")), opt(flag("-versionreplace")), localFSPath("localpattern"), opt(either(remoteFSPath(client, &cwd, "dst"),param("dstemail")))));
    p->Add(exec_putq, sequence(text("putq"), repeat(either(flag("-active"), flag("-all"), flag("-count"))), opt(param("cancelslot"))));
#ifdef USE_FILESYSTEM
    p->Add(exec_get, sequence(text("get"), opt(sequence(flag("-r"), opt(flag("-foldersonly")))), remoteFSPath(client, &cwd), opt(sequence(param("offset"), opt(param("length"))))));
#else
    p->Add(exec_get, sequence(text("get"), remoteFSPath(client, &cwd), opt(sequence(param("offset"), opt(param("length"))))));
#endif
    p->Add(exec_get, sequence(text("get"), flag("-re"), param("regularexpression")));
    p->Add(exec_get, sequence(text("get"), exportedLink(true, false), opt(sequence(param("offset"), opt(param("length"))))));
    p->Add(exec_getq, sequence(text("getq"), repeat(either(flag("-active"), flag("-all"), flag("-count"))), opt(param("cancelslot"))));
    p->Add(exec_more, sequence(text("more"), opt(remoteFSPath(client, &cwd))));
    p->Add(exec_pause, sequence(text("pause"), either(text("status"), sequence(opt(either(text("get"), text("put"))), opt(text("hard"))))));
    p->Add(exec_getfa, sequence(text("getfa"), wholenumber(1), opt(remoteFSPath(client, &cwd)), opt(text("cancel"))));
#ifdef USE_MEDIAINFO
    p->Add(exec_mediainfo, sequence(text("mediainfo"), either(sequence(text("calc"), localFSFile()), sequence(text("show"), remoteFSFile(client, &cwd)))));
#endif
    p->Add(exec_smsverify, sequence(text("smsverify"), either(sequence(text("send"), param("phonenumber"), opt(param("reverifywhitelisted"))), sequence(text("code"), param("verificationcode")))));
    p->Add(exec_verifiedphonenumber, sequence(text("verifiedphone")));
    p->Add(exec_resetverifiedphonenumber, sequence(text("resetverifiedphone")));
    p->Add(exec_mkdir, sequence(text("mkdir"), opt(flag("-allowduplicate")), opt(flag("-exactleafname")), remoteFSFolder(client, &cwd)));
    p->Add(exec_rm, sequence(text("rm"), remoteFSPath(client, &cwd), opt(sequence(flag("-regexchild"), param("regex")))));
    p->Add(exec_mv, sequence(text("mv"), remoteFSPath(client, &cwd, "src"), remoteFSPath(client, &cwd, "dst")));
    p->Add(exec_cp, sequence(text("cp"), opt(flag("-noversion")), opt(flag("-version")), opt(flag("-versionreplace")), remoteFSPath(client, &cwd, "src"), either(remoteFSPath(client, &cwd, "dst"), param("dstemail"))));
    p->Add(exec_du, sequence(text("du"), remoteFSPath(client, &cwd)));

#ifdef ENABLE_SYNC
    p->Add(exec_backupcentre, sequence(text("backupcentre"), opt(sequence(flag("-del"), param("backup_id")))));

    p->Add(exec_syncadd,
           sequence(text("sync"),
                    text("add"),
                    opt(flag("-backup")),
                    opt(sequence(flag("-external"), param("drivePath"))),
                    opt(sequence(flag("-name"), param("syncname"))),
                    localFSFolder("source"),
                    remoteFSFolder(client, &cwd, "target")));

    p->Add(exec_syncrename, sequence(text("sync"), text("rename"), param("id"), param("newname")));

    p->Add(exec_syncclosedrive,
           sequence(text("sync"),
                    text("closedrive"),
                    localFSFolder("drive")));

    p->Add(exec_syncexport,
           sequence(text("sync"),
                    text("export"),
                    opt(localFSFile("outputFile"))));

    p->Add(exec_syncimport,
           sequence(text("sync"),
                    text("import"),
                    localFSFile("inputFile")));

    p->Add(exec_syncopendrive,
           sequence(text("sync"),
                    text("opendrive"),
                    localFSFolder("drive")));

    p->Add(exec_synclist,
           sequence(text("sync"), text("list")));

    p->Add(exec_syncremove,
           sequence(text("sync"),
                    text("remove"),
                    param("id")));

    p->Add(exec_syncxable,
           sequence(text("sync"),
                    either(sequence(either(text("disable"), text("fail")),
                                    param("id"),
                                    opt(param("error"))),
                           sequence(text("enable"),
                                    param("id")))));

    p->Add(exec_syncoutput, sequence(text("sync"), text("output"),
        either(text("local_change_detection"),
            text("remote_change_detection"),
            text("transfer_activity"),
            text("folder_sync_state"),
            text("detail_log"),
            text("all")),
        either(text("on"), text("off"))));

#endif

    p->Add(exec_export, sequence(text("export"), remoteFSPath(client, &cwd), opt(either(flag("-writable"), param("expiretime"), text("del")))));
    p->Add(exec_share, sequence(text("share"), opt(sequence(remoteFSPath(client, &cwd), opt(sequence(contactEmail(client), opt(either(text("r"), text("rw"), text("full"))), opt(param("origemail"))))))));
    p->Add(exec_invite, sequence(text("invite"), param("dstemail"), opt(either(param("origemail"), text("del"), text("rmd")))));

    p->Add(exec_clink, sequence(text("clink"), either(text("renew"), sequence(text("query"), param("handle")), sequence(text("del"), opt(param("handle"))))));

    p->Add(exec_ipc, sequence(text("ipc"), param("handle"), either(text("a"), text("d"), text("i"))));
    p->Add(exec_showpcr, sequence(text("showpcr")));
    p->Add(exec_users, sequence(text("users"), opt(sequence(contactEmail(client), text("del")))));
    p->Add(exec_getua, sequence(text("getua"), param("attrname"), opt(contactEmail(client))));
    p->Add(exec_putua, sequence(text("putua"), param("attrname"), opt(either(
                                                                          text("del"),
                                                                          sequence(text("set"), param("string")),
                                                                          sequence(text("map"), param("key"), param("value")),
                                                                          sequence(text("load"), localFSFile())))));
#ifdef DEBUG
    p->Add(exec_delua, sequence(text("delua"), param("attrname")));
    p->Add(exec_devcommand, sequence(text("devcommand"), param("subcommand"), opt(param("email"))));
#endif
    p->Add(exec_alerts, sequence(text("alerts"), opt(either(text("new"), text("old"), wholenumber(10), text("notify"), text("seen")))));
    p->Add(exec_recentactions, sequence(text("recentactions"), param("hours"), param("maxcount")));
    p->Add(exec_recentnodes, sequence(text("recentnodes"), param("hours"), param("maxcount")));

    p->Add(exec_putbps, sequence(text("putbps"), opt(either(wholenumber(100000), text("auto"), text("none")))));
    p->Add(exec_killsession, sequence(text("killsession"), opt(either(text("all"), param("sessionid")))));
    p->Add(exec_whoami, sequence(text("whoami"), repeat(either(flag("-storage"), flag("-transfer"), flag("-pro"), flag("-transactions"), flag("-purchases"), flag("-sessions")))));
    p->Add(exec_verifycredentials, sequence(text("credentials"), either(text("show"), text("status"), text("verify"), text("reset")), opt(contactEmail(client))));
    p->Add(exec_passwd, sequence(text("passwd")));
    p->Add(exec_reset, sequence(text("reset"), contactEmail(client), opt(text("mk"))));
    p->Add(exec_recover, sequence(text("recover"), param("recoverylink")));
    p->Add(exec_cancel, sequence(text("cancel"), opt(param("cancellink"))));
    p->Add(exec_email, sequence(text("email"), opt(either(param("newemail"), param("emaillink")))));
    p->Add(exec_retry, sequence(text("retry")));
    p->Add(exec_recon, sequence(text("recon")));
    p->Add(exec_reload, sequence(text("reload"), opt(text("nocache"))));
    p->Add(exec_logout, sequence(text("logout"), opt(flag("-keepsyncconfigs"))));
    p->Add(exec_locallogout, sequence(text("locallogout")));
    p->Add(exec_symlink, sequence(text("symlink")));
    p->Add(exec_version, sequence(text("version")));
    p->Add(exec_debug, sequence(text("debug"),
                opt(either(flag("-on"), flag("-off"), flag("-verbose"))),
                opt(either(flag("-console"), flag("-noconsole"))),
                opt(either(flag("-nofile"), sequence(flag("-file"), localFSFile())))));
#if defined(WIN32) && defined(NO_READLINE)
    p->Add(exec_clear, sequence(text("clear")));
    p->Add(exec_codepage, sequence(text("codepage"), opt(sequence(wholenumber(65001), opt(wholenumber(65001))))));
    p->Add(exec_log, sequence(text("log"), either(text("utf8"), text("utf16"), text("codepage")), localFSFile()));
#endif
    p->Add(exec_test, sequence(text("test"), opt(param("data"))));
    p->Add(exec_fingerprint, sequence(text("fingerprint"), localFSFile("localfile")));
#ifdef ENABLE_CHAT
    p->Add(exec_chats, sequence(text("chats"), opt(param("chatid"))));
    p->Add(exec_chatc, sequence(text("chatc"), param("group"), repeat(opt(sequence(contactEmail(client), either(text("ro"), text("sta"), text("mod")))))));
    p->Add(exec_chati, sequence(text("chati"), param("chatid"), contactEmail(client), either(text("ro"), text("sta"), text("mod"))));
    p->Add(exec_chatcp, sequence(text("chatcp"), flag("-meeting"), param("mownkey"), opt(sequence(text("t"), param("title64"))),
                                 repeat(sequence(contactEmail(client), either(text("ro"), text("sta"), text("mod"))))));
    p->Add(exec_chatr, sequence(text("chatr"), param("chatid"), opt(contactEmail(client))));
    p->Add(exec_chatu, sequence(text("chatu"), param("chatid")));
    p->Add(exec_chatup, sequence(text("chatup"), param("chatid"), param("userhandle"), either(text("ro"), text("sta"), text("mod"))));
    p->Add(exec_chatpu, sequence(text("chatpu")));
    p->Add(exec_chatga, sequence(text("chatga"), param("chatid"), param("nodehandle"), param("uid")));
    p->Add(exec_chatra, sequence(text("chatra"), param("chatid"), param("nodehandle"), param("uid")));
    p->Add(exec_chatst, sequence(text("chatst"), param("chatid"), param("title64")));
    p->Add(exec_chata, sequence(text("chata"), param("chatid"), param("archive")));
    p->Add(exec_chatl, sequence(text("chatl"), param("chatid"), either(text("del"), text("query"))));
    p->Add(exec_chatsm, sequence(text("chatsm"), param("chatid"), opt(param("title64"))));
    p->Add(exec_chatlu, sequence(text("chatlu"), param("publichandle")));
    p->Add(exec_chatlj, sequence(text("chatlj"), param("publichandle"), param("unifiedkey")));
#endif
    p->Add(exec_setmaxdownloadspeed, sequence(text("setmaxdownloadspeed"), opt(wholenumber(10000))));
    p->Add(exec_setmaxuploadspeed, sequence(text("setmaxuploadspeed"), opt(wholenumber(10000))));
    p->Add(exec_handles, sequence(text("handles"), opt(either(text("on"), text("off")))));
    p->Add(exec_httpsonly, sequence(text("httpsonly"), opt(either(text("on"), text("off")))));
    p->Add(exec_showattrs, sequence(text("showattrs"), opt(either(text("on"), text("off")))));
    p->Add(exec_timelocal, sequence(text("mtimelocal"), either(text("set"), text("get")), localFSPath(), opt(param("datetime"))));

    p->Add(exec_mfac, sequence(text("mfac"), param("email")));
    p->Add(exec_mfae, sequence(text("mfae")));
    p->Add(exec_mfad, sequence(text("mfad"), param("pin")));

#if defined(WIN32) && defined(NO_READLINE)
    p->Add(exec_autocomplete, sequence(text("autocomplete"), opt(either(text("unix"), text("dos")))));
    p->Add(exec_history, sequence(text("history")));
#endif
    p->Add(exec_help, either(text("help"), text("h"), text("?")));
    p->Add(exec_quit, either(text("quit"), text("q"), text("exit")));

    p->Add(exec_find, sequence(text("find"), text("raided")));
    p->Add(exec_findemptysubfoldertrees, sequence(text("findemptysubfoldertrees"), opt(flag("-movetotrash"))));

#ifdef MEGA_MEASURE_CODE
    p->Add(exec_deferRequests, sequence(text("deferrequests"), repeat(either(flag("-putnodes")))));
    p->Add(exec_sendDeferred, sequence(text("senddeferred"), opt(flag("-reset"))));
    p->Add(exec_codeTimings, sequence(text("codetimings"), opt(flag("-reset"))));
#endif

#ifdef USE_FILESYSTEM
    p->Add(exec_treecompare, sequence(text("treecompare"), localFSPath(), remoteFSPath(client, &cwd)));
    p->Add(exec_generatetestfilesfolders, sequence(text("generatetestfilesfolders"),
        repeat(either(  sequence(flag("-folderdepth"), param("depth")),
                        sequence(flag("-folderwidth"), param("width")),
                        sequence(flag("-filecount"), param("count")),
                        sequence(flag("-filesize"), param("size")),
                        sequence(flag("-nameprefix"), param("prefix")))), localFSFolder("parent")));
    p->Add(exec_generatesparsefile, sequence(text("generatesparsefile"), opt(sequence(flag("-filesize"), param("size"))), localFSFile("targetfile")));
    p->Add(exec_generate_put_fileversions, sequence(text("generate_put_fileversions"), opt(sequence(flag("-count"), param("n"))), localFSFile("targetfile")));
    p->Add(exec_lreplace, sequence(text("lreplace"), either(flag("-file"), flag("-folder")), localFSPath("existing"), param("content")));
    p->Add(exec_lrenamereplace, sequence(text("lrenamereplace"), either(flag("-file"), flag("-folder")), localFSPath("existing"), param("content"), localFSPath("renamed")));

#endif
    p->Add(exec_querytransferquota, sequence(text("querytransferquota"), param("filesize")));
    p->Add(exec_getcloudstorageused, sequence(text("getcloudstorageused")));
    p->Add(exec_getuserquota, sequence(text("getuserquota"), repeat(either(flag("-storage"), flag("-transfer"), flag("-pro")))));
    p->Add(exec_getuserdata, text("getuserdata"));

    p->Add(exec_showattributes, sequence(text("showattributes"), remoteFSPath(client, &cwd)));

    p->Add(exec_setmaxconnections, sequence(text("setmaxconnections"), either(text("put"), text("get")), opt(wholenumber(4))));
    p->Add(exec_metamac, sequence(text("metamac"), localFSPath(), remoteFSPath(client, &cwd)));
    p->Add(exec_banner, sequence(text("banner"), either(text("get"), sequence(text("dismiss"), param("id")))));

    p->Add(exec_logFilenameAnomalies,
           sequence(text("logfilenameanomalies"), either(text("on"), text("off"))));

    p->Add(exec_drivemonitor, sequence(text("drivemonitor"), opt(either(flag("-on"), flag("-off")))));

    p->Add(exec_driveid,
           sequence(text("driveid"),
                    either(sequence(text("get"), localFSFolder()),
                           sequence(text("set"), localFSFolder(), opt(text("force"))))));

    return autocompleteTemplate = std::move(p);
}


#ifdef USE_FILESYSTEM
bool recursiveget(fs::path&& localpath, Node* n, bool folders, unsigned& queued)
{
    if (n->type == FILENODE)
    {
        if (!folders)
        {
            auto f = new AppFileGet(n, NodeHandle(), NULL, -1, 0, NULL, NULL, localpath.u8string());
            f->appxfer_it = appxferq[GET].insert(appxferq[GET].end(), f);
            DBTableTransactionCommitter committer(client->tctable);
            client->startxfer(GET, f, committer, false, false, false, NoVersioning);
            queued += 1;
        }
    }
    else if (n->type == FOLDERNODE || n->type == ROOTNODE)
    {
        fs::path newpath = localpath / fs::u8path(n->type == ROOTNODE ? "ROOTNODE" : n->displayname());
        if (folders)
        {
            std::error_code ec;
            if (fs::create_directory(newpath, ec) || !ec)
            {
                cout << newpath << endl;
            }
            else
            {
                cout << "Failed trying to create " << newpath << ": " << ec.message() << endl;
                return false;
            }
        }
        for (node_list::iterator it = n->children.begin(); it != n->children.end(); it++)
        {
            if (!recursiveget(std::move(newpath), *it, folders, queued))
            {
                return false;
            }
        }
    }
    return true;
}
#endif

bool regexget(const string& expression, Node* n, unsigned& queued)
{
    try
    {
        std::regex re(expression);

        if (n->type == FOLDERNODE || n->type == ROOTNODE)
        {
            DBTableTransactionCommitter committer(client->tctable);
            for (node_list::iterator it = n->children.begin(); it != n->children.end(); it++)
            {
                if ((*it)->type == FILENODE)
                {
                    if (regex_search(string((*it)->displayname()), re))
                    {
                        auto f = new AppFileGet(*it);
                        f->appxfer_it = appxferq[GET].insert(appxferq[GET].end(), f);
                        client->startxfer(GET, f, committer, false, false, false, NoVersioning);
                        queued += 1;
                    }
                }
            }
        }
    }
    catch (std::exception& e)
    {
        cout << "ERROR: " << e.what() << endl;
        return false;
    }
    return true;
}

struct Login
{
    string email, password, salt, pin;
    int version;

    Login() : version(0)
    {
    }

    void reset()
    {
        *this = Login();
    }

    void login(MegaClient* mc)
    {
        byte keybuf[SymmCipher::KEYLENGTH];

        if (version == 1)
        {
            if (error e = mc->pw_key(password.c_str(), keybuf))
            {
                cout << "Login error: " << e << endl;
            }
            else
            {
                mc->login(email.c_str(), keybuf, (!pin.empty()) ? pin.c_str() : NULL);
            }
        }
        else if (version == 2 && !salt.empty())
        {
            mc->login2(email.c_str(), password.c_str(), &salt, (!pin.empty()) ? pin.c_str() : NULL);
        }
        else
        {
            cout << "Login unexpected error" << endl;
        }
    }
};
static Login login;

ofstream* pread_file = NULL;
m_off_t pread_file_end = 0;


// execute command
static void process_line(char* l)
{
    switch (prompt)
    {
    case LOGINTFA:
        if (strlen(l) > 1)
        {
            login.pin = l;
            login.login(client);
        }
        else
        {
            cout << endl << "The pin length is invalid, please try to login again." << endl;
        }

        setprompt(COMMAND);
        return;

    case SETTFA:
        client->multifactorauthsetup(l);
        setprompt(COMMAND);
        return;

    case LOGINPASSWORD:

        if (signupcode.size())
        {
            // verify correctness of supplied signup password
            client->pw_key(l, pwkey);
            SymmCipher pwcipher(pwkey);
            pwcipher.ecb_decrypt(signuppwchallenge);

            if (MemAccess::get<int64_t>((const char*)signuppwchallenge + 4))
            {
                cout << endl << "Incorrect password, please try again." << endl;
            }
            else
            {
                client->confirmsignuplink((const byte*)signupcode.data(), unsigned(signupcode.size()),
                    MegaClient::stringhash64(&signupemail, &pwcipher));
            }

            signupcode.clear();
        }
        else if (recoverycode.size())   // cancelling account --> check password
        {
            client->pw_key(l, pwkey);
            client->validatepwd(pwkey);
        }
        else if (changecode.size())     // changing email --> check password to avoid creating an invalid hash
        {
            client->pw_key(l, pwkey);
            client->validatepwd(pwkey);
        }
        else
        {
            login.password = l;
            login.login(client);
            cout << endl << "Logging in..." << endl;
        }

        setprompt(COMMAND);
        return;

    case OLDPASSWORD:
        client->pw_key(l, pwkeybuf);

        if (!memcmp(pwkeybuf, pwkey, sizeof pwkey))
        {
            cout << endl;
            setprompt(NEWPASSWORD);
        }
        else
        {
            cout << endl << "Bad password, please try again" << endl;
            setprompt(COMMAND);
        }
        return;

    case NEWPASSWORD:
        newpassword = l;
        client->pw_key(l, newpwkey);

        cout << endl;
        setprompt(PASSWORDCONFIRM);
        return;

    case PASSWORDCONFIRM:
        client->pw_key(l, pwkeybuf);

        if (memcmp(pwkeybuf, newpwkey, sizeof pwkeybuf))
        {
            cout << endl << "Mismatch, please try again" << endl;
        }
        else
        {
            error e;

            if (signupemail.size())
            {
                if (signupV2)
                {
                    client->sendsignuplink2(signupemail.c_str(), newpassword.c_str(), signupname.c_str());
                }
                else
                {
                    client->sendsignuplink(signupemail.c_str(), signupname.c_str(), newpwkey);
                }
            }
            else if (recoveryemail.size() && recoverycode.size())
            {
                cout << endl << "Resetting password..." << endl;

                if (hasMasterKey)
                {
                    client->confirmrecoverylink(recoverycode.c_str(), recoveryemail.c_str(), newpassword.c_str(), masterkey);
                }
                else
                {
                    client->confirmrecoverylink(recoverycode.c_str(), recoveryemail.c_str(), newpassword.c_str(), NULL);
                }

                recoverycode.clear();
                recoveryemail.clear();
                hasMasterKey = false;
                memset(masterkey, 0, sizeof masterkey);
            }
            else
            {
                if ((e = client->changepw(newpassword.c_str())) == API_OK)
                {
                    memcpy(pwkey, newpwkey, sizeof pwkey);
                    cout << endl << "Changing password..." << endl;
                }
                else
                {
                    cout << "You must be logged in to change your password." << endl;
                }
            }
        }

        setprompt(COMMAND);
        signupemail.clear();
        signupV2 = true;
        return;

    case MASTERKEY:
        cout << endl << "Retrieving private RSA key for checking integrity of the Master Key..." << endl;

        Base64::atob(l, masterkey, sizeof masterkey);
        client->getprivatekey(recoverycode.c_str());
        return;

    case COMMAND:
        try
        {
            std::string consoleOutput;
            ac::autoExec(string(l), string::npos, autocompleteTemplate, false, consoleOutput, true); // todo: pass correct unixCompletions flag
            if (!consoleOutput.empty())
            {
                cout << consoleOutput << flush;
            }
        }
        catch (std::exception& e)
        {
            cout << "Command failed: " << e.what() << endl;
        }
        return;
    case PAGER:
        if (strlen(l) && l[0] == 'q')
        {
            setprompt(COMMAND); // quit pager view if 'q' is sent, see README
        }
        else
        {
            autocomplete::ACState nullState; //not entirely sure about this
            exec_more(nullState); //else, get one more page
        }
        return;
    }
}

void exec_ls(autocomplete::ACState& s)
{
    Node* n;
    bool recursive = s.extractflag("-R");
    string toFilename;
    bool toFileFlag = s.extractflagparam("-tofile", toFilename);

    ofstream toFile;
    if (toFileFlag)
    {
        toFile.open(toFilename);
    }

    if (s.words.size() > 1)
    {
        n = nodebypath(s.words[1].s.c_str());
    }
    else
    {
        n = client->nodeByHandle(cwd);
    }

    if (n)
    {
        dumptree(n, recursive, 0, NULL, toFileFlag ? &toFile : nullptr);
    }
}

void exec_cd(autocomplete::ACState& s)
{
    if (s.words.size() > 1)
    {
        if (Node* n = nodebypath(s.words[1].s.c_str()))
        {
            if (n->type == FILENODE)
            {
                cout << s.words[1].s << ": Not a directory" << endl;
            }
            else
            {
                cwd = n->nodeHandle();
            }
        }
        else
        {
            cout << s.words[1].s << ": No such file or directory" << endl;
        }
    }
    else
    {
        cwd = client->rootnodes.files;
    }
}

void exec_rm(autocomplete::ACState& s)
{
    string childregexstring;
    bool useregex = s.extractflagparam("-regexchild", childregexstring);

    if (Node* n = nodebypath(s.words[1].s.c_str()))
    {
        vector<Node*> v;
        if (useregex)
        {
            std::regex re(childregexstring);
            for (Node* c : n->children)
            {
                if (std::regex_match(c->displayname(), re))
                {
                    v.push_back(c);
                }
            }
        }
        else
        {
            v.push_back(n);
        }

        for (auto d : v)
        {
            if (client->checkaccess(d, FULL))
            {
                error e = client->unlink(d, false, 0);

                if (e)
                {
                    cout << d->displaypath() << ": Deletion failed (" << errorstring(e) << ")" << endl;
                }
            }
            else
            {
                cout << d->displaypath() << ": Access denied" << endl;
            }
        }
    }
    else
    {
        cout << s.words[1].s << ": No such file or directory" << endl;
    }
}

void exec_mv(autocomplete::ACState& s)
{
    Node *n, *tn;
    string newname;

    if (s.words.size() > 2)
    {
        // source node must exist
        if ((n = nodebypath(s.words[1].s.c_str())))
        {
            // we have four situations:
            // 1. target path does not exist - fail
            // 2. target node exists and is folder - move
            // 3. target node exists and is file - delete and rename (unless same)
            // 4. target path exists, but filename does not - rename
            if ((tn = nodebypath(s.words[2].s.c_str(), NULL, &newname)))
            {
                error e;

                if (newname.size())
                {
                    if (tn->type == FILENODE)
                    {
                        cout << s.words[2].s << ": Not a directory" << endl;

                        return;
                    }
                    else
                    {
                        if ((e = client->checkmove(n, tn)) == API_OK)
                        {
                            if (!client->checkaccess(n, RDWR))
                            {
                                cout << "Write access denied" << endl;

                                return;
                            }

                            // rename
                            LocalPath::utf8_normalize(&newname);

                            if ((e = client->setattr(n, attr_map('n', newname), 0, nullptr, setattr_result)))
                            {
                                cout << "Cannot rename file (" << errorstring(e) << ")" << endl;
                            }
                        }
                        else
                        {
                            cout << "Cannot rename file (" << errorstring(e) << ")" << endl;
                        }
                    }
                }
                else
                {
                    if (tn->type == FILENODE)
                    {
                        // (there should never be any orphaned filenodes)
                        if (!tn->parent)
                        {
                            return;
                        }

                        if ((e = client->checkmove(n, tn->parent)) == API_OK)
                        {
                            if (!client->checkaccess(n, RDWR))
                            {
                                cout << "Write access denied" << endl;

                                return;
                            }

                            // overwrite existing target file: rename source...
                            e = client->setattr(n, attr_map('n', tn->attrs.map['n']), 0, nullptr, setattr_result);

                            if (e)
                            {
                                cout << "Rename failed (" << errorstring(e) << ")" << endl;
                            }

                            if (n != tn)
                            {
                                // ...delete target...
                                e = client->unlink(tn, false, 0);

                                if (e)
                                {
                                    cout << "Remove failed (" << errorstring(e) << ")" << endl;
                                }
                            }
                        }

                        // ...and set target to original target's parent
                        tn = tn->parent;
                    }
                    else
                    {
                        e = client->checkmove(n, tn);
                    }
                }

                if (n->parent != tn)
                {
                    if (e == API_OK)
                    {
                        e = client->rename(n, tn, SYNCDEL_NONE, NodeHandle(), nullptr, rename_result);

                        if (e)
                        {
                            cout << "Move failed (" << errorstring(e) << ")" << endl;
                        }
                    }
                    else
                    {
                        cout << "Move not permitted - try copy" << endl;
                    }
                }
            }
            else
            {
                cout << s.words[2].s << ": No such directory" << endl;
            }
        }
        else
        {
            cout << s.words[1].s << ": No such file or directory" << endl;
        }
    }
}


void exec_cp(autocomplete::ACState& s)
{
    Node *n, *tn;
    string targetuser;
    string newname;
    error e;


    VersioningOption vo = UseLocalVersioningFlag;
    if (s.extractflag("-noversion")) vo = NoVersioning;
    if (s.extractflag("-version")) vo = ClaimOldVersion;
    if (s.extractflag("-versionreplace")) vo = ReplaceOldVersion;

    if (s.words.size() > 2)
    {
        if ((n = nodebypath(s.words[1].s.c_str())))
        {
            if ((tn = nodebypath(s.words[2].s.c_str(), &targetuser, &newname)))
            {
                if (!client->checkaccess(tn, RDWR))
                {
                    cout << "Write access denied" << endl;

                    return;
                }

                if (tn->type == FILENODE)
                {
                    if (n->type == FILENODE)
                    {
                        // overwrite target if source and taret are files

                        // (there should never be any orphaned filenodes)
                        if (!tn->parent)
                        {
                            return;
                        }

                        // ...delete target...
                        e = client->unlink(tn, false, 0);

                        if (e)
                        {
                            cout << "Cannot delete existing file (" << errorstring(e) << ")"
                                << endl;
                        }

                        // ...and set target to original target's parent
                        tn = tn->parent;
                    }
                    else
                    {
                        cout << "Cannot overwrite file with folder" << endl;
                        return;
                    }
                }
            }

            TreeProcCopy_mcli tc;
            handle ovhandle = UNDEF;

            if (!n->keyApplied())
            {
                cout << "Cannot copy a node without key" << endl;
                return;
            }

            if (n->attrstring)
            {
                n->applykey();
                n->setattr();
                if (n->attrstring)
                {
                    cout << "Cannot copy undecryptable node" << endl;
                    return;
                }
            }

            string sname;
            if (newname.size())
            {
                sname = newname;
                LocalPath::utf8_normalize(&sname);
            }
            else
            {
                attr_map::iterator it = n->attrs.map.find('n');
                if (it != n->attrs.map.end())
                {
                    sname = it->second;
                }
            }

            if (tn && n->type == FILENODE)
            {
                Node *ovn = client->childnodebyname(tn, sname.c_str(), true);
                if (ovn)
                {
                    if (n->isvalid && ovn->isvalid && *(FileFingerprint*)n == *(FileFingerprint*)ovn)
                    {
                        cout << "Skipping identical node" << endl;
                        return;
                    }

                    ovhandle = ovn->nodehandle;
                }
            }

            // determine number of nodes to be copied
            client->proctree(n, &tc, false, ovhandle != UNDEF);

            tc.allocnodes();

            // build new nodes array
            client->proctree(n, &tc, false, ovhandle != UNDEF);

            // if specified target is a filename, use it
            if (newname.size())
            {
                SymmCipher key;
                string attrstring;

                // copy source attributes and rename
                AttrMap attrs;

                attrs.map = n->attrs.map;
                attrs.map['n'] = sname;

                key.setkey((const byte*)tc.nn[0].nodekey.data(), tc.nn[0].type);

                // JSON-encode object and encrypt attribute string
                attrs.getjson(&attrstring);
                tc.nn[0].attrstring.reset(new string);
                client->makeattr(&key, tc.nn[0].attrstring, attrstring.c_str());
            }

            // tree root: no parent
            tc.nn[0].parenthandle = UNDEF;
            tc.nn[0].ovhandle = ovhandle;

            if (tn)
            {
                // add the new nodes
                client->putnodes(tn->nodeHandle(), vo, move(tc.nn), nullptr, gNextClientTag++);
            }
            else
            {
                if (targetuser.size())
                {
                    cout << "Attempting to drop into user " << targetuser << "'s inbox..." << endl;

                    client->putnodes(targetuser.c_str(), move(tc.nn), gNextClientTag++);
                }
                else
                {
                    cout << s.words[2].s << ": No such file or directory" << endl;
                }
            }
        }
        else
        {
            cout << s.words[1].s << ": No such file or directory" << endl;
        }
    }
}

void exec_du(autocomplete::ACState& s)
{
    Node *n;
    TreeProcDU du;

    if (s.words.size() > 1)
    {
        if (!(n = nodebypath(s.words[1].s.c_str())))
        {
            cout << s.words[1].s << ": No such file or directory" << endl;

            return;
        }
    }
    else
    {
        n = client->nodeByHandle(cwd);
    }

    if (n)
    {
        client->proctree(n, &du);

        cout << "Total storage used: " << (du.numbytes / 1048576) << " MB" << endl;
        cout << "Total # of files: " << du.numfiles << endl;
        cout << "Total # of folders: " << du.numfolders << endl;
    }
}

void exec_get(autocomplete::ACState& s)
{
    Node *n;
    string regularexpression;
    if (s.extractflag("-r"))
    {
#ifdef USE_FILESYSTEM
        // recursive get.  create local folder structure first, then queue transfer of all files
        bool foldersonly = s.extractflag("-foldersonly");

        if (!(n = nodebypath(s.words[1].s.c_str())))
        {
            cout << s.words[1].s << ": No such folder (or file)" << endl;
        }
        else if (n->type != FOLDERNODE && n->type != ROOTNODE)
        {
            cout << s.words[1].s << ": not a folder" << endl;
        }
        else
        {
            unsigned queued = 0;
            cout << "creating folders: " << endl;
            if (recursiveget(fs::current_path(), n, true, queued))
            {
                if (!foldersonly)
                {
                    cout << "queueing files..." << endl;
                    bool alldone = recursiveget(fs::current_path(), n, false, queued);
                    cout << "queued " << queued << " files for download" << (!alldone ? " before failure" : "") << endl;
                }
            }
        }
#else
        cout << "Sorry, -r not supported yet" << endl;
#endif
    }
    else if (s.extractflagparam("-re", regularexpression))
    {
        if (!(n = nodebypath(".")))
        {
            cout << ": No current folder" << endl;
        }
        else if (n->type != FOLDERNODE && n->type != ROOTNODE)
        {
            cout << ": not in a folder" << endl;
        }
        else
        {
            unsigned queued = 0;
            if (regexget(regularexpression, n, queued))
            {
                cout << "queued " << queued << " files for download" << endl;
            }
        }
    }
    else
    {
        handle ph = UNDEF;
        byte key[FILENODEKEYLENGTH];
        if (client->parsepubliclink(s.words[1].s.c_str(), ph, key, false) == API_OK)
        {
            cout << "Checking link..." << endl;

            client->reqs.add(new CommandGetFile(client, key, FILENODEKEYLENGTH, ph, false, nullptr, nullptr, nullptr, false,
                [key, ph](const Error &e, m_off_t size, m_time_t ts, m_time_t tm, dstime /*timeleft*/,
                   std::string* filename, std::string* fingerprint, std::string* fileattrstring,
                   const std::vector<std::string> &/*tempurls*/, const std::vector<std::string> &/*ips*/)
                {
                    if (!fingerprint) // failed processing the command
                    {
                        if (e == API_ETOOMANY && e.hasExtraInfo())
                        {
                             cout << "Link check failed: " << DemoApp::getExtraInfoErrorString(e) << endl;
                        }
                        else
                        {
                            cout << "Link check failed: " << errorstring(e) << endl;
                        }
                        return true;
                    }

                    cout << "Name: " << *filename << ", size: " << size;

                    if (fingerprint->size())
                    {
                        cout << ", fingerprint available";
                    }

                    if (fileattrstring->size())
                    {
                        cout << ", has attributes";
                    }

                    cout << endl;

                    if (e)
                    {
                        cout << "Not available: " << errorstring(e) << endl;
                    }
                    else
                    {
                        cout << "Initiating download..." << endl;

                        DBTableTransactionCommitter committer(client->tctable);
                        AppFileGet* f = new AppFileGet(nullptr, NodeHandle().set6byte(ph), (byte*)key, size, tm, filename, fingerprint);
                        f->appxfer_it = appxferq[GET].insert(appxferq[GET].end(), f);
                        client->startxfer(GET, f, committer, false, false, false, NoVersioning);
                    }

                    return true;
                }));

            return;
        }

        n = nodebypath(s.words[1].s.c_str());

        if (n)
        {
            if (s.words.size() > 2)
            {
                // read file slice
                m_off_t offset = atol(s.words[2].s.c_str());
                m_off_t count = (s.words.size() > 3) ? atol(s.words[3].s.c_str()) : 0;

                if (offset + count > n->size)
                {
                    if (offset < n->size)
                    {
                        count = n->size - offset;
                        cout << "Count adjusted to " << count << " bytes (filesize is " << n->size << " bytes)" << endl;
                    }
                    else
                    {
                        cout << "Nothing to read: offset + length > filesize (" << offset << " + " << count << " > " << n->size << " bytes)" << endl;
                        return;
                    }
                }

                if (s.words.size() == 5)
                {
                    pread_file = new ofstream(s.words[4].s.c_str(), std::ios_base::binary);
                    pread_file_end = offset + count;
                }

                client->pread(n, offset, count, NULL);
            }
            else
            {
                DBTableTransactionCommitter committer(client->tctable);

                // queue specified file...
                if (n->type == FILENODE)
                {
                    auto f = new AppFileGet(n);

                    string::size_type index = s.words[1].s.find(":");
                    // node from public folder link
                    if (index != string::npos && s.words[1].s.substr(0, index).find("@") == string::npos)
                    {
                        handle h = clientFolder->rootnodes.files.as8byte();
                        char *pubauth = new char[12];
                        Base64::btoa((byte*)&h, MegaClient::NODEHANDLE, pubauth);
                        f->pubauth = pubauth;
                        f->hprivate = true;
                        f->hforeign = true;
                        memcpy(f->filekey, n->nodekey().data(), FILENODEKEYLENGTH);
                    }

                    f->appxfer_it = appxferq[GET].insert(appxferq[GET].end(), f);
                    client->startxfer(GET, f, committer, false, false, false, NoVersioning);
                }
                else
                {
                    // ...or all files in the specified folder (non-recursive)
                    for (node_list::iterator it = n->children.begin(); it != n->children.end(); it++)
                    {
                        if ((*it)->type == FILENODE)
                        {
                            auto f = new AppFileGet(*it);
                            f->appxfer_it = appxferq[GET].insert(appxferq[GET].end(), f);
                            client->startxfer(GET, f, committer, false, false, false, NoVersioning);
                        }
                    }
                }
            }
        }
        else
        {
            cout << s.words[1].s << ": No such file or folder" << endl;
        }
    }
}

/* more_node here is intentionally defined with filescope, it allows us to
 * resume an interrupted pagination.
 * Node contents are fetched one page at a time, defaulting to 1KB of data.
 * Improvement: Get console layout and use width*height for precise pagination.
 */
static Node    *more_node = nullptr; // Remote node that we are paging through
static m_off_t  more_offset = 0; // Current offset in the remote file
static const m_off_t MORE_BYTES = 1024;

void exec_more(autocomplete::ACState& s)
{
    if(s.words.size() > 1) // set up new node for pagination
    {
        more_offset = 0;
        more_node = nodebypath(s.words[1].s.c_str());
    }
    if(more_node && (more_node->type == FILENODE))
    {
        m_off_t count = (more_offset + MORE_BYTES <= more_node->size)
                ? MORE_BYTES : (more_node->size - more_offset);

        client->pread(more_node, more_offset, count, NULL);
    }
}

void uploadLocalFolderContent(const LocalPath& localname, Node* cloudFolder, VersioningOption vo);

void uploadLocalPath(nodetype_t type, std::string name, const LocalPath& localname, Node* parent, const std::string targetuser, DBTableTransactionCommitter& committer, int& total, bool recursive, VersioningOption vo)
{

    Node *previousNode = client->childnodebyname(parent, name.c_str(), false);

    if (type == FILENODE)
    {
        auto fa = client->fsaccess->newfileaccess();
        if (fa->fopen(localname, true, false))
        {
            FileFingerprint fp;
            fp.genfingerprint(fa.get());

            if (previousNode)
            {
                if (previousNode->type == FILENODE)
                {
                    if (fp.isvalid && previousNode->isvalid && fp == *((FileFingerprint *)previousNode))
                    {
                        cout << "Identical file already exist. Skipping transfer of " << name << endl;
                        return;
                    }
                }
                else
                {
                    cout << "Can't upload file over the top of a folder with the same name: " << name << endl;
                    return;
                }
            }
            fa.reset();

            AppFile* f = new AppFilePut(localname, parent ? parent->nodeHandle() : NodeHandle(), targetuser.c_str());
            *static_cast<FileFingerprint*>(f) = fp;
            f->appxfer_it = appxferq[PUT].insert(appxferq[PUT].end(), f);
            client->startxfer(PUT, f, committer, false, false, false, vo);
            total++;
        }
        else
        {
            cout << "Can't open file: " << name << endl;
        }
    }
    else if (type == FOLDERNODE && recursive)
    {

        if (previousNode)
        {
            if (previousNode->type == FILENODE)
            {
                cout << "Can't upload a folder over the top of a file with the same name: " << name << endl;
                return;
            }
            else
            {
                // upload into existing folder with the same name
                uploadLocalFolderContent(localname, previousNode, vo);
            }
        }
        else
        {
            vector<NewNode> nn(1);
            client->putnodes_prepareOneFolder(&nn[0], name);

            gOnPutNodeTag[gNextClientTag] = [localname, vo](Node* parent) {
                auto tmp = localname;
                uploadLocalFolderContent(tmp, parent, vo);
            };

            client->putnodes(parent->nodeHandle(), NoVersioning, move(nn), nullptr, gNextClientTag++);
        }
    }
}


string localpathToUtf8Leaf(const LocalPath& itemlocalname)
{
    return itemlocalname.leafName().toPath();
}

void uploadLocalFolderContent(const LocalPath& localname, Node* cloudFolder, VersioningOption vo)
{
    DirAccess* da = client->fsaccess->newdiraccess();

    LocalPath lp(localname);
    if (da->dopen(&lp, NULL, false))
    {
        DBTableTransactionCommitter committer(client->tctable);

        int total = 0;
        nodetype_t type;
        LocalPath itemlocalleafname;
        while (da->dnext(lp, itemlocalleafname, true, &type))
        {
            string leafNameUtf8 = localpathToUtf8Leaf(itemlocalleafname);

            if (gVerboseMode)
            {
                cout << "Queueing " << leafNameUtf8 << "..." << endl;
            }
            auto newpath = lp;
            newpath.appendWithSeparator(itemlocalleafname, true);
            uploadLocalPath(type, leafNameUtf8, newpath, cloudFolder, "", committer, total, true, vo);
        }
        if (gVerboseMode)
        {
            cout << "Queued " << total << " more uploads from folder " << localpathToUtf8Leaf(localname) << endl;
        }
    }
}

void exec_put(autocomplete::ACState& s)
{
    NodeHandle target = cwd;
    string targetuser;
    string newname;
    int total = 0;
    Node* n = NULL;

    VersioningOption vo = UseLocalVersioningFlag;
    if (s.extractflag("-noversion")) vo = NoVersioning;
    if (s.extractflag("-version")) vo = ClaimOldVersion;
    if (s.extractflag("-versionreplace")) vo = ReplaceOldVersion;

    bool recursive = s.extractflag("-r");

    if (s.words.size() > 2)
    {
        if ((n = nodebypath(s.words[2].s.c_str(), &targetuser, &newname)))
        {
            target = n->nodeHandle();
        }
    }
    else    // target is current path
    {
        n = client->nodeByHandle(target);
    }

    if (client->loggedin() == NOTLOGGEDIN && !targetuser.size() && !client->loggedIntoWritableFolder())
    {
        cout << "Not logged in." << endl;

        return;
    }

    if (recursive && !targetuser.empty())
    {
        cout << "Sorry, can't send recursively to a user" << endl;
    }

    auto localname = localPathArg(s.words[1].s);

    DirAccess* da = client->fsaccess->newdiraccess();

    if (da->dopen(&localname, NULL, true))
    {
        DBTableTransactionCommitter committer(client->tctable);

        nodetype_t type;
        LocalPath itemlocalname;
        while (da->dnext(localname, itemlocalname, true, &type))
        {
            string leafNameUtf8 = localpathToUtf8Leaf(itemlocalname);

            if (gVerboseMode)
            {
                cout << "Queueing " << leafNameUtf8 << "..." << endl;
            }
            uploadLocalPath(type, leafNameUtf8, itemlocalname, n, targetuser, committer, total, recursive, vo);
        }
    }

    delete da;

    cout << "Queued " << total << " file(s) for upload, " << appxferq[PUT].size()
        << " file(s) in queue" << endl;
}

void exec_pwd(autocomplete::ACState& s)
{
    string path;

    nodepath(cwd, &path);

    cout << path << endl;
}

void exec_lcd(autocomplete::ACState& s)
{
    LocalPath localpath = localPathArg(s.words[1].s);

    if (!client->fsaccess->chdirlocal(localpath))
    {
        cout << s.words[1].s << ": Failed" << endl;
    }
}

#ifdef USE_FILESYSTEM
void exec_lls(autocomplete::ACState& s)
{
    bool recursive = s.extractflag("-R");
    fs::path ls_folder = s.words.size() > 1 ? fs::u8path(s.words[1].s) : fs::current_path();
    std::error_code ec;
    auto status = fs::status(ls_folder, ec);
    (void)status;
    if (ec)
    {
        cerr << ec.message() << endl;
    }
    else if (!fs::exists(ls_folder))
    {
        cerr << "not found" << endl;
    }
    else
    {
        local_dumptree(ls_folder, recursive);
    }
}
#endif

void exec_ipc(autocomplete::ACState& s)
{
    // incoming pending contact action
    handle phandle;
    if (s.words.size() == 3 && Base64::atob(s.words[1].s.c_str(), (byte*) &phandle, sizeof phandle) == sizeof phandle)
    {
        ipcactions_t action;
        if (s.words[2].s == "a")
        {
            action = IPCA_ACCEPT;
        }
        else if (s.words[2].s == "d")
        {
            action = IPCA_DENY;
        }
        else if (s.words[2].s == "i")
        {
            action = IPCA_IGNORE;
        }
        else
        {
            return;
        }
        client->updatepcr(phandle, action);
    }
}

#if defined(WIN32) && defined(NO_READLINE)
void exec_log(autocomplete::ACState& s)
{
    if (s.words.size() == 1)
    {
        // close log
        static_cast<WinConsole*>(console)->log("", WinConsole::no_log);
        cout << "log closed" << endl;
    }
    else if (s.words.size() == 3)
    {
        // open log
        WinConsole::logstyle style = WinConsole::no_log;
        if (s.words[1].s == "utf8")
        {
            style = WinConsole::utf8_log;
        }
        else if (s.words[1].s == "utf16")
        {
            style = WinConsole::utf16_log;
        }
        else if (s.words[1].s == "codepage")
        {
            style = WinConsole::codepage_log;
        }
        else
        {
            cout << "unknown log style" << endl;
        }
        if (!static_cast<WinConsole*>(console)->log(s.words[2].s, style))
        {
            cout << "failed to open log file" << endl;
        }
    }
}
#endif

void exec_putq(autocomplete::ACState& s)
{
    bool showActive = s.extractflag("-active");
    bool showAll = s.extractflag("-all");
    bool showCount = s.extractflag("-count");

    if (!showActive && !showAll && !showCount)
    {
        showCount = true;
    }

    xferq(PUT, s.words.size() > 1 ? atoi(s.words[1].s.c_str()) : -1, showActive, showAll, showCount);
}

void exec_getq(autocomplete::ACState& s)
{
    bool showActive = s.extractflag("-active");
    bool showAll = s.extractflag("-all");
    bool showCount = s.extractflag("-count");

    if (!showActive && !showAll && !showCount)
    {
        showCount = true;
    }

    xferq(GET, s.words.size() > 1 ? atoi(s.words[1].s.c_str()) : -1, showActive, showAll, showCount);
}

void exec_open(autocomplete::ACState& s)
{
    if (strstr(s.words[1].s.c_str(), "#F!") || strstr(s.words[1].s.c_str(), "folder/"))  // folder link indicator
    {
        if (!clientFolder)
        {
            using namespace mega;
#ifdef GFX_CLASS
            auto gfx = new GFX_CLASS;
            gfx->startProcessingThread();
#endif

#ifdef __APPLE__
            auto fsAccess = ::mega::make_unique<FSACCESS_CLASS>(gFilesystemEventsFd);
#else
            auto fsAccess = ::mega::make_unique<FSACCESS_CLASS>();
#endif

            // create a new MegaClient with a different MegaApp to process callbacks
            // from the client logged into a folder. Reuse the waiter and httpio
            clientFolder = new MegaClient(new DemoAppFolder,
                                          client->waiter,
                                          client->httpio,
                                          move(fsAccess),
                #ifdef DBACCESS_CLASS
                                          new DBACCESS_CLASS(*startDir),
                #else
                                          NULL,
                #endif
                #ifdef GFX_CLASS
                                          gfx,
                #else
                                          NULL,
                #endif
                                          "Gk8DyQBS",
                                          "megacli_folder/" TOSTRING(MEGA_MAJOR_VERSION)
                                          "." TOSTRING(MEGA_MINOR_VERSION)
                                          "." TOSTRING(MEGA_MICRO_VERSION),
                                          2);
        }
        else
        {
            clientFolder->logout(false);
        }

        return clientFolder->app->login_result(clientFolder->folderaccess(s.words[1].s.c_str(), nullptr));
    }
    else
    {
        cout << "Invalid folder link." << endl;
    }
}

#ifdef USE_FILESYSTEM
void exec_lpwd(autocomplete::ACState& s)
{
    cout << fs::current_path().u8string() << endl;
}
#endif


void exec_test(autocomplete::ACState& s)
{
}

void exec_mfad(autocomplete::ACState& s)
{
    client->multifactorauthdisable(s.words[1].s.c_str());
}

void exec_mfac(autocomplete::ACState& s)
{
    string email;
    if (s.words.size() == 2)
    {
        email = s.words[1].s;
    }
    else
    {
        email = login.email;
    }

    client->multifactorauthcheck(email.c_str());
}

void exec_mfae(autocomplete::ACState& s)
{
    client->multifactorauthsetup();
}

void exec_login(autocomplete::ACState& s)
{
    //bool fresh = s.extractflag("-fresh");
    if (client->loggedin() == NOTLOGGEDIN)
    {
        if (s.words.size() > 1)
        {
            if ((s.words.size() == 2 || s.words.size() == 3) && s.words[1].s == "autoresume")
            {
                string filename = "megacli_autoresume_session" + (s.words.size() == 3 ? "_" + s.words[2].s : "");
                ifstream file(filename.c_str());
                string session;
                file >> session;
                if (file.is_open() && session.size())
                {
                    cout << "Resuming session..." << endl;
                    return client->login(Base64::atob(session));
                }
                cout << "Failed to get a valid session id from file " << filename << endl;
            }
            else if (strchr(s.words[1].s.c_str(), '@'))
            {
                login.reset();
                login.email = s.words[1].s;

                // full account login
                if (s.words.size() > 2)
                {
                    login.password = s.words[2].s;
                    cout << "Initiated login attempt..." << endl;
                }
                client->prelogin(login.email.c_str());
            }
            else
            {
                const char* ptr;
                if ((ptr = strchr(s.words[1].s.c_str(), '#')))  // folder link indicator
                {
                    const char *authKey = s.words.size() == 3 ? s.words[2].s.c_str() : nullptr;
                    return client->app->login_result(client->folderaccess(s.words[1].s.c_str(), authKey));
                }
                else
                {
                    return client->login(Base64::atob(s.words[1].s));
                }
            }
        }
        else
        {
            cout << "      login email [password]" << endl
                << "      login exportedfolderurl#key [authKey]" << endl
                << "      login session" << endl;
        }
    }
    else
    {
        cout << "Already logged in. Please log out first." << endl;
    }
}

void exec_begin(autocomplete::ACState& s)
{
    bool ephemeralPlusPlus = s.extractflag("-e++");
    if (s.words.size() == 1)
    {
        cout << "Creating ephemeral session..." << endl;
        pdf_to_import = true;
        client->createephemeral();
    }
    else if (s.words.size() == 2)   // resume session
    {
        if (ephemeralPlusPlus)
        {
            client->resumeephemeralPlusPlus(Base64::atob(s.words[1].s));
        }
        else
        {
            handle uh;
            byte pw[SymmCipher::KEYLENGTH];

            if (Base64::atob(s.words[1].s.c_str(), (byte*) &uh, MegaClient::USERHANDLE) == sizeof uh && Base64::atob(
                s.words[1].s.c_str() + 12, pw, sizeof pw) == sizeof pw)
            {
                client->resumeephemeral(uh, pw);
            }
            else
            {
                cout << "Malformed ephemeral session identifier." << endl;
            }
        }
    }
    else if (ephemeralPlusPlus && s.words.size() == 3)  // begin -e++ firstname lastname
    {
        cout << "Creating ephemeral session plus plus..." << endl;

        pdf_to_import = true;
        ephemeralFirstname = s.words[1].s;
        ephemeralLastName = s.words[2].s;
        client->createephemeralPlusPlus();
    }
}

void exec_mount(autocomplete::ACState& )
{
    listtrees();
}

void exec_share(autocomplete::ACState& s)
{
    bool writable = false;

    switch (s.words.size())
    {
    case 1:		// list all shares (incoming and outgoing)
    {
        TreeProcListOutShares listoutshares;

        cout << "Shared folders:" << endl;

        client->proctree(client->nodeByHandle(client->rootnodes.files), &listoutshares);
        client->proctree(client->nodeByHandle(client->rootnodes.inbox), &listoutshares);
        client->proctree(client->nodeByHandle(client->rootnodes.rubbish), &listoutshares);

        for (user_map::iterator uit = client->users.begin();
            uit != client->users.end(); uit++)
        {
            User* u = &uit->second;
            Node* n;

            if (u->show == VISIBLE && u->sharing.size())
            {
                cout << "From " << u->email << ":" << endl;

                for (handle_set::iterator sit = u->sharing.begin();
                    sit != u->sharing.end(); sit++)
                {
                    if ((n = client->nodebyhandle(*sit)))
                    {
                        cout << "\t" << n->displayname() << " ("
                            << getAccessLevelStr(n->inshare->access) << ")" << endl;
                    }
                }
            }
        }
    }
    break;

    case 2:	    // list all outgoing shares on this path
    case 3:	    // remove outgoing share to specified e-mail address
    case 4:	    // add outgoing share to specified e-mail address
    case 5:     // user specified a personal representation to appear as for the invitation
        if (Node* n = nodebypath(s.words[1].s.c_str()))
        {
            if (s.words.size() == 2)
            {
                listnodeshares(n);
            }
            else
            {
                accesslevel_t a = ACCESS_UNKNOWN;
                const char* personal_representation = NULL;
                if (s.words.size() > 3)
                {
                    if (s.words[3].s == "r" || s.words[3].s == "ro")
                    {
                        a = RDONLY;
                    }
                    else if (s.words[3].s == "rw")
                    {
                        a = RDWR;
                    }
                    else if (s.words[3].s == "full")
                    {
                        a = FULL;
                    }
                    else
                    {
                        cout << "Access level must be one of r, rw or full" << endl;

                        return;
                    }

                    if (s.words.size() > 4)
                    {
                        personal_representation = s.words[4].s.c_str();
                    }
                }

                client->setshare(n, s.words[2].s.c_str(), a, writable, personal_representation, gNextClientTag++, [](Error e, bool){
                    if (e)
                    {
                        cout << "Share creation/modification request failed (" << errorstring(e) << ")" << endl;
                    }
                    else
                    {
                        cout << "Share creation/modification succeeded." << endl;
                    }
                });
            }
        }
        else
        {
            cout << s.words[1].s << ": No such directory" << endl;
        }
        break;
    }
}

void exec_users(autocomplete::ACState& s)
{
    if (s.words.size() == 1)
    {
        for (user_map::iterator it = client->users.begin(); it != client->users.end(); it++)
        {
            if (it->second.email.size())
            {
                cout << "\t" << it->second.email;

                if (it->second.userhandle == client->me)
                {
                    cout << ", session user";
                }
                else if (it->second.show == VISIBLE)
                {
                    cout << ", visible";
                }
                else if (it->second.show == HIDDEN)
                {
                    cout << ", hidden";
                }
                else if (it->second.show == INACTIVE)
                {
                    cout << ", inactive";
                }
                else if (it->second.show == BLOCKED)
                {
                    cout << ", blocked";
                }
                else
                {
                    cout << ", unknown visibility (" << it->second.show << ")";
                }

                if (it->second.sharing.size())
                {
                    cout << ", sharing " << it->second.sharing.size() << " folder(s)";
                }

                if (it->second.pubk.isvalid())
                {
                    cout << ", public key cached";
                }

                if (it->second.mBizMode == BIZ_MODE_MASTER)
                {
                    cout << ", business master user";
                }
                else if (it->second.mBizMode == BIZ_MODE_SUBUSER)
                {
                    cout << ", business sub-user";
                }

                cout << endl;
            }
        }
    }
    else if (s.words.size() == 3 && s.words[2].s == "del")
    {
        client->removecontact(s.words[1].s.c_str(), HIDDEN);
    }
}

void exec_mkdir(autocomplete::ACState& s)
{
    bool allowDuplicate = s.extractflag("-allowduplicate");
    bool exactLeafName = s.extractflag("-exactleafname");

    if (s.words.size() > 1)
    {
        string newname;

        Node* n;
        if (exactLeafName)
        {
            n = client->nodeByHandle(cwd);
            newname = s.words[1].s;
        }
        else
        {
            n = nodebypath(s.words[1].s.c_str(), NULL, &newname);
        }

        if (n)
        {
            if (!client->checkaccess(n, RDWR))
            {
                cout << "Write access denied" << endl;

                return;
            }

            if (newname.size())
            {
                vector<NewNode> nn(1);
                client->putnodes_prepareOneFolder(&nn[0], newname);
                client->putnodes(n->nodeHandle(), NoVersioning, move(nn), nullptr, gNextClientTag++);
            }
            else if (allowDuplicate && n->parent && n->parent->nodehandle != UNDEF)
            {
                // the leaf name already exists and was returned in n
                auto leafname = s.words[1].s;
                auto pos = leafname.find_last_of("/");
                if (pos != string::npos) leafname.erase(0, pos + 1);
                vector<NewNode> nn(1);
                client->putnodes_prepareOneFolder(&nn[0], leafname);
                client->putnodes(n->parent->nodeHandle(), NoVersioning, move(nn), nullptr, gNextClientTag++);
            }
            else
            {
                cout << s.words[1].s << ": Path already exists" << endl;
            }
        }
        else
        {
            cout << s.words[1].s << ": Target path not found" << endl;
        }
    }
}

void exec_getfa(autocomplete::ACState& s)
{
    Node* n;
    int cancel = s.words.size() > 2 && s.words.back().s == "cancel";

    if (s.words.size() < 3)
    {
        n = client->nodeByHandle(cwd);
    }
    else if (!(n = nodebypath(s.words[2].s.c_str())))
    {
        cout << s.words[2].s << ": Path not found" << endl;
    }

    if (n)
    {
        int c = 0;
        fatype type;

        type = fatype(atoi(s.words[1].s.c_str()));

        if (n->type == FILENODE)
        {
            if (n->hasfileattribute(type))
            {
                client->getfa(n->nodehandle, &n->fileattrstring, n->nodekey(), type, cancel);
                c++;
            }
        }
        else
        {
            for (node_list::iterator it = n->children.begin(); it != n->children.end(); it++)
            {
                if ((*it)->type == FILENODE && (*it)->hasfileattribute(type))
                {
                    client->getfa((*it)->nodehandle, &(*it)->fileattrstring, (*it)->nodekey(), type, cancel);
                    c++;
                }
            }
        }

        cout << (cancel ? "Canceling " : "Fetching ") << c << " file attribute(s) of type " << type << "..." << endl;
    }
}

void exec_getua(autocomplete::ACState& s)
{
    User* u = NULL;

    if (s.words.size() == 3)
    {
        // get other user's attribute
        if (!(u = client->finduser(s.words[2].s.c_str())))
        {
            cout << "Retrieving user attribute for unknown user: " << s.words[2].s << endl;
            client->getua(s.words[2].s.c_str(), User::string2attr(s.words[1].s.c_str()));
            return;
        }
    }
    else if (s.words.size() != 2)
    {
        cout << "      getua attrname [email]" << endl;
        return;
    }

    if (!u)
    {
        // get logged in user's attribute
        if (!(u = client->ownuser()))
        {
            cout << "Must be logged in to query own attributes." << endl;
            return;
        }
    }

    if (s.words[1].s == "pubk")
    {
        client->getpubkey(u->uid.c_str());
        return;
    }

    client->getua(u, User::string2attr(s.words[1].s.c_str()));
}

void exec_putua(autocomplete::ACState& s)
{

    if (!client->loggedin())
    {
        cout << "Must be logged in to set user attributes." << endl;
        return;
    }

    attr_t attrtype = User::string2attr(s.words[1].s.c_str());
    if (attrtype == ATTR_UNKNOWN)
    {
        cout << "Attribute not recognized" << endl;
        return;
    }

    if (s.words.size() == 2)
    {
        // delete attribute
        client->putua(attrtype);

        return;
    }
    else if (s.words.size() == 3)
    {
        if (s.words[2].s == "del")
        {
            client->putua(attrtype);

            return;
        }
    }
    else if (s.words.size() == 4)
    {
        if (s.words[2].s == "set")
        {
            client->putua(attrtype, (const byte*)s.words[3].s.c_str(), unsigned(s.words[3].s.size()));
            return;
        }
        else if (s.words[2].s == "set64")
        {
            int len = int(s.words[3].s.size() * 3 / 4 + 3);
            byte *value = new byte[len];
            int valuelen = Base64::atob(s.words[3].s.data(), value, len);
            client->putua(attrtype, value, valuelen);
            delete [] value;
            return;
        }
        else if (s.words[2].s == "load")
        {
            string data;
            auto localpath = localPathArg(s.words[3].s);

            if (loadfile(localpath, &data))
            {
                client->putua(attrtype, (const byte*) data.data(), unsigned(data.size()));
            }
            else
            {
                cout << "Cannot read " << s.words[3].s << endl;
            }

            return;
        }
    }
    else if (s.words.size() == 5)
    {
        if (s.words[2].s == "map")  // putua <attrtype> map <attrKey> <attrValue>
        {
            if (attrtype == ATTR_DEVICE_NAMES
                    || attrtype == ATTR_DRIVE_NAMES
                    || attrtype == ATTR_ALIAS)
            {
                std::string key = s.words[3].s;
                std::string value = Base64::btoa(s.words[4].s);
                string_map attrMap;
                attrMap[key] = value;

                std::unique_ptr<TLVstore> tlv;

                User *ownUser = client->finduser(client->me);
                const std::string *oldValue = ownUser->getattr(attrtype);
                if (!oldValue)  // attr doesn't exist -> create it
                {
                    tlv.reset(new TLVstore());
                    tlv->set(key, value);
                }
                else if (!ownUser->isattrvalid(attrtype)) // not fetched yet or outdated
                {
                    cout << "User attribute is versioned (need to know current version first). ";
                    cout << "Fetch the attribute first" << endl;
                    return;
                }
                else
                {
                    tlv.reset(TLVstore::containerToTLVrecords(oldValue, &client->key));

                    if (!User::mergeUserAttribute(attrtype, attrMap, *tlv.get()))
                    {
                        cout << "Failed to merge with existing values" << endl;
                        return;
                    }
                }

                // serialize and encrypt the TLV container
                std::unique_ptr<std::string> container(tlv->tlvRecordsToContainer(client->rng, &client->key));
                client->putua(attrtype, (byte *)container->data(), unsigned(container->size()));

                return;
            }
        }
    }
}

#ifdef DEBUG
void exec_delua(autocomplete::ACState& s)
{
    client->delua(s.words[1].s.c_str());
}
#endif

void exec_pause(autocomplete::ACState& s)
{
    bool getarg = false, putarg = false, hardarg = false, statusarg = false;

    for (size_t i = s.words.size(); --i; )
    {
        if (s.words[i].s == "get")
        {
            getarg = true;
        }
        if (s.words[i].s == "put")
        {
            putarg = true;
        }
        if (s.words[i].s == "hard")
        {
            hardarg = true;
        }
        if (s.words[i].s == "status")
        {
            statusarg = true;
        }
    }

    if (statusarg)
    {
        if (!hardarg && !getarg && !putarg)
        {
            if (!client->xferpaused[GET] && !client->xferpaused[PUT])
            {
                cout << "Transfers not paused at the moment." << endl;
            }
            else
            {
                if (client->xferpaused[GET])
                {
                    cout << "GETs currently paused." << endl;
                }
                if (client->xferpaused[PUT])
                {
                    cout << "PUTs currently paused." << endl;
                }
            }
        }
        return;
    }

    if (!getarg && !putarg)
    {
        getarg = true;
        putarg = true;
    }

    DBTableTransactionCommitter committer(client->tctable);

    if (getarg)
    {
        client->pausexfers(GET, client->xferpaused[GET] ^= true, hardarg, committer);
        if (client->xferpaused[GET])
        {
            cout << "GET transfers paused. Resume using the same command." << endl;
        }
        else
        {
            cout << "GET transfers unpaused." << endl;
        }
    }

    if (putarg)
    {
        client->pausexfers(PUT, client->xferpaused[PUT] ^= true, hardarg, committer);
        if (client->xferpaused[PUT])
        {
            cout << "PUT transfers paused. Resume using the same command." << endl;
        }
        else
        {
            cout << "PUT transfers unpaused." << endl;
        }
    }
}

void exec_debug(autocomplete::ACState& s)
{
    if (s.extractflag("-off"))
    {
        SimpleLogger::setLogLevel(logWarning);
        gLogger.logToConsole = false;
        gLogger.mLogFile.close();
    }
    if (s.extractflag("-on"))
    {
        SimpleLogger::setLogLevel(logDebug);
    }
    if (s.extractflag("-verbose"))
    {
        SimpleLogger::setLogLevel(logMax);
    }
    if (s.extractflag("-console"))
    {
        gLogger.logToConsole = true;

    }
    if (s.extractflag("-noconsole"))
    {
        gLogger.logToConsole = false;
    }
    if (s.extractflag("-nofile"))
    {
        gLogger.mLogFile.close();
    }
    string filename;
    if (s.extractflagparam("-file", filename))
    {
        gLogger.mLogFile.close();
        if (!filename.empty())
        {
            gLogger.mLogFile.open(filename.c_str());
            if (gLogger.mLogFile.is_open())
            {
                gLogger.mLogFileName = filename;

            }
            else
            {
                cout << "Log file open failed: '" << filename << "'" << endl;
            }
        }
    }

    cout << "Debug level set to " << SimpleLogger::logCurrentLevel << endl;
    cout << "Log to console: " << (gLogger.logToConsole ? "on" : "off") << endl;
    cout << "Log to file: " << (gLogger.mLogFile.is_open() ? gLogger.mLogFileName : "<off>") << endl;

}

#if defined(WIN32) && defined(NO_READLINE)
void exec_clear(autocomplete::ACState& s)
{
    static_cast<WinConsole*>(console)->clearScreen();
}
#endif

void exec_retry(autocomplete::ACState& s)
{
    if (client->abortbackoff())
    {
        cout << "Retrying..." << endl;
    }
    else
    {
        cout << "No failed request pending." << endl;
    }
}

void exec_recon(autocomplete::ACState& s)
{
    cout << "Closing all open network connections..." << endl;

    client->disconnect();
}

void exec_email(autocomplete::ACState& s)
{
    if (s.words.size() == 1)
    {
        User *u = client->finduser(client->me);
        if (u)
        {
            cout << "Your current email address is " << u->email << endl;
        }
        else
        {
            cout << "Please, login first" << endl;
        }
    }
    else if (s.words.size() == 2)
    {
        if (s.words[1].s.find("@") != string::npos)    // get change email link
        {
            client->getemaillink(s.words[1].s.c_str());
        }
        else    // confirm change email link
        {
            string link = s.words[1].s;

            size_t pos = link.find(MegaClient::verifyLinkPrefix());
            if (pos == link.npos)
            {
                cout << "Invalid email change link." << endl;
                return;
            }

            changecode.assign(link.substr(pos + strlen(MegaClient::verifyLinkPrefix())));
            client->queryrecoverylink(changecode.c_str());
        }
    }
}

#ifdef ENABLE_CHAT
void exec_chatc(autocomplete::ACState& s)
{
    size_t wordscount = s.words.size();
    if (wordscount < 2 || wordscount == 3)
    {
        cout << "Invalid syntax to create chatroom" << endl;
        cout << "      chatc group [email ro|sta|mod]* " << endl;
        return;
    }

    int group = atoi(s.words[1].s.c_str());
    if (group != 0 && group != 1)
    {
        cout << "Invalid syntax to create chatroom" << endl;
        cout << "      chatc group [email ro|sta|mod]* " << endl;
        return;
    }

    unsigned parseoffset = 2;
    if (((wordscount - parseoffset) % 2) == 0)
    {
        if (!group && (wordscount - parseoffset) != 2)
        {
            cout << "Peer to peer chats must have only one peer" << endl;
            return;
        }

        userpriv_vector *userpriv = new userpriv_vector;

        unsigned numUsers = 0;
        while ((numUsers + 1) * 2 + parseoffset <= wordscount)
        {
            string email = s.words[numUsers * 2 + parseoffset].s;
            User *u = client->finduser(email.c_str(), 0);
            if (!u)
            {
                cout << "User not found: " << email << endl;
                delete userpriv;
                return;
            }

            string privstr = s.words[numUsers * 2 + parseoffset + 1].s;
            privilege_t priv;
            if (!group) // 1:1 chats enforce peer to be moderator
            {
                priv = PRIV_MODERATOR;
            }
            else
            {
                if (privstr == "ro")
                {
                    priv = PRIV_RO;
                }
                else if (privstr == "sta")
                {
                    priv = PRIV_STANDARD;
                }
                else if (privstr == "mod")
                {
                    priv = PRIV_MODERATOR;
                }
                else
                {
                    cout << "Unknown privilege for " << email << endl;
                    delete userpriv;
                    return;
                }
            }

            userpriv->push_back(userpriv_pair(u->userhandle, priv));
            numUsers++;
        }

        client->createChat(group, false, userpriv);
        delete userpriv;
    }
}

void exec_chati(autocomplete::ACState& s)
{
    if (s.words.size() >= 4 && s.words.size() <= 7)
    {
        handle chatid;
        Base64::atob(s.words[1].s.c_str(), (byte*)&chatid, MegaClient::CHATHANDLE);

        string email = s.words[2].s;
        User *u = client->finduser(email.c_str(), 0);
        if (!u)
        {
            cout << "User not found: " << email << endl;
            return;
        }

        string privstr = s.words[3].s;
        privilege_t priv;
        if (privstr == "ro")
        {
            priv = PRIV_RO;
        }
        else if (privstr == "sta")
        {
            priv = PRIV_STANDARD;
        }
        else if (privstr == "mod")
        {
            priv = PRIV_MODERATOR;
        }
        else
        {
            cout << "Unknown privilege for " << email << endl;
            return;
        }

        string title;
        string unifiedKey;
        if (s.words.size() == 5)
        {
            unifiedKey = s.words[4].s;
        }
        else if (s.words.size() >= 6 && s.words[4].s == "t")
        {
            title = s.words[5].s;
            if (s.words.size() == 7)
            {
                unifiedKey = s.words[6].s;
            }
        }
        const char *t = !title.empty() ? title.c_str() : NULL;
        const char *uk = !unifiedKey.empty() ? unifiedKey.c_str() : NULL;

        client->inviteToChat(chatid, u->userhandle, priv, uk, t);
        return;
    }
}

void exec_chatr(autocomplete::ACState& s)
{
    if (s.words.size() > 1 && s.words.size() < 4)
    {
        handle chatid;
        Base64::atob(s.words[1].s.c_str(), (byte*)&chatid, MegaClient::CHATHANDLE);

        if (s.words.size() == 2)
        {
            client->removeFromChat(chatid, client->me);
            return;
        }
        else if (s.words.size() == 3)
        {
            string email = s.words[2].s;
            User *u = client->finduser(email.c_str(), 0);
            if (!u)
            {
                cout << "User not found: " << email << endl;
                return;
            }

            client->removeFromChat(chatid, u->userhandle);
            return;
        }
    }
}

void exec_chatu(autocomplete::ACState& s)
{
    handle chatid;
    Base64::atob(s.words[1].s.c_str(), (byte*)&chatid, MegaClient::CHATHANDLE);

    client->getUrlChat(chatid);
}

void exec_chata(autocomplete::ACState& s)
{
    handle chatid;
    Base64::atob(s.words[1].s.c_str(), (byte*)&chatid, MegaClient::CHATHANDLE);
    bool archive = (s.words[2].s == "1");
    if (!archive && (s.words[2].s != "0"))
    {
        cout << "Use 1 or 0 to archive/unarchive chats" << endl;
        return;
    }

    client->archiveChat(chatid, archive);
}

void exec_chats(autocomplete::ACState& s)
{
    if (s.words.size() == 1)
    {
        textchat_map::iterator it;
        for (it = client->chats.begin(); it != client->chats.end(); it++)
        {
            DemoApp::printChatInformation(it->second);
        }
        return;
    }
    if (s.words.size() == 2)
    {
        handle chatid;
        Base64::atob(s.words[1].s.c_str(), (byte*)&chatid, MegaClient::CHATHANDLE);

        textchat_map::iterator it = client->chats.find(chatid);
        if (it == client->chats.end())
        {
            cout << "Chatid " << s.words[1].s.c_str() << " not found" << endl;
            return;
        }

        DemoApp::printChatInformation(it->second);
        return;
    }
}

void exec_chatl(autocomplete::ACState& s)
{
    handle chatid;
    Base64::atob(s.words[1].s.c_str(), (byte*) &chatid, MegaClient::CHATHANDLE);
    bool delflag = (s.words.size() == 3 && s.words[2].s == "del");
    bool createifmissing = s.words.size() == 2 || (s.words.size() == 3 && s.words[2].s != "query");

    client->chatlink(chatid, delflag, createifmissing);
}
#endif

void exec_reset(autocomplete::ACState& s)
{
    if (client->loggedin() != NOTLOGGEDIN)
    {
        cout << "You're logged in. Please, logout first." << endl;
    }
    else if (s.words.size() == 2 ||
        (s.words.size() == 3 && (hasMasterKey = (s.words[2].s == "mk"))))
    {
        recoveryemail = s.words[1].s;
        client->getrecoverylink(recoveryemail.c_str(), hasMasterKey);
    }
    else
    {
        cout << "      reset email [mk]" << endl;
    }
}

void exec_clink(autocomplete::ACState& s)
{
    bool renew = false;
    if (s.words.size() == 1 || (s.words.size() == 2 && (renew = s.words[1].s == "renew")))
    {
        client->contactlinkcreate(renew);
    }
    else if ((s.words.size() == 3) && (s.words[1].s == "query"))
    {
        handle clink = UNDEF;
        Base64::atob(s.words[2].s.c_str(), (byte*)&clink, MegaClient::CONTACTLINKHANDLE);

        client->contactlinkquery(clink);

    }
    else if (((s.words.size() == 3) || (s.words.size() == 2)) && (s.words[1].s == "del"))
    {
        handle clink = UNDEF;

        if (s.words.size() == 3)
        {
            Base64::atob(s.words[2].s.c_str(), (byte*)&clink, MegaClient::CONTACTLINKHANDLE);
        }

        client->contactlinkdelete(clink);
    }
}

void exec_apiurl(autocomplete::ACState& s)
{
    if (s.words.size() == 1)
    {
        cout << "Current APIURL = " << client->httpio->APIURL << endl;
        cout << "Current disablepkp = " << (client->httpio->disablepkp ? "true" : "false") << endl;
    }
    else if (client->loggedin() != NOTLOGGEDIN)
    {
        cout << "You must not be logged in, to change APIURL" << endl;
    }
    else if (s.words.size() == 3 || s.words.size() == 2)
    {
        if (s.words[1].s.size() < 8 || s.words[1].s.substr(0, 8) != "https://")
        {
            s.words[1].s = "https://" + s.words[1].s;
        }
        if (s.words[1].s.empty() || s.words[1].s[s.words[1].s.size() - 1] != '/')
        {
            s.words[1].s += '/';
        }
        client->httpio->APIURL = s.words[1].s;
        if (s.words.size() == 3)
        {
            client->httpio->disablepkp = s.words[2].s == "true";
        }
    }
}

void exec_passwd(autocomplete::ACState& s)
{
    if (client->loggedin() != NOTLOGGEDIN)
    {
        setprompt(NEWPASSWORD);
    }
    else
    {
        cout << "Not logged in." << endl;
    }
}

void exec_putbps(autocomplete::ACState& s)
{
    if (s.words.size() > 1)
    {
        if (s.words[1].s == "auto")
        {
            client->putmbpscap = -1;
        }
        else if (s.words[1].s == "none")
        {
            client->putmbpscap = 0;
        }
        else
        {
            int t = atoi(s.words[1].s.c_str());

            if (t > 0)
            {
                client->putmbpscap = t;
            }
            else
            {
                cout << "      putbps [limit|auto|none]" << endl;
                return;
            }
        }
    }

    cout << "Upload speed limit set to ";

    if (client->putmbpscap < 0)
    {
        cout << "AUTO (approx. 90% of your available bandwidth)" << endl;
    }
    else if (!client->putmbpscap)
    {
        cout << "NONE" << endl;
    }
    else
    {
        cout << client->putmbpscap << " byte(s)/second" << endl;
    }
}

void exec_invite(autocomplete::ACState& s)
{
    if (client->loggedin() != FULLACCOUNT)
    {
        cout << "Not logged in." << endl;
    }
    else
    {
        if (client->ownuser()->email.compare(s.words[1].s))
        {
            int delflag = s.words.size() == 3 && s.words[2].s == "del";
            int rmd = s.words.size() == 3 && s.words[2].s == "rmd";
            int clink = s.words.size() == 4 && s.words[2].s == "clink";
            if (s.words.size() == 2 || s.words.size() == 3 || s.words.size() == 4)
            {
                if (delflag || rmd)
                {
                    client->setpcr(s.words[1].s.c_str(), delflag ? OPCA_DELETE : OPCA_REMIND);
                }
                else
                {
                    handle contactLink = UNDEF;
                    if (clink)
                    {
                        Base64::atob(s.words[3].s.c_str(), (byte*)&contactLink, MegaClient::CONTACTLINKHANDLE);
                    }

                    // Original email is not required, but can be used if this account has multiple email addresses associated,
                    // to have the invite come from a specific email
                    client->setpcr(s.words[1].s.c_str(), OPCA_ADD, "Invite from MEGAcli", s.words.size() == 3 ? s.words[2].s.c_str() : NULL, contactLink);
                }
            }
            else
            {
                cout << "      invite dstemail [origemail|del|rmd|clink <link>]" << endl;
            }
        }
        else
        {
            cout << "Cannot send invitation to your own user" << endl;
        }
    }
}

void exec_signup(autocomplete::ACState& s)
{
    if (s.words.size() == 2)
    {
        const char* ptr = s.words[1].s.c_str();
        const char* tptr;

        if ((tptr = strstr(ptr, "confirm")))
        {
            ptr = tptr + 7;

            std::string code = Base64::atob(std::string(ptr));
            if (!code.empty())
            {
                if (code.find("ConfirmCodeV2") != string::npos)
                {
                    size_t posEmail = 13 + 15;
                    size_t endEmail = code.find("\t", posEmail);
                    if (endEmail != string::npos)
                    {
                        signupemail = code.substr(posEmail, endEmail - posEmail);
                        signupname = code.substr(endEmail + 1, code.size() - endEmail - 9);

                        if (client->loggedin() == FULLACCOUNT)
                        {
                            cout << "Already logged in." << endl;
                        }
                        else    // not-logged-in / ephemeral account / partially confirmed
                        {
                            client->confirmsignuplink2((const byte*)code.data(), unsigned(code.size()));
                        }
                    }
                }
                else
                {
                    // we first just query the supplied signup link,
                    // then collect and verify the password,
                    // then confirm the account
                    client->querysignuplink((const byte*)code.data(), (unsigned)code.size());
                }
            }
        }
    }
    else if (s.words.size() == 3 || s.words.size() == 4)
    {
        switch (client->loggedin())
        {
        case FULLACCOUNT:
            cout << "Already logged in." << endl;
            break;

        case CONFIRMEDACCOUNT:
            cout << "Current account already confirmed." << endl;
            break;

        case EPHEMERALACCOUNT:
        case EPHEMERALACCOUNTPLUSPLUS:
            if (s.words[1].s.find('@') + 1 && s.words[1].s.find('.') + 1)
            {
                signupemail = s.words[1].s;
                signupname = s.words[2].s;
                signupV2 = !s.extractflag("-v1");

                cout << endl;
                setprompt(NEWPASSWORD);
            }
            else
            {
                cout << "Please enter a valid e-mail address." << endl;
            }
            break;

        case NOTLOGGEDIN:
            cout << "Please use the begin command to commence or resume the ephemeral session to be upgraded." << endl;
        }
    }
}

void exec_cancelsignup(autocomplete::ACState& s)
{
    client->cancelsignup();
}

void exec_whoami(autocomplete::ACState& s)
{
    if (client->loggedin() == NOTLOGGEDIN)
    {
        cout << "Not logged in." << endl;
    }
    else
    {
        User* u;

        if ((u = client->finduser(client->me)))
        {
            cout << "Account e-mail: " << u->email << " handle: " << Base64Str<MegaClient::USERHANDLE>(client->me) << endl;
            if (client->signkey)
            {
                string pubKey((const char *)client->signkey->pubKey, EdDSA::PUBLIC_KEY_LENGTH);
                cout << "Credentials: " << AuthRing::fingerprint(pubKey, true) << endl;
            }
        }

        bool storage = s.extractflag("-storage");
        bool transfer = s.extractflag("-transfer");
        bool pro = s.extractflag("-pro");
        bool transactions = s.extractflag("-transactions");
        bool purchases = s.extractflag("-purchases");
        bool sessions = s.extractflag("-sessions");

        bool all = !storage && !transfer && !pro && !transactions && !purchases && !sessions;

        cout << "Retrieving account status..." << endl;

        client->getaccountdetails(&account, all || storage, all || transfer, all || pro, all || transactions, all || purchases, all || sessions);
    }
}

void exec_verifycredentials(autocomplete::ACState& s)
{
    User* u = nullptr;
    if (s.words.size() == 2 && (s.words[1].s == "show" || s.words[1].s == "status"))
    {
        u = client->finduser(client->me);
    }
    else if (s.words.size() == 3)
    {
        u = client->finduser(s.words[2].s.c_str());
    }
    else
    {
        cout << "      credentials show|status|verify|reset [email]" << endl;
        return;
    }

    if (!u)
    {
        cout << "Invalid user" << endl;
        return;
    }

    if (s.words[1].s == "show")
    {
        if (u->isattrvalid(ATTR_ED25519_PUBK))
        {
            cout << "Credentials: " << AuthRing::fingerprint(*u->getattr(ATTR_ED25519_PUBK), true) << endl;
        }
        else
        {
            cout << "Fetching singing key... " << endl;
            client->getua(u->uid.c_str(), ATTR_ED25519_PUBK);
        }
    }
    else if (s.words[1].s == "status")
    {
        handle uh = s.words.size() == 3 ? u->userhandle : UNDEF;
        printAuthringInformation(uh);
    }
    else if (s.words[1].s == "verify")
    {
        error e;
        if ((e = client->verifyCredentials(u->userhandle)))
        {
            cout << "Verification failed. Error: " << errorstring(e) << endl;
            return;
        }
    }
    else if (s.words[1].s == "reset")
    {
        error e;
        if ((e = client->resetCredentials(u->userhandle)))
        {
            cout << "Reset verification failed. Error: " << errorstring(e) << endl;
            return;
        }
    }
}

void exec_export(autocomplete::ACState& s)
{
    void exportnode_result(Error e, handle h, handle ph);

    Node* n;
    int deltmp = 0;
    int etstmp = 0;

    bool writable = s.extractflag("-writable");


    if ((n = nodebypath(s.words[1].s.c_str())))
    {
        if (s.words.size() > 2)
        {
            deltmp = (s.words[2].s == "del");
            if (!deltmp)
            {
                etstmp = atoi(s.words[2].s.c_str());
            }
        }


        cout << "Exporting..." << endl;

        error e;
        if ((e = client->exportnode(n, deltmp, etstmp, writable, gNextClientTag++, [](Error e, handle h, handle ph){
            exportnode_result(e, h, ph);
        })))
        {
            cout << s.words[1].s << ": Export rejected (" << errorstring(e) << ")" << endl;
        }
    }
    else
    {
        cout << s.words[1].s << ": Not found" << endl;
    }
}

void exec_import(autocomplete::ACState& s)
{
    handle ph = UNDEF;
    byte key[FILENODEKEYLENGTH];
    error e = client->parsepubliclink(s.words[1].s.c_str(), ph, key, false);
    if (e == API_OK)
    {
        cout << "Opening link..." << endl;
        client->openfilelink(ph, key);
    }
    else
    {
        cout << "Malformed link. Format: Exported URL or fileid#filekey" << endl;
    }
}

void exec_folderlinkinfo(autocomplete::ACState& s)
{
    publiclink = s.words[1].s;

    handle ph = UNDEF;
    byte folderkey[SymmCipher::KEYLENGTH];
    if (client->parsepubliclink(publiclink.c_str(), ph, folderkey, true) == API_OK)
    {
        cout << "Loading public folder link info..." << endl;
        client->getpubliclinkinfo(ph);
    }
    else
    {
        cout << "Malformed link: " << publiclink << endl;
    }
}

void exec_reload(autocomplete::ACState& s)
{
    cout << "Reloading account..." << endl;

    bool nocache = false;
    if (s.words.size() == 2 && s.words[1].s == "nocache")
    {
        nocache = true;
    }

    cwd = NodeHandle();
    client->cachedscsn = UNDEF;
    client->fetchnodes(nocache);
}

void exec_logout(autocomplete::ACState& s)
{
    cout << "Logging off..." << endl;

    bool keepSyncConfigs = s.extractflag("-keepsyncconfigs");

    cwd = NodeHandle();
    client->logout(keepSyncConfigs);

    if (clientFolder)
    {
        clientFolder->logout(keepSyncConfigs);
        delete clientFolder;
        clientFolder = NULL;
    }

    ephemeralFirstname.clear();
    ephemeralLastName.clear();
}

#ifdef ENABLE_CHAT
void exec_chatga(autocomplete::ACState& s)
{
    handle chatid;
    Base64::atob(s.words[1].s.c_str(), (byte*) &chatid, MegaClient::CHATHANDLE);

    handle nodehandle = 0; // make sure top two bytes are 0
    Base64::atob(s.words[2].s.c_str(), (byte*) &nodehandle, MegaClient::NODEHANDLE);

    const char *uid = s.words[3].s.c_str();

    client->grantAccessInChat(chatid, nodehandle, uid);
}

void exec_chatra(autocomplete::ACState& s)
{
    handle chatid;
    Base64::atob(s.words[1].s.c_str(), (byte*)&chatid, MegaClient::CHATHANDLE);

    handle nodehandle = 0; // make sure top two bytes are 0
    Base64::atob(s.words[2].s.c_str(), (byte*)&nodehandle, MegaClient::NODEHANDLE);

    const char *uid = s.words[3].s.c_str();

    client->removeAccessInChat(chatid, nodehandle, uid);
}

void exec_chatst(autocomplete::ACState& s)
{
    handle chatid;
    Base64::atob(s.words[1].s.c_str(), (byte*)&chatid, MegaClient::CHATHANDLE);

    if (s.words.size() == 2)  // empty title / remove title
    {
        client->setChatTitle(chatid, "");
    }
    else if (s.words.size() == 3)
    {
        client->setChatTitle(chatid, s.words[2].s.c_str());
    }
}

void exec_chatpu(autocomplete::ACState& s)
{
    client->getChatPresenceUrl();
}

void exec_chatup(autocomplete::ACState& s)
{
    handle chatid;
    Base64::atob(s.words[1].s.c_str(), (byte*)&chatid, MegaClient::CHATHANDLE);

    handle uh;
    Base64::atob(s.words[2].s.c_str(), (byte*)&uh, MegaClient::USERHANDLE);

    string privstr = s.words[3].s;
    privilege_t priv;
    if (privstr == "ro")
    {
        priv = PRIV_RO;
    }
    else if (privstr == "sta")
    {
        priv = PRIV_STANDARD;
    }
    else if (privstr == "mod")
    {
        priv = PRIV_MODERATOR;
    }
    else
    {
        cout << "Unknown privilege for " << s.words[2].s << endl;
        return;
    }

    client->updateChatPermissions(chatid, uh, priv);
}

void exec_chatlu(autocomplete::ACState& s)
{
    handle publichandle = 0;
    Base64::atob(s.words[1].s.c_str(), (byte*)&publichandle, MegaClient::CHATLINKHANDLE);

    client->chatlinkurl(publichandle);
}

void exec_chatsm(autocomplete::ACState& s)
{
    handle chatid;
    Base64::atob(s.words[1].s.c_str(), (byte*)&chatid, MegaClient::CHATHANDLE);

    const char *title = (s.words.size() == 3) ? s.words[2].s.c_str() : NULL;
    client->chatlinkclose(chatid, title);
}

void exec_chatlj(autocomplete::ACState& s)
{
    handle publichandle = 0;
    Base64::atob(s.words[1].s.c_str(), (byte*)&publichandle, MegaClient::CHATLINKHANDLE);

    client->chatlinkjoin(publichandle, s.words[2].s.c_str());
}

void exec_chatcp(autocomplete::ACState& s)
{
    bool meeting = s.extractflag("-meeting");
    size_t wordscount = s.words.size();
    userpriv_vector *userpriv = new userpriv_vector;
    string_map *userkeymap = new string_map;
    string mownkey = s.words[1].s;
    unsigned parseoffset = 2;
    const char *title = NULL;

    if (wordscount >= 4)
    {
        if (s.words[2].s == "t")
        {
            if (s.words[3].s.empty())
            {
                cout << "Title cannot be set to empty string" << endl;
                delete userpriv;
                delete userkeymap;
                return;
            }
            title = s.words[3].s.c_str();
            parseoffset = 4;
        }

        if (((wordscount - parseoffset) % 3) != 0)
        {
            cout << "Invalid syntax to create chatroom" << endl;
            cout << "      chatcp mownkey [t title64] [email ro|sta|mod unifiedkey]* " << endl;
            delete userpriv;
            delete userkeymap;
            return;
        }

        unsigned numUsers = 0;
        while ((numUsers + 1) * 3 + parseoffset <= wordscount)
        {
            string email = s.words[numUsers * 3 + parseoffset].s;
            User *u = client->finduser(email.c_str(), 0);
            if (!u)
            {
                cout << "User not found: " << email << endl;
                delete userpriv;
                delete userkeymap;
                return;
            }

            string privstr = s.words[numUsers * 3 + parseoffset + 1].s;
            privilege_t priv;
            if (privstr == "ro")
            {
                priv = PRIV_RO;
            }
            else if (privstr == "sta")
            {
                priv = PRIV_STANDARD;
            }
            else if (privstr == "mod")
            {
                priv = PRIV_MODERATOR;
            }
            else
            {
                cout << "Unknown privilege for " << email << endl;
                delete userpriv;
                delete userkeymap;
                return;
            }
            userpriv->push_back(userpriv_pair(u->userhandle, priv));
            string unifiedkey = s.words[numUsers * 3 + parseoffset + 2].s;
            char uhB64[12];
            Base64::btoa((byte *)&u->userhandle, MegaClient::USERHANDLE, uhB64);
            uhB64[11] = '\0';
            userkeymap->insert(std::pair<string, string>(uhB64, unifiedkey));
            numUsers++;
        }
    }
    char ownHandleB64[12];
    Base64::btoa((byte *)&client->me, MegaClient::USERHANDLE, ownHandleB64);
    ownHandleB64[11] = '\0';
    userkeymap->insert(std::pair<string, string>(ownHandleB64, mownkey));
    client->createChat(true, true, userpriv, userkeymap, title, meeting);
    delete userpriv;
    delete userkeymap;
}
#endif

void exec_cancel(autocomplete::ACState& s)
{
    if (client->loggedin() != FULLACCOUNT)
    {
        cout << "Please, login into your account first." << endl;
        return;
    }

    if (s.words.size() == 1)  // get link
    {
        User *u = client->finduser(client->me);
        if (!u)
        {
            cout << "Error retrieving logged user." << endl;
            return;
        }
        client->getcancellink(u->email.c_str());
    }
    else if (s.words.size() == 2) // link confirmation
    {
        string link = s.words[1].s;

        size_t pos = link.find(MegaClient::cancelLinkPrefix());
        if (pos == link.npos)
        {
            cout << "Invalid cancellation link." << endl;
            return;
        }

        client->confirmcancellink(link.substr(pos + strlen(MegaClient::cancelLinkPrefix())).c_str());
    }
}

void exec_alerts(autocomplete::ACState& s)
{
    bool shownew = false, showold = false;
    size_t showN = 0;
    if (s.words.size() == 1)
    {
        shownew = showold = true;
    }
    else if (s.words.size() == 2)
    {
        if (s.words[1].s == "seen")
        {
            client->useralerts.acknowledgeAll();
            return;
        }
        else if (s.words[1].s == "notify")
        {
            notifyAlerts = !notifyAlerts;
            cout << "notification of alerts is now " << (notifyAlerts ? "on" : "off") << endl;
            return;
        }
        else if (s.words[1].s == "old")
        {
            showold = true;
        }
        else if (s.words[1].s == "new")
        {
            shownew = true;
        }
        else if (s.words[1].s == "test_reminder")
        {
            client->useralerts.add(new UserAlert::PaymentReminder(time(NULL) - 86000*3 /2, client->useralerts.nextId()));
        }
        else if (s.words[1].s == "test_payment")
        {
            client->useralerts.add(new UserAlert::Payment(true, 1, time(NULL) + 86000 * 1, client->useralerts.nextId()));
        }
        else if (atoi(s.words[1].s.c_str()) > 0)
        {
            showN = atoi(s.words[1].s.c_str());
        }
    }
    if (showold || shownew || showN > 0)
    {
        UserAlerts::Alerts::const_iterator i = client->useralerts.alerts.begin();
        if (showN)
        {
            size_t n = 0;
            for (UserAlerts::Alerts::const_reverse_iterator i = client->useralerts.alerts.rbegin(); i != client->useralerts.alerts.rend(); ++i, ++n)
            {
                showN += ((*i)->relevant || n >= showN) ? 0 : 1;
            }
        }

        size_t n = client->useralerts.alerts.size();
        for (; i != client->useralerts.alerts.end(); ++i)
        {
            if ((*i)->relevant)
            {
                if (--n < showN || (shownew && !(*i)->seen) || (showold && (*i)->seen))
                {
                    printAlert(**i);
                }
            }
        }
    }
}

#ifdef USE_FILESYSTEM
void exec_lmkdir(autocomplete::ACState& s)
{
    std::error_code ec;
    if (!fs::create_directory(s.words[1].s.c_str(), ec))
    {
        cerr << "Create directory failed: " << ec.message() << endl;
    }
}
#endif


void exec_confirm(autocomplete::ACState& s)
{
    if (signupemail.size() && signupcode.size())
    {
        cout << "Please type " << signupemail << "'s password to confirm the signup." << endl;
        setprompt(LOGINPASSWORD);
    }
    else
    {
        cout << "Need to query link first. Type 'signup code'";
    }
}

void exec_recover(autocomplete::ACState& s)
{
    if (client->loggedin() != NOTLOGGEDIN)
    {
        cout << "You're logged in. Please, logout first." << endl;
    }
    else if (s.words.size() == 2)
    {
        string link = s.words[1].s;

        size_t pos = link.find(MegaClient::recoverLinkPrefix());
        if (pos == link.npos)
        {
            cout << "Invalid recovery link." << endl;
        }

        recoverycode.assign(link.substr(pos + strlen(MegaClient::recoverLinkPrefix())));
        client->queryrecoverylink(recoverycode.c_str());
    }
}

void exec_session(autocomplete::ACState& s)
{
    string session;

    int size = client->dumpsession(session);

    if (size > 0)
    {
        if ((s.words.size() == 2 || s.words.size() == 3) && s.words[1].s == "autoresume")
        {
            string filename = "megacli_autoresume_session" + (s.words.size() == 3 ? "_" + s.words[2].s : "");
            ofstream file(filename.c_str());
            if (file.fail() || !file.is_open())
            {
                cout << "could not open file: " << filename << endl;
            }
            else
            {
                file << Base64::btoa(session);
                cout << "Your (secret) session is saved in file '" << filename << "'" << endl;
            }
        }
        else
        {
            cout << "Your (secret) session is: " << Base64::btoa(session) << endl;
        }
    }
    else if (!size)
    {
        cout << "Not logged in." << endl;
    }
    else
    {
        cout << "Internal error." << endl;
    }
}

void exec_symlink(autocomplete::ACState& s)
{
    if (client->followsymlinks ^= true)
    {
        cout << "Now following symlinks. Please ensure that sync does not see any filesystem item twice!" << endl;
    }
    else
    {
        cout << "No longer following symlinks." << endl;
    }
}

void exec_version(autocomplete::ACState& s)
{
    cout << "MEGA SDK version: " << MEGA_MAJOR_VERSION << "." << MEGA_MINOR_VERSION << "." << MEGA_MICRO_VERSION << endl;

    cout << "Features enabled:" << endl;

#ifdef USE_CRYPTOPP
    cout << "* CryptoPP" << endl;
#endif

#ifdef USE_SQLITE
    cout << "* SQLite" << endl;
#endif

#ifdef USE_BDB
    cout << "* Berkeley DB" << endl;
#endif

#ifdef USE_INOTIFY
    cout << "* inotify" << endl;
#endif

#ifdef HAVE_FDOPENDIR
    cout << "* fdopendir" << endl;
#endif

#ifdef HAVE_SENDFILE
    cout << "* sendfile" << endl;
#endif

#ifdef _LARGE_FILES
    cout << "* _LARGE_FILES" << endl;
#endif

#ifdef USE_FREEIMAGE
    cout << "* FreeImage" << endl;
#endif

#ifdef HAVE_PDFIUM
    cout << "* PDFium" << endl;
#endif

#ifdef ENABLE_SYNC
    cout << "* sync subsystem" << endl;
#endif

#ifdef USE_MEDIAINFO
    cout << "* MediaInfo" << endl;
#endif

    cwd = NodeHandle();
}

void exec_showpcr(autocomplete::ACState& s)
{
    string outgoing = "";
    string incoming = "";
    for (handlepcr_map::iterator it = client->pcrindex.begin(); it != client->pcrindex.end(); it++)
    {
        if (it->second->isoutgoing)
        {
            ostringstream os;
            os << setw(34) << it->second->targetemail;

            os << "\t(id: ";
            os << Base64Str<MegaClient::PCRHANDLE>(it->second->id);

            os << ", ts: ";

            os << it->second->ts;

            outgoing.append(os.str());
            outgoing.append(")\n");
        }
        else
        {
            ostringstream os;
            os << setw(34) << it->second->originatoremail;

            os << "\t(id: ";
            os << Base64Str<MegaClient::PCRHANDLE>(it->second->id);

            os << ", ts: ";

            os << it->second->ts;

            incoming.append(os.str());
            incoming.append(")\n");
        }
    }
    cout << "Incoming PCRs:" << endl << incoming << endl;
    cout << "Outgoing PCRs:" << endl << outgoing << endl;
}

#if defined(WIN32) && defined(NO_READLINE)
void exec_history(autocomplete::ACState& s)
{
    static_cast<WinConsole*>(console)->outputHistory();
}
#endif

void exec_handles(autocomplete::ACState& s)
{
    if (s.words.size() == 2)
    {
        if (s.words[1].s == "on")
        {
            handles_on = true;
        }
        else if (s.words[1].s == "off")
        {
            handles_on = false;
        }
        else
        {
            cout << "invalid handles setting" << endl;
        }
    }
    else
    {
        cout << "      handles on|off " << endl;
    }
}

#if defined(WIN32) && defined(NO_READLINE)
void exec_codepage(autocomplete::ACState& s)
{
    WinConsole* wc = static_cast<WinConsole*>(console);
    if (s.words.size() == 1)
    {
        UINT cp1, cp2;
        wc->getShellCodepages(cp1, cp2);
        cout << "Current codepage is " << cp1;
        if (cp2 != cp1)
        {
            cout << " with failover to codepage " << cp2 << " for any absent glyphs";
        }
        cout << endl;
        for (int i = 32; i < 256; ++i)
        {
            string theCharUtf8 = WinConsole::toUtf8String(WinConsole::toUtf16String(string(1, (char)i), cp1));
            cout << "  dec/" << i << " hex/" << hex << i << dec << ": '" << theCharUtf8 << "'";
            if (i % 4 == 3)
            {
                cout << endl;
            }
        }
    }
    else if (s.words.size() == 2 && atoi(s.words[1].s.c_str()) != 0)
    {
        if (!wc->setShellConsole(atoi(s.words[1].s.c_str()), atoi(s.words[1].s.c_str())))
        {
            cout << "Code page change failed - unicode selected" << endl;
        }
    }
    else if (s.words.size() == 3 && atoi(s.words[1].s.c_str()) != 0 && atoi(s.words[2].s.c_str()) != 0)
    {
        if (!wc->setShellConsole(atoi(s.words[1].s.c_str()), atoi(s.words[2].s.c_str())))
        {
            cout << "Code page change failed - unicode selected" << endl;
        }
    }
}
#endif

void exec_httpsonly(autocomplete::ACState& s)
{
    if (s.words.size() == 1)
    {
        cout << "httpsonly: " << (client->usehttps ? "on" : "off") << endl;
    }
    else if (s.words.size() == 2)
    {
        if (s.words[1].s == "on")
        {
            client->usehttps = true;
        }
        else if (s.words[1].s == "off")
        {
            client->usehttps = false;
        }
        else
        {
            cout << "invalid setting" << endl;
        }
    }
}

#ifdef USE_MEDIAINFO
void exec_mediainfo(autocomplete::ACState& s)
{
    if (client->mediaFileInfo.mediaCodecsFailed)
    {
        cout << "Sorry, mediainfo lookups could not be retrieved." << endl;
        return;
    }
    else if (!client->mediaFileInfo.mediaCodecsReceived)
    {
        client->mediaFileInfo.requestCodecMappingsOneTime(client, LocalPath());
        cout << "Mediainfo lookups requested" << endl;
    }

    if (s.words.size() == 3 && s.words[1].s == "calc")
    {
        MediaProperties mp;
        auto localFilename = localPathArg(s.words[2].s);

        string ext;
        if (client->fsaccess->getextension(localFilename, ext) && MediaProperties::isMediaFilenameExt(ext))
        {
            mp.extractMediaPropertyFileAttributes(localFilename, client->fsaccess.get());
                                uint32_t dummykey[4] = { 1, 2, 3, 4 };  // check encode/decode
                                string attrs = mp.convertMediaPropertyFileAttributes(dummykey, client->mediaFileInfo);
                                MediaProperties dmp = MediaProperties::decodeMediaPropertiesAttributes(":" + attrs, dummykey);
                                cout << showMediaInfo(dmp, client->mediaFileInfo, false) << endl;
        }
        else
        {
            cout << "Filename extension is not suitable for mediainfo analysis." << endl;
        }
    }
    else if (s.words.size() == 3 && s.words[1].s == "show")
    {
        if (Node *n = nodebypath(s.words[2].s.c_str()))
        {
            switch (n->type)
            {
            case FILENODE:
                cout << showMediaInfo(n, client->mediaFileInfo, false) << endl;
                break;

            case FOLDERNODE:
            case ROOTNODE:
            case INCOMINGNODE:
            case RUBBISHNODE:
                for (node_list::iterator m = n->children.begin(); m != n->children.end(); ++m)
                {
                    if ((*m)->type == FILENODE && (*m)->hasfileattribute(fa_media))
                    {
                        cout << (*m)->displayname() << "   " << showMediaInfo(*m, client->mediaFileInfo, true) << endl;
                    }
                }
                break;
            case TYPE_UNKNOWN: break;
            }
        }
        else
        {
            cout << "remote file not found: " << s.words[2].s << endl;
        }
    }
}
#endif

void exec_smsverify(autocomplete::ACState& s)
{
    if (s.words[1].s == "send")
    {
        bool reverifywhitelisted = (s.words.size() == 4 && s.words[3].s == "reverifywhitelisted");
        if (client->smsverificationsend(s.words[2].s, reverifywhitelisted) != API_OK)
        {
            cout << "phonenumber is invalid" << endl;
        }
    }
    else if (s.words[1].s == "code")
    {
        if (client->smsverificationcheck(s.words[2].s) != API_OK)
        {
            cout << "verificationcode is invalid" << endl;
        }
    }
}

void exec_verifiedphonenumber(autocomplete::ACState& s)
{
    cout << "Verified phone number: " << client->mSmsVerifiedPhone << endl;
}

void exec_killsession(autocomplete::ACState& s)
{
    if (s.words[1].s == "all")
    {
        // Kill all sessions (except current)
        client->killallsessions();
    }
    else
    {
        handle sessionid;
        if (Base64::atob(s.words[1].s.c_str(), (byte*)&sessionid, sizeof sessionid) == sizeof sessionid)
        {
            client->killsession(sessionid);
        }
        else
        {
            cout << "invalid session id provided" << endl;
        }
    }
}

void exec_locallogout(autocomplete::ACState& s)
{
    cout << "Logging off locally..." << endl;

    cwd = NodeHandle();
    client->locallogout(false, true);

    ephemeralFirstname.clear();
    ephemeralLastName.clear();
}

void exec_recentnodes(autocomplete::ACState& s)
{
    if (s.words.size() == 3)
    {
        node_vector nv = client->getRecentNodes(atoi(s.words[2].s.c_str()), m_time() - 60 * 60 * atoi(s.words[1].s.c_str()), false);
        for (unsigned i = 0; i < nv.size(); ++i)
        {
            cout << nv[i]->displaypath() << endl;
        }
    }
}

#if defined(WIN32) && defined(NO_READLINE)
void exec_autocomplete(autocomplete::ACState& s)
{
    if (s.words[1].s == "unix")
    {
        static_cast<WinConsole*>(console)->setAutocompleteStyle(true);
    }
    else if (s.words[1].s == "dos")
    {
        static_cast<WinConsole*>(console)->setAutocompleteStyle(false);
    }
    else
    {
        cout << "invalid autocomplete style" << endl;
    }
}
#endif

void exec_recentactions(autocomplete::ACState& s)
{
    recentactions_vector nvv = client->getRecentActions(atoi(s.words[2].s.c_str()), m_time() - 60 * 60 * atoi(s.words[1].s.c_str()));
    for (unsigned i = 0; i < nvv.size(); ++i)
    {
        if (i != 0)
        {
            cout << "---" << endl;
        }
        cout << displayTime(nvv[i].time) << " " << displayUser(nvv[i].user, client) << " " << (nvv[i].updated ? "updated" : "uploaded") << " " << (nvv[i].media ? "media" : "files") << endl;
        for (unsigned j = 0; j < nvv[i].nodes.size(); ++j)
        {
            cout << nvv[i].nodes[j]->displaypath() << "  (" << displayTime(nvv[i].nodes[j]->ctime) << ")" << endl;
        }
    }
}

void exec_setmaxuploadspeed(autocomplete::ACState& s)
{
    if (s.words.size() > 1)
    {
        bool done = client->setmaxuploadspeed(atoi(s.words[1].s.c_str()));
        cout << (done ? "Success. " : "Failed. ");
    }
    cout << "Max Upload Speed: " << client->getmaxuploadspeed() << endl;
}

void exec_setmaxdownloadspeed(autocomplete::ACState& s)
{
    if (s.words.size() > 1)
    {
        bool done = client->setmaxdownloadspeed(atoi(s.words[1].s.c_str()));
        cout << (done ? "Success. " : "Failed. ");
    }
    cout << "Max Download Speed: " << client->getmaxdownloadspeed() << endl;
}

void exec_drivemonitor(autocomplete::ACState& s)
{
#ifdef USE_DRIVE_NOTIFICATIONS

    bool turnon = s.extractflag("-on");
    bool turnoff = s.extractflag("-off");

    if (turnon)
    {
        // start receiving notifications
        if (!client->startDriveMonitor())
        {
            // return immediately, when this functionality was not implemented
            cout << "Failed starting drive notifications" << endl;
        }
    }
    else if (turnoff)
    {
        client->stopDriveMonitor();
    }

    cout << "Drive monitor " << (client->driveMonitorEnabled() ? "on" : "off") << endl;
#else
    std::cout << "Failed! This functionality was disabled at compile time." << std::endl;
#endif // USE_DRIVE_NOTIFICATIONS
}

void exec_driveid(autocomplete::ACState& s)
{
    auto drivePath = s.words[2].s.c_str();
    auto get = s.words[1].s == "get";
    auto force = s.words.size() == 4;

    if (!force)
    {
        auto id = UNDEF;
        auto result = client->readDriveId(drivePath, id);

        switch (result)
        {
        case API_ENOENT:
            if (!get) break;

            cout << "No drive ID has been assigned to "
                 << drivePath
                 << endl;
            return;

        case API_EREAD:
            cout << "Unable to read drive ID from "
                 << drivePath
                 << endl;
            return;

        case API_OK:
            cout << "Drive "
                 << drivePath
                 << " has the ID "
                 << toHandle(id)
                 << endl;
            return;

        default:
            assert(!"Uexpected result from readDriveID(...)");
            cerr << "Unexpected result from readDriveId(...): "
                 << errorstring(result)
                 << endl;
            return;
        }
    }

    auto id = client->generateDriveId();
    auto result = client->writeDriveId(drivePath, id);

    if (result != API_OK)
    {
        cout << "Unable to write drive ID to "
             << drivePath
             << endl;
        return;
    }

    cout << "Drive ID "
         << toHandle(id)
         << " has been written to "
         << drivePath
         << endl;
}

#ifdef USE_DRIVE_NOTIFICATIONS
void DemoApp::drive_presence_changed(bool appeared, const LocalPath& driveRoot)
{
    std::cout << "Drive " << (appeared ? "connected" : "disconnected") << ": " << driveRoot.platformEncoded() << endl;
}
#endif // USE_DRIVE_NOTIFICATIONS

// callback for non-EAGAIN request-level errors
// in most cases, retrying is futile, so the application exits
// this can occur e.g. with syntactically malformed requests (due to a bug), an invalid application key
void DemoApp::request_error(error e)
{
    if ((e == API_ESID) || (e == API_ENOENT))   // Invalid session or Invalid folder handle
    {
        cout << "Invalid or expired session, logging out..." << endl;
        client->locallogout(true, true);
        return;
    }
    else if (e == API_EBLOCKED)
    {
        if (client->sid.size())
        {
            cout << "Your account is blocked." << endl;
            client->whyamiblocked();
        }
        else
        {
            cout << "The link has been blocked." << endl;
        }
        return;
    }

    cout << "FATAL: Request failed (" << errorstring(e) << "), exiting" << endl;

#ifndef NO_READLINE
    rl_callback_handler_remove();
#endif /* ! NO_READLINE */

    delete console;
    exit(0);
}

void DemoApp::request_response_progress(m_off_t current, m_off_t total)
{
    if (total > 0)
    {
        responseprogress = int(current * 100 / total);
    }
    else
    {
        responseprogress = -1;
    }
}

//2FA disable result
void DemoApp::multifactorauthdisable_result(error e)
{
    if (!e)
    {
        cout << "2FA, disabled succesfully..." << endl;
    }
    else
    {
        cout << "Error enabling 2FA : " << errorstring(e) << endl;
    }
    setprompt(COMMAND);
}

//2FA check result
void DemoApp::multifactorauthcheck_result(int enabled)
{
    if (enabled)
    {
        cout << "2FA is enabled for this account" << endl;
    }
    else
    {
        cout << "2FA is disabled for this account" << endl;
    }
    setprompt(COMMAND);
}

//2FA enable result
void DemoApp::multifactorauthsetup_result(string *code, error e)
{
    if (!e)
    {
        if (!code)
        {
            cout << "2FA enabled successfully" << endl;
            setprompt(COMMAND);
            attempts = 0;
        }
        else
        {
            cout << "2FA code: " << *code << endl;
            setprompt(SETTFA);
        }
    }
    else
    {
        cout << "Error enabling 2FA : " << errorstring(e) << endl;
        if (e == API_EFAILED)
        {
            if (++attempts >= 3)
            {
                attempts = 0;
                cout << "Too many attempts"<< endl;
                setprompt(COMMAND);
            }
            else
            {
                setprompt(SETTFA);
            }
        }
    }
}


void DemoApp::prelogin_result(int version, string* /*email*/, string *salt, error e)
{
    if (e)
    {
        cout << "Login error: " << e << endl;
        setprompt(COMMAND);
        return;
    }

    login.version = version;
    login.salt = (version == 2 && salt ? *salt : string());

    if (login.password.empty())
    {
        setprompt(LOGINPASSWORD);
    }
    else
    {
        login.login(client);
    }
}


// login result
void DemoApp::login_result(error e)
{
    if (!e)
    {
        login.reset();
        cout << "Login successful, retrieving account..." << endl;
        client->fetchnodes();
    }
    else if (e == API_EMFAREQUIRED)
    {
        setprompt(LOGINTFA);
    }
    else
    {
        login.reset();
        cout << "Login failed: " << errorstring(e) << endl;
    }
}

// ephemeral session result
void DemoApp::ephemeral_result(error e)
{
    if (e)
    {
        cout << "Ephemeral session error (" << errorstring(e) << ")" << endl;
    }
    pdf_to_import = false;
}

// signup link send request result
void DemoApp::sendsignuplink_result(error e)
{
    if (e)
    {
        cout << "Unable to send signup link (" << errorstring(e) << ")" << endl;
    }
    else
    {
        cout << "Thank you. Please check your e-mail and enter the command signup followed by the confirmation link." << endl;
    }
}

// signup link query result
void DemoApp::querysignuplink_result(handle /*uh*/, const char* email, const char* name, const byte* pwc, const byte* /*kc*/,
                                     const byte* c, size_t len)
{
    cout << "Ready to confirm user account " << email << " (" << name << ") - enter confirm to execute." << endl;

    signupemail = email;
    signupcode.assign((char*) c, len);
    memcpy(signuppwchallenge, pwc, sizeof signuppwchallenge);
    memcpy(signupencryptedmasterkey, pwc, sizeof signupencryptedmasterkey);
}

// signup link query failed
void DemoApp::querysignuplink_result(error e)
{
    cout << "Signuplink confirmation failed (" << errorstring(e) << ")" << endl;
}

// signup link (account e-mail) confirmation result
void DemoApp::confirmsignuplink_result(error e)
{
    if (e)
    {
        cout << "Signuplink confirmation failed (" << errorstring(e) << ")" << endl;
    }
    else
    {
        cout << "Signup confirmed, logging in..." << endl;
        client->login(signupemail.c_str(), pwkey);
    }
}

void DemoApp::confirmsignuplink2_result(handle, const char *name, const char *email, error e)
{
    if (e)
    {
        cout << "Signuplink confirmation failed (" << errorstring(e) << ")" << endl;
    }
    else
    {
        cout << "Signup confirmed successfully. Logging by first time..." << endl;
        login.reset();
        login.email = email;
        login.password = newpassword;
        client->prelogin(email);
    }
}

// asymmetric keypair configuration result
void DemoApp::setkeypair_result(error e)
{
    if (e)
    {
        cout << "RSA keypair setup failed (" << errorstring(e) << ")" << endl;
    }
    else
    {
        cout << "RSA keypair added. Account setup complete." << endl;
    }
}

void DemoApp::getrecoverylink_result(error e)
{
    if (e)
    {
        cout << "Unable to send the link (" << errorstring(e) << ")" << endl;
    }
    else
    {
        cout << "Please check your e-mail and enter the command \"recover\" / \"cancel\" followed by the link." << endl;
    }
}

void DemoApp::queryrecoverylink_result(error e)
{
        cout << "The link is invalid (" << errorstring(e) << ")." << endl;
}

void DemoApp::queryrecoverylink_result(int type, const char *email, const char* /*ip*/, time_t /*ts*/, handle /*uh*/, const vector<string>* /*emails*/)
{
    recoveryemail = email ? email : "";
    hasMasterKey = (type == RECOVER_WITH_MASTERKEY);

    cout << "The link is valid";

    if (type == RECOVER_WITH_MASTERKEY)
    {
        cout <<  " to reset the password for " << email << " with masterkey." << endl;

        setprompt(MASTERKEY);
    }
    else if (type == RECOVER_WITHOUT_MASTERKEY)
    {
        cout <<  " to reset the password for " << email << " without masterkey." << endl;

        setprompt(NEWPASSWORD);
    }
    else if (type == CANCEL_ACCOUNT)
    {
        cout << " to cancel the account for " << email << "." << endl;
    }
    else if (type == CHANGE_EMAIL)
    {
        cout << " to change the email from " << client->finduser(client->me)->email << " to " << email << "." << endl;

        changeemail = email ? email : "";
        setprompt(LOGINPASSWORD);
    }
}

void DemoApp::getprivatekey_result(error e,  const byte *privk, const size_t len_privk)
{
    if (e)
    {
        cout << "Unable to get private key (" << errorstring(e) << ")" << endl;
        setprompt(COMMAND);
    }
    else
    {
        // check the private RSA is valid after decryption with master key
        SymmCipher key;
        key.setkey(masterkey);

        byte privkbuf[AsymmCipher::MAXKEYLENGTH * 2];
        memcpy(privkbuf, privk, len_privk);
        key.ecb_decrypt(privkbuf, len_privk);

        AsymmCipher uk;
        if (!uk.setkey(AsymmCipher::PRIVKEY, privkbuf, unsigned(len_privk)))
        {
            cout << "The master key doesn't seem to be correct." << endl;

            recoverycode.clear();
            recoveryemail.clear();
            hasMasterKey = false;
            memset(masterkey, 0, sizeof masterkey);

            setprompt(COMMAND);
        }
        else
        {
            cout << "Private key successfully retrieved for integrity check masterkey." << endl;
            setprompt(NEWPASSWORD);
        }
    }
}

void DemoApp::confirmrecoverylink_result(error e)
{
    if (e)
    {
        cout << "Unable to reset the password (" << errorstring(e) << ")" << endl;
    }
    else
    {
        cout << "Password changed successfully." << endl;
    }
}

void DemoApp::confirmcancellink_result(error e)
{
    if (e)
    {
        cout << "Unable to cancel the account (" << errorstring(e) << ")" << endl;
    }
    else
    {
        cout << "Account cancelled successfully." << endl;
    }
}

void DemoApp::validatepassword_result(error e)
{
    if (e)
    {
        cout << "Wrong password (" << errorstring(e) << ")" << endl;
        setprompt(LOGINPASSWORD);
    }
    else
    {
        if (recoverycode.size())
        {
            cout << "Password is correct, cancelling account..." << endl;

            client->confirmcancellink(recoverycode.c_str());
            recoverycode.clear();
        }
        else if (changecode.size())
        {
            cout << "Password is correct, changing email..." << endl;

            client->confirmemaillink(changecode.c_str(), changeemail.c_str(), pwkey);
            changecode.clear();
            changeemail.clear();
        }
    }
}

void DemoApp::getemaillink_result(error e)
{
    if (e)
    {
        cout << "Unable to send the link (" << errorstring(e) << ")" << endl;
    }
    else
    {
        cout << "Please check your e-mail and enter the command \"email\" followed by the link." << endl;
    }
}

void DemoApp::confirmemaillink_result(error e)
{
    if (e)
    {
        cout << "Unable to change the email address (" << errorstring(e) << ")" << endl;
    }
    else
    {
        cout << "Email address changed successfully to " << changeemail << "." << endl;
    }
}

void DemoApp::ephemeral_result(handle uh, const byte* pw)
{
    cout << "Ephemeral session established, session ID: ";
    if (client->loggedin() == EPHEMERALACCOUNT)
    {
        cout << Base64Str<MegaClient::USERHANDLE>(uh) << "#";
        cout << Base64Str<SymmCipher::KEYLENGTH>(pw) << endl;
    }
    else
    {
        string session;
        client->dumpsession(session);
        cout << Base64::btoa(session) << endl;
    }

    client->fetchnodes();
}

void DemoApp::cancelsignup_result(error)
{
    cout << "Singup link canceled. Start again!" << endl;
    signupcode.clear();
    signupemail.clear();
    signupname.clear();
    signupV2 = true;
}

void DemoApp::whyamiblocked_result(int code)
{
    if (code < 0)
    {
        error e = (error) code;
        cout << "Why am I blocked failed: " << errorstring(e) << endl;
    }
    else if (code == 0)
    {
        cout << "You're not blocked" << endl;
    }
    else    // code > 0
    {
        string reason = "Your account was terminated due to breach of Mega's Terms of Service, such as abuse of rights of others; sharing and/or importing illegal data; or system abuse.";

        if (code == 100)    // deprecated
        {
            reason = "You have been suspended due to excess data usage.";
        }
        else if (code == 200)
        {
            reason = "Your account has been suspended due to multiple breaches of Mega's Terms of Service. Please check your email inbox.";
        }
        else if (code == 300)
        {
            reason = "Your account has been suspended due to copyright violations. Please check your email inbox.";
        }
        else if (code == 400)
        {
            reason = "Your account has been disabled by your administrator. You may contact your business account administrator for further details.";
        }
        else if (code == 401)
        {
            reason = "Your account has been removed by your administrator. You may contact your business account administrator for further details.";
        }
        else if (code == 500)
        {
            reason = "Your account has been blocked pending verification via SMS.";
        }
        else if (code == 700)
        {
            reason = "Your account has been temporarily suspended for your safety. Please verify your email and follow its steps to unlock your account.";
        }
        //else if (code == ACCOUNT_BLOCKED_DEFAULT) --> default reason

        cout << "Reason: " << reason << endl;

        if (code != 500 && code != 700)
        {
            cout << "Logging out..." << endl;
            client->locallogout(true, true);
        }
    }
}

// password change result
void DemoApp::changepw_result(error e)
{
    if (e)
    {
        cout << "Password update failed: " << errorstring(e) << endl;
    }
    else
    {
        cout << "Password updated." << endl;
    }
}


void exportnode_result(Error e, handle h, handle ph)
{
    if (e)
    {
        cout << "Export failed: " << errorstring(e) << endl;
        return;
    }

    Node* n;

    if ((n = client->nodebyhandle(h)))
    {
        string path;
        nodepath(NodeHandle().set6byte(h), &path);
        cout << "Exported " << path << ": ";

        if (n->type != FILENODE && !n->sharekey)
        {
            cout << "No key available for exported folder" << endl;
            return;
        }

        string publicLink;
        if (n->type == FILENODE)
        {
            publicLink = MegaClient::publicLinkURL(client->mNewLinkFormat, n->type, ph, Base64Str<FILENODEKEYLENGTH>((const byte*)n->nodekey().data()));
        }
        else
        {
            publicLink = MegaClient::publicLinkURL(client->mNewLinkFormat, n->type, ph, Base64Str<FOLDERNODEKEYLENGTH>(n->sharekey->key));
        }

        cout << publicLink;

        if (n->plink)
        {
            string authKey = n->plink->mAuthKey;

            if (authKey.size())
            {
                string authToken(publicLink);
                authToken = authToken.substr(MegaClient::MEGAURL.size()+strlen("/folder/")).append(":").append(authKey);
                cout << "\n          AuthToken = " << authToken;
            }
        }

        cout << endl;

    }
    else
    {
        cout << "Exported node no longer available" << endl;
    }
}

// the requested link could not be opened
void DemoApp::openfilelink_result(const Error& e)
{
    if (e)
    {
        if (pdf_to_import) // import welcome pdf has failed
        {
            cout << "Failed to import Welcome PDF file" << endl;
        }
        else
        {
            if (e == API_ETOOMANY && e.hasExtraInfo())
            {
                cout << "Failed to open link: " << getExtraInfoErrorString(e) << endl;
            }
            else
            {
                cout << "Failed to open link: " << errorstring(e) << endl;
            }

        }
    }
    pdf_to_import = false;
}

// the requested link was opened successfully - import to cwd
void DemoApp::openfilelink_result(handle ph, const byte* key, m_off_t size,
                                  string* a, string* /*fa*/, int)
{
    Node* n;

    if (!key)
    {
        cout << "File is valid, but no key was provided." << endl;
        pdf_to_import = false;
        return;
    }

    // check if the file is decryptable
    string attrstring;

    attrstring.resize(a->length()*4/3+4);
    attrstring.resize(Base64::btoa((const byte *)a->data(), int(a->length()), (char *)attrstring.data()));

    SymmCipher nodeKey;
    nodeKey.setkey(key, FILENODE);

    byte *buf = Node::decryptattr(&nodeKey,attrstring.c_str(), attrstring.size());
    if (!buf)
    {
        cout << "The file won't be imported, the provided key is invalid." << endl;
        pdf_to_import = false;
    }
    else if (client->loggedin() != NOTLOGGEDIN)
    {
        if (pdf_to_import)
        {
            n = client->nodeByHandle(client->rootnodes.files);
        }
        else
        {
            n = client->nodeByHandle(cwd);
        }

        if (!n)
        {
            cout << "Target folder not found." << endl;
            pdf_to_import = false;
            delete [] buf;
            return;
        }

        AttrMap attrs;
        JSON json;
        nameid name;
        string* t;
        json.begin((char*)buf + 5);
        vector<NewNode> nn(1);
        NewNode* newnode = &nn[0];

        // set up new node as folder node
        newnode->source = NEW_PUBLIC;
        newnode->type = FILENODE;
        newnode->nodehandle = ph;
        newnode->parenthandle = UNDEF;
        newnode->nodekey.assign((char*)key, FILENODEKEYLENGTH);
        newnode->attrstring.reset(new string(*a));

        while ((name = json.getnameid()) != EOO && json.storeobject((t = &attrs.map[name])))
        {
            JSON::unescape(t);

            if (name == 'n')
            {
                LocalPath::utf8_normalize(t);
            }
        }

        attr_map::iterator it = attrs.map.find('n');
        if (it != attrs.map.end())
        {
            Node *ovn = client->childnodebyname(n, it->second.c_str(), true);
            if (ovn)
            {
                attr_map::iterator it2 = attrs.map.find('c');
                if (it2 != attrs.map.end())
                {
                    FileFingerprint ffp;
                    if (ffp.unserializefingerprint(&it2->second))
                    {
                        ffp.size = size;
                        if (ffp.isvalid && ovn->isvalid && ffp == *(FileFingerprint*)ovn)
                        {
                            cout << "Success. (identical node skipped)" << endl;
                            pdf_to_import = false;
                            delete [] buf;
                            return;
                        }
                    }
                }

                newnode->ovhandle = ovn->nodehandle;
            }
        }

        client->putnodes(n->nodeHandle(), UseLocalVersioningFlag, move(nn), nullptr, client->restag);
    }
    else
    {
        cout << "Need to be logged in to import file links." << endl;
        pdf_to_import = false;
    }

    delete [] buf;
}

void DemoApp::folderlinkinfo_result(error e, handle owner, handle /*ph*/, string *attr, string* k, m_off_t currentSize, uint32_t numFiles, uint32_t numFolders, m_off_t versionsSize, uint32_t numVersions)
{
    if (e != API_OK)
    {
        cout << "Retrieval of public folder link information failed: " << e << endl;
        return;
    }

    handle ph;
    byte folderkey[FOLDERNODEKEYLENGTH];
    #ifndef NDEBUG
    error eaux =
    #endif
    client->parsepubliclink(publiclink.c_str(), ph, folderkey, true);
    assert(eaux == API_OK);

    // Decrypt nodekey with the key of the folder link
    SymmCipher cipher;
    cipher.setkey(folderkey);
    const char *nodekeystr = k->data() + 9;    // skip the userhandle(8) and the `:`
    byte nodekey[FOLDERNODEKEYLENGTH];
    if (client->decryptkey(nodekeystr, nodekey, sizeof(nodekey), &cipher, 0, UNDEF))
    {
        // Decrypt node attributes with the nodekey
        cipher.setkey(nodekey);
        byte* buf = Node::decryptattr(&cipher, attr->c_str(), attr->size());
        if (buf)
        {
            AttrMap attrs;
            string fileName;
            string fingerprint;
            FileFingerprint ffp;
            m_time_t mtime = 0;
            Node::parseattr(buf, attrs, currentSize, mtime, fileName, fingerprint, ffp);

            // Normalize node name to UTF-8 string
            attr_map::iterator it = attrs.map.find('n');
            if (it != attrs.map.end() && !it->second.empty())
            {
                LocalPath::utf8_normalize(&(it->second));
                fileName = it->second.c_str();
            }

            std::string ownerStr, ownerBin((const char *)&owner, sizeof(owner));
            Base64::btoa(ownerBin, ownerStr);

            cout << "Folder link information:" << publiclink << endl;
            cout << "\tFolder name: " << fileName << endl;
            cout << "\tOwner: " << ownerStr << endl;
            cout << "\tNum files: " << numFiles << endl;
            cout << "\tNum folders: " << numFolders - 1 << endl;
            cout << "\tNum versions: " << numVersions << endl;

            delete [] buf;
        }
        else
        {
            cout << "folderlink: error decrypting node attributes with decrypted nodekey" << endl;
        }
    }
    else
    {
        cout << "folderlink: error decrypting nodekey with folder link key";
    }

    publiclink.clear();
}

bool DemoApp::pread_data(byte* data, m_off_t len, m_off_t pos, m_off_t, m_off_t, void* /*appdata*/)
{
    // Improvement: is there a way to have different pread_data receivers for
    // different modes?
    if(more_node)  // are we paginating through a node?
    {
        fwrite(data, 1, size_t(len), stdout);
        if((pos + len) >= more_node->size) // is this the last chunk?
        {
            more_node = nullptr;
            more_offset = 0;
            cout << "-End of file-" << endl;
            setprompt(COMMAND);
        }
        else
        {
            // there's more to get, so set PAGER prompt
            setprompt(PAGER);
            more_offset += len;
        }
    }
    else if (pread_file)
    {
        pread_file->write((const char*)data, (size_t)len);
        cout << "Received " << len << " partial read byte(s) at position " << pos << endl;
        if (pread_file_end == pos + len)
        {
            delete pread_file;
            pread_file = NULL;
            cout << "Completed pread" << endl;
        }
    }
    else
    {
        cout << "Received " << len << " partial read byte(s) at position " << pos << ": ";
        fwrite(data, 1, size_t(len), stdout);
        cout << endl;
    }
    return true;
}

dstime DemoApp::pread_failure(const Error &e, int retry, void* /*appdata*/, dstime)
{
    if (retry < 5 && !(e == API_ETOOMANY && e.hasExtraInfo()))
    {
        cout << "Retrying read (" << errorstring(e) << ", attempt #" << retry << ")" << endl;
        return (dstime)(retry*10);
    }
    else
    {
        cout << "Too many failures (" << errorstring(e) << "), giving up" << endl;
        if (pread_file)
        {
            delete pread_file;
            pread_file = NULL;
        }
        return ~(dstime)0;
    }
}

// reload needed
void DemoApp::reload(const char* reason)
{
    cout << "Reload suggested (" << reason << ") - use 'reload' to trigger" << endl;
}

// reload initiated
void DemoApp::clearing()
{
    LOG_debug << "Clearing all nodes/users...";
}

// nodes have been modified
// (nodes with their removed flag set will be deleted immediately after returning from this call,
// at which point their pointers will become invalid at that point.)
void DemoApp::nodes_updated(Node** n, int count)
{
    int c[2][6] = { { 0 } };

    if (n)
    {
        while (count--)
        {
            if ((*n)->type < 6)
            {
                c[!(*n)->changed.removed][(*n)->type]++;
                n++;
            }
        }
    }
    else
    {
        for (node_map::iterator it = client->nodes.begin(); it != client->nodes.end(); it++)
        {
            if (it->second->type < 6)
            {
                c[1][it->second->type]++;
            }
        }
    }

    nodestats(c[1], "added or updated");
    nodestats(c[0], "removed");

    if (cwd.isUndef())
    {
        cwd = client->rootnodes.files;
    }
}

// nodes now (almost) current, i.e. no server-client notifications pending
void DemoApp::nodes_current()
{
    LOG_debug << "Nodes current.";
}

void DemoApp::account_updated()
{
    if (client->loggedin() == EPHEMERALACCOUNT || client->loggedin() == EPHEMERALACCOUNTPLUSPLUS)
    {
        LOG_debug << "Account has been confirmed by another client. Proceed to login with credentials.";
    }
    else
    {
        LOG_debug << "Account has been upgraded/downgraded.";
    }
}

void DemoApp::notify_confirmation(const char *email)
{
    if (client->loggedin() == EPHEMERALACCOUNT || client->loggedin() == EPHEMERALACCOUNTPLUSPLUS)
    {
        LOG_debug << "Account has been confirmed with email " << email << ". Proceed to login with credentials.";
    }
}

void DemoApp::enumeratequotaitems_result(unsigned, handle, unsigned, int, int, unsigned, unsigned, unsigned, unsigned, const char*, const char*, const char*, std::unique_ptr<BusinessPlan>)
{
    // FIXME: implement
}

void DemoApp::enumeratequotaitems_result(unique_ptr<CurrencyData> data)
{
    cout << "Currency data: " << endl;
    cout << "\tName: " << data->currencyName;
    cout << "\tSymbol: " << Base64::atob(data->currencySymbol);
    if (data->localCurrencyName.size())
    {
        cout << "\tName (local): " << data->localCurrencyName;
        cout << "\tSymbol (local): " << Base64::atob(data->localCurrencySymbol);
    }
}

void DemoApp::enumeratequotaitems_result(error)
{
    // FIXME: implement
}

void DemoApp::additem_result(error)
{
    // FIXME: implement
}

void DemoApp::checkout_result(const char*, error)
{
    // FIXME: implement
}

void DemoApp::getmegaachievements_result(AchievementsDetails *details, error /*e*/)
{
    // FIXME: implement display of values
    delete details;
}

#ifdef ENABLE_CHAT
void DemoApp::richlinkrequest_result(string *json, error e)
{
    if (!e)
    {
        cout << "Result:" << endl << *json << endl;
    }
    else
    {
        cout << "Failed to request rich link. Error: " << e << endl;

    }
}
#endif

void DemoApp::contactlinkcreate_result(error e, handle h)
{
    if (e)
    {
        cout << "Failed to create contact link. Error: " << e << endl;
    }
    else
    {
        cout << "Contact link created successfully: " << LOG_NODEHANDLE(h) << endl;
    }
}

void DemoApp::contactlinkquery_result(error e, handle h, string *email, string *fn, string *ln, string* /*avatar*/)
{
    if (e)
    {
        cout << "Failed to get contact link details. Error: " << e << endl;
    }
    else
    {
        cout << "Contact link created successfully: " << endl;
        cout << "\tUserhandle: " << LOG_HANDLE(h) << endl;
        cout << "\tEmail: " << *email << endl;
        cout << "\tFirstname: " << Base64::atob(*fn) << endl;
        cout << "\tLastname: " << Base64::atob(*ln) << endl;
    }
}

void DemoApp::contactlinkdelete_result(error e)
{
    if (e)
    {
        cout << "Failed to delete contact link. Error: " << e << endl;
    }
    else
    {
        cout << "Contact link deleted successfully." << endl;
    }
}

void reportNodeStorage(NodeStorage* ns, const string& rootnodename)
{
    cout << "\t\tIn " << rootnodename << ": " << ns->bytes << " byte(s) in " << ns->files << " file(s) and " << ns->folders << " folder(s)" << endl;
    cout << "\t\tUsed storage by versions: " << ns->version_bytes << " byte(s) in " << ns->version_files << " file(s)" << endl;
}

// display account details/history
void DemoApp::account_details(AccountDetails* ad, bool storage, bool transfer, bool pro, bool purchases,
                              bool transactions, bool sessions)
{
    char timebuf[32], timebuf2[32];

    if (storage)
    {
        cout << "\tAvailable storage: " << ad->storage_max << " byte(s)  used:  " << ad->storage_used << " available: " << (ad->storage_max - ad->storage_used) << endl;

        reportNodeStorage(&ad->storage[client->rootnodes.files.as8byte()], "/");
        reportNodeStorage(&ad->storage[client->rootnodes.inbox.as8byte()], "//in");
        reportNodeStorage(&ad->storage[client->rootnodes.rubbish.as8byte()], "//bin");
    }

    if (transfer)
    {
        if (ad->transfer_max)
        {
            long long transferFreeUsed = 0;
            for (unsigned i = 0; i < ad->transfer_hist.size(); i++)
            {
                transferFreeUsed += ad->transfer_hist[i];
            }

            cout << "\tTransfer in progress: " << ad->transfer_own_reserved << "/" << ad->transfer_srv_reserved << endl;
            cout << "\tTransfer completed: " << ad->transfer_own_used << "/" << ad->transfer_srv_used << "/" << transferFreeUsed << " of "
                 << ad->transfer_max << " ("
                 << (100 * (ad->transfer_own_used + ad->transfer_srv_used + transferFreeUsed) / ad->transfer_max) << "%)" << endl;
            cout << "\tServing bandwidth ratio: " << ad->srv_ratio << "%" << endl;
        }

        if (ad->transfer_hist_starttime)
        {
            m_time_t t = m_time() - ad->transfer_hist_starttime;

            cout << "\tTransfer history:\n";

            for (unsigned i = 0; i < ad->transfer_hist.size(); i++)
            {
                cout << "\t\t" << t;
                t -= ad->transfer_hist_interval;
                if (t < 0)
                {
                    cout << " second(s) ago until now: ";
                }
                else
                {
                    cout << "-" << t << " second(s) ago: ";
                }
                cout << ad->transfer_hist[i] << " byte(s)" << endl;
            }
        }
    }

    if (pro)
    {
        cout << "\tPro level: " << ad->pro_level << endl;
        cout << "\tSubscription type: " << ad->subscription_type << endl;
        cout << "\tAccount balance:" << endl;

        for (vector<AccountBalance>::iterator it = ad->balances.begin(); it != ad->balances.end(); it++)
        {
            printf("\tBalance: %.3s %.02f\n", it->currency, it->amount);
        }
    }

    if (purchases)
    {
        cout << "Purchase history:" << endl;

        for (vector<AccountPurchase>::iterator it = ad->purchases.begin(); it != ad->purchases.end(); it++)
        {
            time_t ts = it->timestamp;
            strftime(timebuf, sizeof timebuf, "%c", localtime(&ts));
            printf("\tID: %.11s Time: %s Amount: %.3s %.02f Payment method: %d\n", it->handle, timebuf, it->currency,
                   it->amount, it->method);
        }
    }

    if (transactions)
    {
        cout << "Transaction history:" << endl;

        for (vector<AccountTransaction>::iterator it = ad->transactions.begin(); it != ad->transactions.end(); it++)
        {
            time_t ts = it->timestamp;
            strftime(timebuf, sizeof timebuf, "%c", localtime(&ts));
            printf("\tID: %.11s Time: %s Delta: %.3s %.02f\n", it->handle, timebuf, it->currency, it->delta);
        }
    }

    if (sessions)
    {
        cout << "Currently Active Sessions:" << endl;
        for (vector<AccountSession>::iterator it = ad->sessions.begin(); it != ad->sessions.end(); it++)
        {
            if (it->alive)
            {
                time_t ts = it->timestamp;
                strftime(timebuf, sizeof timebuf, "%c", localtime(&ts));
                ts = it->mru;
                strftime(timebuf2, sizeof timebuf, "%c", localtime(&ts));

                Base64Str<MegaClient::SESSIONHANDLE> id(it->id);

                if (it->current)
                {
                    printf("\t* Current Session\n");
                }
                printf("\tSession ID: %s\n\tSession start: %s\n\tMost recent activity: %s\n\tIP: %s\n\tCountry: %.2s\n\tUser-Agent: %s\n\t-----\n",
                        id.chars, timebuf, timebuf2, it->ip.c_str(), it->country, it->useragent.c_str());
            }
        }

        if(gVerboseMode)
        {
            cout << endl << "Full Session history:" << endl;

            for (vector<AccountSession>::iterator it = ad->sessions.begin(); it != ad->sessions.end(); it++)
            {
                time_t ts = it->timestamp;
                strftime(timebuf, sizeof timebuf, "%c", localtime(&ts));
                ts = it->mru;
                strftime(timebuf2, sizeof timebuf, "%c", localtime(&ts));
                printf("\tSession start: %s\n\tMost recent activity: %s\n\tIP: %s\n\tCountry: %.2s\n\tUser-Agent: %s\n\t-----\n",
                        timebuf, timebuf2, it->ip.c_str(), it->country, it->useragent.c_str());
            }
        }
    }
}

// account details could not be retrieved
void DemoApp::account_details(AccountDetails* /*ad*/, error e)
{
    if (e)
    {
        cout << "Account details retrieval failed (" << errorstring(e) << ")" << endl;
    }
}

// account details could not be retrieved
void DemoApp::sessions_killed(handle sessionid, error e)
{
    if (e)
    {
        cout << "Session killing failed (" << errorstring(e) << ")" << endl;
        return;
    }

    if (sessionid == UNDEF)
    {
        cout << "All sessions except current have been killed" << endl;
    }
    else
    {
        Base64Str<MegaClient::SESSIONHANDLE> id(sessionid);
        cout << "Session with id " << id << " has been killed" << endl;
    }
}

void DemoApp::smsverificationsend_result(error e)
{
    if (e)
    {
        cout << "SMS send failed: " << e << endl;
    }
    else
    {
        cout << "SMS send succeeded" << endl;
    }
}

void DemoApp::smsverificationcheck_result(error e, string *phoneNumber)
{
    if (e)
    {
        cout << "SMS verification failed: " << e << endl;
    }
    else
    {
        cout << "SMS verification succeeded" << endl;
        if (phoneNumber)
        {
            cout << "Phone number: " << *phoneNumber << ")" << endl;
        }
    }
}

// user attribute update notification
void DemoApp::userattr_update(User* u, int priv, const char* n)
{
    cout << "Notification: User " << u->email << " -" << (priv ? " private" : "") << " attribute "
          << n << " added or updated" << endl;
}

void DemoApp::resetSmsVerifiedPhoneNumber_result(error e)
{
    if (e)
    {
        cout << "Reset verified phone number failed: " << e << endl;
    }
    else
    {
        cout << "Reset verified phone number succeeded" << endl;
    }
}

void DemoApp::getbanners_result(error e)
{
    cout << "Getting Smart Banners failed: " << e << endl;
}

void DemoApp::getbanners_result(vector< tuple<int, string, string, string, string, string, string> >&& banners)
{
    for (auto& b : banners)
    {
        cout << "Smart Banner:" << endl
             << "\tid         : " << std::get<0>(b) << endl
             << "\ttitle      : " << std::get<1>(b) << endl
             << "\tdescription: " << std::get<2>(b) << endl
             << "\timage      : " << std::get<3>(b) << endl
             << "\turl        : " << std::get<4>(b) << endl
             << "\tbkgr image : " << std::get<5>(b) << endl
             << "\tdsp        : " << std::get<6>(b) << endl;
    }
}

void DemoApp::dismissbanner_result(error e)
{
    if (e)
    {
        cout << "Dismissing Smart Banner failed: " << e << endl;
    }
    else
    {
        cout << "Dismissing Smart Banner succeeded" << endl;
    }
}

void DemoApp::backupremove_result(const Error &e, handle backupId)
{
    if (e != API_OK)
    {
        cout << "Removal of backup " << toHandle(backupId) << " failed: " << errorstring(e) <<endl;
    }
    else
    {
        cout << "Backup " << toHandle(backupId) << " removed successfully" << endl;
    }
}

#ifndef NO_READLINE
char* longestCommonPrefix(ac::CompletionState& acs)
{
    string s = acs.completions[0].s;
    for (size_t i = acs.completions.size(); i--; )
    {
        for (unsigned j = 0; j < s.size() && j < acs.completions[i].s.size(); ++j)
        {
            if (s[j] != acs.completions[i].s[j])
            {
                s.erase(j, string::npos);
                break;
            }
        }
    }
    return strdup(s.c_str());
}

char** my_rl_completion(const char */*text*/, int /*start*/, int end)
{
    rl_attempted_completion_over = 1;

    std::string line(rl_line_buffer, end);
    ac::CompletionState acs = ac::autoComplete(line, line.size(), autocompleteTemplate, true);

    if (acs.completions.empty())
    {
        return NULL;
    }

    if (acs.completions.size() == 1 && !acs.completions[0].couldExtend)
    {
        acs.completions[0].s += " ";
    }

    char** result = (char**)malloc((sizeof(char*)*(2+acs.completions.size())));
    for (size_t i = acs.completions.size(); i--; )
    {
        result[i+1] = strdup(acs.completions[i].s.c_str());
    }
    result[acs.completions.size()+1] = NULL;
    result[0] = longestCommonPrefix(acs);
    //for (int i = 0; i <= acs.completions.size(); ++i)
    //{
    //    cout << "i " << i << ": " << result[i] << endl;
    //}
    rl_completion_suppress_append = true;
    rl_basic_word_break_characters = " \r\n";
    rl_completer_word_break_characters = strdup(" \r\n");
    rl_completer_quote_characters = "";
    rl_special_prefixes = "";
    return result;
}
#endif

// main loop
void megacli()
{
#ifndef NO_READLINE
    char *saved_line = NULL;
    int saved_point = 0;
    rl_attempted_completion_function = my_rl_completion;

    rl_save_prompt();

#elif defined(WIN32) && defined(NO_READLINE)

    static_cast<WinConsole*>(console)->setShellConsole(CP_UTF8, GetConsoleOutputCP());

    COORD fontSize;
    string fontname = static_cast<WinConsole*>(console)->getConsoleFont(fontSize);
    cout << "Using font '" << fontname << "', " << fontSize.X << "x" << fontSize.Y
         << ". <CHAR/hex> will be used for absent characters.  If seen, try the 'codepage' command or a different font." << endl;

#else
    #error non-windows platforms must use the readline library
#endif

    for (;;)
    {
        if (prompt == COMMAND)
        {
            ostringstream  dynamicprompt;

            // display put/get transfer speed in the prompt
            if (client->tslots.size() || responseprogress >= 0)
            {
                m_off_t xferrate[2] = { 0 };
                Waiter::bumpds();

                for (transferslot_list::iterator it = client->tslots.begin(); it != client->tslots.end(); it++)
                {
                    if ((*it)->fa)
                    {
                        xferrate[(*it)->transfer->type]
                            += (*it)->mTransferSpeed.calculateSpeed();
                    }
                }
                xferrate[GET] /= 1024;
                xferrate[PUT] /= 1024;

                dynamicprompt << "MEGA";

                if (xferrate[GET] || xferrate[PUT] || responseprogress >= 0)
                {
                    dynamicprompt << " (";

                    if (xferrate[GET])
                    {
                        dynamicprompt << "In: " << xferrate[GET] << " KB/s";

                        if (xferrate[PUT])
                        {
                            dynamicprompt << "/";
                        }
                    }

                    if (xferrate[PUT])
                    {
                        dynamicprompt << "Out: " << xferrate[PUT] << " KB/s";
                    }

                    if (responseprogress >= 0)
                    {
                        dynamicprompt << responseprogress << "%";
                    }

                    dynamicprompt  << ")";
                }

                dynamicprompt  << "> ";
            }

            string dynamicpromptstr = dynamicprompt.str();

#if defined(WIN32) && defined(NO_READLINE)
            {
                auto cl = conlock(cout);
                static_cast<WinConsole*>(console)->updateInputPrompt(!dynamicpromptstr.empty() ? dynamicpromptstr : prompts[COMMAND]);
            }
#else
            rl_callback_handler_install(!dynamicpromptstr.empty() ? dynamicpromptstr.c_str() : prompts[prompt], store_line);

            // display prompt
            if (saved_line)
            {
                rl_replace_line(saved_line, 0);
                free(saved_line);
            }

            rl_point = saved_point;
            rl_redisplay();
#endif
        }

        // command editing loop - exits when a line is submitted or the engine requires the CPU
        for (;;)
        {
            int w = client->wait();

            if (w & Waiter::HAVESTDIN)
            {
#if defined(WIN32) && defined(NO_READLINE)
                line = static_cast<WinConsole*>(console)->checkForCompletedInputLine();
#else
                if ((prompt == COMMAND) || (prompt == PAGER))
                {
                    // Note: this doesn't act like unbuffered input, still
                    // requires Return line ending
                    rl_callback_read_char();
                }
                else
                {
                    console->readpwchar(pw_buf, sizeof pw_buf, &pw_buf_pos, &line);
                }
#endif
            }

            if (w & Waiter::NEEDEXEC || line)
            {
                break;
            }
        }

#ifndef NO_READLINE
        // save line
        saved_point = rl_point;
        saved_line = rl_copy_text(0, rl_end);

        // remove prompt
        rl_save_prompt();
        rl_replace_line("", 0);
        rl_redisplay();
#endif

        if (line)
        {
            // execute user command
            if (*line)
            {
                process_line(line);
            }
            else if (prompt != COMMAND)
            {
                setprompt(prompt);
            }
            free(line);
            line = NULL;

            if (quit_flag)
            {
#ifndef NO_READLINE
                rl_callback_handler_remove();
#endif /* ! NO_READLINE */
                delete client;
                client = nullptr;
                return;
            }

            if (!cerr)
            {
                cerr.clear();
                cerr << "Console error output failed, perhaps on a font related utf8 error or on NULL.  It is now reset." << endl;
            }
            if (!cout)
            {
                cout.clear();
                cerr << "Console output failed, perhaps on a font related utf8 error or on NULL.  It is now reset." << endl;
            }
        }


        auto puts = appxferq[PUT].size();
        auto gets = appxferq[GET].size();

        // pass the CPU to the engine (nonblocking)
        client->exec();

        if (puts && !appxferq[PUT].size())
        {
            cout << "Uploads complete" << endl;
            if (onCompletedUploads) onCompletedUploads();
        }
        if (gets && !appxferq[GET].size())
        {
            cout << "Downloads complete" << endl;
        }


        if (clientFolder)
        {
            clientFolder->exec();
        }
    }
}

#ifndef NO_READLINE

static void onFatalSignal(int signum)
{
    // Restore the terminal's settings.
    rl_callback_handler_remove();

    // Re-trigger the signal.
    raise(signum);
}

static void registerSignalHandlers()
{
    std::vector<int> signals = {
        SIGABRT,
        SIGBUS,
        SIGILL,
        SIGKILL,
        SIGSEGV,
        SIGTERM
    }; // signals

    struct sigaction action;

    action.sa_handler = &onFatalSignal;

    // Restore default signal handler after invoking our own.
    action.sa_flags = SA_NODEFER | SA_RESETHAND;

    // Don't ignore any signals.
    sigemptyset(&action.sa_mask);

    for (int signal : signals)
    {
        (void)sigaction(signal, &action, nullptr);
    }
}

#endif // ! NO_READLINE

int main(int argc, char* argv[])
{
#if defined(_WIN32) && defined(_DEBUG)
    _CrtSetBreakAlloc(124);  // set this to an allocation number to hunt leaks.  Prior to 124 and prior are from globals/statics so won't be detected by this
#endif

#ifndef NO_READLINE
    registerSignalHandlers();
#endif // NO_READLINE

    // On Mac, we need to be passed a special file descriptor that has permissions allowing filesystem notifications.
    // This is how MEGAsync and the integration tests work.  (running a sudo also works but then the program has too much power)
    // The program megacli_fsloader in CMakeLists is the one that gets the special descriptor and starts megacli (mac only).
    std::vector<char*> myargv1(argv, argv + argc);

    for (auto it = myargv1.begin(); it != myargv1.end(); ++it)
    {
#ifdef __APPLE__
        if (std::string(*it).substr(0, 13) == "--FSEVENTSFD:")
        {
            int fseventsFd = std::stoi(std::string(*it).substr(13));
            if (fcntl(fseventsFd, F_GETFD) == -1 || errno == EBADF) {
                std::cout << "Received bad fsevents fd " << fseventsFd << "\n";
                return 1;
            }

            gFilesystemEventsFd = fseventsFd;
            std::cout << "Using filesystem events notification handle passed from loader: " << gFilesystemEventsFd << std::endl;
        }
#endif
    }

    SimpleLogger::setLogLevel(logMax);
    SimpleLogger::setOutputClass(&gLogger);

    console = new CONSOLE_CLASS;

#ifdef GFX_CLASS
    auto gfx = new GFX_CLASS;
    gfx->startProcessingThread();
#else
    mega::GfxProc* gfx = nullptr;
#endif

    // Needed so we can get the cwd.
#ifdef __APPLE__
    auto fsAccess = ::mega::make_unique<FSACCESS_CLASS>(gFilesystemEventsFd);
#else
    auto fsAccess = ::mega::make_unique<FSACCESS_CLASS>();
#endif

    // Where are we?
    if (!fsAccess->cwd(*startDir))
    {
        cerr << "Unable to determine current working directory." << endl;
        return EXIT_FAILURE;
    }

    auto httpIO = new HTTPIO_CLASS;

#ifdef WIN32
    auto waiter = new CONSOLE_WAIT_CLASS(static_cast<CONSOLE_CLASS*>(console));
#else
    auto waiter = new CONSOLE_WAIT_CLASS;
#endif

    auto demoApp = new DemoApp;

    auto dbAccess =
#ifdef DBACCESS_CLASS
        new DBACCESS_CLASS(*startDir);
#else
        nullptr;
#endif


    // instantiate app components: the callback processor (DemoApp),
    // the HTTP I/O engine (WinHttpIO) and the MegaClient itself
    client = new MegaClient(demoApp,
                            waiter,
                            httpIO,
                            move(fsAccess),
                            dbAccess,
                            gfx,
                            "Gk8DyQBS",
                            "megacli/" TOSTRING(MEGA_MAJOR_VERSION)
                            "." TOSTRING(MEGA_MINOR_VERSION)
                            "." TOSTRING(MEGA_MICRO_VERSION),
                            2);

    ac::ACN acs = autocompleteSyntax();
#if defined(WIN32) && defined(NO_READLINE)
    static_cast<WinConsole*>(console)->setAutocompleteSyntax((acs));
#endif

    clientFolder = NULL;    // additional for folder links

    client->mFilenameAnomalyReporter.reset(new AnomalyReporter()); // on by default

    megacli();

    delete client;
    delete waiter;
    delete httpIO;
    delete gfx;
    delete demoApp;
    acs.reset();
    autocompleteTemplate.reset();
    delete console;
    startDir.reset();

#if defined(USE_OPENSSL) && !defined(OPENSSL_IS_BORINGSSL)
    delete CurlHttpIO::sslMutexes;
#endif

#if defined(_WIN32) && defined(_DEBUG)

    // Singleton enthusiasts rarely think about shutdown...
    const CryptoPP::MicrosoftCryptoProvider &hProvider = CryptoPP::Singleton<CryptoPP::MicrosoftCryptoProvider>().Ref();
    delete &hProvider;

    _CrtDumpMemoryLeaks();
#endif
}


void DemoAppFolder::login_result(error e)
{
    if (e)
    {
        cout << "Failed to load the folder link: " << errorstring(e) << endl;
    }
    else
    {
        cout << "Folder link loaded, retrieving account..." << endl;
        clientFolder->fetchnodes();
    }
}

void DemoAppFolder::fetchnodes_result(const Error& e)
{
    if (e)
    {
        if (e == API_ENOENT && e.hasExtraInfo())
        {
            cout << "File/folder retrieval failed: " << getExtraInfoErrorString(e) << endl;
        }
        else
        {
            cout << "File/folder retrieval failed (" << errorstring(e) << ")" << endl;
        }
    }
    else
    {
        // check if we fetched a folder link and the key is invalid
        if (clientFolder->isValidFolderLink())
        {
            cout << "File/folder retrieval succeed, but encryption key is wrong." << endl;
        }
        else
        {
            cout << "Failed to load folder link" << endl;

            delete clientFolder;
            clientFolder = NULL;
        }
    }
}

void DemoAppFolder::nodes_updated(Node **n, int count)
{
    int c[2][6] = { { 0 } };

    if (n)
    {
        while (count--)
        {
            if ((*n)->type < 6)
            {
                c[!(*n)->changed.removed][(*n)->type]++;
                n++;
            }
        }
    }
    else
    {
        for (node_map::iterator it = clientFolder->nodes.begin(); it != clientFolder->nodes.end(); it++)
        {
            if (it->second->type < 6)
            {
                c[1][it->second->type]++;
            }
        }
    }

    cout << "The folder link contains ";
    nodestats(c[1], "");
}

void exec_metamac(autocomplete::ACState& s)
{
    Node *node = nodebypath(s.words[2].s.c_str());
    if (!node || node->type != FILENODE)
    {
        cerr << s.words[2].s
             << (node ? ": No such file or directory"
                      : ": Not a file")
             << endl;
        return;
    }

    auto ifAccess = client->fsaccess->newfileaccess();
    {
        auto localPath = localPathArg(s.words[1].s);
        if (!ifAccess->fopen(localPath, 1, 0))
        {
            cerr << "Failed to open: " << s.words[1].s << endl;
            return;
        }
    }

    SymmCipher cipher;
    int64_t remoteIv;
    int64_t remoteMac;

    {
        std::string remoteKey = node->nodekey();
        const char *iva = &remoteKey[SymmCipher::KEYLENGTH];

        cipher.setkey((byte*)&remoteKey[0], node->type);
        remoteIv = MemAccess::get<int64_t>(iva);
        remoteMac = MemAccess::get<int64_t>(iva + sizeof(int64_t));
    }

    auto result = generateMetaMac(cipher, *ifAccess, remoteIv);
    if (!result.first)
    {
        cerr << "Failed to generate metamac for: "
             << s.words[1].s
             << endl;
    }
    else
    {
        const std::ios::fmtflags flags = cout.flags();

        cout << s.words[2].s
             << " (remote): "
             << std::hex
             << (uint64_t)remoteMac
             << "\n"
             << s.words[1].s
             << " (local): "
             << (uint64_t)result.second
             << endl;

        cout.flags(flags);
    }
}

void exec_resetverifiedphonenumber(autocomplete::ACState& s)
{
    client->resetSmsVerifiedPhoneNumber();
}

void exec_banner(autocomplete::ACState& s)
{
    if (s.words.size() == 2 && s.words[1].s == "get")
    {
        cout << "Retrieving banner info..." << endl;

        client->reqs.add(new CommandGetBanners(client));
    }
    else if (s.words.size() == 3 && s.words[1].s == "dismiss")
    {
        cout << "Dismissing banner with id " << s.words[2].s << "..." << endl;

        client->reqs.add(new CommandDismissBanner(client, stoi(s.words[2].s), m_time(nullptr)));
    }
}

#ifdef ENABLE_SYNC

void sync_completion(error result, const SyncError& se, handle backupId)
{
    if (backupId == UNDEF)
    {
        cerr << "Sync could not be added: "
             << errorstring(result)
             << endl;
    }
    else if (result == API_OK && se == NO_SYNC_ERROR)
    {
        cerr << "Sync added and running: "
             << toHandle(backupId)
             << endl;
    }
    else
    {
        cerr << "Sync added but could not be started: "
             << errorstring(result)
             << endl;
    }
}

void exec_syncadd(autocomplete::ACState& s)
{
    if (client->loggedin() != FULLACCOUNT)
    {
        cerr << "You must be logged in to create a sync."
             << endl;
        return;
    }

    string drive, syncname;
    bool backup = s.extractflag("-backup");
    bool external = s.extractflagparam("-external", drive);
    bool named = s.extractflagparam("-name", syncname);

    // sync add source target
    LocalPath drivePath = localPathArg(drive);
    LocalPath sourcePath = localPathArg(s.words[2].s);
    string targetPath = s.words[3].s;

    // Does the target node exist?
    auto* targetNode = nodebypath(targetPath.c_str());

    if (!targetNode)
    {
        cerr << targetPath
             << ": Not found."
             << endl;
        return;
    }

    // Create a suitable sync config.
    auto config =
      SyncConfig(sourcePath,
                 named ? syncname : sourcePath.leafName().toPath(),
                 NodeHandle().set6byte(targetNode->nodehandle),
                 targetNode->displaypath(),
                 0,
                 external ? std::move(drivePath) : LocalPath(),
                 true,
                 backup ? SyncConfig::TYPE_BACKUP : SyncConfig::TYPE_TWOWAY);

    if (external)
    {
        if (!backup)
        {
            cerr << "Sorry, external syncs must be backups for now" << endl;
        }

        // Try and generate a drive ID.
        auto id = UNDEF;
        auto result = client->readDriveId(drive.c_str(), id);

        if (result == API_ENOENT)
        {
            id = client->generateDriveId();
            result = client->writeDriveId(drive.c_str(), id);
        }

        if (result != API_OK)
        {
            cerr << "Unable to generate drive ID for " << drive << endl;
            return;
        }
    }

    // Try and add the new sync.
	// All validation is performed in this function.
    client->addsync(config, false, sync_completion, "");
}

void exec_syncrename(autocomplete::ACState& s)
{
    // Are we logged in?
    if (client->loggedin() != FULLACCOUNT)
    {
        cerr << "You must be logged in to manipulate backup syncs."
            << endl;
        return;
    }

    // get id
    handle backupId = 0;
    Base64::atob(s.words[2].s.c_str(), (byte*) &backupId, sizeof(handle));

    string newname = s.words[3].s;

    client->syncs.renameSync(backupId, newname,
        [&](Error e)
        {
            if (!e) cout << "Rename succeeded" << endl;
            else cout << "Rename failed: " << e << endl;
        });
}

void exec_syncclosedrive(autocomplete::ACState& s)
{
    // Are we logged in?
    if (client->loggedin() != FULLACCOUNT)
    {
        cerr << "You must be logged in to manipulate backup syncs."
             << endl;
        return;
    }

    // sync backup remove drive
    const auto drivePath =
        localPathArg(s.words[2].s);

    const auto result = client->syncs.backupCloseDrive(drivePath);

    if (result)
    {
        cerr << "Unable to remove backup database: "
             << errorstring(result)
             << endl;
    }
}

void exec_syncimport(autocomplete::ACState& s)
{
    if (client->loggedin() != FULLACCOUNT)
    {
        cerr << "You must be logged in to import syncs."
             << endl;
        return;
    }

    auto flags = std::ios::binary | std::ios::in;
    ifstream istream(s.words[2].s, flags);

    if (!istream)
    {
        cerr << "Unable to open "
             << s.words[2].s
             << " for reading."
             << endl;
        return;
    }

    string data;

    for (char buffer[512]; istream; )
    {
        istream.read(buffer, sizeof(buffer));
        data.append(buffer, istream.gcount());
    }

    if (!istream.eof())
    {
        cerr << "Unable to read "
             << s.words[2].s
             << endl;
        return;
    }

    auto completion =
      [](error result)
      {
          if (result)
          {
              cerr << "Unable to import sync configs: "
                   << errorstring(result)
                   << endl;
              return;
          }

          cout << "Sync configs successfully imported."
               << endl;
      };

    cout << "Importing sync configs..."
         << endl;

    client->importSyncConfigs(data.c_str(), std::move(completion));
}

void exec_syncexport(autocomplete::ACState& s)
{
    if (client->loggedin() != FULLACCOUNT)
    {
        cerr << "You must be logged in to export syncs."
             << endl;
        return;
    }

    auto configs = client->syncs.exportSyncConfigs();

    if (s.words.size() == 2)
    {
        cout << "Configs exported as: "
             << configs
             << endl;
        return;
    }

    auto flags = std::ios::binary | std::ios::out | std::ios::trunc;
    ofstream ostream(s.words[2].s, flags);

    ostream.write(configs.data(), configs.size());
    ostream.close();

    if (!ostream.good())
    {
        cout << "Failed to write exported configs to: "
             << s.words[2].s
             << endl;
    }
}

void exec_syncopendrive(autocomplete::ACState& s)
{
    if (client->loggedin() != FULLACCOUNT)
    {
        cerr << "You must be logged in to restore backup syncs."
             << endl;
        return;
    }

    // sync backup restore drive
    const auto drivePath =
        localPathArg(s.words[2].s);

    auto result = client->syncs.backupOpenDrive(drivePath);

    if (result)
    {
        cerr << "Unable to restore backups from '"
             << s.words[2].s
             << "': "
             << errorstring(result)
             << endl;
    }
}

void exec_synclist(autocomplete::ACState& s)
{
    // Check the user's logged in.
    if (client->loggedin() != FULLACCOUNT)
    {
        cerr << "You must be logged in to list syncs (and backup syncs)."
             << endl;
        return;
    }

    SyncConfigVector configs = client->syncs.allConfigs();

    if (configs.empty())
    {
        cout << "No syncs configured yet" << endl;
        return;
    }

    for (SyncConfig& config : configs)
    {

        // Display name.
        cout << "Sync "
            << toHandle(config.mBackupId)
            << ": "
            << config.mName
            << "\n";

        auto cloudnode = client->nodeByHandle(config.getRemoteNode());
        string cloudpath = cloudnode ? cloudnode->displaypath() : "<null>";

        // Display source/target mapping.
        cout << "  Mapping: "
            << config.mLocalPath.toPath()
            << " -> "
            << cloudpath
            << (!cloudnode || cloudpath != config.mOriginalPathOfRemoteRootNode ? " (originally " + config.mOriginalPathOfRemoteRootNode + ")" : "")
            << "\n";

        //if (sync)
        //{
        //    // Display status info.
        //    cout << "  State: "
        //        << SyncConfig::syncstatename(sync->state)
        //        << (sync->isSyncPaused() ? " (paused)" : "")
        //        << "\n";

        //    // Display some usage stats.
        //    cout << "  Statistics: "
        //         //<< sync->localbytes
        //         //<< " byte(s) across "
        //         << sync->localnodes[FILENODE]
        //         << " file(s) and "
        //         << sync->localnodes[FOLDERNODE]
        //         << " folder(s).\n";
        //}
        //else
        {
            // Display what status info we can.
            auto msg = config.syncErrorToStr();
            cout << "  Enabled: "
                << config.getEnabled()
                << "\n"
                << "  Last Error: "
                << msg
                << "\n";
        }

        // Display sync type.

        cout << "  Type: "
            << (config.isExternal() ? "EX" : "IN")
            << "TERNAL "
            << SyncConfig::synctypename(config.getType())
            << "\n"
            << endl;
      }
}

void exec_syncremove(autocomplete::ACState& s)
{
    // Are we logged in?
    if (client->loggedin() != FULLACCOUNT)
    {
        cerr << "You must be logged in to manipulate backup syncs."
             << endl;
        return;
    }

    // sync remove id
    handle backupId = 0;
    Base64::atob(s.words[2].s.c_str(), (byte*) &backupId, sizeof(handle));

    // Try and remove the config.
    bool found = false;

    client->syncs.removeSelectedSyncs(
      [&](SyncConfig& config, Sync*)
      {
          auto matched = config.mBackupId == backupId;

          found |= matched;

          return matched;
      });

    if (!found)
    {
        cerr << "No sync config exists with the backupId "
             << Base64Str<sizeof(handle)>(backupId)
             << endl;
        return;
    }
}

void exec_syncxable(autocomplete::ACState& s)
{
    // Are we logged in?
    if (client->loggedin() != FULLACCOUNT)
    {
        cerr << "You must be logged in to manipulate syncs."
             << endl;
        return;
    }

    const auto command = s.words[1].s;

    handle backupId = 0;
    Base64::atob(s.words[2].s.c_str(), (byte*) &backupId, sizeof(handle));

    if (command == "enable")
    {
        // sync enable id
        UnifiedSync* unifiedSync;
        error result =
          client->syncs.enableSyncByBackupId(backupId, false, unifiedSync);

        if (result)
        {
            cerr << "Unable to enable sync: "
                 << errorstring(result)
                 << endl;
        }

        return;
    }

    // sync disable id [error]
    // sync fail id [error]

    int error = NO_SYNC_ERROR;

    // Has the user provided a specific error code?
    if (s.words.size() > 3)
    {
        // Yep, use it.
        error = atoi(s.words[3].s.c_str());
    }

    // Disable or fail?
    if (command == "fail")
    {
        client->syncs.disableSelectedSyncs(
            [backupId](SyncConfig& config, Sync*)
            {
                return config.getBackupId() == backupId;
            },
            true, // disable is fail
            static_cast<SyncError>(error),
            false,
            [](size_t nFailed){
            cout << "Failing of syncs complete. Count failed: " << nFailed << endl;
        });
    }
    else    // command == "disable"
    {
        client->syncs.disableSelectedSyncs(
          [backupId](SyncConfig& config, Sync*)
          {
              return config.getBackupId() == backupId;
          },
          false,
          static_cast<SyncError>(error),
          false,
          [](size_t nDisabled){
            cout << "disablement complete. Count disabled: " << nDisabled << endl;
          });
    }
}

#endif // ENABLE_SYNC<|MERGE_RESOLUTION|>--- conflicted
+++ resolved
@@ -2586,13 +2586,8 @@
 
         DBTableTransactionCommitter committer(client->tctable);
         int total = 0;
-<<<<<<< HEAD
         auto lp = LocalPath::fromAbsolutePath(local_path);
-        uploadLocalPath(FILENODE, lp.leafName().toPath(), lp, client->nodeByHandle(cwd), "", committer, total, false);
-=======
-        auto lp = LocalPath::fromPath(local_path, *client->fsaccess);
         uploadLocalPath(FILENODE, lp.leafName().toPath(), lp, client->nodeByHandle(cwd), "", committer, total, false, ClaimOldVersion);
->>>>>>> 466f9bbf
 
         if (count > 0)
         {
