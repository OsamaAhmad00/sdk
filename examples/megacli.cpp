/**
 * @file examples/megaclient.cpp
 * @brief Sample application, interactive GNU Readline CLI
 *
 * (c) 2013-2014 by Mega Limited, Auckland, New Zealand
 *
 * This file is part of the MEGA SDK - Client Access Engine.
 *
 * Applications using the MEGA API must present a valid application key
 * and comply with the the rules set forth in the Terms of Service.
 *
 * The MEGA SDK is distributed in the hope that it will be useful,
 * but WITHOUT ANY WARRANTY; without even the implied warranty of
 * MERCHANTABILITY or FITNESS FOR A PARTICULAR PURPOSE.
 *
 * @copyright Simplified (2-clause) BSD License.
 *
 * You should have received a copy of the license along with this
 * program.
 */

#include "mega.h"
#include "megacli.h"

#define USE_VARARGS
#define PREFER_STDARG
#include <readline/readline.h>
#include <readline/history.h>
#include <iomanip>

using namespace mega;

MegaClient* client;
MegaClient* clientFolder;

// login e-mail address
static string login;

// new account signup e-mail address and name
static string signupemail, signupname;

// signup code being confirmed
static string signupcode;

// signup password challenge and encrypted master key
static byte signuppwchallenge[SymmCipher::KEYLENGTH], signupencryptedmasterkey[SymmCipher::KEYLENGTH];

// password recovery e-mail address and code being confirmed
static string recoveryemail, recoverycode;

// password recovery code requires MK or not
static bool hasMasterKey;

// master key for password recovery
static byte masterkey[SymmCipher::KEYLENGTH];

// change email link to be confirmed
static string changeemail, changecode;

// chained folder link creation
static handle hlink = UNDEF;
static int del = 0;
static int ets = 0;

// import welcome pdf at account creation
static bool pdf_to_import = false;

// local console
Console* console;

// loading progress of lengthy API responses
int responseprogress = -1;

static const char* getAccessLevelStr(int access)
{
    switch(access)
    {
    case ACCESS_UNKNOWN:
        return "unkown";
    case RDONLY:
        return "read-only";
    case RDWR:
        return "read/write";
    case FULL:
        return "full access";
    case OWNER:
        return "owner access";
    case OWNERPRELOGIN:
        return "owner (prelogin) access";
    default:
        return "UNDEFINED";
    }
}

const char* errorstring(error e)
{
    switch (e)
    {
        case API_OK:
            return "No error";
        case API_EINTERNAL:
            return "Internal error";
        case API_EARGS:
            return "Invalid argument";
        case API_EAGAIN:
            return "Request failed, retrying";
        case API_ERATELIMIT:
            return "Rate limit exceeded";
        case API_EFAILED:
            return "Transfer failed";
        case API_ETOOMANY:
            return "Too many concurrent connections or transfers";
        case API_ERANGE:
            return "Out of range";
        case API_EEXPIRED:
            return "Expired";
        case API_ENOENT:
            return "Not found";
        case API_ECIRCULAR:
            return "Circular linkage detected";
        case API_EACCESS:
            return "Access denied";
        case API_EEXIST:
            return "Already exists";
        case API_EINCOMPLETE:
            return "Incomplete";
        case API_EKEY:
            return "Invalid key/integrity check failed";
        case API_ESID:
            return "Bad session ID";
        case API_EBLOCKED:
            return "Blocked";
        case API_EOVERQUOTA:
            return "Over quota";
        case API_ETEMPUNAVAIL:
            return "Temporarily not available";
        case API_ETOOMANYCONNECTIONS:
            return "Connection overflow";
        case API_EWRITE:
            return "Write error";
        case API_EREAD:
            return "Read error";
        case API_EAPPKEY:
            return "Invalid application key";
        case API_EGOINGOVERQUOTA:
            return "Not enough quota";
        default:
            return "Unknown error";
    }
}

AppFile::AppFile()
{
    static int nextseqno;

    seqno = ++nextseqno;
}

// transfer start
void AppFilePut::start()
{
}

void AppFileGet::start()
{
}

// transfer completion
void AppFileGet::completed(Transfer*, LocalNode*)
{
    // (at this time, the file has already been placed in the final location)
    delete this;
}

void AppFilePut::completed(Transfer* t, LocalNode*)
{
    // perform standard completion (place node in user filesystem etc.)
    File::completed(t, NULL);

    delete this;
}

AppFileGet::~AppFileGet()
{
    appxferq[GET].erase(appxfer_it);
}

AppFilePut::~AppFilePut()
{
    appxferq[PUT].erase(appxfer_it);
}

void AppFilePut::displayname(string* dname)
{
    *dname = localname;
    transfer->client->fsaccess->local2name(dname);
}

// transfer progress callback
void AppFile::progress()
{
}

static void displaytransferdetails(Transfer* t, const char* action)
{
    string name;

    for (file_list::iterator it = t->files.begin(); it != t->files.end(); it++)
    {
        if (it != t->files.begin())
        {
            cout << "/";
        }

        (*it)->displayname(&name);
        cout << name;
    }

    cout << ": " << (t->type == GET ? "Incoming" : "Outgoing") << " file transfer " << action;
}

// a new transfer was added
void DemoApp::transfer_added(Transfer* t)
{
}

// a queued transfer was removed
void DemoApp::transfer_removed(Transfer* t)
{
    displaytransferdetails(t, "removed\n");
}

void DemoApp::transfer_update(Transfer* t)
{
    // (this is handled in the prompt logic)
}

void DemoApp::transfer_failed(Transfer* t, error e)
{
    displaytransferdetails(t, "failed (");
    cout << errorstring(e) << ")" << endl;
}

void DemoApp::transfer_limit(Transfer *t)
{
    displaytransferdetails(t, "bandwidth limit reached\n");
}

void DemoApp::transfer_complete(Transfer* t)
{
    displaytransferdetails(t, "completed, ");

    if (t->slot)
    {
        cout << t->slot->progressreported * 10 / (1024 * (Waiter::ds - t->slot->starttime + 1)) << " KB/s" << endl;
    }
    else
    {
        cout << "delayed" << endl;
    }
}

// transfer about to start - make final preparations (determine localfilename, create thumbnail for image upload)
void DemoApp::transfer_prepare(Transfer* t)
{
    displaytransferdetails(t, "starting\n");

    if (t->type == GET)
    {
        // only set localfilename if the engine has not already done so
        if (!t->localfilename.size())
        {
            client->fsaccess->tmpnamelocal(&t->localfilename);
        }
    }
}

#ifdef ENABLE_SYNC
static void syncstat(Sync* sync)
{
    cout << ", local data in this sync: " << sync->localbytes << " byte(s) in " << sync->localnodes[FILENODE]
         << " file(s) and " << sync->localnodes[FOLDERNODE] << " folder(s)" << endl;
}

void DemoApp::syncupdate_state(Sync*, syncstate_t newstate)
{
    switch (newstate)
    {
        case SYNC_ACTIVE:
            cout << "Sync is now active" << endl;
            break;

        case SYNC_FAILED:
            cout << "Sync failed." << endl;

        default:
            ;
    }
}

void DemoApp::syncupdate_scanning(bool active)
{
    if (active)
    {
        cout << "Sync - scanning files and folders" << endl;
    }
    else
    {
        cout << "Sync - scan completed" << endl;
    }
}

// sync update callbacks are for informational purposes only and must not change or delete the sync itself
void DemoApp::syncupdate_local_folder_addition(Sync* sync, LocalNode *, const char* path)
{
    cout << "Sync - local folder addition detected: " << path;
    syncstat(sync);
}

void DemoApp::syncupdate_local_folder_deletion(Sync* sync, LocalNode *localNode)
{
    cout << "Sync - local folder deletion detected: " << localNode->name;
    syncstat(sync);
}

void DemoApp::syncupdate_local_file_addition(Sync* sync, LocalNode *, const char* path)
{
    cout << "Sync - local file addition detected: " << path;
    syncstat(sync);
}

void DemoApp::syncupdate_local_file_deletion(Sync* sync, LocalNode *localNode)
{
    cout << "Sync - local file deletion detected: " << localNode->name;
    syncstat(sync);
}

void DemoApp::syncupdate_local_file_change(Sync* sync, LocalNode *, const char* path)
{
    cout << "Sync - local file change detected: " << path;
    syncstat(sync);
}

void DemoApp::syncupdate_local_move(Sync*, LocalNode *localNode, const char* path)
{
    cout << "Sync - local rename/move " << localNode->name << " -> " << path << endl;
}

void DemoApp::syncupdate_local_lockretry(bool locked)
{
    if (locked)
    {
        cout << "Sync - waiting for local filesystem lock" << endl;
    }
    else
    {
        cout << "Sync - local filesystem lock issue resolved, continuing..." << endl;
    }
}

void DemoApp::syncupdate_remote_move(Sync *, Node *n, Node *prevparent)
{
    cout << "Sync - remote move " << n->displayname() << ": " << (prevparent ? prevparent->displayname() : "?") <<
            " -> " << (n->parent ? n->parent->displayname() : "?") << endl;
}

void DemoApp::syncupdate_remote_rename(Sync *, Node *n, const char *prevname)
{
    cout << "Sync - remote rename " << prevname << " -> " <<  n->displayname() << endl;
}

void DemoApp::syncupdate_remote_folder_addition(Sync *, Node* n)
{
    cout << "Sync - remote folder addition detected " << n->displayname() << endl;
}

void DemoApp::syncupdate_remote_file_addition(Sync *, Node* n)
{
    cout << "Sync - remote file addition detected " << n->displayname() << endl;
}

void DemoApp::syncupdate_remote_folder_deletion(Sync *, Node* n)
{
    cout << "Sync - remote folder deletion detected " << n->displayname() << endl;
}

void DemoApp::syncupdate_remote_file_deletion(Sync *, Node* n)
{
    cout << "Sync - remote file deletion detected " << n->displayname() << endl;
}

void DemoApp::syncupdate_get(Sync*, Node *, const char* path)
{
    cout << "Sync - requesting file " << path << endl;
}

void DemoApp::syncupdate_put(Sync*, LocalNode *, const char* path)
{
    cout << "Sync - sending file " << path << endl;
}

void DemoApp::syncupdate_remote_copy(Sync*, const char* name)
{
    cout << "Sync - creating remote file " << name << " by copying existing remote file" << endl;
}

static const char* treestatename(treestate_t ts)
{
    switch (ts)
    {
        case TREESTATE_NONE:
            return "None/Undefined";
        case TREESTATE_SYNCED:
            return "Synced";
        case TREESTATE_PENDING:
            return "Pending";
        case TREESTATE_SYNCING:
            return "Syncing";
    }

    return "UNKNOWN";
}

void DemoApp::syncupdate_treestate(LocalNode* l)
{
    cout << "Sync - state change of node " << l->name << " to " << treestatename(l->ts) << endl;
}

// generic name filter
// FIXME: configurable regexps
static bool is_syncable(const char* name)
{
    return *name != '.' && *name != '~' && strcmp(name, "Thumbs.db") && strcmp(name, "desktop.ini");
}

// determines whether remote node should be synced
bool DemoApp::sync_syncable(Sync *, const char *, string *, Node *n)
{
    return is_syncable(n->displayname());
}

// determines whether local file should be synced
bool DemoApp::sync_syncable(Sync *, const char *name, string *)
{
    return is_syncable(name);
}
#endif

AppFileGet::AppFileGet(Node* n, handle ch, byte* cfilekey, m_off_t csize, m_time_t cmtime, string* cfilename,
                       string* cfingerprint)
{
    if (n)
    {
        h = n->nodehandle;
        hprivate = true;

        *(FileFingerprint*) this = *n;
        name = n->displayname();
    }
    else
    {
        h = ch;
        memcpy(filekey, cfilekey, sizeof filekey);
        hprivate = false;

        size = csize;
        mtime = cmtime;

        if (!cfingerprint->size() || !unserializefingerprint(cfingerprint))
        {
            memcpy(crc, filekey, sizeof crc);
        }

        name = *cfilename;
    }

    localname = name;
    client->fsaccess->name2local(&localname);
}

AppFilePut::AppFilePut(string* clocalname, handle ch, const char* ctargetuser)
{
    // this assumes that the local OS uses an ASCII path separator, which should be true for most
    string separator = client->fsaccess->localseparator;

    // full local path
    localname = *clocalname;

    // target parent node
    h = ch;

    // target user
    targetuser = ctargetuser;

    // erase path component
    name = *clocalname;
    client->fsaccess->local2name(&name);
    client->fsaccess->local2name(&separator);

    name.erase(0, name.find_last_of(*separator.c_str()) + 1);
}

// user addition/update (users never get deleted)
void DemoApp::users_updated(User** u, int count)
{
    if (count == 1)
    {
        cout << "1 user received or updated" << endl;
    }
    else
    {
        cout << count << " users received or updated" << endl;
    }

    if (u)
    {
        User* user;
        for (int i = 0; i < count; i++)
        {
            user = u[i];
            cout << "User " << user->email;
            if (user->getTag()) // false if external change
            {
                cout << " has been changed by your own client" << endl;
            }
            else
            {
                cout << " has been changed externally" << endl;
            }
        }
    }
}

#ifdef ENABLE_CHAT

void DemoApp::chatcreate_result(TextChat *chat, error e)
{
    if (e)
    {
        cout << "Chat creation failed (" << errorstring(e) << ")" << endl;
    }
    else
    {
        cout << "Chat created successfully" << endl;
        printChatInformation(chat);
        cout << endl;
    }
}

void DemoApp::chatinvite_result(error e)
{
    if (e)
    {
        cout << "Chat invitation failed (" << errorstring(e) << ")" << endl;
    }
    else
    {
        cout << "Chat invitation successful" << endl;
    }
}

void DemoApp::chatremove_result(error e)
{
    if (e)
    {
        cout << "Peer removal failed (" << errorstring(e) << ")" << endl;
    }
    else
    {
        cout << "Peer removal successful" << endl;
    }
}

void DemoApp::chaturl_result(string *url, error e)
{
    if (e)
    {
        cout << "Chat URL retrieval failed (" << errorstring(e) << ")" << endl;
    }
    else
    {
        cout << "Chat URL: " << *url << endl;
    }
}

void DemoApp::chatgrantaccess_result(error e)
{
    if (e)
    {
        cout << "Grant access to node failed (" << errorstring(e) << ")" << endl;
    }
    else
    {
        cout << "Access to node granted successfully" << endl;
    }
}

void DemoApp::chatremoveaccess_result(error e)
{
    if (e)
    {
        cout << "Revoke access to node failed (" << errorstring(e) << ")" << endl;
    }
    else
    {
        cout << "Access to node removed successfully" << endl;
    }
}

void DemoApp::chatupdatepermissions_result(error e)
{
    if (e)
    {
        cout << "Permissions update failed (" << errorstring(e) << ")" << endl;
    }
    else
    {
        cout << "Permissions updated successfully" << endl;
    }
}

void DemoApp::chattruncate_result(error e)
{
    if (e)
    {
        cout << "Truncate message/s failed (" << errorstring(e) << ")" << endl;
    }
    else
    {
        cout << "Message/s truncated successfully" << endl;
    }
}

void DemoApp::chatsettitle_result(error e)
{
    if (e)
    {
        cout << "Set title failed (" << errorstring(e) << ")" << endl;
    }
    else
    {
        cout << "Title updated successfully" << endl;
    }
}

void DemoApp::chatpresenceurl_result(string *url, error e)
{
    if (e)
    {
        cout << "Presence URL retrieval failed (" << errorstring(e) << ")" << endl;
    }
    else
    {
        cout << "Presence URL: " << *url << endl;
    }
}

void DemoApp::chats_updated(textchat_map *chats, int count)
{
    if (count == 1)
    {
        cout << "1 chat received or updated" << endl;
    }
    else
    {
        cout << count << " chats received or updated" << endl;
    }

    if (chats)
    {
        textchat_map::iterator it;
        for (it = chats->begin(); it != chats->end(); it++)
        {
            printChatInformation(it->second);
        }
    }
}

void DemoApp::printChatInformation(TextChat *chat)
{
    if (!chat)
    {
        return;
    }

    char hstr[sizeof(handle) * 4 / 3 + 4];
    Base64::btoa((const byte *)&chat->id, sizeof(handle), hstr);

    cout << "Chat ID: " << hstr << endl;
    cout << "\tOwn privilege level: " << DemoApp::getPrivilegeString(chat->priv) << endl;
    cout << "\tCreation ts: " << chat->ts << endl;
    cout << "\tChat shard: " << chat->shard << endl;
    if (chat->group)
    {
        cout << "\tGroup chat: yes" << endl;
    }
    else
    {
        cout << "\tGroup chat: no" << endl;
    }
    if (chat->isFlagSet(TextChat::FLAG_OFFSET_ARCHIVE))
    {
        cout << "\tArchived chat: yes" << endl;
    }
    else
    {
        cout << "\tArchived chat: no" << endl;
    }
    cout << "\tPeers:";

    if (chat->userpriv)
    {
        cout << "\t\t(userhandle)\t(privilege level)" << endl;
        for (unsigned i = 0; i < chat->userpriv->size(); i++)
        {
            Base64::btoa((const byte *)&chat->userpriv->at(i).first, sizeof(handle), hstr);
            cout << "\t\t\t" << hstr;
            cout << "\t" << DemoApp::getPrivilegeString(chat->userpriv->at(i).second) << endl;
        }
    }
    else
    {
        cout << " no peers (only you as participant)" << endl;
    }
    if (chat->tag)
    {
        cout << "\tIs own change: yes" << endl;
    }
    else
    {
        cout << "\tIs own change: no" << endl;
    }
    if (!chat->title.empty())
    {
        char *tstr = new char[chat->title.size() * 4 / 3 + 4];
        Base64::btoa((const byte *)chat->title.data(), chat->title.size(), tstr);

        cout << "\tTitle: " << tstr << endl;
        delete [] tstr;
    }
}

string DemoApp::getPrivilegeString(privilege_t priv)
{
    switch (priv)
    {
    case PRIV_STANDARD:
        return "PRIV_STANDARD (standard access)";
    case PRIV_MODERATOR:
        return "PRIV_MODERATOR (moderator)";
    case PRIV_RO:
        return "PRIV_RO (read-only)";
    case PRIV_RM:
        return "PRIV_RM (removed)";
    case PRIV_UNKNOWN:
    default:
        return "PRIV_UNKNOWN";
    }
}

#endif


void DemoApp::pcrs_updated(PendingContactRequest** list, int count)
{
    int deletecount = 0;
    int updatecount = 0;
    if (list != NULL)
    {
        for (int i = 0; i < count; i++)
        {
            if (list[i]->changed.deleted)
            {
                deletecount++; 
            } 
            else
            {
                updatecount++;
            }
        }
    } 
    else
    {
        // All pcrs are updated
        for (handlepcr_map::iterator it = client->pcrindex.begin(); it != client->pcrindex.end(); it++)
        {
            if (it->second->changed.deleted)
            {
                deletecount++; 
            } 
            else
            {
                updatecount++;
            }
        }
    }

    if (deletecount != 0)
    {
        cout << deletecount << " pending contact request" << (deletecount != 1 ? "s" : "") << " deleted" << endl;
    }
    if (updatecount != 0)
    {
        cout << updatecount << " pending contact request" << (updatecount != 1 ? "s" : "") << " received or updated" << endl;
    }
}

void DemoApp::setattr_result(handle, error e)
{
    if (e)
    {
        cout << "Node attribute update failed (" << errorstring(e) << ")" << endl;
    }
}

void DemoApp::rename_result(handle, error e)
{
    if (e)
    {
        cout << "Node move failed (" << errorstring(e) << ")" << endl;
    }
}

void DemoApp::unlink_result(handle, error e)
{
    if (e)
    {
        cout << "Node deletion failed (" << errorstring(e) << ")" << endl;
    }
}

void DemoApp::fetchnodes_result(error e)
{
    if (e)
    {
        cout << "File/folder retrieval failed (" << errorstring(e) << ")" << endl;
        pdf_to_import = false;
    }
    else
    {
        // check if we fetched a folder link and the key is invalid
        handle h = client->getrootpublicfolder();
        if (h != UNDEF)
        {
            Node *n = client->nodebyhandle(h);
            if (n && (n->attrs.map.find('n') == n->attrs.map.end()))
            {
                cout << "File/folder retrieval succeed, but encryption key is wrong." << endl;
            }
            else
            {
                cout << "Folder link loaded correctly." << endl;
            }
        }

        if (pdf_to_import)
        {
            client->getwelcomepdf();
        }
    }
}

void DemoApp::putnodes_result(error e, targettype_t t, NewNode* nn)
{
    if (t == USER_HANDLE)
    {
        delete[] nn;

        if (!e)
        {
            cout << "Success." << endl;
        }
    }

    if (pdf_to_import)   // putnodes from openfilelink_result()
    {
        if (!e)
        {
            cout << "Welcome PDF file has been imported successfully." << endl;
        }
        else
        {
            cout << "Failed to import Welcome PDF file" << endl;
        }

        pdf_to_import = false;
        return;
    }

    if (e)
    {
        cout << "Node addition failed (" << errorstring(e) << ")" << endl;
    }
}

void DemoApp::share_result(error e)
{
    if (e)
    {
        cout << "Share creation/modification request failed (" << errorstring(e) << ")" << endl;
    }
    else
    {
        if (hlink != UNDEF)
        {
            if (!del)
            {
                Node *n = client->nodebyhandle(hlink);
                if (!n)
                {
                    char buf[sizeof hlink * 4 / 3 + 3];
                    Base64::btoa((byte *)&hlink, sizeof hlink, buf);

                    cout << "Node was not found. (" << buf << ")" << endl;

                    hlink = UNDEF;
                    del = ets = 0;
                    return;
                }

                client->getpubliclink(n, del, ets);
            }
            else
            {
                hlink = UNDEF;
                del = ets = 0;
            }
        }
    }
}

void DemoApp::share_result(int, error e)
{
    if (e)
    {
        cout << "Share creation/modification failed (" << errorstring(e) << ")" << endl;
    }
    else
    {
        cout << "Share creation/modification succeeded" << endl;
    }
}

void DemoApp::setpcr_result(handle h, error e, opcactions_t action)
{
    if (e)
    {
        cout << "Outgoing pending contact request failed (" << errorstring(e) << ")" << endl;
    }
    else
    {
        if (h == UNDEF)
        {
            // must have been deleted
            cout << "Outgoing pending contact request " << (action == OPCA_DELETE ? "deleted" : "reminded") << " successfully" << endl;
        } 
        else
        {
            char buffer[12];
            Base64::btoa((byte*)&h, MegaClient::PCRHANDLE, buffer);
            cout << "Outgoing pending contact request succeeded, id: " << buffer << endl;
        }
    }
}

void DemoApp::updatepcr_result(error e, ipcactions_t action)
{
    if (e)
    {
        cout << "Incoming pending contact request update failed (" << errorstring(e) << ")" << endl;
    }
    else
    {
        string labels[3] = {"accepted", "denied", "ignored"};
        cout << "Incoming pending contact request successfully " << labels[(int)action] << endl;
    }
}

void DemoApp::fa_complete(handle h, fatype type, const char* data, uint32_t len)
{
    cout << "Got attribute of type " << type << " (" << len << " byte(s))";
    Node *n = client->nodebyhandle(h);
    if (n)
    {
        cout << " for " << n->displayname() << endl;
    }
}

int DemoApp::fa_failed(handle, fatype type, int retries, error e)
{
    cout << "File attribute retrieval of type " << type << " failed (retries: " << retries << ") error: " << e << endl;

    return retries > 2;
}

void DemoApp::putfa_result(handle, fatype, error e)
{
    if (e)
    {
        cout << "File attribute attachment failed (" << errorstring(e) << ")" << endl;
    }
}

void DemoApp::removecontact_result(error e)
{
    if (e)
    {
        cout << "Contact removal failed (" << errorstring(e) << ")" << endl;
    }
    else
    {
        cout << "Success." << endl;
    }
}

void DemoApp::putua_result(error e)
{
    if (e)
    {
        cout << "User attribute update failed (" << errorstring(e) << ")" << endl;
    }
    else
    {
        cout << "Success." << endl;
    }
}

void DemoApp::getua_result(error e)
{
#ifdef ENABLE_CHAT
    if (client->fetchingkeys)
    {
        return;
    }
#endif

    cout << "User attribute retrieval failed (" << errorstring(e) << ")" << endl;
}

void DemoApp::getua_result(byte* data, unsigned l)
{
#ifdef ENABLE_CHAT
    if (client->fetchingkeys)
    {
        return;
    }
#endif

    cout << "Received " << l << " byte(s) of user attribute: ";
    fwrite(data, 1, l, stdout);
    cout << endl;
}

void DemoApp::getua_result(TLVstore *tlv)
{
#ifdef ENABLE_CHAT
    if (client->fetchingkeys)
    {
        return;
    }
#endif

    if (!tlv)
    {
        cout << "Error getting private user attribute" << endl;
    }
    else
    {
        cout << "Received a TLV with " << tlv->size() << " item(s) of user attribute: " << endl;

        vector<string> *keys = tlv->getKeys();
        vector<string>::const_iterator it;
        unsigned valuelen;
        string value, key;
        char *buf;
        for (it=keys->begin(); it != keys->end(); it++)
        {
            key = (*it).empty() ? "(no key)" : *it;
            value = tlv->get(*it);
            valuelen = value.length();

            buf = new char[valuelen * 4 / 3 + 4];
            Base64::btoa((const byte *) value.data(), valuelen, buf);

            cout << "\t" << key << "\t" << buf << endl;

            delete [] buf;
        }
        delete keys;
    }
}

#ifdef DEBUG
void DemoApp::delua_result(error e)
{
    if (e)
    {
        cout << "User attribute removal failed (" << errorstring(e) << ")" << endl;
    }
    else
    {
        cout << "Success." << endl;
    }
}
#endif


void DemoApp::notify_retry(dstime dsdelta, retryreason_t)
{
    if (dsdelta)
    {
        cout << "API request failed, retrying in " << dsdelta * 100 << " ms - Use 'retry' to retry immediately..."
             << endl;
    }
    else
    {
        cout << "Retried API request completed" << endl;
    }
}

static void store_line(char*);
static void process_line(char *);
static char* line;

static AccountDetails account;

static handle cwd = UNDEF;

static const char* rootnodenames[] =
{ "ROOT", "INBOX", "RUBBISH" };
static const char* rootnodepaths[] =
{ "/", "//in", "//bin" };

static void nodestats(int* c, const char* action)
{
    if (c[FILENODE])
    {
        cout << c[FILENODE] << ((c[FILENODE] == 1) ? " file" : " files");
    }
    if (c[FILENODE] && c[FOLDERNODE])
    {
        cout << " and ";
    }
    if (c[FOLDERNODE])
    {
        cout << c[FOLDERNODE] << ((c[FOLDERNODE] == 1) ? " folder" : " folders");
    }

    if (c[FILENODE] || c[FOLDERNODE])
    {
        cout << " " << action << endl;
    }
}

// list available top-level nodes and contacts/incoming shares
static void listtrees()
{
    for (int i = 0; i < (int) (sizeof client->rootnodes / sizeof *client->rootnodes); i++)
    {
        if (client->rootnodes[i] != UNDEF)
        {
            cout << rootnodenames[i] << " on " << rootnodepaths[i] << endl;
        }
    }

    for (user_map::iterator uit = client->users.begin(); uit != client->users.end(); uit++)
    {
        User* u = &uit->second;
        Node* n;

        if (u->show == VISIBLE || u->sharing.size())
        {
            for (handle_set::iterator sit = u->sharing.begin(); sit != u->sharing.end(); sit++)
            {
                if ((n = client->nodebyhandle(*sit)) && n->inshare)
                {
                    cout << "INSHARE on " << u->email << ":" << n->displayname() << " ("
                         << getAccessLevelStr(n->inshare->access) << ")" << endl;
                }
            }
        }
    }

    if (clientFolder && !ISUNDEF(clientFolder->rootnodes[0]))
    {
        Node *n = clientFolder->nodebyhandle(clientFolder->rootnodes[0]);
        if (n)
        {
            cout << "FOLDERLINK on " << n->displayname() << ":" << endl;
        }
    }
}

// returns node pointer determined by path relative to cwd
// path naming conventions:
// * path is relative to cwd
// * /path is relative to ROOT
// * //in is in INBOX
// * //bin is in RUBBISH
// * X: is user X's INBOX
// * X:SHARE is share SHARE from user X
// * Y:name is folder in FOLDERLINK, Y is the public handle
// * : and / filename components, as well as the \, must be escaped by \.
// (correct UTF-8 encoding is assumed)
// returns NULL if path malformed or not found
static Node* nodebypath(const char* ptr, string* user = NULL, string* namepart = NULL)
{
    vector<string> c;
    string s;
    int l = 0;
    const char* bptr = ptr;
    int remote = 0;
    int folderlink = 0;
    Node* n;
    Node* nn;

    // split path by / or :
    do {
        if (!l)
        {
            if (*(const signed char*)ptr >= 0)
            {
                if (*ptr == '\\')
                {
                    if (ptr > bptr)
                    {
                        s.append(bptr, ptr - bptr);
                    }

                    bptr = ++ptr;

                    if (*bptr == 0)
                    {
                        c.push_back(s);
                        break;
                    }

                    ptr++;
                    continue;
                }

                if (*ptr == '/' || *ptr == ':' || !*ptr)
                {
                    if (*ptr == ':')
                    {
                        if (c.size())
                        {
                            return NULL;
                        }

                        remote = 1;
                    }

                    if (ptr > bptr)
                    {
                        s.append(bptr, ptr - bptr);
                    }

                    bptr = ptr + 1;

                    c.push_back(s);

                    s.erase();
                }
            }
            else if ((*ptr & 0xf0) == 0xe0)
            {
                l = 1;
            }
            else if ((*ptr & 0xf8) == 0xf0)
            {
                l = 2;
            }
            else if ((*ptr & 0xfc) == 0xf8)
            {
                l = 3;
            }
            else if ((*ptr & 0xfe) == 0xfc)
            {
                l = 4;
            }
        }
        else
        {
            l--;
        }
    } while (*ptr++);

    if (l)
    {
        return NULL;
    }

    if (remote)
    {
        // target: user inbox - record username/email and return NULL
        if (c.size() == 2 && c[0].find("@") != string::npos && !c[1].size())
        {
            if (user)
            {
                *user = c[0];
            }

            return NULL;
        }

        // target is not a user, but a public folder link
        if (c.size() >= 2 && c[0].find("@") == string::npos)
        {
            if (!clientFolder)
            {
                return NULL;
            }

            n = clientFolder->nodebyhandle(clientFolder->rootnodes[0]);
            if (c.size() == 2 && c[1].empty())
            {
                return n;
            }
            l = 1;   // <folder_name>:[/<subfolder>][/<file>]
            folderlink = 1;
        }

        User* u;

        if ((u = client->finduser(c[0].c_str())))
        {
            // locate matching share from this user
            handle_set::iterator sit;
            string name;
            for (sit = u->sharing.begin(); sit != u->sharing.end(); sit++)
            {
                if ((n = client->nodebyhandle(*sit)))
                {
                    if(!name.size())
                    {
                        name =  c[1];
                        n->client->fsaccess->normalize(&name);
                    }

                    if (!strcmp(name.c_str(), n->displayname()))
                    {
                        l = 2;
                        break;
                    }
                }
            }
        }

        if (!l)
        {
            return NULL;
        }
    }
    else
    {
        // path starting with /
        if (c.size() > 1 && !c[0].size())
        {
            // path starting with //
            if (c.size() > 2 && !c[1].size())
            {
                if (c[2] == "in")
                {
                    n = client->nodebyhandle(client->rootnodes[1]);
                }
                else if (c[2] == "bin")
                {
                    n = client->nodebyhandle(client->rootnodes[2]);
                }
                else
                {
                    return NULL;
                }

                l = 3;
            }
            else
            {
                n = client->nodebyhandle(client->rootnodes[0]);

                l = 1;
            }
        }
        else
        {
            n = client->nodebyhandle(cwd);
        }
    }

    // parse relative path
    while (n && l < (int)c.size())
    {
        if (c[l] != ".")
        {
            if (c[l] == "..")
            {
                if (n->parent)
                {
                    n = n->parent;
                }
            }
            else
            {
                // locate child node (explicit ambiguity resolution: not implemented)
                if (c[l].size())
                {
                    if (folderlink)
                    {
                        nn = clientFolder->childnodebyname(n, c[l].c_str());
                    }
                    else
                    {
                        nn = client->childnodebyname(n, c[l].c_str());
                    }

                    if (!nn)
                    {
                        // mv command target? return name part of not found
                        if (namepart && l == (int) c.size() - 1)
                        {
                            *namepart = c[l];
                            return n;
                        }

                        return NULL;
                    }

                    n = nn;
                }
            }
        }

        l++;
    }

    return n;
}

static void listnodeshares(Node* n)
{
    if(n->outshares)
    {
        for (share_map::iterator it = n->outshares->begin(); it != n->outshares->end(); it++)
        {
            cout << "\t" << n->displayname();

            if (it->first)
            {
                cout << ", shared with " << it->second->user->email << " (" << getAccessLevelStr(it->second->access) << ")"
                     << endl;
            }
            else
            {
                cout << ", shared as exported folder link" << endl;
            }
        }
    }
}

void TreeProcListOutShares::proc(MegaClient*, Node* n)
{
    listnodeshares(n);
}

static void dumptree(Node* n, int recurse, int depth = 0, const char* title = NULL)
{
    if (depth)
    {
        if (!title && !(title = n->displayname()))
        {
            title = "CRYPTO_ERROR";
        }

        for (int i = depth; i--; )
        {
            cout << "\t";
        }

        cout << title << " (";

        switch (n->type)
        {
            case FILENODE:
                cout << n->size;

                const char* p;
                if ((p = strchr(n->fileattrstring.c_str(), ':')))
                {
                    cout << ", has attributes " << p + 1;
                }

                if (n->plink)
                {
                    cout << ", shared as exported";
                    if (n->plink->ets)
                    {
                        cout << " temporal";
                    }
                    else
                    {
                        cout << " permanent";
                    }
                    cout << " file link";
                }
                break;

            case FOLDERNODE:
                cout << "folder";

                if(n->outshares)
                {
                    for (share_map::iterator it = n->outshares->begin(); it != n->outshares->end(); it++)
                    {
                        if (it->first)
                        {
                            cout << ", shared with " << it->second->user->email << ", access "
                                 << getAccessLevelStr(it->second->access);
                        }
                    }

                    if (n->plink)
                    {
                        cout << ", shared as exported";
                        if (n->plink->ets)
                        {
                            cout << " temporal";
                        }
                        else
                        {
                            cout << " permanent";
                        }
                        cout << " folder link";
                    }
                }

                if (n->pendingshares)
                {
                    for (share_map::iterator it = n->pendingshares->begin(); it != n->pendingshares->end(); it++)
                    {
                        if (it->first)
                        {
                            cout << ", shared (still pending) with " << it->second->pcr->targetemail << ", access "
                                 << getAccessLevelStr(it->second->access);
                        }                        
                    }
                }

                if (n->inshare)
                {
                    cout << ", inbound " << getAccessLevelStr(n->inshare->access) << " share";
                }
                break;

            default:
                cout << "unsupported type, please upgrade";
        }

        cout << ")" << (n->changed.removed ? " (DELETED)" : "") << endl;

        if (!recurse)
        {
            return;
        }
    }

    if (n->type != FILENODE)
    {
        for (node_list::iterator it = n->children.begin(); it != n->children.end(); it++)
        {
            dumptree(*it, recurse, depth + 1);
        }
    }
}

static void nodepath(handle h, string* path)
{
    path->clear();

    if (h == client->rootnodes[0])
    {
        *path = "/";
        return;
    }

    Node* n = client->nodebyhandle(h);

    while (n)
    {
        switch (n->type)
        {
            case FOLDERNODE:
                path->insert(0, n->displayname());

                if (n->inshare)
                {
                    path->insert(0, ":");
                    if (n->inshare->user)
                    {
                        path->insert(0, n->inshare->user->email);
                    }
                    else
                    {
                        path->insert(0, "UNKNOWN");
                    }
                    return;
                }
                break;

            case INCOMINGNODE:
                path->insert(0, "//in");
                return;

            case ROOTNODE:
                return;

            case RUBBISHNODE:
                path->insert(0, "//bin");
                return;

            case TYPE_UNKNOWN:
            case FILENODE:
                path->insert(0, n->displayname());
        }

        path->insert(0, "/");

        n = n->parent;
    }
}

appfile_list appxferq[2];

static char dynamicprompt[128];

static const char* prompts[] =
{
    "MEGA> ", "Password:", "Old Password:", "New Password:", "Retype New Password:", "Master Key (base64):"
};

enum prompttype
{
    COMMAND, LOGINPASSWORD, OLDPASSWORD, NEWPASSWORD, PASSWORDCONFIRM, MASTERKEY
};

static prompttype prompt = COMMAND;

static char pw_buf[256];
static int pw_buf_pos;

static void setprompt(prompttype p)
{
    prompt = p;

    if (p == COMMAND)
    {
        console->setecho(true);
    }
    else
    {
        pw_buf_pos = 0;
        cout << prompts[p] << flush;
        console->setecho(false);
    }
}

TreeProcCopy::TreeProcCopy()
{
    nn = NULL;
    nc = 0;
}

void TreeProcCopy::allocnodes()
{
    nn = new NewNode[nc];
}

TreeProcCopy::~TreeProcCopy()
{
    delete[] nn;
}

// determine node tree size (nn = NULL) or write node tree to new nodes array
void TreeProcCopy::proc(MegaClient* client, Node* n)
{
    if (nn)
    {
        string attrstring;
        SymmCipher key;
        NewNode* t = nn + --nc;

        // copy node
        t->source = NEW_NODE;
        t->type = n->type;
        t->nodehandle = n->nodehandle;
        t->parenthandle = n->parent->nodehandle;

        // copy key (if file) or generate new key (if folder)
        if (n->type == FILENODE)
        {
            t->nodekey = n->nodekey;
        }
        else
        {
            byte buf[FOLDERNODEKEYLENGTH];
            PrnGen::genblock(buf, sizeof buf);
            t->nodekey.assign((char*) buf, FOLDERNODEKEYLENGTH);
        }

        key.setkey((const byte*) t->nodekey.data(), n->type);

        n->attrs.getjson(&attrstring);
        t->attrstring = new string;
        client->makeattr(&key, t->attrstring, attrstring.c_str());
    }
    else
    {
        nc++;
    }
}

int loadfile(string* name, string* data)
{
    FileAccess* fa = client->fsaccess->newfileaccess();

    if (fa->fopen(name, 1, 0))
    {
        data->resize(fa->size);
        fa->fread(data, data->size(), 0, 0);
        delete fa;

        return 1;
    }

    delete fa;

    return 0;
}

void xferq(direction_t d, int cancel)
{
    string name;

    for (appfile_list::iterator it = appxferq[d].begin(); it != appxferq[d].end(); )
    {
        if (cancel < 0 || cancel == (*it)->seqno)
        {
            (*it)->displayname(&name);

            cout << (*it)->seqno << ": " << name;

            if (d == PUT)
            {
                AppFilePut* f = (AppFilePut*) *it;

                cout << " -> ";

                if (f->targetuser.size())
                {
                    cout << f->targetuser << ":";
                }
                else
                {
                    string path;
                    nodepath(f->h, &path);
                    cout << path;
                }
            }

            if ((*it)->transfer && (*it)->transfer->slot)
            {
                cout << " [ACTIVE]";
            }
            cout << endl;

            if (cancel >= 0)
            {
                cout << "Canceling..." << endl;

                if ((*it)->transfer)
                {
                    client->stopxfer(*it);
                }
                delete *it++;
            }
            else
            {
                it++;
            }
        }
        else
        {
            it++;
        }
    }
}

// password change-related state information
static byte pwkey[SymmCipher::KEYLENGTH];
static byte pwkeybuf[SymmCipher::KEYLENGTH];
static byte newpwkey[SymmCipher::KEYLENGTH];

// readline callback - exit if EOF, add to history unless password
static void store_line(char* l)
{
    if (!l)
    {
        delete console;
        exit(0);
    }

    if (*l && prompt == COMMAND)
    {
        add_history(l);
    }

    line = l;
}

// execute command
static void process_line(char* l)
{
    switch (prompt)
    {
        case LOGINPASSWORD:
            client->pw_key(l, pwkey);

            if (signupcode.size())
            {
                // verify correctness of supplied signup password
                SymmCipher pwcipher(pwkey);
                pwcipher.ecb_decrypt(signuppwchallenge);

                if (MemAccess::get<int64_t>((const char*)signuppwchallenge + 4))
                {
                    cout << endl << "Incorrect password, please try again." << endl;
                }
                else
                {
                    client->confirmsignuplink((const byte*) signupcode.data(), signupcode.size(),
                                              MegaClient::stringhash64(&signupemail, &pwcipher));
                }

                signupcode.clear();
            }
            else if (recoverycode.size())   // cancelling account --> check password
            {
                client->validatepwd(pwkey);
            }
            else if (changecode.size())     // changing email --> check password to avoid creating an invalid hash
            {
                client->validatepwd(pwkey);
            }
            else
            {
                client->login(login.c_str(), pwkey);
                cout << endl << "Logging in..." << endl;
            }

            setprompt(COMMAND);
            return;

        case OLDPASSWORD:
            client->pw_key(l, pwkeybuf);

            if (!memcmp(pwkeybuf, pwkey, sizeof pwkey))
            {
                cout << endl;
                setprompt(NEWPASSWORD);
            }
            else
            {
                cout << endl << "Bad password, please try again" << endl;
                setprompt(COMMAND);
            }
            return;

        case NEWPASSWORD:
            client->pw_key(l, newpwkey);

            cout << endl;
            setprompt(PASSWORDCONFIRM);
            return;

        case PASSWORDCONFIRM:
            client->pw_key(l, pwkeybuf);

            if (memcmp(pwkeybuf, newpwkey, sizeof pwkeybuf))
            {
                cout << endl << "Mismatch, please try again" << endl;
            }
            else
            {
                error e;

                if (signupemail.size())
                {
                    client->sendsignuplink(signupemail.c_str(), signupname.c_str(), newpwkey);
                }
                else if (recoveryemail.size() && recoverycode.size())
                {
                    cout << endl << "Reseting password..." << endl;

                    if (hasMasterKey)
                    {
                        client->confirmrecoverylink(recoverycode.c_str(), recoveryemail.c_str(), newpwkey, masterkey);
                    }
                    else
                    {
                        client->confirmrecoverylink(recoverycode.c_str(), recoveryemail.c_str(), newpwkey, NULL);
                    }

                    recoverycode.clear();
                    recoveryemail.clear();
                    hasMasterKey = false;
                    memset(masterkey, 0, sizeof masterkey);
                }
                else
                {
                    if ((e = client->changepw(pwkey, newpwkey)) == API_OK)
                    {
                        memcpy(pwkey, newpwkey, sizeof pwkey);
                        cout << endl << "Changing password..." << endl;
                    }
                    else
                    {
                        cout << "You must be logged in to change your password." << endl;
                    }
                }
            }

            setprompt(COMMAND);
            signupemail.clear();
            return;

        case MASTERKEY:
            cout << endl << "Retrieving private RSA key for checking integrity of the Master Key..." << endl;

            Base64::atob(l, masterkey, sizeof masterkey);
            client->getprivatekey(recoverycode.c_str());
            return;

        case COMMAND:
            if (!l || !strcmp(l, "q") || !strcmp(l, "quit") || !strcmp(l, "exit"))
            {
                store_line(NULL);
            }

            vector<string> words;

            char* ptr = l;
            char* wptr;

            // split line into words with quoting and escaping
            for (;;)
            {
                // skip leading blank space
                while (*ptr > 0 && *ptr <= ' ')
                {
                    ptr++;
                }

                if (!*ptr)
                {
                    break;
                }

                // quoted arg / regular arg
                if (*ptr == '"')
                {
                    ptr++;
                    wptr = ptr;
                    words.push_back(string());

                    for (;;)
                    {
                        if (*ptr == '"' || *ptr == '\\' || !*ptr)
                        {
                            words[words.size() - 1].append(wptr, ptr - wptr);

                            if (!*ptr || *ptr++ == '"')
                            {
                                break;
                            }

                            wptr = ptr - 1;
                        }
                        else
                        {
                            ptr++;
                        }
                    }
                }
                else
                {
                    wptr = ptr;

                    while ((unsigned char) *ptr > ' ')
                    {
                        ptr++;
                    }

                    words.push_back(string(wptr, ptr - wptr));
                }
            }

            if (!words.size())
            {
                return;
            }

            Node* n;

            if (words[0] == "?" || words[0] == "h" || words[0] == "help")
            {
                cout << "      login email [password]" << endl;
                cout << "      login exportedfolderurl#key" << endl;
                cout << "      login session" << endl;
                cout << "      begin [ephemeralhandle#ephemeralpw]" << endl;
                cout << "      signup [email name|confirmationlink]" << endl;
                cout << "      confirm" << endl;
                cout << "      session" << endl;
                cout << "      mount" << endl;
                cout << "      ls [-R] [remotepath]" << endl;
                cout << "      cd [remotepath]" << endl;
                cout << "      pwd" << endl;
                cout << "      lcd [localpath]" << endl;
                cout << "      import exportedfilelink#key" << endl;
                cout << "      open exportedfolderlink#key" << endl;
                cout << "      put localpattern [dstremotepath|dstemail:]" << endl;
                cout << "      putq [cancelslot]" << endl;
                cout << "      get remotepath [offset [length]]" << endl;
                cout << "      get exportedfilelink#key [offset [length]]" << endl;
                cout << "      getq [cancelslot]" << endl;
                cout << "      pause [get|put] [hard] [status]" << endl;
                cout << "      getfa type [path] [cancel]" << endl;
                cout << "      mkdir remotepath" << endl;
                cout << "      rm remotepath" << endl;
                cout << "      mv srcremotepath dstremotepath" << endl;
                cout << "      cp srcremotepath dstremotepath|dstemail:" << endl;
#ifdef ENABLE_SYNC
                cout << "      sync [localpath dstremotepath|cancelslot]" << endl;
#endif
                cout << "      export remotepath [expireTime|del]" << endl;
                cout << "      share [remotepath [dstemail [r|rw|full] [origemail]]]" << endl;
                cout << "      invite dstemail [origemail|del|rmd]" << endl;
                cout << "      clink [renew|query handle|del [handle]]" << endl;
                cout << "      ipc handle a|d|i" << endl;
                cout << "      showpcr" << endl;
                cout << "      users [email del]" << endl;
                cout << "      getua attrname [email]" << endl;
                cout << "      putua attrname [del|set string|load file]" << endl;
#ifdef DEBUG
                cout << "      delua attrname" << endl;
#endif
                cout << "      putbps [limit|auto|none]" << endl;
                cout << "      killsession [all|sessionid]" << endl;
                cout << "      whoami" << endl;
                cout << "      passwd" << endl;
                cout << "      reset email [mk]" << endl;   // reset password w/wo masterkey
                cout << "      recover recoverylink" << endl;
                cout << "      cancel [cancellink]" << endl;
                cout << "      email [newemail|emaillink]" << endl;
                cout << "      retry" << endl;
                cout << "      recon" << endl;
                cout << "      reload [nocache]" << endl;
                cout << "      logout" << endl;
                cout << "      locallogout" << endl;
                cout << "      symlink" << endl;
                cout << "      version" << endl;
                cout << "      debug" << endl;
                cout << "      test" << endl;
#ifdef ENABLE_CHAT
                cout << "      chats [chatid]" << endl;
                cout << "      chatc group [email ro|sta|mod]*" << endl;    // group can be 1 or 0
                cout << "      chati chatid email ro|sta|mod" << endl;
                cout << "      chatr chatid [email]" << endl;
                cout << "      chatu chatid" << endl;
                cout << "      chatup chatid userhandle ro|sta|mod" << endl;
                cout << "      chatpu" << endl;
                cout << "      chatga chatid nodehandle uid" << endl;
                cout << "      chatra chatid nodehandle uid" << endl;
                cout << "      chatst chatid title64" << endl;
                cout << "      chata chatid archive" << endl;   // archive can be 1 or 0
#endif
                cout << "      quit" << endl;

                return;
            }

            switch (words[0].size())
            {
                case 2:
                    if (words[0] == "ls")
                    {
                        int recursive = words.size() > 1 && words[1] == "-R";

                        if ((int) words.size() > recursive + 1)
                        {
                            n = nodebypath(words[recursive + 1].c_str());
                        }
                        else
                        {
                            n = client->nodebyhandle(cwd);
                        }

                        if (n)
                        {
                            dumptree(n, recursive);
                        }

                        return;
                    }
                    else if (words[0] == "cd")
                    {
                        if (words.size() > 1)
                        {
                            if ((n = nodebypath(words[1].c_str())))
                            {
                                if (n->type == FILENODE)
                                {
                                    cout << words[1] << ": Not a directory" << endl;
                                }
                                else
                                {
                                    cwd = n->nodehandle;
                                }
                            }
                            else
                            {
                                cout << words[1] << ": No such file or directory" << endl;
                            }
                        }
                        else
                        {
                            cwd = client->rootnodes[0];
                        }

                        return;
                    }
                    else if (words[0] == "rm")
                    {
                        if (words.size() > 1)
                        {
                            if ((n = nodebypath(words[1].c_str())))
                            {
                                if (client->checkaccess(n, FULL))
                                {
                                    error e = client->unlink(n);

                                    if (e)
                                    {
                                        cout << words[1] << ": Deletion failed (" << errorstring(e) << ")" << endl;
                                    }
                                }
                                else
                                {
                                    cout << words[1] << ": Access denied" << endl;
                                }
                            }
                            else
                            {
                                cout << words[1] << ": No such file or directory" << endl;
                            }
                        }
                        else
                        {
                            cout << "      rm remotepath" << endl;
                        }

                        return;
                    }
                    else if (words[0] == "mv")
                    {
                        Node* tn;
                        string newname;

                        if (words.size() > 2)
                        {
                            // source node must exist
                            if ((n = nodebypath(words[1].c_str())))
                            {
                                // we have four situations:
                                // 1. target path does not exist - fail
                                // 2. target node exists and is folder - move
                                // 3. target node exists and is file - delete and rename (unless same)
                                // 4. target path exists, but filename does not - rename
                                if ((tn = nodebypath(words[2].c_str(), NULL, &newname)))
                                {
                                    error e;

                                    if (newname.size())
                                    {
                                        if (tn->type == FILENODE)
                                        {
                                            cout << words[2] << ": Not a directory" << endl;

                                            return;
                                        }
                                        else
                                        {
                                            if ((e = client->checkmove(n, tn)) == API_OK)
                                            {
                                                if (!client->checkaccess(n, RDWR))
                                                {
                                                    cout << "Write access denied" << endl;

                                                    return;
                                                }

                                                // rename
                                                client->fsaccess->normalize(&newname);
                                                n->attrs.map['n'] = newname;

                                                if ((e = client->setattr(n)))
                                                {
                                                    cout << "Cannot rename file (" << errorstring(e) << ")" << endl;
                                                }
                                            }
                                        }
                                    }
                                    else
                                    {
                                        if (tn->type == FILENODE)
                                        {
                                            // (there should never be any orphaned filenodes)
                                            if (!tn->parent)
                                            {
                                                return;
                                            }

                                            if ((e = client->checkmove(n, tn->parent)) == API_OK)
                                            {
                                                if (!client->checkaccess(n, RDWR))
                                                {
                                                    cout << "Write access denied" << endl;

                                                    return;
                                                }

                                                // overwrite existing target file: rename source...
                                                n->attrs.map['n'] = tn->attrs.map['n'];
                                                e = client->setattr(n);

                                                if (e)
                                                {
                                                    cout << "Rename failed (" << errorstring(e) << ")" << endl;
                                                }

                                                if (n != tn)
                                                {
                                                    // ...delete target...
                                                    e = client->unlink(tn);

                                                    if (e)
                                                    {
                                                        cout << "Remove failed (" << errorstring(e) << ")" << endl;
                                                    }
                                                }
                                            }

                                            // ...and set target to original target's parent
                                            tn = tn->parent;
                                        }
                                        else
                                        {
                                            e = client->checkmove(n, tn);
                                        }
                                    }

                                    if (n->parent != tn)
                                    {
                                        if (e == API_OK)
                                        {
                                            e = client->rename(n, tn);

                                            if (e)
                                            {
                                                cout << "Move failed (" << errorstring(e) << ")" << endl;
                                            }
                                        }
                                        else
                                        {
                                            cout << "Move not permitted - try copy" << endl;
                                        }
                                    }
                                }
                                else
                                {
                                    cout << words[2] << ": No such directory" << endl;
                                }
                            }
                            else
                            {
                                cout << words[1] << ": No such file or directory" << endl;
                            }
                        }
                        else
                        {
                            cout << "      mv srcremotepath dstremotepath" << endl;
                        }

                        return;
                    }
                    else if (words[0] == "cp")
                    {
                        Node* tn;
                        string targetuser;
                        string newname;
                        error e;

                        if (words.size() > 2)
                        {
                            if ((n = nodebypath(words[1].c_str())))
                            {
                                if ((tn = nodebypath(words[2].c_str(), &targetuser, &newname)))
                                {
                                    if (!client->checkaccess(tn, RDWR))
                                    {
                                        cout << "Write access denied" << endl;

                                        return;
                                    }

                                    if (tn->type == FILENODE)
                                    {
                                        if (n->type == FILENODE)
                                        {
                                            // overwrite target if source and taret are files

                                            // (there should never be any orphaned filenodes)
                                            if (!tn->parent)
                                            {
                                                return;
                                            }

                                            // ...delete target...
                                            e = client->unlink(tn);

                                            if (e)
                                            {
                                                cout << "Cannot delete existing file (" << errorstring(e) << ")"
                                                     << endl;
                                            }

                                            // ...and set target to original target's parent
                                            tn = tn->parent;
                                        }
                                        else
                                        {
                                            cout << "Cannot overwrite file with folder" << endl;
                                            return;
                                        }
                                    }
                                }

                                TreeProcCopy tc;
                                unsigned nc;
                                handle ovhandle = UNDEF;

                                if (!n->nodekey.size())
                                {
                                    cout << "Cannot copy a node without key" << endl;
                                    return;
                                }

                                if (n->attrstring)
                                {
                                    n->applykey();
                                    n->setattr();
                                    if (n->attrstring)
                                    {
                                        cout << "Cannot copy undecryptable node" << endl;
                                        return;
                                    }
                                }

                                string sname;
                                if (newname.size())
                                {
                                    sname = newname;
                                    client->fsaccess->normalize(&sname);
                                }
                                else
                                {
                                    attr_map::iterator it = n->attrs.map.find('n');
                                    if (it != n->attrs.map.end())
                                    {
                                        sname = it->second;
                                    }
                                }

                                if (!client->versions_disabled && tn && n->type == FILENODE)
                                {
                                    Node *ovn = client->childnodebyname(tn, sname.c_str(), true);
                                    if (ovn)
                                    {
                                        if (n->isvalid && ovn->isvalid && *(FileFingerprint*)n == *(FileFingerprint*)ovn)
                                        {
                                            cout << "Skipping identical node" << endl;
                                            return;
                                        }

                                        ovhandle = ovn->nodehandle;
                                    }
                                }

                                // determine number of nodes to be copied
                                client->proctree(n, &tc, false, ovhandle != UNDEF);

                                tc.allocnodes();
                                nc = tc.nc;

                                // build new nodes array
                                client->proctree(n, &tc, false, ovhandle != UNDEF);

                                // if specified target is a filename, use it
                                if (newname.size())
                                {
                                    SymmCipher key;
                                    string attrstring;

                                    // copy source attributes and rename
                                    AttrMap attrs;

                                    attrs.map = n->attrs.map;
                                    attrs.map['n'] = sname;

                                    key.setkey((const byte*) tc.nn->nodekey.data(), tc.nn->type);

                                    // JSON-encode object and encrypt attribute string
                                    attrs.getjson(&attrstring);
                                    tc.nn->attrstring = new string;
                                    client->makeattr(&key, tc.nn->attrstring, attrstring.c_str());
                                }

                                // tree root: no parent
                                tc.nn->parenthandle = UNDEF;
                                tc.nn->ovhandle = ovhandle;

                                if (tn)
                                {
                                    // add the new nodes
                                    client->putnodes(tn->nodehandle, tc.nn, nc);

                                    // free in putnodes_result()
                                    tc.nn = NULL;
                                }
                                else
                                {
                                    if (targetuser.size())
                                    {
                                        cout << "Attempting to drop into user " << targetuser << "'s inbox..." << endl;

                                        client->putnodes(targetuser.c_str(), tc.nn, nc);

                                        // free in putnodes_result()
                                        tc.nn = NULL;
                                    }
                                    else
                                    {
                                        cout << words[2] << ": No such file or directory" << endl;
                                    }
                                }
                            }
                            else
                            {
                                cout << words[1] << ": No such file or directory" << endl;
                            }
                        }
                        else
                        {
                            cout << "      cp srcremotepath dstremotepath|dstemail:" << endl;
                        }

                        return;
                    }
                    else if (words[0] == "du")
                    {
                        TreeProcDU du;

                        if (words.size() > 1)
                        {
                            if (!(n = nodebypath(words[1].c_str())))
                            {
                                cout << words[1] << ": No such file or directory" << endl;

                                return;
                            }
                        }
                        else
                        {
                            n = client->nodebyhandle(cwd);
                        }

                        if (n)
                        {
                            client->proctree(n, &du);

                            cout << "Total storage used: " << (du.numbytes / 1048576) << " MB" << endl;
                            cout << "Total # of files: " << du.numfiles << endl;
                            cout << "Total # of folders: " << du.numfolders << endl;
                        }

                        return;
                    }
                    break;

                case 3:
                    if (words[0] == "get")
                    {
                        if (words.size() > 1)
                        {
                            if (client->openfilelink(words[1].c_str(), 0) == API_OK)
                            {
                                cout << "Checking link..." << endl;
                                return;
                            }

                            n = nodebypath(words[1].c_str());

                            if (n)
                            {
                                if (words.size() > 2)
                                {
                                    // read file slice
                                    client->pread(n, atol(words[2].c_str()), (words.size() > 3) ? atol(words[3].c_str()) : 0, NULL);
                                }
                                else
                                {
                                    AppFile* f;

                                    // queue specified file...
                                    if (n->type == FILENODE)
                                    {
                                        f = new AppFileGet(n);

                                        string::size_type index = words[1].find(":");
                                        // node from public folder link
                                        if (index != string::npos && words[1].substr(0, index).find("@") == string::npos)
                                        {
                                            handle h = clientFolder->getrootpublicfolder();
                                            char *pubauth = new char[12];
                                            Base64::btoa((byte*) &h, MegaClient::NODEHANDLE, pubauth);
                                            f->pubauth = pubauth;
                                            f->hprivate = true;
                                            f->hforeign = true;
                                            memcpy(f->filekey, n->nodekey.data(), FILENODEKEYLENGTH);
                                        }

                                        f->appxfer_it = appxferq[GET].insert(appxferq[GET].end(), f);
                                        client->startxfer(GET, f);
                                    }
                                    else
                                    {
                                        // ...or all files in the specified folder (non-recursive)
                                        for (node_list::iterator it = n->children.begin(); it != n->children.end(); it++)
                                        {
                                            if ((*it)->type == FILENODE)
                                            {
                                                f = new AppFileGet(*it);
                                                f->appxfer_it = appxferq[GET].insert(appxferq[GET].end(), f);
                                                client->startxfer(GET, f);
                                            }
                                        }
                                    }
                                }
                            }
                            else
                            {
                                cout << words[1] << ": No such file or folder" << endl;
                            }
                        }
                        else
                        {
                            cout << "      get remotepath [offset [length]]" << endl << "      get exportedfilelink#key [offset [length]]" << endl;
                        }

                        return;
                    }
                    else if (words[0] == "put")
                    {
                        if (words.size() > 1)
                        {
                            AppFile* f;
                            handle target = cwd;
                            string targetuser;
                            string newname;
                            int total = 0;
                            string localname;
                            string name;
                            nodetype_t type;
                            Node* n = NULL;

                            if (words.size() > 2)
                            {
                                if ((n = nodebypath(words[2].c_str(), &targetuser, &newname)))
                                {
                                    target = n->nodehandle;
                                }
                            }
                            else    // target is current path
                            {
                                n = client->nodebyhandle(target);
                            }

                            if (client->loggedin() == NOTLOGGEDIN && !targetuser.size())
                            {
                                cout << "Not logged in." << endl;

                                return;
                            }

                            client->fsaccess->path2local(&words[1], &localname);

                            DirAccess* da = client->fsaccess->newdiraccess();

                            if (da->dopen(&localname, NULL, true))
                            {
                                while (da->dnext(NULL, &localname, true, &type))
                                {
                                    client->fsaccess->local2path(&localname, &name);
                                    cout << "Queueing " << name << "..." << endl;

                                    if (type == FILENODE)
                                    {
                                        FileAccess *fa = client->fsaccess->newfileaccess();
                                        if (fa->fopen(&name, true, false))
                                        {
                                            FileFingerprint fp;
                                            fp.genfingerprint(fa);

                                            Node *previousNode = client->childnodebyname(n, name.c_str(), true);
                                            if (previousNode && previousNode->type == type)
                                            {
                                                if (fp.isvalid && previousNode->isvalid && fp == *((FileFingerprint *)previousNode))
                                                {
                                                    cout << "Identical file already exist. Skipping transfer of " << name << endl;
                                                    delete fa;
                                                    continue;
                                                }
                                            }
                                        }
                                        delete fa;

                                        f = new AppFilePut(&localname, target, targetuser.c_str());
                                        f->appxfer_it = appxferq[PUT].insert(appxferq[PUT].end(), f);
                                        client->startxfer(PUT, f);
                                        total++;
                                    }
                                }
                            }

                            delete da;

                            cout << "Queued " << total << " file(s) for upload, " << appxferq[PUT].size()
                                 << " file(s) in queue" << endl;
                        }
                        else
                        {
                            cout << "      put localpattern [dstremotepath|dstemail:]" << endl;
                        }

                        return;
                    }
                    else if (words[0] == "pwd")
                    {
                        string path;

                        nodepath(cwd, &path);

                        cout << path << endl;

                        return;
                    }
                    else if (words[0] == "lcd")
                    {
                        if (words.size() > 1)
                        {
                            string localpath;

                            client->fsaccess->path2local(&words[1], &localpath);

                            if (!client->fsaccess->chdirlocal(&localpath))
                            {
                                cout << words[1] << ": Failed" << endl;
                            }
                        }
                        else
                        {
                            cout << "      lcd [localpath]" << endl;
                        }

                        return;
                    }
                    else if (words[0] == "ipc")
                    {
                        // incoming pending contact action
                        handle phandle;
                        if (words.size() == 3 && Base64::atob(words[1].c_str(), (byte*) &phandle, sizeof phandle) == sizeof phandle)
                        {
                            ipcactions_t action;
                            if (words[2] == "a")
                            {
                                action = IPCA_ACCEPT;
                            }
                            else if (words[2] == "d")
                            {
                                action = IPCA_DENY;
                            }
                            else if (words[2] == "i")
                            {
                                action = IPCA_IGNORE;
                            }
                            else
                            {
                                cout << "      ipc handle a|d|i" << endl;
                                return;
                            }

                            client->updatepcr(phandle, action);
                        }
                        else
                        {
                            cout << "      ipc handle a|d|i" << endl;
                        }
                        return;
                    }
                    break;

                case 4:
                    if (words[0] == "putq")
                    {
                        xferq(PUT, words.size() > 1 ? atoi(words[1].c_str()) : -1);
                        return;
                    }
                    else if (words[0] == "getq")
                    {
                        xferq(GET, words.size() > 1 ? atoi(words[1].c_str()) : -1);
                        return;
                    }
                    else if (words[0] == "open")
                    {
                        if (words.size() > 1)
                        {
                            if (strstr(words[1].c_str(), "#F!"))  // folder link indicator
                            {
                                if (!clientFolder)
                                {
                                    // create a new MegaClient with a different MegaApp to process callbacks
                                    // from the client logged into a folder. Reuse the waiter and httpio
                                    clientFolder = new MegaClient(new DemoAppFolder, client->waiter,
                                                                    client->httpio, new FSACCESS_CLASS,
                                        #ifdef DBACCESS_CLASS
                                                                    new DBACCESS_CLASS,
                                        #else
                                                                    NULL,
                                        #endif
                                        #ifdef GFX_CLASS
                                                                    new GFX_CLASS,
                                        #else
                                                                    NULL,
                                        #endif
                                                                    "Gk8DyQBS",
                                                                    "megacli_folder/" TOSTRING(MEGA_MAJOR_VERSION)
                                                                    "." TOSTRING(MEGA_MINOR_VERSION)
                                                                    "." TOSTRING(MEGA_MICRO_VERSION));
                                }
                                else
                                {
                                    clientFolder->logout();
                                }

                                return clientFolder->app->login_result(clientFolder->folderaccess(words[1].c_str()));
                            }
                            else
                            {
                                cout << "Invalid folder link." << endl;
                            }
                        }
                        else
                        {
                             cout << "      open exportedfolderlink#key" << endl;
                        }
                        return;
                    }
#ifdef ENABLE_SYNC
                    else if (words[0] == "sync")
                    {
                        if (words.size() == 3)
                        {
                            Node* n = nodebypath(words[2].c_str());

                            if (client->checkaccess(n, FULL))
                            {
                                string localname;

                                client->fsaccess->path2local(&words[1], &localname);

                                if (!n)
                                {
                                    cout << words[2] << ": Not found." << endl;
                                }
                                else if (n->type == FILENODE)
                                {
                                    cout << words[2] << ": Remote sync root must be folder." << endl;
                                }
                                else
                                {
                                    error e = client->addsync(&localname, DEBRISFOLDER, NULL, n);

                                    if (e)
                                    {
                                        cout << "Sync could not be added: " << errorstring(e) << endl;
                                    }
                                }
                            }
                            else
                            {
                                cout << words[2] << ": Syncing requires full access to path." << endl;
                            }
                        }
                        else if (words.size() == 2)
                        {
                            int i = 0, cancel = atoi(words[1].c_str());

                            for (sync_list::iterator it = client->syncs.begin(); it != client->syncs.end(); it++)
                            {
                                if ((*it)->state > SYNC_CANCELED && i++ == cancel)
                                {
                                    client->delsync(*it);

                                    cout << "Sync " << cancel << " deactivated and removed." << endl;
                                    break;
                                }
                            }
                        }
                        else if (words.size() == 1)
                        {
                            if (client->syncs.size())
                            {
                                int i = 0;
                                string remotepath, localpath;

                                for (sync_list::iterator it = client->syncs.begin(); it != client->syncs.end(); it++)
                                {
                                    if ((*it)->state > SYNC_CANCELED)
                                    {
                                        static const char* syncstatenames[] =
                                        { "Initial scan, please wait", "Active", "Failed" };

                                        if ((*it)->localroot.node)
                                        {
                                            nodepath((*it)->localroot.node->nodehandle, &remotepath);
                                            client->fsaccess->local2path(&(*it)->localroot.localname, &localpath);

                                            cout << i++ << ": " << localpath << " to " << remotepath << " - "
                                                 << syncstatenames[(*it)->state] << ", " << (*it)->localbytes
                                                 << " byte(s) in " << (*it)->localnodes[FILENODE] << " file(s) and "
                                                 << (*it)->localnodes[FOLDERNODE] << " folder(s)" << endl;
                                        }
                                    }
                                }
                            }
                            else
                            {
                                cout << "No syncs active at this time." << endl;
                            }
                        }
                        else
                        {
                            cout << "      sync [localpath dstremotepath|cancelslot]" << endl;
                        }

                        return;
                    }
#endif
                    else if (words[0] == "test")
                    {
                        return;
                    }
                    break;

                case 5:
                    if (words[0] == "login")
                    {
                        if (client->loggedin() == NOTLOGGEDIN)
                        {
                            if (words.size() > 1)
                            {
                                if (strchr(words[1].c_str(), '@'))
                                {
                                    // full account login
                                    if (words.size() > 2)
                                    {
                                        client->pw_key(words[2].c_str(), pwkey);
                                        client->login(words[1].c_str(), pwkey);
                                        cout << "Initiated login attempt..." << endl;
                                    }
                                    else
                                    {
                                        login = words[1];
                                        setprompt(LOGINPASSWORD);
                                    }
                                }
                                else
                                {
                                    const char* ptr;
                                    if ((ptr = strchr(words[1].c_str(), '#')))  // folder link indicator
                                    {
                                        return client->app->login_result(client->folderaccess(words[1].c_str()));
                                    }
                                    else
                                    {
                                        byte session[64];
                                        int size;

                                        if (words[1].size() < sizeof session * 4 / 3)
                                        {
                                            size = Base64::atob(words[1].c_str(), session, sizeof session);

                                            cout << "Resuming session..." << endl;

                                            return client->login(session, size);
                                        }
                                    }

                                    cout << "Invalid argument. Please specify a valid e-mail address, "
                                         << "a folder link containing the folder key "
                                         << "or a valid session." << endl;
                                }
                            }
                            else
                            {
                                cout << "      login email [password]" << endl
                                     << "      login exportedfolderurl#key" << endl
                                     << "      login session" << endl;
                            }
                        }
                        else
                        {
                            cout << "Already logged in. Please log out first." << endl;
                        }

                        return;
                    }
                    else if (words[0] == "begin")
                    {
                        if (words.size() == 1)
                        {
                            cout << "Creating ephemeral session..." << endl;
                            pdf_to_import = true;
                            client->createephemeral();
                        }
                        else if (words.size() == 2)
                        {
                            handle uh;
                            byte pw[SymmCipher::KEYLENGTH];

                            if (Base64::atob(words[1].c_str(), (byte*) &uh, sizeof uh) == sizeof uh && Base64::atob(
                                    words[1].c_str() + 12, pw, sizeof pw) == sizeof pw)
                            {
                                client->resumeephemeral(uh, pw);
                            }
                            else
                            {
                                cout << "Malformed ephemeral session identifier." << endl;
                            }
                        }
                        else
                        {
                            cout << "      begin [ephemeralhandle#ephemeralpw]" << endl;
                        }

                        return;
                    }
                    else if (words[0] == "mount")
                    {
                        listtrees();
                        return;
                    }
                    else if (words[0] == "share")
                    {
                        switch (words.size())
                        {
                            case 1:		// list all shares (incoming and outgoing)
                                {
                                    TreeProcListOutShares listoutshares;
                                    Node* n;

                                    cout << "Shared folders:" << endl;

                                    for (unsigned i = 0; i < sizeof client->rootnodes / sizeof *client->rootnodes; i++)
                                    {
                                        if ((n = client->nodebyhandle(client->rootnodes[i])))
                                        {
                                            client->proctree(n, &listoutshares);
                                        }
                                    }

                                    for (user_map::iterator uit = client->users.begin();
                                         uit != client->users.end(); uit++)
                                    {
                                        User* u = &uit->second;
                                        Node* n;

                                        if (u->show == VISIBLE && u->sharing.size())
                                        {
                                            cout << "From " << u->email << ":" << endl;

                                            for (handle_set::iterator sit = u->sharing.begin();
                                                 sit != u->sharing.end(); sit++)
                                            {
                                                if ((n = client->nodebyhandle(*sit)))
                                                {
                                                    cout << "\t" << n->displayname() << " ("
                                                         << getAccessLevelStr(n->inshare->access) << ")" << endl;
                                                }
                                            }
                                        }
                                    }
                                }
                                break;

                            case 2:	    // list all outgoing shares on this path
                            case 3:	    // remove outgoing share to specified e-mail address
                            case 4:	    // add outgoing share to specified e-mail address
                            case 5:     // user specified a personal representation to appear as for the invitation
                                if ((n = nodebypath(words[1].c_str())))
                                {
                                    if (words.size() == 2)
                                    {
                                        listnodeshares(n);
                                    }
                                    else
                                    {
                                        accesslevel_t a = ACCESS_UNKNOWN;
                                        const char* personal_representation = NULL;
                                        if (words.size() > 3)
                                        {
                                            if (words[3] == "r" || words[3] == "ro")
                                            {
                                                a = RDONLY;
                                            }
                                            else if (words[3] == "rw")
                                            {
                                                a = RDWR;
                                            }
                                            else if (words[3] == "full")
                                            {
                                                a = FULL;
                                            }
                                            else
                                            {
                                                cout << "Access level must be one of r, rw or full" << endl;

                                                return;
                                            }

                                            if (words.size() > 4)
                                            {
                                                personal_representation = words[4].c_str();
                                            }
                                        }

                                        client->setshare(n, words[2].c_str(), a, personal_representation);
                                    }
                                }
                                else
                                {
                                    cout << words[1] << ": No such directory" << endl;
                                }

                                break;

                            default:
                                cout << "      share [remotepath [dstemail [r|rw|full] [origemail]]]" << endl;
                        }

                        return;
                    }
                    else if (words[0] == "users")
                    {
                        if (words.size() == 1)
                        {
                            for (user_map::iterator it = client->users.begin(); it != client->users.end(); it++)
                            {
                                if (it->second.email.size())
                                {
                                    cout << "\t" << it->second.email;

                                    if (it->second.userhandle == client->me)
                                    {
                                        cout << ", session user";
                                    }
                                    else if (it->second.show == VISIBLE)
                                    {
                                        cout << ", visible";
                                    }
                                    else if (it->second.show == HIDDEN)
                                    {
                                        cout << ", hidden";
                                    }
                                    else if (it->second.show == INACTIVE)
                                    {
                                        cout << ", inactive";
                                    }
                                    else if (it->second.show == BLOCKED)
                                    {
                                        cout << ", blocked";
                                    }
                                    else
                                    {
                                        cout << ", unknown visibility (" << it->second.show << ")";
                                    }

                                    if (it->second.sharing.size())
                                    {
                                        cout << ", sharing " << it->second.sharing.size() << " folder(s)";
                                    }

                                    if (it->second.pubk.isvalid())
                                    {
                                        cout << ", public key cached";
                                    }

                                    cout << endl;
                                }
                            }
                        }
                        else if (words.size() == 3 && words[2] == "del")
                        {
                            client->removecontact(words[1].c_str(), HIDDEN);
                        }
                        else
                        {
                            cout << "      users [email del]" << endl;
                        }

                        return;
                    }
                    else if (words[0] == "mkdir")
                    {
                        if (words.size() > 1)
                        {
                            string newname;

                            if ((n = nodebypath(words[1].c_str(), NULL, &newname)))
                            {
                                if (!client->checkaccess(n, RDWR))
                                {
                                    cout << "Write access denied" << endl;

                                    return;
                                }

                                if (newname.size())
                                {
                                    SymmCipher key;
                                    string attrstring;
                                    byte buf[FOLDERNODEKEYLENGTH];
                                    NewNode* newnode = new NewNode[1];

                                    // set up new node as folder node
                                    newnode->source = NEW_NODE;
                                    newnode->type = FOLDERNODE;
                                    newnode->nodehandle = 0;
                                    newnode->parenthandle = UNDEF;

                                    // generate fresh random key for this folder node
                                    PrnGen::genblock(buf, FOLDERNODEKEYLENGTH);
                                    newnode->nodekey.assign((char*) buf, FOLDERNODEKEYLENGTH);
                                    key.setkey(buf);

                                    // generate fresh attribute object with the folder name
                                    AttrMap attrs;

                                    client->fsaccess->normalize(&newname);
                                    attrs.map['n'] = newname;

                                    // JSON-encode object and encrypt attribute string
                                    attrs.getjson(&attrstring);
                                    newnode->attrstring = new string;
                                    client->makeattr(&key, newnode->attrstring, attrstring.c_str());

                                    // add the newly generated folder node
                                    client->putnodes(n->nodehandle, newnode, 1);
                                }
                                else
                                {
                                    cout << words[1] << ": Path already exists" << endl;
                                }
                            }
                            else
                            {
                                cout << words[1] << ": Target path not found" << endl;
                            }
                        }
                        else
                        {
                            cout << "      mkdir remotepath" << endl;
                        }

                        return;
                    }
                    else if (words[0] == "getfa")
                    {
                        if (words.size() > 1)
                        {
                            Node* n;
                            int cancel = words.size() > 2 && words[words.size() - 1] == "cancel";

                            if (words.size() < 3)
                            {
                                n = client->nodebyhandle(cwd);
                            }
                            else if (!(n = nodebypath(words[2].c_str())))
                            {
                                cout << words[2] << ": Path not found" << endl;
                            }

                            if (n)
                            {
                                int c = 0;
                                fatype type;

                                type = atoi(words[1].c_str());

                                if (n->type == FILENODE)
                                {
                                    if (n->hasfileattribute(type))
                                    {
                                        client->getfa(n->nodehandle, &n->fileattrstring, &n->nodekey, type, cancel);
                                        c++;
                                    }
                                }
                                else
                                {
                                    for (node_list::iterator it = n->children.begin(); it != n->children.end(); it++)
                                    {
                                        if ((*it)->type == FILENODE && (*it)->hasfileattribute(type))
                                        {
                                            client->getfa((*it)->nodehandle, &(*it)->fileattrstring, &(*it)->nodekey, type, cancel);
                                            c++;
                                        }
                                    }
                                }

                                cout << (cancel ? "Canceling " : "Fetching ") << c << " file attribute(s) of type " << type << "..." << endl;
                            }
                        }
                        else
                        {
                            cout << "      getfa type [path] [cancel]" << endl;
                        }

                        return;
                    }
                    else if (words[0] == "getua")
                    {
                        User* u = NULL;

                        if (words.size() == 3)
                        {
                            // get other user's attribute
                            if (!(u = client->finduser(words[2].c_str())))
                            {
                                cout << "Retrieving user attribute for unknown user: " << words[2] << endl;
                                client->getua(words[2].c_str(), User::string2attr(words[1].c_str()));
                                return;
                            }
                        }
                        else if (words.size() != 2)
                        {
                            cout << "      getua attrname [email]" << endl;
                            return;
                        }

                        if (!u)
                        {
                            // get logged in user's attribute
                            if (!(u = client->ownuser()))
                            {
                                cout << "Must be logged in to query own attributes." << endl;
                                return;
                            }
                        }

                        client->getua(u, User::string2attr(words[1].c_str()));

                        return;
                    }
                    else if (words[0] == "putua")
                    {
                        if (words.size() >= 2)
                        {
                            attr_t attrtype = User::string2attr(words[1].c_str());
                            if (attrtype == ATTR_UNKNOWN)
                            {
                                cout << "Attribute not recognized" << endl;
                                return;
                            }

                            if (words.size() == 2)
                            {
                                // delete attribute
                                client->putua(attrtype);

                                return;
                            }
                            else if (words.size() == 3)
                            {
                                if (words[2] == "del")
                                {
                                    client->putua(attrtype);

                                    return;
                                }
                            }
                            else if (words.size() == 4)
                            {
                                if (words[2] == "set")
                                {
                                    client->putua(attrtype, (const byte*) words[3].c_str(), words[3].size());

                                    return;
                                }
                                else if (words[2] == "set64")
                                {
                                    int len = words[3].size() * 3 / 4 + 3;
                                    byte *value = new byte[len];
                                    int valuelen = Base64::atob(words[3].data(), value, len);
                                    client->putua(attrtype, value, valuelen);
                                    delete [] value;
                                    return;
                                }
                                else if (words[2] == "load")
                                {
                                    string data, localpath;

                                    client->fsaccess->path2local(&words[3], &localpath);

                                    if (loadfile(&localpath, &data))
                                    {
                                        client->putua(attrtype, (const byte*) data.data(), data.size());
                                    }
                                    else
                                    {
                                        cout << "Cannot read " << words[3] << endl;
                                    }

                                    return;
                                }
                            }
                        }

                        cout << "      putua attrname [del|set string|load file]" << endl;

                        return;
                    }
#ifdef DEBUG
                    else if (words[0] == "delua")
                    {
                        if (words.size() == 2)
                        {
                            client->delua(words[1].c_str());
                            return;
                        }

                        cout << "      delua attrname" << endl;

                        return;
                    }
#endif
                    else if (words[0] == "pause")
                    {
                        bool getarg = false, putarg = false, hardarg = false, statusarg = false;

                        for (int i = words.size(); --i; )
                        {
                            if (words[i] == "get")
                            {
                                getarg = true;
                            }
                            if (words[i] == "put")
                            {
                                putarg = true;
                            }
                            if (words[i] == "hard")
                            {
                                hardarg = true;
                            }
                            if (words[i] == "status")
                            {
                                statusarg = true;
                            }
                        }

                        if (statusarg)
                        {
                            if (!hardarg && !getarg && !putarg)
                            {
                                if (!client->xferpaused[GET] && !client->xferpaused[PUT])
                                {
                                    cout << "Transfers not paused at the moment." << endl;
                                }
                                else
                                {
                                    if (client->xferpaused[GET])
                                    {
                                        cout << "GETs currently paused." << endl;
                                    }
                                    if (client->xferpaused[PUT])
                                    {
                                        cout << "PUTs currently paused." << endl;
                                    }
                                }
                            }
                            else
                            {
                                cout << "      pause [get|put] [hard] [status]" << endl;
                            }

                            return;
                        }

                        if (!getarg && !putarg)
                        {
                            getarg = true;
                            putarg = true;
                        }

                        if (getarg)
                        {
                            client->pausexfers(GET, client->xferpaused[GET] ^= true, hardarg);
                            if (client->xferpaused[GET])
                            {
                                cout << "GET transfers paused. Resume using the same command." << endl;
                            }
                            else
                            {
                                cout << "GET transfers unpaused." << endl;
                            }
                        }

                        if (putarg)
                        {
                            client->pausexfers(PUT, client->xferpaused[PUT] ^= true, hardarg);
                            if (client->xferpaused[PUT])
                            {
                                cout << "PUT transfers paused. Resume using the same command." << endl;
                            }
                            else
                            {
                                cout << "PUT transfers unpaused." << endl;
                            }
                        }

                        return;
                    }
                    else if (words[0] == "debug")
                    {
                        cout << "Debug mode " << (client->toggledebug() ? "on" : "off") << endl;

                        return;
                    }
                    else if (words[0] == "retry")
                    {
                        if (client->abortbackoff())
                        {
                            cout << "Retrying..." << endl;
                        }
                        else
                        {
                            cout << "No failed request pending." << endl;
                        }

                        return;
                    }
                    else if (words[0] == "recon")
                    {
                        cout << "Closing all open network connections..." << endl;

                        client->disconnect();

                        return;
                    }
                    else if (words[0] == "email")
                    {
                        if (words.size() == 1)
                        {
                            User *u = client->finduser(client->me);
                            if (u)
                            {
                                cout << "Your current email address is " << u->email << endl;
                            }
                            else
                            {
                                cout << "Please, login first" << endl;
                            }
                        }
                        else if (words.size() == 2)
                        {
                            if (words[1].find("@") != words[1].npos)    // get change email link
                            {
                                client->getemaillink(words[1].c_str());
                            }
                            else    // confirm change email link
                            {
                                string link = words[1];

                                size_t pos = link.find("#verify");
                                if (pos == link.npos)
                                {
                                    cout << "Invalid email change link." << endl;
                                    return;
                                }

                                changecode.assign(link.substr(pos+strlen("#verify")));
                                client->queryrecoverylink(changecode.c_str());
                            }
                        }
                        else
                        {
                            cout << "      email [newemail|emaillink]" << endl;
                        }

                        return;
                    }
#ifdef ENABLE_CHAT
                    else if (words[0] == "chatc")
                    {
                        unsigned wordscount = words.size();
                        if (wordscount > 1 && ((wordscount - 2) % 2) == 0)
                        {
                            int group = atoi(words[1].c_str());
                            if (!group && (wordscount - 2) != 2)
                            {
                                cout << "Only group chats can have more than one peer" << endl;
                                return;
                            }

                            userpriv_vector *userpriv = new userpriv_vector;

                            unsigned numUsers = 0;
                            while ((numUsers+1)*2 + 2 <= wordscount)
                            {
                                string email = words[numUsers*2 + 2];
                                User *u = client->finduser(email.c_str(), 0);
                                if (!u)
                                {
                                    cout << "User not found: " << email << endl;
                                    delete userpriv;
                                    return;
                                }

                                string privstr = words[numUsers*2 + 2 + 1];
                                privilege_t priv;
                                if (!group) // 1:1 chats enforce peer to be moderator
                                {
                                    priv = PRIV_MODERATOR;
                                }
                                else
                                {
                                    if (privstr ==  "ro")
                                    {
                                        priv = PRIV_RO;
                                    }
                                    else if (privstr == "sta")
                                    {
                                        priv = PRIV_STANDARD;
                                    }
                                    else if (privstr == "mod")
                                    {
                                        priv = PRIV_MODERATOR;
                                    }
                                    else
                                    {
                                        cout << "Unknown privilege for " << email << endl;
                                        delete userpriv;
                                        return;
                                    }
                                }

                                userpriv->push_back(userpriv_pair(u->userhandle, priv));
                                numUsers++;
                            }

                            client->createChat(group, userpriv);
                            delete userpriv;
                            return;
                        }
                        else
                        {
                            cout << "Invalid syntax to create chatroom" << endl;
                            cout << "       chatc group [email ro|sta|mod]*" << endl;
                            return;
                        }
                    }
                    else if (words[0] == "chati")
                    {
                        if (words.size() == 4)
                        {
                            handle chatid;
                            Base64::atob(words[1].c_str(), (byte*) &chatid, sizeof chatid);

                            string email = words[2];
                            User *u = client->finduser(email.c_str(), 0);
                            if (!u)
                            {
                                cout << "User not found: " << email << endl;
                                return;
                            }

                            string privstr = words[3];
                            privilege_t priv;
                            if (privstr ==  "ro")
                            {
                                priv = PRIV_RO;
                            }
                            else if (privstr == "sta")
                            {
                                priv = PRIV_STANDARD;
                            }
                            else if (privstr == "mod")
                            {
                                priv = PRIV_MODERATOR;
                            }
                            else
                            {
                                cout << "Unknown privilege for " << email << endl;
                                return;
                            }

                            client->inviteToChat(chatid, u->userhandle, priv);
                            return;
                        }
                        else
                        {
                            cout << "Invalid syntax to invite new peer" << endl;
                            cout << "       chati chatid email ro|sta|mod" << endl;
                            return;

                        }
                    }
                    else if (words[0] == "chatr")
                    {
                        if (words.size() > 1 && words.size() < 4)
                        {
                            handle chatid;
                            Base64::atob(words[1].c_str(), (byte*) &chatid, sizeof chatid);

                            if (words.size() == 2)
                            {
                                client->removeFromChat(chatid, client->me);
                                return;
                            }
                            else if (words.size() == 3)
                            {
                                string email = words[2];
                                User *u = client->finduser(email.c_str(), 0);
                                if (!u)
                                {
                                    cout << "User not found: " << email << endl;
                                    return;
                                }

                                client->removeFromChat(chatid, u->userhandle);
                                return;
                            }
                        }
                        else
                        {
                            cout << "Invalid syntax to leave chat / remove peer" << endl;
                            cout << "       chatr chatid [email]" << endl;
                            return;
                        }

                    }
                    else if (words[0] == "chatu")
                    {
                        if (words.size() == 2)
                        {
                            handle chatid;
                            Base64::atob(words[1].c_str(), (byte*) &chatid, sizeof chatid);

                            client->getUrlChat(chatid);
                            return;
                        }
                        else
                        {
                            cout << "Invalid syntax to get chatd URL" << endl;
                            cout << "      chatu chatid" << endl;
                            return;
                        }
                    }
                    else if (words[0] == "chata")
                    {
                        if (words.size() == 3)
                        {
                            handle chatid;
                            Base64::atob(words[1].c_str(), (byte*) &chatid, sizeof chatid);
                            bool archive = (words[2] == "1");
                            if (!archive && (words[2] != "0"))
                            {
                                cout << "Use 1 or 0 to archive/unarchive chats" << endl;
                                return;
                            }

                            client->archiveChat(chatid, archive);
                            return;
                        }
                        else
                        {
                            cout << "Invalid syntax to archive chat" << endl;
                            cout << "      chata chatid archive" << endl;
                            return;
                        }
                    }
                    else if (words[0] == "chats")
                    {
                        if (words.size() == 1)
                        {
                            textchat_map::iterator it;
                            for (it = client->chats.begin(); it != client->chats.end(); it++)
                            {
                                DemoApp::printChatInformation(it->second);
                            }
                            return;
                        }
                        if (words.size() == 2)
                        {
                            handle chatid;
                            Base64::atob(words[1].c_str(), (byte*) &chatid, sizeof chatid);

                            textchat_map::iterator it = client->chats.find(chatid);
                            if (it == client->chats.end())
                            {
                                cout << "Chatid " << words[1].c_str() << " not found" << endl;
                                return;
                            }

                            DemoApp::printChatInformation(it->second);
                            return;
                        }
                        else
                        {
                            cout << "Invalid syntax to list chatrooms" << endl;
                            cout << "      chats" << endl;
                            return;
                        }
                    }
#endif
                    else if (words[0] == "reset")
                    {
                        if (client->loggedin() != NOTLOGGEDIN)
                        {
                            cout << "You're logged in. Please, logout first." << endl;
                        }
                        else if (words.size() == 2 ||
                            (words.size() == 3 && (hasMasterKey = (words[2] == "mk"))))
                        {
                            recoveryemail = words[1];
                            client->getrecoverylink(recoveryemail.c_str(), hasMasterKey);
                        }
                        else
                        {
                            cout << "      reset email [mk]" << endl;
                        }
                        return;
                    }                    
                    else if (words[0] == "clink")
                    {
                        bool renew = false;
                        if (words.size() == 1 || (words.size() == 2 && (renew = words[1] == "renew")))
                        {
                            client->contactlinkcreate(renew);
                        }
                        else if ((words.size() == 3) && (words[1] == "query"))
                        {
                            handle clink;
                            Base64::atob(words[2].c_str(), (byte*) &clink, sizeof clink);

                            client->contactlinkquery(clink);

                        }
                        else if (((words.size() == 3) || (words.size() == 2)) && (words[1] == "del"))
                        {
                            handle clink = UNDEF;

                            if (words.size() == 3)
                            {
                                Base64::atob(words[2].c_str(), (byte*) &clink, sizeof clink);
                            }

                            client->contactlinkdelete(clink);
                        }
                        else
                        {
                            cout << "      clink [renew|query handle|del [handle]]" << endl;
                        }
                        return;
                    }

                    break;

                case 6:
                    if (words[0] == "passwd")
                    {
                        if (client->loggedin() != NOTLOGGEDIN)
                        {
                            setprompt(OLDPASSWORD);
                        }
                        else
                        {
                            cout << "Not logged in." << endl;
                        }

                        return;
                    }
                    else if (words[0] == "putbps")
                    {
                        if (words.size() > 1)
                        {
                            if (words[1] == "auto")
                            {
                                client->putmbpscap = -1;
                            }
                            else if (words[1] == "none")
                            {
                                client->putmbpscap = 0;
                            }
                            else
                            {
                                int t = atoi(words[1].c_str());

                                if (t > 0)
                                {
                                    client->putmbpscap = t;
                                }
                                else
                                {
                                    cout << "      putbps [limit|auto|none]" << endl;
                                    return;
                                }
                            }
                        }

                        cout << "Upload speed limit set to ";

                        if (client->putmbpscap < 0)
                        {
                            cout << "AUTO (approx. 90% of your available bandwidth)" << endl;
                        }
                        else if (!client->putmbpscap)
                        {
                            cout << "NONE" << endl;
                        }
                        else
                        {
                            cout << client->putmbpscap << " byte(s)/second" << endl;
                        }

                        return;
                    }
                    else if (words[0] == "invite")
                    {
                        if (client->loggedin() != FULLACCOUNT)
                        {
                            cout << "Not logged in." << endl;
                        }
                        else
                        {
                            if (client->ownuser()->email.compare(words[1]))
                            {
                                int del = words.size() == 3 && words[2] == "del";
                                int rmd = words.size() == 3 && words[2] == "rmd";
                                if (words.size() == 2 || words.size() == 3)
                                {
                                    if (del || rmd)
                                    {
                                        client->setpcr(words[1].c_str(), del ? OPCA_DELETE : OPCA_REMIND);
                                    }
                                    else
                                    {
                                        // Original email is not required, but can be used if this account has multiple email addresses associated,
                                        // to have the invite come from a specific email
                                        client->setpcr(words[1].c_str(), OPCA_ADD, "Invite from MEGAcli", words.size() == 3 ? words[2].c_str() : NULL);
                                    }
                                }
                                else
                                {
                                    cout << "      invite dstemail [origemail|del|rmd]" << endl;
                                }
                            }
                            else
                            {
                                cout << "Cannot send invitation to your own user" << endl;
                            }
                        }

                        return;
                    }
                    else if (words[0] == "signup")
                    {
                        if (words.size() == 2)
                        {
                            const char* ptr = words[1].c_str();
                            const char* tptr;

                            if ((tptr = strstr(ptr, "#confirm")))
                            {
                                ptr = tptr + 8;
                            }

                            unsigned len = (words[1].size() - (ptr - words[1].c_str())) * 3 / 4 + 4;

                            byte* c = new byte[len];
                            len = Base64::atob(ptr, c, len);
                            // we first just query the supplied signup link,
                            // then collect and verify the password,
                            // then confirm the account
                            client->querysignuplink(c, len);
                            delete[] c;
                        }
                        else if (words.size() == 3)
                        {
                            switch (client->loggedin())
                            {
                                case FULLACCOUNT:
                                    cout << "Already logged in." << endl;
                                    break;

                                case CONFIRMEDACCOUNT:
                                    cout << "Current account already confirmed." << endl;
                                    break;

                                case EPHEMERALACCOUNT:
                                    if (words[1].find('@') + 1 && words[1].find('.') + 1)
                                    {
                                        signupemail = words[1];
                                        signupname = words[2];

                                        cout << endl;
                                        setprompt(NEWPASSWORD);
                                    }
                                    else
                                    {
                                        cout << "Please enter a valid e-mail address." << endl;
                                    }
                                    break;

                                case NOTLOGGEDIN:
                                    cout << "Please use the begin command to commence or resume the ephemeral session to be upgraded." << endl;
                            }
                        }

                        return;
                    }
                    else if (words[0] == "whoami")
                    {
                        if (client->loggedin() == NOTLOGGEDIN)
                        {
                            cout << "Not logged in." << endl;
                        }
                        else
                        {
                            User* u;

                            if ((u = client->finduser(client->me)))
                            {
                                cout << "Account e-mail: " << u->email << endl;
#ifdef ENABLE_CHAT
                                if (client->signkey)
                                {
                                    cout << "Fingerprint: " << client->signkey->genFingerprintHex() << endl;
                                }
#endif
                            }

                            cout << "Retrieving account status..." << endl;

                            client->getaccountdetails(&account, true, true, true, true, true, true);
                        }

                        return;
                    }
                    else if (words[0] == "export")
                    {
                        if (words.size() > 1)
                        {
                            hlink = UNDEF;
                            del = ets = 0;

                            Node* n;
                            int deltmp = 0;
                            int etstmp = 0;

                            if ((n = nodebypath(words[1].c_str())))
                            {
                                if (words.size() > 2)
                                {
                                    deltmp = (words[2] == "del");
                                    if (!deltmp)
                                    {
                                        etstmp = atol(words[2].c_str());
                                    }
                                }


                                cout << "Exporting..." << endl;

                                error e;
                                if ((e = client->exportnode(n, deltmp, etstmp)))
                                {
                                    cout << words[1] << ": Export rejected (" << errorstring(e) << ")" << endl;
                                }
                                else
                                {
                                    hlink = n->nodehandle;
                                    ets = etstmp;
                                    del = deltmp;
                                }
                            }
                            else
                            {
                                cout << words[1] << ": Not found" << endl;
                            }
                        }
                        else
                        {
                            cout << "      export remotepath [expireTime|del]" << endl;
                        }

                        return;
                    }
                    else if (words[0] == "import")
                    {
                        if (words.size() > 1)
                        {
                            if (client->openfilelink(words[1].c_str(), 1) == API_OK)
                            {
                                cout << "Opening link..." << endl;
                            }
                            else
                            {
                                cout << "Malformed link. Format: Exported URL or fileid#filekey" << endl;
                            }
                        }
                        else
                        {
                            cout << "      import exportedfilelink#key" << endl;
                        }

                        return;
                    }
                    else if (words[0] == "reload")
                    {
                        cout << "Reloading account..." << endl;

                        bool nocache = false;
                        if (words.size() == 2 && words[1] == "nocache")
                        {
                            nocache = true;
                        }

                        cwd = UNDEF;
                        client->cachedscsn = UNDEF;
                        client->fetchnodes(nocache);

                        return;
                    }
                    else if (words[0] == "logout")
                    {
                        cout << "Logging off..." << endl;

                        cwd = UNDEF;
                        client->logout();

                        if (clientFolder)
                        {
                            clientFolder->logout();
                            delete clientFolder;
                            clientFolder = NULL;
                        }

                        return;
                    }
#ifdef ENABLE_CHAT
                    else if (words[0] == "chatga")
                    {
                        if (words.size() == 4)
                        {
                            handle chatid;
                            Base64::atob(words[1].c_str(), (byte*) &chatid, sizeof chatid);

                            handle nodehandle;
                            Base64::atob(words[2].c_str(), (byte*) &nodehandle, sizeof nodehandle);

                            const char *uid = words[3].c_str();

                            client->grantAccessInChat(chatid, nodehandle, uid);
                            return;
                        }
                        else
                        {
                            cout << "Invalid syntax to grant access to a user/node" << endl;
                            cout << "       chatga chatid nodehandle uid" << endl;
                            return;
                        }

                    }
                    else if (words[0] == "chatra")
                    {
                        if (words.size() == 4)
                        {
                            handle chatid;
                            Base64::atob(words[1].c_str(), (byte*) &chatid, sizeof chatid);

                            handle nodehandle;
                            Base64::atob(words[2].c_str(), (byte*) &nodehandle, sizeof nodehandle);

                            const char *uid = words[3].c_str();

                            client->removeAccessInChat(chatid, nodehandle, uid);
                            return;
                        }
                        else
                        {
                            cout << "Invalid syntax to revoke access to a user/node" << endl;
                            cout << "       chatra chatid nodehandle uid" << endl;
                            return;
                        }
                    }
                    else if (words[0] == "chatst")
                    {
                        if (words.size() == 2 || words.size() == 3)
                        {
                            handle chatid;
                            Base64::atob(words[1].c_str(), (byte*) &chatid, sizeof chatid);

                            if (words.size() == 2)  // empty title / remove title
                            {
                                client->setChatTitle(chatid, "");
                            }
                            else if (words.size() == 3)
                            {
                                client->setChatTitle(chatid, words[2].c_str());
                            }
                            return;
                        }
                        else
                        {
                            cout << "Invalid syntax to set chat title" << endl;
                            cout << "       chatst chatid title64" << endl;
                            return;
                        }
                    }
                    else if (words[0] == "chatpu")
                    {
                        if (words.size() == 1)
                        {
                            client->getChatPresenceUrl();
                            return;
                        }
                        else
                        {
                            cout << "Invalid syntax to get presence URL" << endl;
                            cout << "       chatpu" << endl;
                            return;
                        }
                    }
                    else if (words[0] == "chatup")
                    {
                        if (words.size() == 4)
                        {
                            handle chatid;
                            Base64::atob(words[1].c_str(), (byte*) &chatid, sizeof chatid);

                            handle uh;
                            Base64::atob(words[2].c_str(), (byte*) &uh, sizeof uh);

                            string privstr = words[3];
                            privilege_t priv;
                            if (privstr ==  "ro")
                            {
                                priv = PRIV_RO;
                            }
                            else if (privstr == "sta")
                            {
                                priv = PRIV_STANDARD;
                            }
                            else if (privstr == "mod")
                            {
                                priv = PRIV_MODERATOR;
                            }
                            else
                            {
                                cout << "Unknown privilege for " << words[2] << endl;
                                return;
                            }

                            client->updateChatPermissions(chatid, uh, priv);
                            return;
                        }
                        else
                        {
                            cout << "Invalid syntax to update privileges" << endl;
                            cout << "       chatpu chatid userhandle ro|sta|mod" << endl;
                            return;

                        }
                    }
#endif
                    else if (words[0] == "cancel")
                    {
                        if (client->loggedin() != FULLACCOUNT)
                        {
                            cout << "Please, login into your account first." << endl;
                            return;
                        }

                        if (words.size() == 1)  // get link
                        {
                            User *u = client->finduser(client->me);
                            if (!u)
                            {
                                cout << "Error retrieving logged user." << endl;
                                return;
                            }
                            client->getcancellink(u->email.c_str());
                        }
                        else if (words.size() == 2) // link confirmation
                        {
                            string link = words[1];

                            size_t pos = link.find("#cancel");
                            if (pos == link.npos)
                            {
                                cout << "Invalid cancellation link." << endl;
                                return;
                            }

                            recoverycode.assign(link.substr(pos+strlen("#cancel")));
                            setprompt(LOGINPASSWORD);
                        }
                        else
                        {
                            cout << "       cancel [link]" << endl;
                        }
                        return;
                    }
                    break;


                case 7:
                    if (words[0] == "confirm")
                    {
                        if (signupemail.size() && signupcode.size())
                        {
                            cout << "Please type " << signupemail << "'s password to confirm the signup." << endl;
                            setprompt(LOGINPASSWORD);
                        }
                        else
                        {
                            cout << "No signup confirmation pending." << endl;
                        }

                        return;
                    }
                    else if (words[0] == "recover")
                    {
                        if (client->loggedin() != NOTLOGGEDIN)
                        {
                            cout << "You're logged in. Please, logout first." << endl;
                        }
                        else if (words.size() == 2)
                        {
                            string link = words[1];

                            size_t pos = link.find("#recover");
                            if (pos == link.npos)
                            {
                                cout << "Invalid recovery link." << endl;
                            }

                            recoverycode.assign(link.substr(pos+strlen("#recover")));
                            client->queryrecoverylink(recoverycode.c_str());
                        }
                        else
                        {
                            cout << "      recover recoverylink" << endl;
                        }
                        return;
                    }
                    else if (words[0] == "session")
                    {
                        byte session[64];
                        int size;

                        size = client->dumpsession(session, sizeof session);

                        if (size > 0)
                        {
                            char buf[sizeof session * 4 / 3 + 3];

                            Base64::btoa(session, size, buf);

                            cout << "Your (secret) session is: " << buf << endl;
                        }
                        else if (!size)
                        {
                            cout << "Not logged in." << endl;
                        }
                        else
                        {
                            cout << "Internal error." << endl;
                        }

                        return;
                    }
                    else if (words[0] == "symlink")
                    {
                        if (client->followsymlinks ^= true)
                        {
                            cout << "Now following symlinks. Please ensure that sync does not see any filesystem item twice!" << endl;
                        }
                        else
                        {
                            cout << "No longer following symlinks." << endl;
                        }

                        return;
                    }
                    else if (words[0] == "version")
                    {
                        cout << "MEGA SDK version: " << MEGA_MAJOR_VERSION << "." << MEGA_MINOR_VERSION << "." << MEGA_MICRO_VERSION << endl;

                        cout << "Features enabled:" << endl;

#ifdef USE_CRYPTOPP
                        cout << "* CryptoPP" << endl;
#endif

#ifdef USE_SQLITE
                        cout << "* SQLite" << endl;
#endif

#ifdef USE_BDB
                        cout << "* Berkeley DB" << endl;
#endif

#ifdef USE_INOTIFY
                        cout << "* inotify" << endl;
#endif

#ifdef HAVE_FDOPENDIR
                        cout << "* fdopendir" << endl;
#endif

#ifdef HAVE_SENDFILE
                        cout << "* sendfile" << endl;
#endif

#ifdef _LARGE_FILES
                        cout << "* _LARGE_FILES" << endl;
#endif

#ifdef USE_FREEIMAGE
                        cout << "* FreeImage" << endl;
#endif

#ifdef ENABLE_SYNC
                        cout << "* sync subsystem" << endl;
#endif


                        cwd = UNDEF;

                        return;
                    } 
                    else if (words[0] == "showpcr")
                    {
                        string outgoing = "";
                        string incoming = "";
                        for (handlepcr_map::iterator it = client->pcrindex.begin(); it != client->pcrindex.end(); it++)
                        {
                            if (it->second->isoutgoing)
                            {
                                ostringstream os;
                                os << setw(34) << it->second->targetemail;

                                char buffer[12];
                                Base64::btoa((byte*)&(it->second->id), MegaClient::PCRHANDLE, buffer);
                                os << "\t(id: ";
                                os << buffer;
                                
                                os << ", ts: ";
                                
                                os << it->second->ts;                                

                                outgoing.append(os.str());
                                outgoing.append(")\n");
                            }
                            else
                            {
                                ostringstream os;
                                os << setw(34) << it->second->originatoremail;

                                char buffer[12];
                                Base64::btoa((byte*)&(it->second->id), MegaClient::PCRHANDLE, buffer);
                                os << "\t(id: ";
                                os << buffer;
                                
                                os << ", ts: ";
                                
                                os << it->second->ts;                                

                                incoming.append(os.str());
                                incoming.append(")\n");
                            }
                        }
                        cout << "Incoming PCRs:" << endl << incoming << endl;
                        cout << "Outgoing PCRs:" << endl << outgoing << endl;
                        return;
                    }
                    break;

                case 11:                    
                    if (words[0] == "killsession")
                    {
                        if (words.size() == 2)
                        {
                            if (words[1] == "all")
                            {
                                // Kill all sessions (except current)
                                client->killallsessions();
                            }
                            else
                            {
                                handle sessionid;
                                if (Base64::atob(words[1].c_str(), (byte*) &sessionid, sizeof sessionid) == sizeof sessionid)
                                {                                    
                                    client->killsession(sessionid);
                                }
                                else
                                {
                                    cout << "invalid session id provided" << endl;
                                }                         
                            }
                        }
                        else
                        {
                            cout << "      killsession [all|sessionid] " << endl;
                        }
                        return;
                    }
                    else if (words[0] == "locallogout")
                    {
                        cout << "Logging off locally..." << endl;

                        cwd = UNDEF;
                        client->locallogout();

                        return;
                    }
                    break;
            }

            cout << "?Invalid command" << endl;
    }
}

// callback for non-EAGAIN request-level errors
// in most cases, retrying is futile, so the application exits
// this can occur e.g. with syntactically malformed requests (due to a bug), an invalid application key
void DemoApp::request_error(error e)
{
    if ((e == API_ESID) || (e == API_ENOENT))   // Invalid session or Invalid folder handle
    {
        cout << "Invalid or expired session, logging out..." << endl;
        client->locallogout();
        return;
    }
    else if (e == API_EBLOCKED)
    {
        if (client->sid.size())
        {
            cout << "Your account is blocked." << endl;
            client->whyamiblocked();
        }
        else
        {
            cout << "The link has been blocked." << endl;
        }
        return;
    }

    cout << "FATAL: Request failed (" << errorstring(e) << "), exiting" << endl;

    delete console;
    exit(0);
}

void DemoApp::request_response_progress(m_off_t current, m_off_t total)
{
    if (total > 0)
    {
        responseprogress = current * 100 / total;
    }
    else
    {
        responseprogress = -1;
    }
}

// login result
void DemoApp::login_result(error e)
{
    if (e)
    {
        cout << "Login failed: " << errorstring(e) << endl;
    }
    else
    {
        cout << "Login successful, retrieving account..." << endl;
        client->fetchnodes();
    }
}

// ephemeral session result
void DemoApp::ephemeral_result(error e)
{
    if (e)
    {
        cout << "Ephemeral session error (" << errorstring(e) << ")" << endl;
    }
    pdf_to_import = false;
}

// signup link send request result
void DemoApp::sendsignuplink_result(error e)
{
    if (e)
    {
        cout << "Unable to send signup link (" << errorstring(e) << ")" << endl;
    }
    else
    {
        cout << "Thank you. Please check your e-mail and enter the command signup followed by the confirmation link." << endl;
    }
}

// signup link query result
void DemoApp::querysignuplink_result(handle uh, const char* email, const char* name, const byte* pwc, const byte* kc,
                                     const byte* c, size_t len)
{
    cout << "Ready to confirm user account " << email << " (" << name << ") - enter confirm to execute." << endl;

    signupemail = email;
    signupcode.assign((char*) c, len);
    memcpy(signuppwchallenge, pwc, sizeof signuppwchallenge);
    memcpy(signupencryptedmasterkey, pwc, sizeof signupencryptedmasterkey);
}

// signup link query failed
void DemoApp::querysignuplink_result(error e)
{
    cout << "Signuplink confirmation failed (" << errorstring(e) << ")" << endl;
}

// signup link (account e-mail) confirmation result
void DemoApp::confirmsignuplink_result(error e)
{
    if (e)
    {
        cout << "Signuplink confirmation failed (" << errorstring(e) << ")" << endl;
    }
    else
    {
        cout << "Signup confirmed, logging in..." << endl;
        client->login(signupemail.c_str(), pwkey);
    }
}

// asymmetric keypair configuration result
void DemoApp::setkeypair_result(error e)
{
    if (e)
    {
        cout << "RSA keypair setup failed (" << errorstring(e) << ")" << endl;
    }
    else
    {
        cout << "RSA keypair added. Account setup complete." << endl;
    }
}

void DemoApp::getrecoverylink_result(error e)
{
    if (e)
    {
        cout << "Unable to send the link (" << errorstring(e) << ")" << endl;
    }
    else
    {
        cout << "Please check your e-mail and enter the command \"recover\" / \"cancel\" followed by the link." << endl;
    }
}

void DemoApp::queryrecoverylink_result(error e)
{
        cout << "The link is invalid (" << errorstring(e) << ")." << endl;
}

void DemoApp::queryrecoverylink_result(int type, const char *email, const char *ip, time_t ts, handle uh, const vector<string> *emails)
{
    recoveryemail = email ? email : "";
    hasMasterKey = (type == RECOVER_WITH_MASTERKEY);

    cout << "The link is valid";

    if (type == RECOVER_WITH_MASTERKEY)
    {
        cout <<  " to reset the password for " << email << " with masterkey." << endl;

        setprompt(MASTERKEY);
    }
    else if (type == RECOVER_WITHOUT_MASTERKEY)
    {
        cout <<  " to reset the password for " << email << " without masterkey." << endl;

        setprompt(NEWPASSWORD);
    }
    else if (type == CANCEL_ACCOUNT)
    {
        cout << " to cancel the account for " << email << "." << endl;
    }
    else if (type == CHANGE_EMAIL)
    {
        cout << " to change the email from " << client->finduser(client->me)->email << " to " << email << "." << endl;

        changeemail = email ? email : "";
        setprompt(LOGINPASSWORD);
    }
}

void DemoApp::getprivatekey_result(error e,  const byte *privk, const size_t len_privk)
{
    if (e)
    {
        cout << "Unable to get private key (" << errorstring(e) << ")" << endl;
        setprompt(COMMAND);
    }
    else
    {
        // check the private RSA is valid after decryption with master key
        SymmCipher key;
        key.setkey(masterkey);

        byte privkbuf[AsymmCipher::MAXKEYLENGTH * 2];
        memcpy(privkbuf, privk, len_privk);
        key.ecb_decrypt(privkbuf, len_privk);

        AsymmCipher uk;
        if (!uk.setkey(AsymmCipher::PRIVKEY, privkbuf, len_privk))
        {
            cout << "The master key doesn't seem to be correct." << endl;

            recoverycode.clear();
            recoveryemail.clear();
            hasMasterKey = false;
            memset(masterkey, 0, sizeof masterkey);

            setprompt(COMMAND);
        }
        else
        {
            cout << "Private key successfully retrieved for integrity check masterkey." << endl;
            setprompt(NEWPASSWORD);
        }
    }
}

void DemoApp::confirmrecoverylink_result(error e)
{
    if (e)
    {
        cout << "Unable to reset the password (" << errorstring(e) << ")" << endl;
    }
    else
    {
        cout << "Password changed successfully." << endl;
    }
}

void DemoApp::confirmcancellink_result(error e)
{
    if (e)
    {
        cout << "Unable to cancel the account (" << errorstring(e) << ")" << endl;
    }
    else
    {
        cout << "Account cancelled successfully." << endl;
    }
}

void DemoApp::validatepassword_result(error e)
{
    if (e)
    {
        cout << "Wrong password (" << errorstring(e) << ")" << endl;
        setprompt(LOGINPASSWORD);
    }
    else
    {
        if (recoverycode.size())
        {
            cout << "Password is correct, cancelling account..." << endl;

            client->confirmcancellink(recoverycode.c_str());
            recoverycode.clear();
        }
        else if (changecode.size())
        {
            cout << "Password is correct, changing email..." << endl;

            client->confirmemaillink(changecode.c_str(), changeemail.c_str(), pwkey);
            changecode.clear();
            changeemail.clear();
        }
    }
}

void DemoApp::getemaillink_result(error e)
{
    if (e)
    {
        cout << "Unable to send the link (" << errorstring(e) << ")" << endl;
    }
    else
    {
        cout << "Please check your e-mail and enter the command \"email\" followed by the link." << endl;
    }
}

void DemoApp::confirmemaillink_result(error e)
{
    if (e)
    {
        cout << "Unable to change the email address (" << errorstring(e) << ")" << endl;
    }
    else
    {
        cout << "Email address changed successfully to " << changeemail << "." << endl;
    }
}

void DemoApp::ephemeral_result(handle uh, const byte* pw)
{
    char buf[SymmCipher::KEYLENGTH * 4 / 3 + 3];

    cout << "Ephemeral session established, session ID: ";
    Base64::btoa((byte*) &uh, sizeof uh, buf);
    cout << buf << "#";
    Base64::btoa(pw, SymmCipher::KEYLENGTH, buf);
    cout << buf << endl;

    client->fetchnodes();
}

void DemoApp::whyamiblocked_result(int code)
{
    if (code < 0)
    {
        error e = (error) code;
        cout << "Why am I blocked failed: " << errorstring(e) << endl;
    }
    else if (code == 0)
    {
        cout << "You're not blocked" << endl;
    }
    else    // code > 0
    {
        string reason = "Your account was terminated due to breach of Mega's Terms of Service, such as abuse of rights of others; sharing and/or importing illegal data; or system abuse.";

        if (code == 100)    // deprecated
        {
            reason = "You have been suspended due to excess data usage.";
        }
        else if (code == 200)
        {
            reason = "Your account has been suspended due to multiple breaches of Mega's Terms of Service. Please check your email inbox.";
        }
        //else if (code == 300) --> default reason


        cout << "Reason: " << reason << endl;
        cout << "Logging out..." << endl;

        client->locallogout();
    }
}

// password change result
void DemoApp::changepw_result(error e)
{
    if (e)
    {
        cout << "Password update failed: " << errorstring(e) << endl;
    }
    else
    {
        cout << "Password updated." << endl;
    }
}

// node export failed
void DemoApp::exportnode_result(error e)
{
    if (e)
    {
        cout << "Export failed: " << errorstring(e) << endl;
    }

    del = ets = 0;
    hlink = UNDEF;
}

void DemoApp::exportnode_result(handle h, handle ph)
{
    Node* n;

    if ((n = client->nodebyhandle(h)))
    {
        string path;
        char node[9];
        char key[FILENODEKEYLENGTH * 4 / 3 + 3];

        nodepath(h, &path);

        cout << "Exported " << path << ": ";

        Base64::btoa((byte*) &ph, MegaClient::NODEHANDLE, node);

        // the key
        if (n->type == FILENODE)
        {
            Base64::btoa((const byte*) n->nodekey.data(), FILENODEKEYLENGTH, key);
        }
        else if (n->sharekey)
        {
            Base64::btoa(n->sharekey->key, FOLDERNODEKEYLENGTH, key);
        }
        else
        {
            cout << "No key available for exported folder" << endl;

            del = ets = 0;
            hlink = UNDEF;
            return;
        }

        cout << "https://mega.co.nz/#" << (n->type ? "F" : "") << "!" << node << "!" << key << endl;
    }
    else
    {
        cout << "Exported node no longer available" << endl;
    }

    del = ets = 0;
    hlink = UNDEF;
}

// the requested link could not be opened
void DemoApp::openfilelink_result(error e)
{
    if (e)
    {
        if (pdf_to_import) // import welcome pdf has failed
        {
            cout << "Failed to import Welcome PDF file" << endl;
        }
        else
        {
            cout << "Failed to open link: " << errorstring(e) << endl;
        }
    }
    pdf_to_import = false;
}

// the requested link was opened successfully - import to cwd
void DemoApp::openfilelink_result(handle ph, const byte* key, m_off_t size,
                                  string* a, string* fa, int)
{
    Node* n;

    if (!key)
    {
        cout << "File is valid, but no key was provided." << endl;
        pdf_to_import = false;
        return;
    }

    // check if the file is decryptable
    string attrstring;
    string keystring;

    attrstring.resize(a->length()*4/3+4);
    attrstring.resize(Base64::btoa((const byte *)a->data(),a->length(), (char *)attrstring.data()));

    SymmCipher nodeKey;
    keystring.assign((char*)key,FILENODEKEYLENGTH);
    nodeKey.setkey(key, FILENODE);

    byte *buf = Node::decryptattr(&nodeKey,attrstring.c_str(),attrstring.size());
    if (!buf)
    {
        cout << "The file won't be imported, the provided key is invalid." << endl;
        pdf_to_import = false;
    }
    else if (client->loggedin() != NOTLOGGEDIN)
    {
        if (pdf_to_import)
        {
            n = client->nodebyhandle(client->rootnodes[0]);
        }
        else
        {
            n = client->nodebyhandle(cwd);
        }

        if (!n)
        {
            cout << "Target folder not found." << endl;
            pdf_to_import = false;
            delete [] buf;
            return;
        }

        AttrMap attrs;
        JSON json;
        nameid name;
        string* t;
        json.begin((char*)buf + 5);
        NewNode* newnode = new NewNode[1];

        // set up new node as folder node
        newnode->source = NEW_PUBLIC;
        newnode->type = FILENODE;
        newnode->nodehandle = ph;
        newnode->parenthandle = UNDEF;
        newnode->nodekey.assign((char*)key, FILENODEKEYLENGTH);
        newnode->attrstring = new string(*a);

        while ((name = json.getnameid()) != EOO && json.storeobject((t = &attrs.map[name])))
        {
            JSON::unescape(t);

            if (name == 'n')
            {
                client->fsaccess->normalize(t);
            }
        }

        attr_map::iterator it = attrs.map.find('n');
        if (it != attrs.map.end())
        {
            Node *ovn = client->childnodebyname(n, it->second.c_str(), true);
            if (ovn)
            {
                attr_map::iterator it2 = attrs.map.find('c');
                if (it2 != attrs.map.end())
                {
                    FileFingerprint ffp;
                    if (ffp.unserializefingerprint(&it2->second))
                    {
                        ffp.size = size;
                        if (ffp.isvalid && ovn->isvalid && ffp == *(FileFingerprint*)ovn)
                        {
                            cout << "Success. (identical node skipped)" << endl;
                            pdf_to_import = false;
                            delete [] buf;
                            return;
                        }
                    }
                }

                newnode->ovhandle = !client->versions_disabled ? ovn->nodehandle : UNDEF;
            }
        }

        client->putnodes(n->nodehandle, newnode, 1);
    }
    else
    {
        cout << "Need to be logged in to import file links." << endl;
        pdf_to_import = false;
    }

    delete [] buf;
}

void DemoApp::checkfile_result(handle h, error e)
{
    cout << "Link check failed: " << errorstring(e) << endl;
}

void DemoApp::checkfile_result(handle h, error e, byte* filekey, m_off_t size, m_time_t ts, m_time_t tm, string* filename,
                               string* fingerprint, string* fileattrstring)
{
    cout << "Name: " << *filename << ", size: " << size;

    if (fingerprint->size())
    {
        cout << ", fingerprint available";
    }

    if (fileattrstring->size())
    {
        cout << ", has attributes";
    }

    cout << endl;

    if (e)
    {
        cout << "Not available: " << errorstring(e) << endl;
    }
    else
    {
        cout << "Initiating download..." << endl;

        AppFileGet* f = new AppFileGet(NULL, h, filekey, size, tm, filename, fingerprint);
        f->appxfer_it = appxferq[GET].insert(appxferq[GET].end(), f);
        client->startxfer(GET, f);
    }
}

bool DemoApp::pread_data(byte* data, m_off_t len, m_off_t pos, m_off_t, m_off_t, void* appdata)
{
    cout << "Received " << len << " partial read byte(s) at position " << pos << ": ";
    fwrite(data, 1, len, stdout);
    cout << endl;

    return true;
}

dstime DemoApp::pread_failure(error e, int retry, void* appdata)
{
    if (retry < 5)
    {
        cout << "Retrying read (" << errorstring(e) << ", attempt #" << retry << ")" << endl;
        return (dstime)(retry*10);
    }
    else
    {
        cout << "Too many failures (" << errorstring(e) << "), giving up" << endl;
        return ~(dstime)0;
    }
}

// reload needed
void DemoApp::reload(const char* reason)
{
    cout << "Reload suggested (" << reason << ") - use 'reload' to trigger" << endl;
}

// reload initiated
void DemoApp::clearing()
{
    LOG_debug << "Clearing all nodes/users...";
}

// nodes have been modified
// (nodes with their removed flag set will be deleted immediately after returning from this call,
// at which point their pointers will become invalid at that point.)
void DemoApp::nodes_updated(Node** n, int count)
{
    int c[2][6] = { { 0 } };

    if (n)
    {
        while (count--)
        {
            if ((*n)->type < 6)
            {
                c[!(*n)->changed.removed][(*n)->type]++;
                n++;
            }
        }
    }
    else
    {
        for (node_map::iterator it = client->nodes.begin(); it != client->nodes.end(); it++)
        {
            if (it->second->type < 6)
            {
                c[1][it->second->type]++;
            }
        }
    }

    nodestats(c[1], "added or updated");
    nodestats(c[0], "removed");

    if (ISUNDEF(cwd))
    {
        cwd = client->rootnodes[0];
    }
}

// nodes now (almost) current, i.e. no server-client notifications pending
void DemoApp::nodes_current()
{
    LOG_debug << "Nodes current.";
}

void DemoApp::account_updated()
{
    if (client->loggedin() == EPHEMERALACCOUNT)
    {
        LOG_debug << "Account has been confirmed by another client. Proceed to login with credentials.";
    }
    else
    {
        LOG_debug << "Account has been upgraded/downgraded.";
    }
}

void DemoApp::notify_confirmation(const char *email)
{
    if (client->loggedin() == EPHEMERALACCOUNT)
    {
        LOG_debug << "Account has been confirmed with email " << email << ". Proceed to login with credentials.";
    }
}

void DemoApp::enumeratequotaitems_result(handle, unsigned, unsigned, unsigned, unsigned, unsigned, const char*)
{
    // FIXME: implement
}

void DemoApp::enumeratequotaitems_result(error)
{
    // FIXME: implement
}

void DemoApp::additem_result(error)
{
    // FIXME: implement
}

void DemoApp::checkout_result(error)
{
    // FIXME: implement
}

void DemoApp::checkout_result(const char*)
{
    // FIXME: implement
}

void DemoApp::getmegaachievements_result(AchievementsDetails *details, error e)
{
    // FIXME: implement display of values
    delete details;
}

void DemoApp::getwelcomepdf_result(handle ph, string *k, error e)
{
    if (e)
    {
        cout << "Failed to get Welcome PDF. Error: " << e << endl;
        pdf_to_import = false;
    }
    else
    {
        cout << "Importing Welcome PDF file. Public handle: " << LOG_NODEHANDLE(ph) << endl;
        client->reqs.add(new CommandGetPH(client, ph, (const byte *)k->data(), 1));
    }
}

<<<<<<< HEAD
void DemoApp::richlinkrequest_result(string *json, error e)
{
    if (!e)
    {
        cout << "Result:" << endl << *json << endl;
    }
    else
    {
        cout << "Failed to request rich link. Error: " << e << endl;
=======
void DemoApp::contactlinkcreate_result(error e, handle h)
{
    if (e)
    {
        cout << "Failed to create contact link. Error: " << e << endl;
    }
    else
    {
        cout << "Contact link created successfully: " << LOG_NODEHANDLE(h) << endl;
    }
}

void DemoApp::contactlinkquery_result(error e, handle h, string *email, string *fn, string *ln)
{
    if (e)
    {
        cout << "Failed to get contact link details. Error: " << e << endl;
    }
    else
    {
        cout << "Contact link created successfully: " << endl;
        cout << "\tUserhandle: " << LOG_HANDLE(h) << endl;
        cout << "\tEmail: " << *email << endl;
        cout << "\tFirstname: " << *fn << endl;
        cout << "\tLastname: " << *ln << endl;
    }
}

void DemoApp::contactlinkdelete_result(error e)
{
    if (e)
    {
        cout << "Failed to delete contact link. Error: " << e << endl;
    }
    else
    {
        cout << "Contact link deleted successfully." << endl;
>>>>>>> f1293898
    }
}

// display account details/history
void DemoApp::account_details(AccountDetails* ad, bool storage, bool transfer, bool pro, bool purchases,
                              bool transactions, bool sessions)
{
    char timebuf[32], timebuf2[32];

    if (storage)
    {
        cout << "\tAvailable storage: " << ad->storage_max << " byte(s)" << endl;

        for (unsigned i = 0; i < sizeof rootnodenames/sizeof *rootnodenames; i++)
        {
            NodeStorage* ns = &ad->storage[client->rootnodes[i]];

            cout << "\t\tIn " << rootnodenames[i] << ": " << ns->bytes << " byte(s) in " << ns->files << " file(s) and " << ns->folders << " folder(s)" << endl;            
            cout << "\t\tUsed storage by versions: " << ns->version_bytes << " byte(s) in " << ns->version_files << " file(s)" << endl;
        }
    }

    if (transfer)
    {
        if (ad->transfer_max)
        {
            cout << "\tTransfer in progress: " << ad->transfer_own_reserved << "/" << ad->transfer_srv_reserved << endl;
            cout << "\tTransfer completed: " << ad->transfer_own_used << "/" << ad->transfer_srv_used << " of "
                 << ad->transfer_max << " ("
                 << (100 * (ad->transfer_own_used + ad->transfer_srv_used) / ad->transfer_max) << "%)" << endl;
            cout << "\tServing bandwidth ratio: " << ad->srv_ratio << "%" << endl;
        }

        if (ad->transfer_hist_starttime)
        {
            time_t t = time(NULL) - ad->transfer_hist_starttime;

            cout << "\tTransfer history:\n";

            for (unsigned i = 0; i < ad->transfer_hist.size(); i++)
            {
                t -= ad->transfer_hist_interval;
                cout << "\t\t" << t;
                if (t < ad->transfer_hist_interval)
                {
                    cout << " second(s) ago until now: ";
                }
                else
                {
                    cout << "-" << t - ad->transfer_hist_interval << " second(s) ago: ";
                }
                cout << ad->transfer_hist[i] << " byte(s)" << endl;
            }
        }

        if (ad->transfer_limit)
        {
            cout << "Per-IP transfer limit: " << ad->transfer_limit << endl;
        }
    }

    if (pro)
    {
        cout << "\tPro level: " << ad->pro_level << endl;
        cout << "\tSubscription type: " << ad->subscription_type << endl;
        cout << "\tAccount balance:" << endl;

        for (vector<AccountBalance>::iterator it = ad->balances.begin(); it != ad->balances.end(); it++)
        {
            printf("\tBalance: %.3s %.02f\n", it->currency, it->amount);
        }
    }

    if (purchases)
    {
        cout << "Purchase history:" << endl;

        for (vector<AccountPurchase>::iterator it = ad->purchases.begin(); it != ad->purchases.end(); it++)
        {
            time_t ts = it->timestamp;
            strftime(timebuf, sizeof timebuf, "%c", localtime(&ts));
            printf("\tID: %.11s Time: %s Amount: %.3s %.02f Payment method: %d\n", it->handle, timebuf, it->currency,
                   it->amount, it->method);
        }
    }

    if (transactions)
    {
        cout << "Transaction history:" << endl;

        for (vector<AccountTransaction>::iterator it = ad->transactions.begin(); it != ad->transactions.end(); it++)
        {
            time_t ts = it->timestamp;
            strftime(timebuf, sizeof timebuf, "%c", localtime(&ts));
            printf("\tID: %.11s Time: %s Delta: %.3s %.02f\n", it->handle, timebuf, it->currency, it->delta);
        }
    }

    if (sessions)
    {
        cout << "Currently Active Sessions:" << endl;
        for (vector<AccountSession>::iterator it = ad->sessions.begin(); it != ad->sessions.end(); it++)
        {
            if (it->alive)
            {
                time_t ts = it->timestamp;
                strftime(timebuf, sizeof timebuf, "%c", localtime(&ts));
                ts = it->mru;
                strftime(timebuf2, sizeof timebuf, "%c", localtime(&ts));

                char id[12];
                Base64::btoa((byte*)&(it->id), MegaClient::SESSIONHANDLE, id);

                if (it->current)
                {
                    printf("\t* Current Session\n");
                }
                printf("\tSession ID: %s\n\tSession start: %s\n\tMost recent activity: %s\n\tIP: %s\n\tCountry: %.2s\n\tUser-Agent: %s\n\t-----\n",
                        id, timebuf, timebuf2, it->ip.c_str(), it->country, it->useragent.c_str());
            }
        }

        if(client->debugstate())
        {
            cout << endl << "Full Session history:" << endl;

            for (vector<AccountSession>::iterator it = ad->sessions.begin(); it != ad->sessions.end(); it++)
            {
                time_t ts = it->timestamp;
                strftime(timebuf, sizeof timebuf, "%c", localtime(&ts));
                ts = it->mru;
                strftime(timebuf2, sizeof timebuf, "%c", localtime(&ts));
                printf("\tSession start: %s\n\tMost recent activity: %s\n\tIP: %s\n\tCountry: %.2s\n\tUser-Agent: %s\n\t-----\n",
                        timebuf, timebuf2, it->ip.c_str(), it->country, it->useragent.c_str());
            }
        }
    }
}

// account details could not be retrieved
void DemoApp::account_details(AccountDetails* ad, error e)
{
    if (e)
    {
        cout << "Account details retrieval failed (" << errorstring(e) << ")" << endl;
    }
}

// account details could not be retrieved
void DemoApp::sessions_killed(handle sessionid, error e)
{
    if (e)
    {
        cout << "Session killing failed (" << errorstring(e) << ")" << endl;
        return;
    }

    if (sessionid == UNDEF)
    {
        cout << "All sessions except current have been killed" << endl;
    }
    else
    {
        char id[12];
        Base64::btoa((byte*)&(sessionid), MegaClient::SESSIONHANDLE, id);
        cout << "Session with id " << id << " has been killed" << endl;
    }
}


// user attribute update notification
void DemoApp::userattr_update(User* u, int priv, const char* n)
{
    cout << "Notification: User " << u->email << " -" << (priv ? " private" : "") << " attribute "
          << n << " added or updated" << endl;
}

// main loop
void megacli()
{
    char *saved_line = NULL;
    int saved_point = 0;

    rl_save_prompt();

    for (;;)
    {
        if (prompt == COMMAND)
        {
            // display put/get transfer speed in the prompt
            if (client->tslots.size() || responseprogress >= 0)
            {
                unsigned xferrate[2] = { 0 };
                Waiter::bumpds();

                for (transferslot_list::iterator it = client->tslots.begin(); it != client->tslots.end(); it++)
                {
                    if ((*it)->fa)
                    {
                        xferrate[(*it)->transfer->type]
                            += (*it)->progressreported * 10 / (1024 * (Waiter::ds - (*it)->starttime + 1));
                    }
                }

                strcpy(dynamicprompt, "MEGA");

                if (xferrate[GET] || xferrate[PUT] || responseprogress >= 0)
                {
                    strcpy(dynamicprompt + 4, " (");

                    if (xferrate[GET])
                    {
                        sprintf(dynamicprompt + 6, "In: %u KB/s", xferrate[GET]);

                        if (xferrate[PUT])
                        {
                            strcat(dynamicprompt + 9, "/");
                        }
                    }

                    if (xferrate[PUT])
                    {
                        sprintf(strchr(dynamicprompt, 0), "Out: %u KB/s", xferrate[PUT]);
                    }

                    if (responseprogress >= 0)
                    {
                        sprintf(strchr(dynamicprompt, 0), "%d%%", responseprogress);
                    }

                    strcat(dynamicprompt + 6, ")");
                }

                strcat(dynamicprompt + 4, "> ");
            }
            else
            {
                *dynamicprompt = 0;
            }

            rl_callback_handler_install(*dynamicprompt ? dynamicprompt : prompts[COMMAND], store_line);

            // display prompt
            if (saved_line)
            {
                rl_replace_line(saved_line, 0);
                free(saved_line);
            }

            rl_point = saved_point;
            rl_redisplay();
        }

        // command editing loop - exits when a line is submitted or the engine requires the CPU
        for (;;)
        {
            int w = client->wait();

            if (w & Waiter::HAVESTDIN)
            {
                if (prompt == COMMAND)
                {
                    rl_callback_read_char();
                }
                else
                {
                    console->readpwchar(pw_buf, sizeof pw_buf, &pw_buf_pos, &line);
                }
            }

            if (w & Waiter::NEEDEXEC || line)
            {
                break;
            }
        }

        // save line
        saved_point = rl_point;
        saved_line = rl_copy_text(0, rl_end);

        // remove prompt
        rl_save_prompt();
        rl_replace_line("", 0);
        rl_redisplay();

        if (line)
        {
            // execute user command
            process_line(line);
            free(line);
            line = NULL;
        }

        // pass the CPU to the engine (nonblocking)
        client->exec();

        if (clientFolder)
        {
            clientFolder->exec();
        }
    }
}

int main()
{
    SimpleLogger::setAllOutputs(&std::cout);

    // instantiate app components: the callback processor (DemoApp),
    // the HTTP I/O engine (WinHttpIO) and the MegaClient itself
    client = new MegaClient(new DemoApp, new CONSOLE_WAIT_CLASS,
                            new HTTPIO_CLASS, new FSACCESS_CLASS,
#ifdef DBACCESS_CLASS
                            new DBACCESS_CLASS,
#else
                            NULL,
#endif
#ifdef GFX_CLASS
                            new GFX_CLASS,
#else
                            NULL,
#endif
                            "Gk8DyQBS",
                            "megacli/" TOSTRING(MEGA_MAJOR_VERSION)
                            "." TOSTRING(MEGA_MINOR_VERSION)
                            "." TOSTRING(MEGA_MICRO_VERSION));

    clientFolder = NULL;    // additional for folder links

    console = new CONSOLE_CLASS;

    megacli();
}


void DemoAppFolder::login_result(error e)
{
    if (e)
    {
        cout << "Failed to load the folder link: " << errorstring(e) << endl;
    }
    else
    {
        cout << "Folder link loaded, retrieving account..." << endl;
        clientFolder->fetchnodes();
    }
}

void DemoAppFolder::fetchnodes_result(error e)
{
    if (e)
    {
        cout << "File/folder retrieval failed (" << errorstring(e) << ")" << endl;
        pdf_to_import = false;
    }
    else
    {
        // check if we fetched a folder link and the key is invalid
        handle h = clientFolder->getrootpublicfolder();
        if (h != UNDEF)
        {
            Node *n = clientFolder->nodebyhandle(h);
            if (n && (n->attrs.map.find('n') == n->attrs.map.end()))
            {
                cout << "File/folder retrieval succeed, but encryption key is wrong." << endl;
            }
        }
        else
        {
            cout << "Failed to load folder link" << endl;

            delete clientFolder;
            clientFolder = NULL;
        }

        if (pdf_to_import)
        {
            client->getwelcomepdf();
        }
    }
}

void DemoAppFolder::nodes_updated(Node **n, int count)
{
    int c[2][6] = { { 0 } };

    if (n)
    {
        while (count--)
        {
            if ((*n)->type < 6)
            {
                c[!(*n)->changed.removed][(*n)->type]++;
                n++;
            }
        }
    }
    else
    {
        for (node_map::iterator it = clientFolder->nodes.begin(); it != clientFolder->nodes.end(); it++)
        {
            if (it->second->type < 6)
            {
                c[1][it->second->type]++;
            }
        }
    }

    cout << "The folder link contains ";
    nodestats(c[1], "");
}
<|MERGE_RESOLUTION|>--- conflicted
+++ resolved
@@ -5182,7 +5182,6 @@
     }
 }
 
-<<<<<<< HEAD
 void DemoApp::richlinkrequest_result(string *json, error e)
 {
     if (!e)
@@ -5192,7 +5191,10 @@
     else
     {
         cout << "Failed to request rich link. Error: " << e << endl;
-=======
+
+    }
+}
+
 void DemoApp::contactlinkcreate_result(error e, handle h)
 {
     if (e)
@@ -5230,7 +5232,6 @@
     else
     {
         cout << "Contact link deleted successfully." << endl;
->>>>>>> f1293898
     }
 }
 
