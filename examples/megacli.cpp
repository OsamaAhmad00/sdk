/**
 * @file examples/megaclient.cpp
 * @brief Sample application, interactive GNU Readline CLI
 *
 * (c) 2013-2014 by Mega Limited, Auckland, New Zealand
 *
 * This file is part of the MEGA SDK - Client Access Engine.
 *
 * Applications using the MEGA API must present a valid application key
 * and comply with the the rules set forth in the Terms of Service.
 *
 * The MEGA SDK is distributed in the hope that it will be useful,
 * but WITHOUT ANY WARRANTY; without even the implied warranty of
 * MERCHANTABILITY or FITNESS FOR A PARTICULAR PURPOSE.
 *
 * @copyright Simplified (2-clause) BSD License.
 *
 * You should have received a copy of the license along with this
 * program.
 */

#include "mega.h"
#include "megacli.h"
#include <fstream>
#include <bitset>

#define USE_VARARGS
#define PREFER_STDARG

#ifndef NO_READLINE
    #include <readline/readline.h>
    #include <readline/history.h>
#endif

#if (__cplusplus >= 201703L)
    #include <filesystem>
    namespace fs = std::filesystem;
    #define USE_FILESYSTEM
#elif !defined(__MINGW32__) && !defined(__ANDROID__) && (!defined(__GNUC__) || (__GNUC__*100+__GNUC_MINOR__) >= 503)
#define USE_FILESYSTEM
#ifdef WIN32
    #include <filesystem>
    namespace fs = std::experimental::filesystem;
#else
    #include <experimental/filesystem>
    namespace fs = std::experimental::filesystem;
#endif
#endif

#include <regex>

#ifdef USE_FREEIMAGE
#include "mega/gfx/freeimage.h"
#endif

namespace ac = ::mega::autocomplete;

#include <iomanip>

using namespace mega;
using std::cout;
using std::cerr;
using std::endl;
using std::flush;
using std::ifstream;
using std::ofstream;
using std::setw;
using std::hex;
using std::dec;

MegaClient* client;
MegaClient* clientFolder;

int gNextClientTag = 1;
std::map<int, std::function<void(Node*)>> gOnPutNodeTag;

bool gVerboseMode = false;

// new account signup e-mail address and name
static string signupemail, signupname;

// true by default, to register a new account v2 (false means account v1)
bool signupV2 = true;

// signup code being confirmed
static string signupcode;

// signup password challenge and encrypted master key
static byte signuppwchallenge[SymmCipher::KEYLENGTH], signupencryptedmasterkey[SymmCipher::KEYLENGTH];

// password recovery e-mail address and code being confirmed
static string recoveryemail, recoverycode;

// password recovery code requires MK or not
static bool hasMasterKey;

// master key for password recovery
static byte masterkey[SymmCipher::KEYLENGTH];

// change email link to be confirmed
static string changeemail, changecode;

// import welcome pdf at account creation
static bool pdf_to_import = false;

// public link information
static string publiclink;

// local console
Console* console;

// loading progress of lengthy API responses
int responseprogress = -1;

//2FA pin attempts
int attempts = 0;

#ifdef ENABLE_SYNC

// converts the given sync configuration to a string
std::string syncConfigToString(const SyncConfig& config)
{
    std::string description(Base64Str<MegaClient::BACKUPHANDLE>(config.getBackupId()));
    if (config.getType() == SyncConfig::TYPE_TWOWAY)
    {
        description.append(" TWOWAY");
    }
    else if (config.getType() == SyncConfig::TYPE_UP)
    {
        description.append(" UP");
    }
    else if (config.getType() == SyncConfig::TYPE_DOWN)
    {
        description.append(" DOWN");
    }
    return description;
}

#endif

static const char* getAccessLevelStr(int access)
{
    switch(access)
    {
    case ACCESS_UNKNOWN:
        return "unkown";
    case RDONLY:
        return "read-only";
    case RDWR:
        return "read/write";
    case FULL:
        return "full access";
    case OWNER:
        return "owner access";
    case OWNERPRELOGIN:
        return "owner (prelogin) access";
    default:
        return "UNDEFINED";
    }
}

const char* errorstring(error e)
{
    switch (e)
    {
        case API_OK:
            return "No error";
        case API_EINTERNAL:
            return "Internal error";
        case API_EARGS:
            return "Invalid argument";
        case API_EAGAIN:
            return "Request failed, retrying";
        case API_ERATELIMIT:
            return "Rate limit exceeded";
        case API_EFAILED:
            return "Transfer failed";
        case API_ETOOMANY:
            return "Too many concurrent connections or transfers";
        case API_ERANGE:
            return "Out of range";
        case API_EEXPIRED:
            return "Expired";
        case API_ENOENT:
            return "Not found";
        case API_ECIRCULAR:
            return "Circular linkage detected";
        case API_EACCESS:
            return "Access denied";
        case API_EEXIST:
            return "Already exists";
        case API_EINCOMPLETE:
            return "Incomplete";
        case API_EKEY:
            return "Invalid key/integrity check failed";
        case API_ESID:
            return "Bad session ID";
        case API_EBLOCKED:
            return "Blocked";
        case API_EOVERQUOTA:
            return "Over quota";
        case API_ETEMPUNAVAIL:
            return "Temporarily not available";
        case API_ETOOMANYCONNECTIONS:
            return "Connection overflow";
        case API_EWRITE:
            return "Write error";
        case API_EREAD:
            return "Read error";
        case API_EAPPKEY:
            return "Invalid application key";
        case API_EGOINGOVERQUOTA:
            return "Not enough quota";
        case API_EMFAREQUIRED:
            return "Multi-factor authentication required";
        case API_EMASTERONLY:
            return "Access denied for users";
        case API_EBUSINESSPASTDUE:
            return "Business account has expired";
        case API_EPAYWALL:
            return "Over Disk Quota Paywall";
        default:
            return "Unknown error";
    }
}

AppFile::AppFile()
{
    static int nextseqno;

    seqno = ++nextseqno;
}

// transfer start
void AppFilePut::start()
{
}

void AppFileGet::start()
{
}

// transfer completion
void AppFileGet::completed(Transfer*, LocalNode*)
{
    // (at this time, the file has already been placed in the final location)
    delete this;
}

// transfer terminated - too many failures, or unrecoverable failure, or cancelled
void AppFileGet::terminated()
{
    delete this;
}

void AppFilePut::completed(Transfer* t, LocalNode*)
{
    // perform standard completion (place node in user filesystem etc.)
    File::completed(t, NULL);

    delete this;
}

// transfer terminated - too many failures, or unrecoverable failure, or cancelled
void AppFilePut::terminated()
{
    delete this;
}

AppFileGet::~AppFileGet()
{
    appxferq[GET].erase(appxfer_it);
}

AppFilePut::~AppFilePut()
{
    appxferq[PUT].erase(appxfer_it);
}

void AppFilePut::displayname(string* dname)
{
    *dname = localname.toName(*transfer->client->fsaccess, client->fsaccess->getlocalfstype(localname));
}

// transfer progress callback
void AppFile::progress()
{
}

static void displaytransferdetails(Transfer* t, const char* action)
{
    string name;

    for (file_list::iterator it = t->files.begin(); it != t->files.end(); it++)
    {
        if (it != t->files.begin())
        {
            cout << "/";
        }

        (*it)->displayname(&name);
        cout << name;
    }

    cout << ": " << (t->type == GET ? "Incoming" : "Outgoing") << " file transfer " << action;
}

// a new transfer was added
void DemoApp::transfer_added(Transfer* /*t*/)
{
}

// a queued transfer was removed
void DemoApp::transfer_removed(Transfer* t)
{
    displaytransferdetails(t, "removed\n");
}

void DemoApp::transfer_update(Transfer* /*t*/)
{
    // (this is handled in the prompt logic)
}

void DemoApp::transfer_failed(Transfer* t, const Error& e, dstime)
{
    displaytransferdetails(t, "failed (");
    if (e == API_ETOOMANY && e.hasExtraInfo())
    {
         cout << getExtraInfoErrorString(e) << ")" << endl;
    }
    else
    {
        cout << errorstring(e) << ")" << endl;
    }
}

void DemoApp::transfer_complete(Transfer* t)
{
    if (gVerboseMode)
    {
        displaytransferdetails(t, "completed, ");

        if (t->slot)
        {
            cout << t->slot->progressreported * 10 / (1024 * (Waiter::ds - t->slot->starttime + 1)) << " KB/s" << endl;
        }
        else
        {
            cout << "delayed" << endl;
        }
    }
}

// transfer about to start - make final preparations (determine localfilename, create thumbnail for image upload)
void DemoApp::transfer_prepare(Transfer* t)
{
    if (gVerboseMode)
    {
        displaytransferdetails(t, "starting\n");
    }

    if (t->type == GET)
    {
        // only set localfilename if the engine has not already done so
        if (t->localfilename.empty())
        {
            client->fsaccess->tmpnamelocal(t->localfilename);
        }
    }
}

#ifdef ENABLE_SYNC
static void syncstat(Sync* sync)
{
    cout << ", local data in this sync: " << sync->localbytes << " byte(s) in " << sync->localnodes[FILENODE]
         << " file(s) and " << sync->localnodes[FOLDERNODE] << " folder(s)" << endl;
}

void DemoApp::syncupdate_stateconfig(handle backupId)
{
    cout << "Sync config updated: " << toHandle(backupId) << endl;
}


void DemoApp::syncupdate_active(handle backupId, bool active)
{
    cout << "Sync is now active: " << active << endl;
}

void DemoApp::sync_auto_resume_result(const UnifiedSync& s, bool attempted, bool hadAnError)
{
    handle backupId = s.mConfig.getBackupId();
    if (attempted)
    {
        cout << "Sync - autoresumed " << toHandle(backupId) << " " << s.mConfig.getLocalPath().toPath(*client->fsaccess)  << " enabled: "
             << s.mConfig.getEnabled()  << " syncError: " << s.mConfig.getError()
             << " hadAnErrorBefore: " << hadAnError << " Running: " << !!s.mSync << endl;
    }
    else
    {
        cout << "Sync - autoloaded " << toHandle(backupId) << " " << s.mConfig.getLocalPath().toPath(*client->fsaccess) << " enabled: "
            << s.mConfig.getEnabled() << " syncError: " << s.mConfig.getError()
            << " hadAnErrorBefore: " << hadAnError << " Running: " << !!s.mSync << endl;
    }
}

void DemoApp::sync_removed(handle backupId)
{
    cout << "Sync - removed: " << toHandle(backupId) << endl;

}

void DemoApp::syncupdate_scanning(bool active)
{
    if (active)
    {
        cout << "Sync - scanning files and folders" << endl;
    }
    else
    {
        cout << "Sync - scan completed" << endl;
    }
}

// sync update callbacks are for informational purposes only and must not change or delete the sync itself
void DemoApp::syncupdate_local_folder_addition(Sync* sync, LocalNode *, const char* path)
{
    cout << "Sync - local folder addition detected: " << path;
    syncstat(sync);
}

void DemoApp::syncupdate_local_folder_deletion(Sync* sync, LocalNode *localNode)
{
    cout << "Sync - local folder deletion detected: " << localNode->name;
    syncstat(sync);
}

void DemoApp::syncupdate_local_file_addition(Sync* sync, LocalNode *, const char* path)
{
    cout << "Sync - local file addition detected: " << path;
    syncstat(sync);
}

void DemoApp::syncupdate_local_file_deletion(Sync* sync, LocalNode *localNode)
{
    cout << "Sync - local file deletion detected: " << localNode->name;
    syncstat(sync);
}

void DemoApp::syncupdate_local_file_change(Sync* sync, LocalNode *, const char* path)
{
    cout << "Sync - local file change detected: " << path;
    syncstat(sync);
}

void DemoApp::syncupdate_local_move(Sync*, LocalNode *localNode, const char* path)
{
    cout << "Sync - local rename/move " << localNode->name << " -> " << path << endl;
}

void DemoApp::syncupdate_local_lockretry(bool locked)
{
    if (locked)
    {
        cout << "Sync - waiting for local filesystem lock" << endl;
    }
    else
    {
        cout << "Sync - local filesystem lock issue resolved, continuing..." << endl;
    }
}

void DemoApp::syncupdate_remote_move(Sync *, Node *n, Node *prevparent)
{
    cout << "Sync - remote move " << n->displayname() << ": " << (prevparent ? prevparent->displayname() : "?") <<
            " -> " << (n->parent ? n->parent->displayname() : "?") << endl;
}

void DemoApp::syncupdate_remote_rename(Sync *, Node *n, const char *prevname)
{
    cout << "Sync - remote rename " << prevname << " -> " <<  n->displayname() << endl;
}

void DemoApp::syncupdate_remote_folder_addition(Sync *, Node* n)
{
    cout << "Sync - remote folder addition detected " << n->displayname() << endl;
}

void DemoApp::syncupdate_remote_file_addition(Sync *, Node* n)
{
    cout << "Sync - remote file addition detected " << n->displayname() << endl;
}

void DemoApp::syncupdate_remote_folder_deletion(Sync *, Node* n)
{
    cout << "Sync - remote folder deletion detected " << n->displayname() << endl;
}

void DemoApp::syncupdate_remote_file_deletion(Sync *, Node* n)
{
    cout << "Sync - remote file deletion detected " << n->displayname() << endl;
}

void DemoApp::syncupdate_get(Sync*, Node *, const char* path)
{
    cout << "Sync - requesting file " << path << endl;
}

void DemoApp::syncupdate_put(Sync*, LocalNode *, const char* path)
{
    cout << "Sync - sending file " << path << endl;
}

void DemoApp::syncupdate_remote_copy(Sync*, const char* name)
{
    cout << "Sync - creating remote file " << name << " by copying existing remote file" << endl;
}

static const char* treestatename(treestate_t ts)
{
    switch (ts)
    {
        case TREESTATE_NONE:
            return "None/Undefined";
        case TREESTATE_SYNCED:
            return "Synced";
        case TREESTATE_PENDING:
            return "Pending";
        case TREESTATE_SYNCING:
            return "Syncing";
    }

    return "UNKNOWN";
}

void DemoApp::syncupdate_treestate(LocalNode* l)
{
    cout << "Sync - state change of node " << l->name << " to " << treestatename(l->ts) << endl;
}

// generic name filter
// FIXME: configurable regexps
static bool is_syncable(const char* name)
{
    return *name != '.' && *name != '~' && strcmp(name, "Thumbs.db") && strcmp(name, "desktop.ini");
}

// determines whether remote node should be synced
bool DemoApp::sync_syncable(Sync *, const char *, LocalPath&, Node *n)
{
    return is_syncable(n->displayname());
}

// determines whether local file should be synced
bool DemoApp::sync_syncable(Sync *, const char *name, LocalPath&)
{
    return is_syncable(name);
}
#endif

AppFileGet::AppFileGet(Node* n, NodeHandle ch, byte* cfilekey, m_off_t csize, m_time_t cmtime, string* cfilename,
                       string* cfingerprint, const string& targetfolder)
{
    if (n)
    {
        h = n->nodeHandle();
        hprivate = true;

        *(FileFingerprint*) this = *n;
        name = n->displayname();
    }
    else
    {
        h = ch;
        memcpy(filekey, cfilekey, sizeof filekey);
        hprivate = false;

        size = csize;
        mtime = cmtime;

        if (!cfingerprint->size() || !unserializefingerprint(cfingerprint))
        {
            memcpy(crc.data(), filekey, sizeof crc);
        }

        name = *cfilename;
    }

    localname = LocalPath::fromName(name, *client->fsaccess, client->fsaccess->getlocalfstype(LocalPath::fromPath(name, *client->fsaccess)));
    if (!targetfolder.empty())
    {
        string s = targetfolder;
        localname.prependWithSeparator(LocalPath::fromPath(s, *client->fsaccess));
    }
}

AppFilePut::AppFilePut(const LocalPath& clocalname, NodeHandle ch, const char* ctargetuser)
{
    // full local path
    localname = clocalname;

    // target parent node
    h = ch;

    // target user
    targetuser = ctargetuser;

    // erase path component
    auto fileSystemType = client->fsaccess->getlocalfstype(clocalname);

    name = clocalname.leafName().toName(*client->fsaccess, fileSystemType);
}

// user addition/update (users never get deleted)
void DemoApp::users_updated(User** u, int count)
{
    if (count == 1)
    {
        cout << "1 user received or updated" << endl;
    }
    else
    {
        cout << count << " users received or updated" << endl;
    }

    if (u)
    {
        User* user;
        for (int i = 0; i < count; i++)
        {
            user = u[i];
            cout << "User " << user->email;
            if (user->getTag()) // false if external change
            {
                cout << " has been changed by your own client" << endl;
            }
            else
            {
                cout << " has been changed externally" << endl;
            }
        }
    }
}

bool notifyAlerts = true;

string displayUser(handle user, MegaClient* mc)
{
    User* u = mc->finduser(user);
    return u ? u->email : "<user not found>";
}

string displayTime(m_time_t t)
{
    char timebuf[32];
    struct tm tmptr;
    m_localtime(t, &tmptr);
    strftime(timebuf, sizeof timebuf, "%c", &tmptr);
    return timebuf;
}

void printAlert(UserAlert::Base& b)
{
    string header, title;
    b.text(header, title, client);
    cout << "**alert " << b.id << ": " << header << " - " << title << " [at " << displayTime(b.timestamp) << "]" << " seen: " << b.seen << endl;
}

void DemoApp::useralerts_updated(UserAlert::Base** b, int count)
{
    if (b && notifyAlerts)
    {
        for (int i = 0; i < count; ++i)
        {
            if (!b[i]->seen)
            {
                printAlert(*b[i]);
            }
        }
    }
}


#ifdef ENABLE_CHAT

void DemoApp::chatcreate_result(TextChat *chat, error e)
{
    if (e)
    {
        cout << "Chat creation failed (" << errorstring(e) << ")" << endl;
    }
    else
    {
        cout << "Chat created successfully" << endl;
        printChatInformation(chat);
        cout << endl;
    }
}

void DemoApp::chatinvite_result(error e)
{
    if (e)
    {
        cout << "Chat invitation failed (" << errorstring(e) << ")" << endl;
    }
    else
    {
        cout << "Chat invitation successful" << endl;
    }
}

void DemoApp::chatremove_result(error e)
{
    if (e)
    {
        cout << "Peer removal failed (" << errorstring(e) << ")" << endl;
    }
    else
    {
        cout << "Peer removal successful" << endl;
    }
}

void DemoApp::chaturl_result(string *url, error e)
{
    if (e)
    {
        cout << "Chat URL retrieval failed (" << errorstring(e) << ")" << endl;
    }
    else
    {
        cout << "Chat URL: " << *url << endl;
    }
}

void DemoApp::chatgrantaccess_result(error e)
{
    if (e)
    {
        cout << "Grant access to node failed (" << errorstring(e) << ")" << endl;
    }
    else
    {
        cout << "Access to node granted successfully" << endl;
    }
}

void DemoApp::chatremoveaccess_result(error e)
{
    if (e)
    {
        cout << "Revoke access to node failed (" << errorstring(e) << ")" << endl;
    }
    else
    {
        cout << "Access to node removed successfully" << endl;
    }
}

void DemoApp::chatupdatepermissions_result(error e)
{
    if (e)
    {
        cout << "Permissions update failed (" << errorstring(e) << ")" << endl;
    }
    else
    {
        cout << "Permissions updated successfully" << endl;
    }
}

void DemoApp::chattruncate_result(error e)
{
    if (e)
    {
        cout << "Truncate message/s failed (" << errorstring(e) << ")" << endl;
    }
    else
    {
        cout << "Message/s truncated successfully" << endl;
    }
}

void DemoApp::chatsettitle_result(error e)
{
    if (e)
    {
        cout << "Set title failed (" << errorstring(e) << ")" << endl;
    }
    else
    {
        cout << "Title updated successfully" << endl;
    }
}

void DemoApp::chatpresenceurl_result(string *url, error e)
{
    if (e)
    {
        cout << "Presence URL retrieval failed (" << errorstring(e) << ")" << endl;
    }
    else
    {
        cout << "Presence URL: " << *url << endl;
    }
}

void DemoApp::chatlink_result(handle h, error e)
{
    if (e)
    {
        cout << "Chat link failed (" << errorstring(e) << ")" << endl;
    }
    else
    {
        if (ISUNDEF(h))
        {
            cout << "Chat link deleted successfully" << endl;
        }
        else
        {
            char hstr[sizeof(handle) * 4 / 3 + 4];
            Base64::btoa((const byte *)&h, MegaClient::CHATLINKHANDLE, hstr);
            cout << "Chat link: " << hstr << endl;
        }
    }
}

void DemoApp::chatlinkclose_result(error e)
{
    if (e)
    {
        cout << "Set private mode for chat failed  (" << errorstring(e) << ")" << endl;
    }
    else
    {
        cout << "Private mode successfully set" << endl;
    }
}

void DemoApp::chatlinkurl_result(handle chatid, int shard, string *url, string *ct, int, m_time_t ts, error e)
{
    if (e)
    {
        cout << "URL request for chat-link failed (" << errorstring(e) << ")" << endl;
    }
    else
    {
        char idstr[sizeof(handle) * 4 / 3 + 4];
        Base64::btoa((const byte *)&chatid, MegaClient::CHATHANDLE, idstr);
        cout << "Chatid: " << idstr << " (shard " << shard << ")" << endl;
        cout << "URL for chat-link: " << url->c_str() << endl;
        cout << "Encrypted chat-topic: " << ct->c_str() << endl;
        cout << "Creation timestamp: " << ts << endl;
    }
}

void DemoApp::chatlinkjoin_result(error e)
{
    if (e)
    {
        cout << "Join to openchat failed (" << errorstring(e) << ")" << endl;
    }
    else
    {
        cout << "Joined to openchat successfully." << endl;
    }
}

void DemoApp::chats_updated(textchat_map *chats, int count)
{
    if (count == 1)
    {
        cout << "1 chat received or updated" << endl;
    }
    else
    {
        cout << count << " chats received or updated" << endl;
    }

    if (chats)
    {
        textchat_map::iterator it;
        for (it = chats->begin(); it != chats->end(); it++)
        {
            printChatInformation(it->second);
        }
    }
}

void DemoApp::printChatInformation(TextChat *chat)
{
    if (!chat)
    {
        return;
    }

    cout << "Chat ID: " << Base64Str<sizeof(handle)>(chat->id) << endl;
    cout << "\tOwn privilege level: " << DemoApp::getPrivilegeString(chat->priv) << endl;
    cout << "\tCreation ts: " << chat->ts << endl;
    cout << "\tChat shard: " << chat->shard << endl;
    if (chat->group)
    {
        cout << "\tGroup chat: yes" << endl;
    }
    else
    {
        cout << "\tGroup chat: no" << endl;
    }
    if (chat->isFlagSet(TextChat::FLAG_OFFSET_ARCHIVE))
    {
        cout << "\tArchived chat: yes" << endl;
    }
    else
    {
        cout << "\tArchived chat: no" << endl;
    }
    if (chat->publicchat)
    {
        cout << "\tPublic chat: yes" << endl;
        cout << "\tUnified key: " << chat->unifiedKey.c_str() << endl;
    }
    else
    {
        cout << "\tPublic chat: no" << endl;
    }
    cout << "\tPeers:";

    if (chat->userpriv)
    {
        cout << "\t\t(userhandle)\t(privilege level)" << endl;
        for (unsigned i = 0; i < chat->userpriv->size(); i++)
        {
            Base64Str<sizeof(handle)> hstr(chat->userpriv->at(i).first);
            cout << "\t\t\t" << hstr;
            cout << "\t" << DemoApp::getPrivilegeString(chat->userpriv->at(i).second) << endl;
        }
    }
    else
    {
        cout << " no peers (only you as participant)" << endl;
    }
    if (chat->tag)
    {
        cout << "\tIs own change: yes" << endl;
    }
    else
    {
        cout << "\tIs own change: no" << endl;
    }
    if (!chat->title.empty())
    {
        cout << "\tTitle: " << chat->title.c_str() << endl;
    }
}

string DemoApp::getPrivilegeString(privilege_t priv)
{
    switch (priv)
    {
    case PRIV_STANDARD:
        return "PRIV_STANDARD (standard access)";
    case PRIV_MODERATOR:
        return "PRIV_MODERATOR (moderator)";
    case PRIV_RO:
        return "PRIV_RO (read-only)";
    case PRIV_RM:
        return "PRIV_RM (removed)";
    case PRIV_UNKNOWN:
    default:
        return "PRIV_UNKNOWN";
    }
}

#endif


void DemoApp::pcrs_updated(PendingContactRequest** list, int count)
{
    int deletecount = 0;
    int updatecount = 0;
    if (list != NULL)
    {
        for (int i = 0; i < count; i++)
        {
            if (list[i]->changed.deleted)
            {
                deletecount++;
            }
            else
            {
                updatecount++;
            }
        }
    }
    else
    {
        // All pcrs are updated
        for (handlepcr_map::iterator it = client->pcrindex.begin(); it != client->pcrindex.end(); it++)
        {
            if (it->second->changed.deleted)
            {
                deletecount++;
            }
            else
            {
                updatecount++;
            }
        }
    }

    if (deletecount != 0)
    {
        cout << deletecount << " pending contact request" << (deletecount != 1 ? "s" : "") << " deleted" << endl;
    }
    if (updatecount != 0)
    {
        cout << updatecount << " pending contact request" << (updatecount != 1 ? "s" : "") << " received or updated" << endl;
    }
}

void DemoApp::setattr_result(handle, error e)
{
    if (e)
    {
        cout << "Node attribute update failed (" << errorstring(e) << ")" << endl;
    }
}

void DemoApp::rename_result(handle, error e)
{
    if (e)
    {
        cout << "Node move failed (" << errorstring(e) << ")" << endl;
    }
}

void DemoApp::unlink_result(handle, error e)
{
    if (e)
    {
        cout << "Node deletion failed (" << errorstring(e) << ")" << endl;
    }
}

void DemoApp::fetchnodes_result(const Error& e)
{
    if (e)
    {
        if (e == API_ENOENT && e.hasExtraInfo())
        {
            cout << "File/folder retrieval failed: " << getExtraInfoErrorString(e) << endl;
        }
        else
        {
            cout << "File/folder retrieval failed (" << errorstring(e) << ")" << endl;
        }
        pdf_to_import = false;
    }
    else
    {
        // check if we fetched a folder link and the key is invalid
        if (client->loggedinfolderlink())
        {
            if (client->isValidFolderLink())
            {
                cout << "Folder link loaded correctly." << endl;
            }
            else
            {
                assert(client->nodebyhandle(client->rootnodes[0]));   // node is there, but cannot be decrypted
                cout << "File/folder retrieval succeed, but encryption key is wrong." << endl;
            }
        }

        if (pdf_to_import)
        {
            client->getwelcomepdf();
        }
    }
}

void DemoApp::putnodes_result(const Error& e, targettype_t t, vector<NewNode>& nn, bool targetOverride)
{
    if (t == USER_HANDLE)
    {
        if (!e)
        {
            cout << "Success." << endl;
        }
    }

    if (pdf_to_import)   // putnodes from openfilelink_result()
    {
        if (!e)
        {
            cout << "Welcome PDF file has been imported successfully." << endl;
        }
        else
        {
            cout << "Failed to import Welcome PDF file" << endl;
        }

        pdf_to_import = false;
        return;
    }

    if (e)
    {
        cout << "Node addition failed (" << errorstring(e) << ")" << endl;
    }

    if (targetOverride)
    {
        cout << "Target folder has changed!" << endl;
    }

    auto i = gOnPutNodeTag.find(client->restag);
    if (i != gOnPutNodeTag.end())
    {
        if (client->nodenotify.size())
        {
            Node* n = client->nodenotify.back();  // same trick as the intermediate layer - only works when puts are one node at a time.
            i->second(n);
            gOnPutNodeTag.erase(i);
        }
    }
}

void DemoApp::setpcr_result(handle h, error e, opcactions_t action)
{
    if (e)
    {
        cout << "Outgoing pending contact request failed (" << errorstring(e) << ")" << endl;
    }
    else
    {
        if (h == UNDEF)
        {
            // must have been deleted
            cout << "Outgoing pending contact request " << (action == OPCA_DELETE ? "deleted" : "reminded") << " successfully" << endl;
        }
        else
        {
            cout << "Outgoing pending contact request succeeded, id: " << Base64Str<MegaClient::PCRHANDLE>(h) << endl;
        }
    }
}

void DemoApp::updatepcr_result(error e, ipcactions_t action)
{
    if (e)
    {
        cout << "Incoming pending contact request update failed (" << errorstring(e) << ")" << endl;
    }
    else
    {
        string labels[3] = {"accepted", "denied", "ignored"};
        cout << "Incoming pending contact request successfully " << labels[(int)action] << endl;
    }
}

void DemoApp::fa_complete(handle h, fatype type, const char* /*data*/, uint32_t len)
{
    cout << "Got attribute of type " << type << " (" << len << " byte(s))";
    Node *n = client->nodebyhandle(h);
    if (n)
    {
        cout << " for " << n->displayname() << endl;
    }
}

int DemoApp::fa_failed(handle, fatype type, int retries, error e)
{
    cout << "File attribute retrieval of type " << type << " failed (retries: " << retries << ") error: " << e << endl;

    return retries > 2;
}

void DemoApp::putfa_result(handle, fatype, error e)
{
    if (e)
    {
        cout << "File attribute attachment failed (" << errorstring(e) << ")" << endl;
    }
}

void DemoApp::removecontact_result(error e)
{
    if (e)
    {
        cout << "Contact removal failed (" << errorstring(e) << ")" << endl;
    }
    else
    {
        cout << "Success." << endl;
    }
}

void DemoApp::putua_result(error e)
{
    if (e)
    {
        cout << "User attribute update failed (" << errorstring(e) << ")" << endl;
    }
    else
    {
        cout << "Success." << endl;
    }
}

void DemoApp::getua_result(error e)
{
    if (client->fetchingkeys)
    {
        return;
    }

    cout << "User attribute retrieval failed (" << errorstring(e) << ")" << endl;
}

void DemoApp::getua_result(byte* data, unsigned l, attr_t type)
{
    if (client->fetchingkeys)
    {
        return;
    }

    if (gVerboseMode)
    {
        cout << "Received " << l << " byte(s) of user attribute: ";
        fwrite(data, 1, l, stdout);
        cout << endl;

        if (type == ATTR_ED25519_PUBK)
        {
            cout << "Credentials: " << AuthRing::fingerprint(string((const char*)data, l), true) << endl;
        }
    }

    if (type == ATTR_COOKIE_SETTINGS)
    {
        unsigned long cs = strtoul((const char*)data, nullptr, 10);
        std::bitset<32> bs(cs);
        cout << "Cookie settings = " << cs << " (" << bs << ')' << endl
             << "\tessential: " << bs[0] << endl
             << "\tpreferences: " << bs[1] << endl
             << "\tperformance: " << bs[2] << endl
             << "\tadvertising: " << bs[3] << endl
             << "\tthird party: " << bs[4] << endl;
    }
}

void DemoApp::getua_result(TLVstore *tlv, attr_t type)
{
    if (client->fetchingkeys)
    {
        return;
    }

    if (!tlv)
    {
        cout << "Error getting private user attribute" << endl;
    }
    else if (!gVerboseMode)
    {
        cout << "Received a TLV with " << tlv->size() << " item(s) of user attribute: " << endl;

        vector<string> *keys = tlv->getKeys();
        vector<string>::const_iterator it;
        unsigned valuelen;
        string value, key;
        char *buf;
        for (it=keys->begin(); it != keys->end(); it++)
        {
            key = (*it).empty() ? "(no key)" : *it;
            value = tlv->get(*it);
            valuelen = unsigned(value.length());

            buf = new char[valuelen * 4 / 3 + 4];
            Base64::btoa((const byte *) value.data(), valuelen, buf);

            cout << "\t" << key << "\t" << buf << endl;
            delete [] buf;
        }
        delete keys;
    }
}

#ifdef DEBUG
void DemoApp::delua_result(error e)
{
    if (e)
    {
        cout << "User attribute removal failed (" << errorstring(e) << ")" << endl;
    }
    else
    {
        cout << "Success." << endl;
    }
}

void DemoApp::senddevcommand_result(int value)
{
    cout << "Dev subcommand finished with code: " << value << endl;
}

void exec_devcommand(autocomplete::ACState& s)
{
    const char *email = nullptr;
    if (s.words.size() == 3)
    {
        email = s.words[2].s.c_str();
    }
    const char *subcommand = s.words[1].s.c_str();
    client->senddevcommand(subcommand, email);
}
#endif


void DemoApp::notify_retry(dstime dsdelta, retryreason_t)
{
    if (dsdelta)
    {
        cout << "API request failed, retrying in " << dsdelta * 100 << " ms - Use 'retry' to retry immediately..."
             << endl;
    }
    else
    {
        cout << "Retried API request completed" << endl;
    }
}

string DemoApp::getExtraInfoErrorString(const Error& e)
{
    string textError;

    if (e.getUserStatus() == 7)
    {
        textError.append("User status is suspended due to ETD. ");
    }

    textError.append("Link status is: ");
    switch (e.getLinkStatus())
    {
        case 0:
            textError.append("Undeleted");
            break;
        case 1:
            textError.append("Deleted/down");
            break;
        case 2:
            textError.append("Down due to an ETD specifically");
            break;
        default:
            textError.append("Unknown link status");
            break;
    }

    return textError;
}

static void store_line(char*);
static void process_line(char *);
static char* line;

static AccountDetails account;

// Current remote directory.
static NodeHandle cwd;

// Where we were on the local filesystem when megacli started.
static LocalPath startDir;

static const char* rootnodenames[] =
{ "ROOT", "INBOX", "RUBBISH" };
static const char* rootnodepaths[] =
{ "/", "//in", "//bin" };

static void nodestats(int* c, const char* action)
{
    if (c[FILENODE])
    {
        cout << c[FILENODE] << ((c[FILENODE] == 1) ? " file" : " files");
    }
    if (c[FILENODE] && c[FOLDERNODE])
    {
        cout << " and ";
    }
    if (c[FOLDERNODE])
    {
        cout << c[FOLDERNODE] << ((c[FOLDERNODE] == 1) ? " folder" : " folders");
    }

    if (c[FILENODE] || c[FOLDERNODE])
    {
        cout << " " << action << endl;
    }
}

// list available top-level nodes and contacts/incoming shares
static void listtrees()
{
    for (int i = 0; i < (int) (sizeof client->rootnodes / sizeof *client->rootnodes); i++)
    {
        if (client->rootnodes[i] != UNDEF)
        {
            cout << rootnodenames[i] << " on " << rootnodepaths[i] << endl;
        }
    }

    for (user_map::iterator uit = client->users.begin(); uit != client->users.end(); uit++)
    {
        User* u = &uit->second;
        Node* n;

        if (u->show == VISIBLE || u->sharing.size())
        {
            for (handle_set::iterator sit = u->sharing.begin(); sit != u->sharing.end(); sit++)
            {
                if ((n = client->nodebyhandle(*sit)) && n->inshare)
                {
                    cout << "INSHARE on " << u->email << ":" << n->displayname() << " ("
                         << getAccessLevelStr(n->inshare->access) << ")" << endl;
                }
            }
        }
    }

    if (clientFolder && !ISUNDEF(clientFolder->rootnodes[0]))
    {
        Node *n = clientFolder->nodebyhandle(clientFolder->rootnodes[0]);
        if (n)
        {
            cout << "FOLDERLINK on " << n->displayname() << ":" << endl;
        }
    }
}

// returns node pointer determined by path relative to cwd
// path naming conventions:
// * path is relative to cwd
// * /path is relative to ROOT
// * //in is in INBOX
// * //bin is in RUBBISH
// * X: is user X's INBOX
// * X:SHARE is share SHARE from user X
// * Y:name is folder in FOLDERLINK, Y is the public handle
// * : and / filename components, as well as the \, must be escaped by \.
// (correct UTF-8 encoding is assumed)
// returns NULL if path malformed or not found
static Node* nodebypath(const char* ptr, string* user = NULL, string* namepart = NULL)
{
    vector<string> c;
    string s;
    int l = 0;
    const char* bptr = ptr;
    int remote = 0;
    int folderlink = 0;
    Node* n = nullptr;
    Node* nn;

    // split path by / or :
    do {
        if (!l)
        {
            if (*(const signed char*)ptr >= 0)
            {
                if (*ptr == '\\')
                {
                    if (ptr > bptr)
                    {
                        s.append(bptr, ptr - bptr);
                    }

                    bptr = ++ptr;

                    if (*bptr == 0)
                    {
                        c.push_back(s);
                        break;
                    }

                    ptr++;
                    continue;
                }

                if (*ptr == '/' || *ptr == ':' || !*ptr)
                {
                    if (*ptr == ':')
                    {
                        if (c.size())
                        {
                            return NULL;
                        }

                        remote = 1;
                    }

                    if (ptr > bptr)
                    {
                        s.append(bptr, ptr - bptr);
                    }

                    bptr = ptr + 1;

                    c.push_back(s);

                    s.erase();
                }
            }
            else if ((*ptr & 0xf0) == 0xe0)
            {
                l = 1;
            }
            else if ((*ptr & 0xf8) == 0xf0)
            {
                l = 2;
            }
            else if ((*ptr & 0xfc) == 0xf8)
            {
                l = 3;
            }
            else if ((*ptr & 0xfe) == 0xfc)
            {
                l = 4;
            }
        }
        else
        {
            l--;
        }
    } while (*ptr++);

    if (l)
    {
        return NULL;
    }

    if (remote)
    {
        // target: user inbox - record username/email and return NULL
        if (c.size() == 2 && c[0].find("@") != string::npos && !c[1].size())
        {
            if (user)
            {
                *user = c[0];
            }

            return NULL;
        }

        // target is not a user, but a public folder link
        if (c.size() >= 2 && c[0].find("@") == string::npos)
        {
            if (!clientFolder)
            {
                return NULL;
            }

            n = clientFolder->nodebyhandle(clientFolder->rootnodes[0]);
            if (c.size() == 2 && c[1].empty())
            {
                return n;
            }
            l = 1;   // <folder_name>:[/<subfolder>][/<file>]
            folderlink = 1;
        }

        User* u;

        if ((u = client->finduser(c[0].c_str())))
        {
            // locate matching share from this user
            handle_set::iterator sit;
            string name;
            for (sit = u->sharing.begin(); sit != u->sharing.end(); sit++)
            {
                if ((n = client->nodebyhandle(*sit)))
                {
                    if(!name.size())
                    {
                        name =  c[1];
                        n->client->fsaccess->normalize(&name);
                    }

                    if (!strcmp(name.c_str(), n->displayname()))
                    {
                        l = 2;
                        break;
                    }
                }
            }
        }

        if (!l)
        {
            return NULL;
        }
    }
    else
    {
        // path starting with /
        if (c.size() > 1 && !c[0].size())
        {
            // path starting with //
            if (c.size() > 2 && !c[1].size())
            {
                if (c[2] == "in")
                {
                    n = client->nodebyhandle(client->rootnodes[1]);
                }
                else if (c[2] == "bin")
                {
                    n = client->nodebyhandle(client->rootnodes[2]);
                }
                else
                {
                    return NULL;
                }

                l = 3;
            }
            else
            {
                n = client->nodebyhandle(client->rootnodes[0]);

                l = 1;
            }
        }
        else
        {
            n = client->nodeByHandle(cwd);
        }
    }

    // parse relative path
    while (n && l < (int)c.size())
    {
        if (c[l] != ".")
        {
            if (c[l] == "..")
            {
                if (n->parent)
                {
                    n = n->parent;
                }
            }
            else
            {
                // locate child node (explicit ambiguity resolution: not implemented)
                if (c[l].size())
                {
                    if (folderlink)
                    {
                        nn = clientFolder->childnodebyname(n, c[l].c_str());
                    }
                    else
                    {
                        nn = client->childnodebyname(n, c[l].c_str());
                    }

                    if (!nn)
                    {
                        // mv command target? return name part of not found
                        if (namepart && l == (int) c.size() - 1)
                        {
                            *namepart = c[l];
                            return n;
                        }

                        return NULL;
                    }

                    n = nn;
                }
            }
        }

        l++;
    }

    return n;
}

static void listnodeshares(Node* n)
{
    if(n->outshares)
    {
        for (share_map::iterator it = n->outshares->begin(); it != n->outshares->end(); it++)
        {
            cout << "\t" << n->displayname();

            if (it->first)
            {
                cout << ", shared with " << it->second->user->email << " (" << getAccessLevelStr(it->second->access) << ")"
                     << endl;
            }
            else
            {
                cout << ", shared as exported folder link" << endl;
            }
        }
    }
}

void TreeProcListOutShares::proc(MegaClient*, Node* n)
{
    listnodeshares(n);
}

bool handles_on = false;

static void dumptree(Node* n, bool recurse, int depth, const char* title, ofstream* toFile)
{
    std::ostream& stream = toFile ? *toFile : cout;
    string titleTmp;

    if (depth)
    {
        if (!toFile)
        {
            if (!title && !(title = n->displayname()))
            {
                title = "CRYPTO_ERROR";
            }

            for (int i = depth; i--; )
            {
                stream << "\t";
            }
        }
        else
        {
            titleTmp = n->displaypath();
            title = titleTmp.c_str();
        }

        stream << title << " (";

        switch (n->type)
        {
            case FILENODE:
                stream << n->size;

                if (handles_on)
                {
                    Base64Str<MegaClient::NODEHANDLE> handlestr(n->nodehandle);
                    stream << " " << handlestr.chars;
                }

                const char* p;
                if ((p = strchr(n->fileattrstring.c_str(), ':')))
                {
                    stream << ", has attributes " << p + 1;
                }

                if (n->plink)
                {
                    stream << ", shared as exported";
                    if (n->plink->ets)
                    {
                        stream << " temporal";
                    }
                    else
                    {
                        stream << " permanent";
                    }
                    stream << " file link";
                }

                break;

            case FOLDERNODE:
                stream << "folder";

                if (handles_on)
                {
                    Base64Str<MegaClient::NODEHANDLE> handlestr(n->nodehandle);
                    stream << " " << handlestr.chars;
                }

                if(n->outshares)
                {
                    for (share_map::iterator it = n->outshares->begin(); it != n->outshares->end(); it++)
                    {
                        if (it->first)
                        {
                            stream << ", shared with " << it->second->user->email << ", access "
                                 << getAccessLevelStr(it->second->access);
                        }
                    }

                    if (n->plink)
                    {
                        stream << ", shared as exported";
                        if (n->plink->ets)
                        {
                            stream << " temporal";
                        }
                        else
                        {
                            stream << " permanent";
                        }
                        stream << " folder link";
                    }
                }

                if (n->pendingshares)
                {
                    for (share_map::iterator it = n->pendingshares->begin(); it != n->pendingshares->end(); it++)
                    {
                        if (it->first)
                        {
                            stream << ", shared (still pending) with " << it->second->pcr->targetemail << ", access "
                                 << getAccessLevelStr(it->second->access);
                        }
                    }
                }

                if (n->inshare)
                {
                    stream << ", inbound " << getAccessLevelStr(n->inshare->access) << " share";
                }
                break;

            default:
                stream << "unsupported type, please upgrade";
        }

        stream << ")" << (n->changed.removed ? " (DELETED)" : "") << endl;

        if (!recurse)
        {
            return;
        }
    }

    if (n->type != FILENODE)
    {
        for (node_list::iterator it = n->children.begin(); it != n->children.end(); it++)
        {
            dumptree(*it, recurse, depth + 1, NULL, toFile);
        }
    }
}

#ifdef USE_FILESYSTEM
static void local_dumptree(const fs::path& de, int recurse, int depth = 0)
{
    if (depth)
    {
        for (int i = depth; i--; )
        {
            cout << "\t";
        }

        cout << de.filename().u8string() << " (";

        if (fs::is_directory(de))
        {
            cout << "folder";
        }

        cout << ")" << endl;

        if (!recurse)
        {
            return;
        }
    }

    if (fs::is_directory(de))
    {
        for (auto i = fs::directory_iterator(de); i != fs::directory_iterator(); ++i)
        {
            local_dumptree(*i, recurse, depth + 1);
        }
    }
}
#endif

static void nodepath(NodeHandle h, string* path)
{
    Node* n = client->nodeByHandle(h);
    *path = n ? n->displaypath() : "";
}

appfile_list appxferq[2];

static const char* prompts[] =
{
    "MEGAcli> ", "Password:", "Old Password:", "New Password:", "Retype New Password:", "Master Key (base64):", "Type 2FA pin:", "Type pin to enable 2FA:", "-Input m to get more, q to quit-"
};

enum prompttype
{
    COMMAND, LOGINPASSWORD, OLDPASSWORD, NEWPASSWORD, PASSWORDCONFIRM, MASTERKEY, LOGINTFA, SETTFA, PAGER
};

static prompttype prompt = COMMAND;

#if defined(WIN32) && defined(NO_READLINE)
static char pw_buf[512];  // double space for unicode
#else
static char pw_buf[256];
#endif

static int pw_buf_pos;

static void setprompt(prompttype p)
{
    prompt = p;

    if (p == COMMAND)
    {
        console->setecho(true);
    }
    else if (p == PAGER)
    {
        cout << endl << prompts[p] << flush;
        console->setecho(false); // doesn't seem to do anything
    }
    else
    {
        pw_buf_pos = 0;
#if defined(WIN32) && defined(NO_READLINE)
        static_cast<WinConsole*>(console)->updateInputPrompt(prompts[p]);
#else
        cout << prompts[p] << flush;
#endif
        console->setecho(false);
    }
}

class TreeProcCopy_mcli : public TreeProc
{
    // This is a duplicate of the TreeProcCopy declared in treeproc.h and defined in megaapi_impl.cpp.
    // However some products are built with the megaapi_impl intermediate layer and some without so
    // we can avoid duplicated symbols in some products this way
public:
    vector<NewNode> nn;
    unsigned nc = 0;
    bool populated = false;


    void allocnodes()
    {
        nn.resize(nc);
        populated = true;
    }

    // determine node tree size (nn = NULL) or write node tree to new nodes array
    void proc(MegaClient* mc, Node* n)
    {
        if (populated)
        {
            string attrstring;
            SymmCipher key;
            NewNode* t = &nn[--nc];

            // copy node
            t->source = NEW_NODE;
            t->type = n->type;
            t->nodehandle = n->nodehandle;
            t->parenthandle = n->parent ? n->parent->nodehandle : UNDEF;

            // copy key (if file) or generate new key (if folder)
            if (n->type == FILENODE)
            {
                t->nodekey = n->nodekey();
            }
            else
            {
                byte buf[FOLDERNODEKEYLENGTH];
                mc->rng.genblock(buf, sizeof buf);
                t->nodekey.assign((char*) buf, FOLDERNODEKEYLENGTH);
            }

            key.setkey((const byte*) t->nodekey.data(), n->type);

            AttrMap tattrs;
            tattrs.map = n->attrs.map;
            nameid rrname = AttrMap::string2nameid("rr");
            attr_map::iterator it = tattrs.map.find(rrname);
            if (it != tattrs.map.end())
            {
                LOG_debug << "Removing rr attribute";
                tattrs.map.erase(it);
            }

            t->attrstring.reset(new string);
            tattrs.getjson(&attrstring);
            mc->makeattr(&key, t->attrstring, attrstring.c_str());
        }
        else
        {
            nc++;
        }
    }
};

int loadfile(LocalPath& localPath, string* data)
{
    auto fa = client->fsaccess->newfileaccess();

    if (fa->fopen(localPath, 1, 0))
    {
        data->resize(size_t(fa->size));
        fa->fread(data, unsigned(data->size()), 0, 0);
        return 1;
    }
    return 0;
}

void xferq(direction_t d, int cancel, bool showActive, bool showAll, bool showCount)
{
    string name;
    int count = 0, activeCount = 0;

    DBTableTransactionCommitter committer(client->tctable);
    for (appfile_list::iterator it = appxferq[d].begin(); it != appxferq[d].end(); )
    {
        if (cancel < 0 || cancel == (*it)->seqno)
        {
            bool active = (*it)->transfer && (*it)->transfer->slot;
            (*it)->displayname(&name);

            if ((active && showActive) || showAll)
            {
                cout << (*it)->seqno << ": " << name;

                if (d == PUT)
                {
                    AppFilePut* f = (AppFilePut*)*it;

                    cout << " -> ";

                    if (f->targetuser.size())
                    {
                        cout << f->targetuser << ":";
                    }
                    else
                    {
                        string path;
                        nodepath(f->h, &path);
                        cout << path;
                    }
                }

                if (active)
                {
                    cout << " [ACTIVE] " << ((*it)->transfer->slot->progressreported * 100 / ((*it)->transfer->size ? (*it)->transfer->size : 1)) << "% of " << (*it)->transfer->size;
                }
                cout << endl;
            }

            if (cancel >= 0)
            {
                cout << "Cancelling..." << endl;


                if ((*it)->transfer)
                {
                    client->stopxfer(*it++, &committer);  // stopping calls us back, we delete it, destructor removes it from the map
                }
                continue;
            }

            ++count;
            activeCount += active ? 1 : 0;
        }
        ++it;
    }
    if (showCount)
    {
        cout << "Transfer count: " << count << " active: " << activeCount << endl;
    }
}

#ifdef USE_MEDIAINFO

string showMediaInfo(const MediaProperties& mp, MediaFileInfo& mediaInfo, bool oneline)
{
    ostringstream out;
    string sep(oneline ? " " : "\n");

    MediaFileInfo::MediaCodecs::shortformatrec sf;
    sf.containerid = 0;
    sf.videocodecid = 0;
    sf.audiocodecid = 0;
    if (mp.shortformat == 255)
    {
        return "MediaInfo could not identify this file";
    }
    else if (mp.shortformat == 0)
    {
        // from attribute 9
        sf.containerid = mp.containerid;
        sf.videocodecid = mp.videocodecid;
        sf.audiocodecid = mp.audiocodecid;
    }
    else if (mp.shortformat < mediaInfo.mediaCodecs.shortformats.size())
    {
        sf = mediaInfo.mediaCodecs.shortformats[mp.shortformat];
    }

    for (std::map<std::string, unsigned>::const_iterator i = mediaInfo.mediaCodecs.containers.begin(); i != mediaInfo.mediaCodecs.containers.end(); ++i)
    {
        if (i->second == sf.containerid)
        {
            out << "Format: " << i->first << sep;
        }
    }
    for (std::map<std::string, unsigned>::const_iterator i = mediaInfo.mediaCodecs.videocodecs.begin(); i != mediaInfo.mediaCodecs.videocodecs.end(); ++i)
    {
        if (i->second == sf.videocodecid)
        {
            out << "Video: " << i->first << sep;
        }
    }

    for (std::map<std::string, unsigned>::const_iterator i = mediaInfo.mediaCodecs.audiocodecs.begin(); i != mediaInfo.mediaCodecs.audiocodecs.end(); ++i)
    {
        if (i->second == sf.audiocodecid)
        {
            out << "Audio: " << i->first << sep;
        }
    }

    if (mp.width > 0)
    {
        out << "Width: " << mp.width << sep;
    }
    if (mp.height > 0)
    {
        out << "Height: " << mp.height << sep;
    }
    if (mp.fps > 0)
    {
        out << "Fps: " << mp.fps << sep;
    }
    if (mp.playtime > 0)
    {
        out << "Playtime: " << mp.playtime << sep;
    }

    string result = out.str();
    result.erase(result.size() - (result.empty() ? 0 : 1));
    return result;
}

string showMediaInfo(const std::string& fileattributes, uint32_t fakey[4], MediaFileInfo& mediaInfo, bool oneline)
{
    MediaProperties mp = MediaProperties::decodeMediaPropertiesAttributes(fileattributes, fakey);
    return showMediaInfo(mp, mediaInfo, oneline);
}

string showMediaInfo(Node* n, MediaFileInfo& /*mediaInfo*/, bool oneline)
{
    if (n->hasfileattribute(fa_media))
    {
        MediaProperties mp = MediaProperties::decodeMediaPropertiesAttributes(n->fileattrstring, (uint32_t*)(n->nodekey().data() + FILENODEKEYLENGTH / 2));
        return showMediaInfo(mp, client->mediaFileInfo, oneline);
    }
    return "The node has no mediainfo attribute";
}

#endif

// password change-related state information
static byte pwkey[SymmCipher::KEYLENGTH];
static byte pwkeybuf[SymmCipher::KEYLENGTH];
static byte newpwkey[SymmCipher::KEYLENGTH];
static string newpassword;

// readline callback - exit if EOF, add to history unless password
#if !defined(WIN32) || !defined(NO_READLINE)
static void store_line(char* l)
{
    if (!l)
    {
#ifndef NO_READLINE
        rl_callback_handler_remove();
#endif /* ! NO_READLINE */

        delete console;
        exit(0);
    }

#ifndef NO_READLINE
    if (*l && prompt == COMMAND)
    {
        add_history(l);
    }
#endif

    line = l;
}
#endif

class FileFindCommand : public Command
{
public:
    struct Stack : public std::deque<handle>
    {
        size_t filesLeft = 0;
        set<string> servers;
    };

    FileFindCommand(std::shared_ptr<Stack>& s, MegaClient* mc) : stack(s)
    {
        h = stack->front();
        stack->pop_front();

        client = mc;

        cmd("g");
        arg("n", (byte*)&h, MegaClient::NODEHANDLE);
        arg("g", 1);
        arg("v", 2);  // version 2: server can supply details for cloudraid files

        if (mc->usehttps)
        {
            arg("ssl", 2);
        }
    }

    static string server(const string& url)
    {
        const string pattern("://");
        size_t start_index = url.find(pattern);
        if (start_index != string::npos)
        {
            start_index += pattern.size();
            const size_t end_index = url.find("/", start_index);
            if (end_index != string::npos)
            {
                return url.substr(start_index, end_index - start_index);
            }
        }
        return "";
    }

    // process file credentials
    bool procresult(Result r) override
    {
        if (!r.wasErrorOrOK())
        {
            std::vector<string> tempurls;
            bool done = false;
            while (!done)
            {
                switch (client->json.getnameid())
                {
                case EOO:
                    done = true;
                    break;

                case 'g':
                    if (client->json.enterarray())   // now that we are requesting v2, the reply will be an array of 6 URLs for a raid download, or a single URL for the original direct download
                    {
                        for (;;)
                        {
                            std::string tu;
                            if (!client->json.storeobject(&tu))
                            {
                                break;
                            }
                            tempurls.push_back(tu);
                        }
                        client->json.leavearray();
                        if (tempurls.size() == 6)
                        {
                            if (Node* n = client->nodebyhandle(h))
                            {
                                cout << n->displaypath() << endl;

                                for (const auto& url : tempurls)
                                {
                                    stack->servers.insert(server(url));
                                }
                            }
                        }
                        break;
                    }
                    // fall-through

                default:
                    client->json.storeobject();
                }
            }
        }

        // now query for the next one - we don't send them all at once as there may be a lot!
        --stack->filesLeft;
        if (!stack->empty())
        {
            client->reqs.add(new FileFindCommand(stack, client));
        }
        else if (!stack->filesLeft)
        {
            cout << "<find complete>" << endl;
            for (auto s : stack->servers)
            {
                cout << s << endl;
            }
        }
        return true;
    }

private:
    handle h;
    std::shared_ptr<Stack> stack;
};


void getDepthFirstFileHandles(Node* n, deque<handle>& q)
{
    for (auto c : n->children)
    {
        if (c->type == FILENODE)
        {
            q.push_back(c->nodehandle);
        }
    }
    for (auto& c : n->children)
    {
        if (c->type > FILENODE)
        {
            getDepthFirstFileHandles(c, q);
        }
    }
}

void exec_find(autocomplete::ACState& s)
{
    if (s.words[1].s == "raided")
    {
        if (Node* n = client->nodeByHandle(cwd))
        {
            auto q = std::make_shared<FileFindCommand::Stack>();
            getDepthFirstFileHandles(n, *q);
            q->filesLeft = q->size();
            cout << "<find checking " << q->size() << " files>" << endl;
            if (q->empty())
            {
                cout << "<find complete>" << endl;
            }
            else
            {
                for (int i = 0; i < 25 && !q->empty(); ++i)
                {
                    client->reqs.add(new FileFindCommand(q, client));
                }
            }
        }
    }
}

bool recurse_findemptysubfoldertrees(Node* n, bool moveToTrash)
{
    if (n->type == FILENODE)
    {
        return false;
    }

    std::vector<Node*> emptyFolders;
    bool empty = true;
    Node* trash = client->nodebyhandle(client->rootnodes[2]);
    for (auto c : n->children)
    {
        bool subfolderEmpty = recurse_findemptysubfoldertrees(c, moveToTrash);
        if (subfolderEmpty)
        {
            emptyFolders.push_back(c);
        }
        empty = empty && subfolderEmpty;
    }
    if (!empty)
    {
        for (auto c : emptyFolders)
        {
            if (moveToTrash)
            {
                cout << "moving to trash: " << c->displaypath() << endl;
                client->rename(c, trash);
            }
            else
            {
                cout << "empty folder tree at: " << c->displaypath() << endl;
            }
        }
    }
    return empty;
}

void exec_findemptysubfoldertrees(autocomplete::ACState& s)
{
    bool moveToTrash = s.extractflag("-movetotrash");
    if (Node* n = client->nodeByHandle(cwd))
    {
        if (recurse_findemptysubfoldertrees(n, moveToTrash))
        {
            cout << "the search root path only contains empty folders: " << n->displaypath() << endl;
        }
    }
}

bool typematchesnodetype(nodetype_t pathtype, nodetype_t nodetype)
{
    switch (pathtype)
    {
    case FILENODE:
    case FOLDERNODE: return nodetype == pathtype;
    default: return false;
    }
}

#ifdef USE_FILESYSTEM
bool recursiveCompare(Node* mn, fs::path p)
{
    nodetype_t pathtype = fs::is_directory(p) ? FOLDERNODE : fs::is_regular_file(p) ? FILENODE : TYPE_UNKNOWN;
    if (!typematchesnodetype(pathtype, mn->type))
    {
        cout << "Path type mismatch: " << mn->displaypath() << ":" << mn->type << " " << p.u8string() << ":" << pathtype << endl;
        return false;
    }

    if (pathtype == FILENODE)
    {
        uint64_t size = (uint64_t) fs::file_size(p);
        if (size != (uint64_t) mn->size)
        {
            cout << "File size mismatch: " << mn->displaypath() << ":" << mn->size << " " << p.u8string() << ":" << size << endl;
        }
    }

    if (pathtype != FOLDERNODE)
    {
        return true;
    }

    std::string path = p.u8string();
    auto fileSystemType = client->fsaccess->getlocalfstype(LocalPath::fromPath(path, *client->fsaccess));
    multimap<string, Node*> ms;
    multimap<string, fs::path> ps;
    for (auto& m : mn->children)
    {
        string leafname = m->displayname();
        client->fsaccess->escapefsincompatible(&leafname, fileSystemType);
        ms.emplace(leafname, m);
    }
    for (fs::directory_iterator pi(p); pi != fs::directory_iterator(); ++pi)
    {
        auto leafname = pi->path().filename().u8string();
        client->fsaccess->escapefsincompatible(&leafname, fileSystemType);
        ps.emplace(leafname, pi->path());
    }

    for (auto p_iter = ps.begin(); p_iter != ps.end(); )
    {
        auto er = ms.equal_range(p_iter->first);
        auto next_p = p_iter;
        ++next_p;
        for (auto i = er.first; i != er.second; ++i)
        {
            if (recursiveCompare(i->second, p_iter->second))
            {
                ms.erase(i);
                ps.erase(p_iter);
                break;
            }
        }
        p_iter = next_p;
    }
    if (ps.empty() && ms.empty())
    {
        return true;
    }
    else
    {
        cout << "Extra content detected between " << mn->displaypath() << " and " << p.u8string() << endl;
        for (auto& mi : ms) cout << "Extra remote: " << mi.first << endl;
        for (auto& pi : ps) cout << "Extra local: " << pi.second << endl;
        return false;
    };
}
#endif
Node* nodeFromRemotePath(const string& s)
{
    Node* n;
    if (s.empty())
    {
        n = client->nodeByHandle(cwd);
    }
    else
    {
        n = nodebypath(s.c_str());
    }
    if (!n)
    {
        cout << "remote path not found: '" << s << "'" << endl;
    }
    return n;
}

#ifdef MEGA_MEASURE_CODE

void exec_deferRequests(autocomplete::ACState& s)
{
    // cause all the API requests of this type to be gathered up so they will be sent in a single batch, for timing purposes
    bool putnodes = s.extractflag("-putnodes");
    bool movenode = s.extractflag("-movenode");
    bool delnode = s.extractflag("-delnode");

    client->reqs.deferRequests =    [=](Command* c)
                                    {
                                        return  (putnodes && dynamic_cast<CommandPutNodes*>(c)) ||
                                                (movenode && dynamic_cast<CommandMoveNode*>(c)) ||
                                                (delnode && dynamic_cast<CommandDelNode*>(c));
                                    };
}

void exec_sendDeferred(autocomplete::ACState& s)
{
    // send those gathered up commands, and optionally reset the gathering
    client->reqs.sendDeferred();

    if (s.extractflag("-reset"))
    {
        client->reqs.deferRequests = nullptr;
    }
}

void exec_codeTimings(autocomplete::ACState& s)
{
    bool reset = s.extractflag("-reset");
    cout << client->performanceStats.report(reset, client->httpio, client->waiter, client->reqs) << flush;
}

#endif

#ifdef USE_FILESYSTEM
fs::path pathFromLocalPath(const string& s, bool mustexist)
{
    fs::path p = s.empty() ? fs::current_path() : fs::u8path(s);
#ifdef WIN32
    p = fs::u8path("\\\\?\\" + p.u8string());
#endif
    if (mustexist && !fs::exists(p))
    {
        cout << "local path not found: '" << s << "'";
        return fs::path();
    }
    return p;
}

void exec_treecompare(autocomplete::ACState& s)
{
    fs::path p = pathFromLocalPath(s.words[1].s, true);
    Node* n = nodeFromRemotePath(s.words[2].s);
    if (n && !p.empty())
    {
        recursiveCompare(n, p);
    }
}


bool buildLocalFolders(fs::path targetfolder, const string& prefix, int foldersperfolder, int recurselevel, int filesperfolder, uint64_t filesize, int& totalfilecount, int& totalfoldercount)
{
    fs::path p = targetfolder / fs::u8path(prefix);
    if (!fs::is_directory(p) && !fs::create_directory(p))
        return false;
    ++totalfoldercount;

    for (int i = 0; i < filesperfolder; ++i)
    {
        string filename = prefix + "_file_" + std::to_string(++totalfilecount);
        fs::path fp = p / fs::u8path(filename);
        ofstream fs(fp.u8string(), std::ios::binary);
        char buffer[64 * 1024];
        fs.rdbuf()->pubsetbuf(buffer, sizeof(buffer));

        for (auto j = filesize / sizeof(int); j--; )
        {
            fs.write((char*)&totalfilecount, sizeof(int));
        }
        fs.write((char*)&totalfilecount, filesize % sizeof(int));
    }

    if (recurselevel > 1)
    {
        for (int i = 0; i < foldersperfolder; ++i)
        {
            if (!buildLocalFolders(p, prefix + "_" + std::to_string(i), foldersperfolder, recurselevel - 1, filesperfolder, filesize, totalfilecount, totalfoldercount))
                return false;
        }
    }
    return true;
}

void exec_generatetestfilesfolders(autocomplete::ACState& s)
{
    string param, nameprefix = "test";
    int folderdepth = 1, folderwidth = 1, filecount = 100;
    int64_t filesize = 1024;
    if (s.extractflagparam("-folderdepth", param)) folderdepth = atoi(param.c_str());
    if (s.extractflagparam("-folderwidth", param)) folderwidth = atoi(param.c_str());
    if (s.extractflagparam("-filecount", param)) filecount = atoi(param.c_str());
    if (s.extractflagparam("-filesize", param)) filesize = atoll(param.c_str());
    if (s.extractflagparam("-nameprefix", param)) nameprefix = param;

    fs::path p = pathFromLocalPath(s.words[1].s, true);
    if (!p.empty())
    {
        int totalfilecount = 0, totalfoldercount = 0;
        buildLocalFolders(p, nameprefix, folderwidth, folderdepth, filecount, filesize, totalfilecount, totalfoldercount);
        cout << "created " << totalfilecount << " files and " << totalfoldercount << " folders" << endl;
    }
    else
    {
        cout << "invalid directory: " << p.u8string() << endl;
    }
}

#endif

void exec_getcloudstorageused(autocomplete::ACState& s)
{
    cout << client->mFingerprints.getSumSizes() << endl;
}

void exec_getuserquota(autocomplete::ACState& s)
{
    bool storage = s.extractflag("-storage");
    bool transfer = s.extractflag("-transfer");
    bool pro = s.extractflag("-pro");

    if (!storage && !transfer && !pro)
    {
        storage = transfer = pro = true;
    }

    client->getaccountdetails(new AccountDetails, storage, transfer, pro, false, false, false, -1);
}

void exec_getuserdata(autocomplete::ACState& s)
{
    client->getuserdata(client->reqtag);
}

void exec_querytransferquota(autocomplete::ACState& ac)
{
    client->querytransferquota(atoll(ac.words[1].s.c_str()));
}

void DemoApp::querytransferquota_result(int n)
{
    cout << "querytransferquota_result: " << n << endl;
}

autocomplete::ACN autocompleteTemplate;

void exec_help(ac::ACState&)
{
    cout << *autocompleteTemplate << flush;
}

bool quit_flag = false;

void exec_quit(ac::ACState&)
{
    quit_flag = true;
}

void exec_showattributes(autocomplete::ACState& s)
{
    if (const Node* n = nodeFromRemotePath(s.words[1].s))
    {
        for (auto pair : n->attrs.map)
        {
            char namebuf[10]{};
            AttrMap::nameid2string(pair.first, namebuf);
            if (pair.first == 'c')
            {
                FileFingerprint f;
                f.unserializefingerprint(&pair.second);
                cout << namebuf << ": " << pair.second << " (fingerprint: size " << f.size << " mtime " << f.mtime
                    << " crc " << std::hex << f.crc[0] << " " << f.crc[1] << " " << f.crc[2] << " " << f.crc[3] << std::dec << ")"
                    << " (node fingerprint: size " << n->size << " mtime " << n->mtime
                    << " crc " << std::hex << n->crc[0] << " " << n->crc[1] << " " << n->crc[2] << " " << n->crc[3] << std::dec << ")" << endl;
            }
            else
            {
                cout << namebuf << ": " << pair.second << endl;
            }
        }
    }
}

void printAuthringInformation(handle userhandle)
{
    for (auto &it : client->mAuthRings)
    {
        AuthRing &authring = it.second;
        attr_t at = it.first;
        cout << User::attr2string(at) << ": " << endl;
        for (auto &uh : authring.getTrackedUsers())
        {
            if (uh == userhandle || ISUNDEF(userhandle))    // no user was typed --> show authring for all users
            {
                User *user = client->finduser(uh);
                string email = user ? user->email : "not a contact";

                cout << "\tUserhandle: \t" << Base64Str<MegaClient::USERHANDLE>(uh) << endl;
                cout << "\tEmail:      \t" << email << endl;
                cout << "\tFingerprint:\t" << Utils::stringToHex(authring.getFingerprint(uh)) << endl;
                cout << "\tAuth. level: \t" << AuthRing::authMethodToStr(authring.getAuthMethod(uh)) << endl;
            }
        }
    }
}

void exec_setmaxconnections(autocomplete::ACState& s)
{
    auto direction = s.words[1].s == "put" ? PUT : GET;
    if (s.words.size() == 3)
    {
        client->setmaxconnections(direction, atoi(s.words[2].s.c_str()));
    }
    cout << "connections: " << (int)client->connections[direction] << endl;
}


class MegaCLILogger : public ::mega::Logger {
public:
    ofstream mLogFile;

    void log(const char*, int loglevel, const char*, const char *message
#ifdef ENABLE_LOG_PERFORMANCE
                 , const char **directMessages, size_t *directMessagesSizes, unsigned numberMessages
#endif
    ) override
    {
        if (mLogFile.is_open())
        {
            mLogFile << Waiter::ds << " " << SimpleLogger::toStr(static_cast<LogLevel>(loglevel)) << ": ";
            if (message) mLogFile << message;
#ifdef ENABLE_LOG_PERFORMANCE
            for (unsigned i = 0; i < numberMessages; ++i) mLogFile.write(directMessages[i], directMessagesSizes[i]);
#endif
            mLogFile << std::endl;
        }
        else
        {
#ifdef _WIN32
            auto t = std::time(NULL);
            char ts[50];
            if (!std::strftime(ts, sizeof(ts), "%H:%M:%S", std::localtime(&t)))
            {
                ts[0] = '\0';
            }

            string s;
            s.reserve(1024);
            s += ts;
            s += " ";
            if (message) s += message;
#ifdef ENABLE_LOG_PERFORMANCE
            for (unsigned i = 0; i < numberMessages; ++i) s.append(directMessages[i], directMessagesSizes[i]);
#endif
            s += "\r\n";
            OutputDebugStringA(s.c_str());
#else
            if (loglevel >= SimpleLogger::logCurrentLevel)
            {
                auto t = std::time(NULL);
                char ts[50];
                if (!std::strftime(ts, sizeof(ts), "%H:%M:%S", std::localtime(&t)))
                {
                    ts[0] = '\0';
                }
                std::cout << "[" << ts << "] " << SimpleLogger::toStr(static_cast<LogLevel>(loglevel)) << ": " << message << std::endl;
        }
#endif
        }
    }
};

void exec_fingerprint(autocomplete::ACState& s)
{
    auto localfilepath = LocalPath::fromPath(s.words[1].s, *client->fsaccess);
    auto fa = client->fsaccess->newfileaccess();

    if (fa->fopen(localfilepath, true, false, nullptr))
    {
        FileFingerprint fp;
        fp.genfingerprint(fa.get());
        cout << Utils::stringToHex(std::string((const char*)&fp.size, sizeof(fp.size))) << "/" <<
                Utils::stringToHex(std::string((const char*)&fp.mtime, sizeof(fp.mtime))) << "/" <<
                Utils::stringToHex(std::string((const char*)&fp.crc, sizeof(fp.crc))) << endl;
    }
    else
    {
        cout << "Failed to open: " << s.words[1].s << endl;
    }
}

void exec_timelocal(autocomplete::ACState& s)
{
    bool get = s.words[1].s == "get";
    auto localfilepath = LocalPath::fromPath(s.words[2].s, *client->fsaccess);

    if ((get && s.words.size() != 3) || (!get && s.words.size() != 4))
    {
        cout << "wrong number of arguments for : " << s.words[1].s << endl;
        return;
    }

    m_time_t set_time = 0;

    if (!get)
    {
        // similar to Transfers::complete()

        std::istringstream is(s.words[3].s);
        std::tm tm_record;
        is >> std::get_time(&tm_record, "%Y-%m-%d %H:%M:%S");

        set_time = m_mktime(&tm_record);

        cout << "Setting mtime to " << set_time << endl;

        bool success = client->fsaccess->setmtimelocal(localfilepath, set_time);
        if (!success)
        {
            cout << "setmtimelocal failed!  Was it transient? " << client->fsaccess->transient_error << endl;
        }
    }

    // perform get in both cases
    auto fa = client->fsaccess->newfileaccess();
    if (fa->fopen(localfilepath, true, false))
    {
        FileFingerprint fp;
        fp.genfingerprint(fa.get());
        if (fp.isvalid)
        {
            std::tm tm_record;
            m_localtime(fp.mtime, &tm_record);
            cout << "mtime for file is " << fp.mtime << ": " << std::put_time(&tm_record, "%Y-%m-%d %H:%M:%S") << endl;

            if (!get)
            {
                if (::mega::abs(set_time - fp.mtime) <= 2)
                {
                    cout << "mtime read back is within 2 seconds, so success. Actual difference: " << ::mega::abs(set_time - fp.mtime) << endl;
                }
                else
                {
                    cout << "ERROR Silent failure in setmtimelocal, difference is " << ::mega::abs(set_time - fp.mtime) << endl;
                }
            }
        }
        else
        {
            cout << "fingerprint generation failed: " << localfilepath.toPath(*client->fsaccess) << endl;
        }
    }
    else
    {
        cout << "fopen failed: " << localfilepath.toPath(*client->fsaccess) << endl;
    }

}

void exec_backupcentre(autocomplete::ACState& s)
{
    bool delFlag = s.extractflag("-del");

    if (s.words.size() == 1)
    {
        client->reqs.add(new CommandBackupSyncFetch([&](Error e, vector<CommandBackupSyncFetch::Data>& data){
            if (e)
            {
                cout << "backupcentre failed: " << e << endl;
            }
            else
            {
                for (auto& d : data)
                {
                    cout << "Backup ID: " << toHandle(d.backupId) << endl;
                    cout << "  backup type: " << backupTypeToStr(d.backupType) << endl;
                    cout << "  root handle: " << toNodeHandle(d.rootNode) << endl;
                    cout << "  local folder: " << d.localFolder << endl;
                    cout << "  device id: " << d.deviceId << endl;
                    cout << "  sync state: " << d.syncState << endl;
                    cout << "  sync substate: " << d.syncSubstate << endl;
                    cout << "  extra: " << d.extra << endl;
                    cout << "  heartbeat timestamp: " << d.hbTimestamp << endl;
                    cout << "  heartbeat status: " << d.hbStatus << endl;
                    cout << "  heartbeat progress: " << d.hbProgress << endl;
                    cout << "  heartbeat uploads: " << d.uploads << endl;
                    cout << "  heartbeat downloads: " << d.downloads << endl;
                    cout << "  last activity time: " << d.lastActivityTs << endl;
                    cout << "  last node handle: " << toNodeHandle(d.lastSyncedNodeHandle) << endl << endl;
                }

                cout << "Backup Centre - Backups count: " << data.size() << endl;
            }
        }));
    }
    else if (s.words.size() == 2 && delFlag)
    {
        handle backupId;
        Base64::atob(s.words[1].s.c_str(), (byte*)&backupId, MegaClient::BACKUPHANDLE);
        client->reqs.add(new CommandBackupRemove(client, backupId));
    }
}


MegaCLILogger gLogger;

autocomplete::ACN autocompleteSyntax()
{
    using namespace autocomplete;
    std::unique_ptr<Either> p(new Either("      "));

    p->Add(exec_apiurl, sequence(text("apiurl"), opt(sequence(param("url"), opt(param("disablepkp"))))));
    p->Add(exec_login, sequence(text("login"), opt(flag("-fresh")), either(sequence(param("email"), opt(param("password"))),
                                                      sequence(exportedLink(false, true), opt(param("auth_key"))),
                                                      param("session"),
                                                      sequence(text("autoresume"), opt(param("id"))))));
    p->Add(exec_begin, sequence(text("begin"), opt(param("ephemeralhandle#ephemeralpw"))));
<<<<<<< HEAD
    p->Add(exec_beginEphemalAccountPlusPlus, sequence(text("beginEphemalAccountPlusPlus")));
    p->Add(exec_signup, sequence(text("signup"), either(sequence(param("email"), param("name")), param("confirmationlink"))));
=======
    p->Add(exec_signup, sequence(text("signup"), either(sequence(param("email"), param("name"), opt(flag("-v1"))), param("confirmationlink"))));
>>>>>>> 7b448c8f
    p->Add(exec_cancelsignup, sequence(text("cancelsignup")));
    p->Add(exec_confirm, sequence(text("confirm")));
    p->Add(exec_session, sequence(text("session"), opt(sequence(text("autoresume"), opt(param("id"))))));
    p->Add(exec_mount, sequence(text("mount")));
    p->Add(exec_ls, sequence(text("ls"), opt(flag("-R")), opt(sequence(flag("-tofile"), param("filename"))), opt(remoteFSFolder(client, &cwd))));
    p->Add(exec_cd, sequence(text("cd"), opt(remoteFSFolder(client, &cwd))));
    p->Add(exec_pwd, sequence(text("pwd")));
    p->Add(exec_lcd, sequence(text("lcd"), opt(localFSFolder())));
#ifdef USE_FILESYSTEM
    p->Add(exec_lls, sequence(text("lls"), opt(flag("-R")), opt(localFSFolder())));
    p->Add(exec_lpwd, sequence(text("lpwd")));
    p->Add(exec_lmkdir, sequence(text("lmkdir"), localFSFolder()));
#endif
    p->Add(exec_import, sequence(text("import"), exportedLink(true, false)));
    p->Add(exec_folderlinkinfo, sequence(text("folderlink"), opt(param("link"))));
    p->Add(exec_open, sequence(text("open"), exportedLink(false, true)));
    p->Add(exec_put, sequence(text("put"), opt(flag("-r")), localFSPath("localpattern"), opt(either(remoteFSPath(client, &cwd, "dst"),param("dstemail")))));
    p->Add(exec_putq, sequence(text("putq"), repeat(either(flag("-active"), flag("-all"), flag("-count"))), opt(param("cancelslot"))));
#ifdef USE_FILESYSTEM
    p->Add(exec_get, sequence(text("get"), opt(sequence(flag("-r"), opt(flag("-foldersonly")))), remoteFSPath(client, &cwd), opt(sequence(param("offset"), opt(param("length"))))));
#else
    p->Add(exec_get, sequence(text("get"), remoteFSPath(client, &cwd), opt(sequence(param("offset"), opt(param("length"))))));
#endif
    p->Add(exec_get, sequence(text("get"), flag("-re"), param("regularexpression")));
    p->Add(exec_get, sequence(text("get"), exportedLink(true, false), opt(sequence(param("offset"), opt(param("length"))))));
    p->Add(exec_getq, sequence(text("getq"), repeat(either(flag("-active"), flag("-all"), flag("-count"))), opt(param("cancelslot"))));
    p->Add(exec_more, sequence(text("more"), opt(remoteFSPath(client, &cwd))));
    p->Add(exec_pause, sequence(text("pause"), either(text("status"), sequence(opt(either(text("get"), text("put"))), opt(text("hard"))))));
    p->Add(exec_getfa, sequence(text("getfa"), wholenumber(1), opt(remoteFSPath(client, &cwd)), opt(text("cancel"))));
#ifdef USE_MEDIAINFO
    p->Add(exec_mediainfo, sequence(text("mediainfo"), either(sequence(text("calc"), localFSFile()), sequence(text("show"), remoteFSFile(client, &cwd)))));
#endif
    p->Add(exec_smsverify, sequence(text("smsverify"), either(sequence(text("send"), param("phonenumber"), opt(param("reverifywhitelisted"))), sequence(text("code"), param("verificationcode")))));
    p->Add(exec_verifiedphonenumber, sequence(text("verifiedphone")));
    p->Add(exec_resetverifiedphonenumber, sequence(text("resetverifiedphone")));
    p->Add(exec_mkdir, sequence(text("mkdir"), opt(flag("-allowduplicate")), opt(flag("-exactleafname")), remoteFSFolder(client, &cwd)));
    p->Add(exec_rm, sequence(text("rm"), remoteFSPath(client, &cwd), opt(sequence(flag("-regexchild"), param("regex")))));
    p->Add(exec_mv, sequence(text("mv"), remoteFSPath(client, &cwd, "src"), remoteFSPath(client, &cwd, "dst")));
    p->Add(exec_cp, sequence(text("cp"), remoteFSPath(client, &cwd, "src"), either(remoteFSPath(client, &cwd, "dst"), param("dstemail"))));
    p->Add(exec_du, sequence(text("du"), remoteFSPath(client, &cwd)));

#ifdef ENABLE_SYNC
    p->Add(exec_backupcentre, sequence(text("backupcentre"), opt(sequence(flag("-del"), param("backup_id")))));

    p->Add(exec_syncadd,
           sequence(text("sync"),
                    text("add"),
                    opt(flag("-backup")),
                    opt(sequence(flag("-external"), param("drivePath"))),
                    localFSFolder("source"),
                    remoteFSFolder(client, &cwd, "target")));

    p->Add(exec_syncclosedrive,
           sequence(text("sync"),
                    text("closedrive"),
                    localFSFolder("drive")));

    p->Add(exec_syncopendrive,
           sequence(text("sync"),
                    text("opendrive"),
                    localFSFolder("drive")));

    p->Add(exec_synclist,
           sequence(text("sync"), text("list")));

    p->Add(exec_syncremove,
           sequence(text("sync"),
                    text("remove"),
                    param("id")));

    p->Add(exec_syncxable,
           sequence(text("sync"),
                    either(sequence(either(text("disable"), text("fail")),
                                    param("id"),
                                    opt(param("error"))),
                           sequence(text("enable"),
                                    param("id")))));
#endif

    p->Add(exec_export, sequence(text("export"), remoteFSPath(client, &cwd), opt(either(flag("-writable"), param("expiretime"), text("del")))));
    p->Add(exec_share, sequence(text("share"), opt(sequence(remoteFSPath(client, &cwd), opt(sequence(contactEmail(client), opt(either(text("r"), text("rw"), text("full"))), opt(param("origemail"))))))));
    p->Add(exec_invite, sequence(text("invite"), param("dstemail"), opt(either(param("origemail"), text("del"), text("rmd")))));

    p->Add(exec_clink, sequence(text("clink"), either(text("renew"), sequence(text("query"), param("handle")), sequence(text("del"), opt(param("handle"))))));

    p->Add(exec_ipc, sequence(text("ipc"), param("handle"), either(text("a"), text("d"), text("i"))));
    p->Add(exec_showpcr, sequence(text("showpcr")));
    p->Add(exec_users, sequence(text("users"), opt(sequence(contactEmail(client), text("del")))));
    p->Add(exec_getua, sequence(text("getua"), param("attrname"), opt(contactEmail(client))));
    p->Add(exec_putua, sequence(text("putua"), param("attrname"), opt(either(
                                                                          text("del"),
                                                                          sequence(text("set"), param("string")),
                                                                          sequence(text("map"), param("key"), param("value")),
                                                                          sequence(text("load"), localFSFile())))));
#ifdef DEBUG
    p->Add(exec_delua, sequence(text("delua"), param("attrname")));
    p->Add(exec_devcommand, sequence(text("devcommand"), param("subcommand"), opt(param("email"))));
#endif
    p->Add(exec_alerts, sequence(text("alerts"), opt(either(text("new"), text("old"), wholenumber(10), text("notify"), text("seen")))));
    p->Add(exec_recentactions, sequence(text("recentactions"), param("hours"), param("maxcount")));
    p->Add(exec_recentnodes, sequence(text("recentnodes"), param("hours"), param("maxcount")));

    p->Add(exec_putbps, sequence(text("putbps"), opt(either(wholenumber(100000), text("auto"), text("none")))));
    p->Add(exec_killsession, sequence(text("killsession"), opt(either(text("all"), param("sessionid")))));
    p->Add(exec_whoami, sequence(text("whoami"), repeat(either(flag("-storage"), flag("-transfer"), flag("-pro"), flag("-transactions"), flag("-purchases"), flag("-sessions")))));
    p->Add(exec_verifycredentials, sequence(text("credentials"), either(text("show"), text("status"), text("verify"), text("reset")), opt(contactEmail(client))));
    p->Add(exec_passwd, sequence(text("passwd")));
    p->Add(exec_reset, sequence(text("reset"), contactEmail(client), opt(text("mk"))));
    p->Add(exec_recover, sequence(text("recover"), param("recoverylink")));
    p->Add(exec_cancel, sequence(text("cancel"), opt(param("cancellink"))));
    p->Add(exec_email, sequence(text("email"), opt(either(param("newemail"), param("emaillink")))));
    p->Add(exec_retry, sequence(text("retry")));
    p->Add(exec_recon, sequence(text("recon")));
    p->Add(exec_reload, sequence(text("reload"), opt(text("nocache"))));
    p->Add(exec_logout, sequence(text("logout"), opt(flag("-keepsyncconfigs"))));
    p->Add(exec_locallogout, sequence(text("locallogout")));
    p->Add(exec_symlink, sequence(text("symlink")));
    p->Add(exec_version, sequence(text("version")));
    p->Add(exec_debug, sequence(text("debug"), opt(either(flag("-on"), flag("-off"))), opt(localFSFile())));
    p->Add(exec_verbose, sequence(text("verbose"), opt(either(flag("-on"), flag("-off")))));
#if defined(WIN32) && defined(NO_READLINE)
    p->Add(exec_clear, sequence(text("clear")));
    p->Add(exec_codepage, sequence(text("codepage"), opt(sequence(wholenumber(65001), opt(wholenumber(65001))))));
    p->Add(exec_log, sequence(text("log"), either(text("utf8"), text("utf16"), text("codepage")), localFSFile()));
#endif
    p->Add(exec_test, sequence(text("test"), opt(param("data"))));
    p->Add(exec_fingerprint, sequence(text("fingerprint"), localFSFile("localfile")));
#ifdef ENABLE_CHAT
    p->Add(exec_chats, sequence(text("chats")));
    p->Add(exec_chatc, sequence(text("chatc"), param("group"), repeat(opt(sequence(contactEmail(client), either(text("ro"), text("sta"), text("mod")))))));
    p->Add(exec_chati, sequence(text("chati"), param("chatid"), contactEmail(client), either(text("ro"), text("sta"), text("mod"))));
    p->Add(exec_chatcp, sequence(text("chatcp"), param("mownkey"), opt(sequence(text("t"), param("title64"))), repeat(sequence(contactEmail(client), either(text("ro"), text("sta"), text("mod"))))));
    p->Add(exec_chatr, sequence(text("chatr"), param("chatid"), opt(contactEmail(client))));
    p->Add(exec_chatu, sequence(text("chatu"), param("chatid")));
    p->Add(exec_chatup, sequence(text("chatup"), param("chatid"), param("userhandle"), either(text("ro"), text("sta"), text("mod"))));
    p->Add(exec_chatpu, sequence(text("chatpu")));
    p->Add(exec_chatga, sequence(text("chatga"), param("chatid"), param("nodehandle"), param("uid")));
    p->Add(exec_chatra, sequence(text("chatra"), param("chatid"), param("nodehandle"), param("uid")));
    p->Add(exec_chatst, sequence(text("chatst"), param("chatid"), param("title64")));
    p->Add(exec_chata, sequence(text("chata"), param("chatid"), param("archive")));
    p->Add(exec_chatl, sequence(text("chatl"), param("chatid"), either(text("del"), text("query"))));
    p->Add(exec_chatsm, sequence(text("chatsm"), param("chatid"), opt(param("title64"))));
    p->Add(exec_chatlu, sequence(text("chatlu"), param("publichandle")));
    p->Add(exec_chatlj, sequence(text("chatlj"), param("publichandle"), param("unifiedkey")));
#endif
    p->Add(exec_setmaxdownloadspeed, sequence(text("setmaxdownloadspeed"), opt(wholenumber(10000))));
    p->Add(exec_setmaxuploadspeed, sequence(text("setmaxuploadspeed"), opt(wholenumber(10000))));
    p->Add(exec_handles, sequence(text("handles"), opt(either(text("on"), text("off")))));
    p->Add(exec_httpsonly, sequence(text("httpsonly"), opt(either(text("on"), text("off")))));
    p->Add(exec_timelocal, sequence(text("mtimelocal"), either(text("set"), text("get")), localFSPath(), opt(param("datetime"))));

    p->Add(exec_mfac, sequence(text("mfac"), param("email")));
    p->Add(exec_mfae, sequence(text("mfae")));
    p->Add(exec_mfad, sequence(text("mfad"), param("pin")));

#if defined(WIN32) && defined(NO_READLINE)
    p->Add(exec_autocomplete, sequence(text("autocomplete"), opt(either(text("unix"), text("dos")))));
    p->Add(exec_history, sequence(text("history")));
#endif
    p->Add(exec_help, either(text("help"), text("h"), text("?")));
    p->Add(exec_quit, either(text("quit"), text("q"), text("exit")));

    p->Add(exec_find, sequence(text("find"), text("raided")));
    p->Add(exec_findemptysubfoldertrees, sequence(text("findemptysubfoldertrees"), opt(flag("-movetotrash"))));

#ifdef MEGA_MEASURE_CODE
    p->Add(exec_deferRequests, sequence(text("deferrequests"), repeat(either(flag("-putnodes")))));
    p->Add(exec_sendDeferred, sequence(text("senddeferred"), opt(flag("-reset"))));
    p->Add(exec_codeTimings, sequence(text("codetimings"), opt(flag("-reset"))));
#endif

#ifdef USE_FILESYSTEM
    p->Add(exec_treecompare, sequence(text("treecompare"), localFSPath(), remoteFSPath(client, &cwd)));
    p->Add(exec_generatetestfilesfolders, sequence(text("generatetestfilesfolders"), repeat(either(sequence(flag("-folderdepth"), param("depth")),
                                                                                                   sequence(flag("-folderwidth"), param("width")),
                                                                                                   sequence(flag("-filecount"), param("count")),
                                                                                                   sequence(flag("-filesize"), param("size")),
                                                                                                   sequence(flag("-nameprefix"), param("prefix")))), localFSFolder("parent")));
#endif
    p->Add(exec_querytransferquota, sequence(text("querytransferquota"), param("filesize")));
    p->Add(exec_getcloudstorageused, sequence(text("getcloudstorageused")));
    p->Add(exec_getuserquota, sequence(text("getuserquota"), repeat(either(flag("-storage"), flag("-transfer"), flag("-pro")))));
    p->Add(exec_getuserdata, text("getuserdata"));

    p->Add(exec_showattributes, sequence(text("showattributes"), remoteFSPath(client, &cwd)));

    p->Add(exec_setmaxconnections, sequence(text("setmaxconnections"), either(text("put"), text("get")), opt(wholenumber(4))));
    p->Add(exec_metamac, sequence(text("metamac"), localFSPath(), remoteFSPath(client, &cwd)));
    p->Add(exec_banner, sequence(text("banner"), either(text("get"), sequence(text("dismiss"), param("id")))));

    return autocompleteTemplate = std::move(p);
}


#ifdef USE_FILESYSTEM
bool recursiveget(fs::path&& localpath, Node* n, bool folders, unsigned& queued)
{
    if (n->type == FILENODE)
    {
        if (!folders)
        {
            auto f = new AppFileGet(n, NodeHandle(), NULL, -1, 0, NULL, NULL, localpath.u8string());
            f->appxfer_it = appxferq[GET].insert(appxferq[GET].end(), f);
            DBTableTransactionCommitter committer(client->tctable);
            client->startxfer(GET, f, committer);
            queued += 1;
        }
    }
    else if (n->type == FOLDERNODE || n->type == ROOTNODE)
    {
        fs::path newpath = localpath / fs::u8path(n->type == ROOTNODE ? "ROOTNODE" : n->displayname());
        if (folders)
        {
            std::error_code ec;
            if (fs::create_directory(newpath, ec) || !ec)
            {
                cout << newpath << endl;
            }
            else
            {
                cout << "Failed trying to create " << newpath << ": " << ec.message() << endl;
                return false;
            }
        }
        for (node_list::iterator it = n->children.begin(); it != n->children.end(); it++)
        {
            if (!recursiveget(std::move(newpath), *it, folders, queued))
            {
                return false;
            }
        }
    }
    return true;
}
#endif

bool regexget(const string& expression, Node* n, unsigned& queued)
{
    try
    {
        std::regex re(expression);

        if (n->type == FOLDERNODE || n->type == ROOTNODE)
        {
            DBTableTransactionCommitter committer(client->tctable);
            for (node_list::iterator it = n->children.begin(); it != n->children.end(); it++)
            {
                if ((*it)->type == FILENODE)
                {
                    if (regex_search(string((*it)->displayname()), re))
                    {
                        auto f = new AppFileGet(*it);
                        f->appxfer_it = appxferq[GET].insert(appxferq[GET].end(), f);
                        client->startxfer(GET, f, committer);
                        queued += 1;
                    }
                }
            }
        }
    }
    catch (std::exception& e)
    {
        cout << "ERROR: " << e.what() << endl;
        return false;
    }
    return true;
}

struct Login
{
    string email, password, salt, pin;
    int version;

    Login() : version(0)
    {
    }

    void reset()
    {
        *this = Login();
    }

    void login(MegaClient* mc)
    {
        byte keybuf[SymmCipher::KEYLENGTH];

        if (version == 1)
        {
            if (error e = mc->pw_key(password.c_str(), keybuf))
            {
                cout << "Login error: " << e << endl;
            }
            else
            {
                mc->login(email.c_str(), keybuf, (!pin.empty()) ? pin.c_str() : NULL);
            }
        }
        else if (version == 2 && !salt.empty())
        {
            mc->login2(email.c_str(), password.c_str(), &salt, (!pin.empty()) ? pin.c_str() : NULL);
        }
        else
        {
            cout << "Login unexpected error" << endl;
        }
    }
};
static Login login;

ofstream* pread_file = NULL;
m_off_t pread_file_end = 0;


// execute command
static void process_line(char* l)
{
    switch (prompt)
    {
    case LOGINTFA:
        if (strlen(l) > 1)
        {
            login.pin = l;
            login.login(client);
        }
        else
        {
            cout << endl << "The pin length is invalid, please try to login again." << endl;
        }

        setprompt(COMMAND);
        return;

    case SETTFA:
        client->multifactorauthsetup(l);
        setprompt(COMMAND);
        return;

    case LOGINPASSWORD:

        if (signupcode.size())
        {
            // verify correctness of supplied signup password
            client->pw_key(l, pwkey);
            SymmCipher pwcipher(pwkey);
            pwcipher.ecb_decrypt(signuppwchallenge);

            if (MemAccess::get<int64_t>((const char*)signuppwchallenge + 4))
            {
                cout << endl << "Incorrect password, please try again." << endl;
            }
            else
            {
                client->confirmsignuplink((const byte*)signupcode.data(), unsigned(signupcode.size()),
                    MegaClient::stringhash64(&signupemail, &pwcipher));
            }

            signupcode.clear();
        }
        else if (recoverycode.size())   // cancelling account --> check password
        {
            client->pw_key(l, pwkey);
            client->validatepwd(pwkey);
        }
        else if (changecode.size())     // changing email --> check password to avoid creating an invalid hash
        {
            client->pw_key(l, pwkey);
            client->validatepwd(pwkey);
        }
        else
        {
            login.password = l;
            login.login(client);
            cout << endl << "Logging in..." << endl;
        }

        setprompt(COMMAND);
        return;

    case OLDPASSWORD:
        client->pw_key(l, pwkeybuf);

        if (!memcmp(pwkeybuf, pwkey, sizeof pwkey))
        {
            cout << endl;
            setprompt(NEWPASSWORD);
        }
        else
        {
            cout << endl << "Bad password, please try again" << endl;
            setprompt(COMMAND);
        }
        return;

    case NEWPASSWORD:
        newpassword = l;
        client->pw_key(l, newpwkey);

        cout << endl;
        setprompt(PASSWORDCONFIRM);
        return;

    case PASSWORDCONFIRM:
        client->pw_key(l, pwkeybuf);

        if (memcmp(pwkeybuf, newpwkey, sizeof pwkeybuf))
        {
            cout << endl << "Mismatch, please try again" << endl;
        }
        else
        {
            error e;

            if (signupemail.size())
            {
                if (signupV2)
                {
                    client->sendsignuplink2(signupemail.c_str(), newpassword.c_str(), signupname.c_str());
                }
                else
                {
                    client->sendsignuplink(signupemail.c_str(), signupname.c_str(), newpwkey);
                }
            }
            else if (recoveryemail.size() && recoverycode.size())
            {
                cout << endl << "Resetting password..." << endl;

                if (hasMasterKey)
                {
                    client->confirmrecoverylink(recoverycode.c_str(), recoveryemail.c_str(), newpassword.c_str(), masterkey);
                }
                else
                {
                    client->confirmrecoverylink(recoverycode.c_str(), recoveryemail.c_str(), newpassword.c_str(), NULL);
                }

                recoverycode.clear();
                recoveryemail.clear();
                hasMasterKey = false;
                memset(masterkey, 0, sizeof masterkey);
            }
            else
            {
                if ((e = client->changepw(newpassword.c_str())) == API_OK)
                {
                    memcpy(pwkey, newpwkey, sizeof pwkey);
                    cout << endl << "Changing password..." << endl;
                }
                else
                {
                    cout << "You must be logged in to change your password." << endl;
                }
            }
        }

        setprompt(COMMAND);
        signupemail.clear();
        signupV2 = true;
        return;

    case MASTERKEY:
        cout << endl << "Retrieving private RSA key for checking integrity of the Master Key..." << endl;

        Base64::atob(l, masterkey, sizeof masterkey);
        client->getprivatekey(recoverycode.c_str());
        return;

    case COMMAND:
        try
        {
            std::string consoleOutput;
            ac::autoExec(string(l), string::npos, autocompleteTemplate, false, consoleOutput, true); // todo: pass correct unixCompletions flag
            if (!consoleOutput.empty())
            {
                cout << consoleOutput << flush;
            }
        }
        catch (std::exception& e)
        {
            cout << "Command failed: " << e.what() << endl;
        }
        return;
    case PAGER:
        if (strlen(l) && l[0] == 'q')
        {
            setprompt(COMMAND); // quit pager view if 'q' is sent, see README
        }
        else
        {
            autocomplete::ACState nullState; //not entirely sure about this
            exec_more(nullState); //else, get one more page
        }
        return;
    }
}

void exec_ls(autocomplete::ACState& s)
{
    Node* n;
    bool recursive = s.extractflag("-R");
    string toFilename;
    bool toFileFlag = s.extractflagparam("-tofile", toFilename);

    ofstream toFile;
    if (toFileFlag)
    {
        toFile.open(toFilename);
    }

    if (s.words.size() > 1)
    {
        n = nodebypath(s.words[1].s.c_str());
    }
    else
    {
        n = client->nodeByHandle(cwd);
    }

    if (n)
    {
        dumptree(n, recursive, 0, NULL, toFileFlag ? &toFile : nullptr);
    }
}

void exec_cd(autocomplete::ACState& s)
{
    if (s.words.size() > 1)
    {
        if (Node* n = nodebypath(s.words[1].s.c_str()))
        {
            if (n->type == FILENODE)
            {
                cout << s.words[1].s << ": Not a directory" << endl;
            }
            else
            {
                cwd = n->nodeHandle();
            }
        }
        else
        {
            cout << s.words[1].s << ": No such file or directory" << endl;
        }
    }
    else
    {
        cwd = NodeHandle().set6byte(client->rootnodes[0]);
    }
}

void exec_rm(autocomplete::ACState& s)
{
    string childregexstring;
    bool useregex = s.extractflagparam("-regexchild", childregexstring);

    if (Node* n = nodebypath(s.words[1].s.c_str()))
    {
        vector<Node*> v;
        if (useregex)
        {
            std::regex re(childregexstring);
            for (Node* c : n->children)
            {
                if (std::regex_match(c->displayname(), re))
                {
                    v.push_back(c);
                }
            }
        }
        else
        {
            v.push_back(n);
        }

        for (auto d : v)
        {
            if (client->checkaccess(d, FULL))
            {
                error e = client->unlink(d, false, 0);

                if (e)
                {
                    cout << d->displaypath() << ": Deletion failed (" << errorstring(e) << ")" << endl;
                }
            }
            else
            {
                cout << d->displaypath() << ": Access denied" << endl;
            }
        }
    }
    else
    {
        cout << s.words[1].s << ": No such file or directory" << endl;
    }
}

void exec_mv(autocomplete::ACState& s)
{
    Node *n, *tn;
    string newname;

    if (s.words.size() > 2)
    {
        // source node must exist
        if ((n = nodebypath(s.words[1].s.c_str())))
        {
            // we have four situations:
            // 1. target path does not exist - fail
            // 2. target node exists and is folder - move
            // 3. target node exists and is file - delete and rename (unless same)
            // 4. target path exists, but filename does not - rename
            if ((tn = nodebypath(s.words[2].s.c_str(), NULL, &newname)))
            {
                error e;

                if (newname.size())
                {
                    if (tn->type == FILENODE)
                    {
                        cout << s.words[2].s << ": Not a directory" << endl;

                        return;
                    }
                    else
                    {
                        if ((e = client->checkmove(n, tn)) == API_OK)
                        {
                            if (!client->checkaccess(n, RDWR))
                            {
                                cout << "Write access denied" << endl;

                                return;
                            }

                            // rename
                            client->fsaccess->normalize(&newname);
                            n->attrs.map['n'] = newname;

                            if ((e = client->setattr(n)))
                            {
                                cout << "Cannot rename file (" << errorstring(e) << ")" << endl;
                            }
                        }
                        else
                        {
                            cout << "Cannot rename file (" << errorstring(e) << ")" << endl;
                        }
                    }
                }
                else
                {
                    if (tn->type == FILENODE)
                    {
                        // (there should never be any orphaned filenodes)
                        if (!tn->parent)
                        {
                            return;
                        }

                        if ((e = client->checkmove(n, tn->parent)) == API_OK)
                        {
                            if (!client->checkaccess(n, RDWR))
                            {
                                cout << "Write access denied" << endl;

                                return;
                            }

                            // overwrite existing target file: rename source...
                            n->attrs.map['n'] = tn->attrs.map['n'];
                            e = client->setattr(n);

                            if (e)
                            {
                                cout << "Rename failed (" << errorstring(e) << ")" << endl;
                            }

                            if (n != tn)
                            {
                                // ...delete target...
                                e = client->unlink(tn, false, 0);

                                if (e)
                                {
                                    cout << "Remove failed (" << errorstring(e) << ")" << endl;
                                }
                            }
                        }

                        // ...and set target to original target's parent
                        tn = tn->parent;
                    }
                    else
                    {
                        e = client->checkmove(n, tn);
                    }
                }

                if (n->parent != tn)
                {
                    if (e == API_OK)
                    {
                        e = client->rename(n, tn);

                        if (e)
                        {
                            cout << "Move failed (" << errorstring(e) << ")" << endl;
                        }
                    }
                    else
                    {
                        cout << "Move not permitted - try copy" << endl;
                    }
                }
            }
            else
            {
                cout << s.words[2].s << ": No such directory" << endl;
            }
        }
        else
        {
            cout << s.words[1].s << ": No such file or directory" << endl;
        }
    }
}


void exec_cp(autocomplete::ACState& s)
{
    Node *n, *tn;
    string targetuser;
    string newname;
    error e;

    if (s.words.size() > 2)
    {
        if ((n = nodebypath(s.words[1].s.c_str())))
        {
            if ((tn = nodebypath(s.words[2].s.c_str(), &targetuser, &newname)))
            {
                if (!client->checkaccess(tn, RDWR))
                {
                    cout << "Write access denied" << endl;

                    return;
                }

                if (tn->type == FILENODE)
                {
                    if (n->type == FILENODE)
                    {
                        // overwrite target if source and taret are files

                        // (there should never be any orphaned filenodes)
                        if (!tn->parent)
                        {
                            return;
                        }

                        // ...delete target...
                        e = client->unlink(tn, false, 0);

                        if (e)
                        {
                            cout << "Cannot delete existing file (" << errorstring(e) << ")"
                                << endl;
                        }

                        // ...and set target to original target's parent
                        tn = tn->parent;
                    }
                    else
                    {
                        cout << "Cannot overwrite file with folder" << endl;
                        return;
                    }
                }
            }

            TreeProcCopy_mcli tc;
            handle ovhandle = UNDEF;

            if (!n->keyApplied())
            {
                cout << "Cannot copy a node without key" << endl;
                return;
            }

            if (n->attrstring)
            {
                n->applykey();
                n->setattr();
                if (n->attrstring)
                {
                    cout << "Cannot copy undecryptable node" << endl;
                    return;
                }
            }

            string sname;
            if (newname.size())
            {
                sname = newname;
                client->fsaccess->normalize(&sname);
            }
            else
            {
                attr_map::iterator it = n->attrs.map.find('n');
                if (it != n->attrs.map.end())
                {
                    sname = it->second;
                }
            }

            if (!client->versions_disabled && tn && n->type == FILENODE)
            {
                Node *ovn = client->childnodebyname(tn, sname.c_str(), true);
                if (ovn)
                {
                    if (n->isvalid && ovn->isvalid && *(FileFingerprint*)n == *(FileFingerprint*)ovn)
                    {
                        cout << "Skipping identical node" << endl;
                        return;
                    }

                    ovhandle = ovn->nodehandle;
                }
            }

            // determine number of nodes to be copied
            client->proctree(n, &tc, false, ovhandle != UNDEF);

            tc.allocnodes();

            // build new nodes array
            client->proctree(n, &tc, false, ovhandle != UNDEF);

            // if specified target is a filename, use it
            if (newname.size())
            {
                SymmCipher key;
                string attrstring;

                // copy source attributes and rename
                AttrMap attrs;

                attrs.map = n->attrs.map;
                attrs.map['n'] = sname;

                key.setkey((const byte*)tc.nn[0].nodekey.data(), tc.nn[0].type);

                // JSON-encode object and encrypt attribute string
                attrs.getjson(&attrstring);
                tc.nn[0].attrstring.reset(new string);
                client->makeattr(&key, tc.nn[0].attrstring, attrstring.c_str());
            }

            // tree root: no parent
            tc.nn[0].parenthandle = UNDEF;
            tc.nn[0].ovhandle = ovhandle;

            if (tn)
            {
                // add the new nodes
                client->putnodes(tn->nodehandle, move(tc.nn));
            }
            else
            {
                if (targetuser.size())
                {
                    cout << "Attempting to drop into user " << targetuser << "'s inbox..." << endl;

                    client->putnodes(targetuser.c_str(), move(tc.nn));
                }
                else
                {
                    cout << s.words[2].s << ": No such file or directory" << endl;
                }
            }
        }
        else
        {
            cout << s.words[1].s << ": No such file or directory" << endl;
        }
    }
}

void exec_du(autocomplete::ACState& s)
{
    Node *n;
    TreeProcDU du;

    if (s.words.size() > 1)
    {
        if (!(n = nodebypath(s.words[1].s.c_str())))
        {
            cout << s.words[1].s << ": No such file or directory" << endl;

            return;
        }
    }
    else
    {
        n = client->nodeByHandle(cwd);
    }

    if (n)
    {
        client->proctree(n, &du);

        cout << "Total storage used: " << (du.numbytes / 1048576) << " MB" << endl;
        cout << "Total # of files: " << du.numfiles << endl;
        cout << "Total # of folders: " << du.numfolders << endl;
    }
}

void exec_get(autocomplete::ACState& s)
{
    Node *n;
    string regularexpression;
    if (s.extractflag("-r"))
    {
#ifdef USE_FILESYSTEM
        // recursive get.  create local folder structure first, then queue transfer of all files
        bool foldersonly = s.extractflag("-foldersonly");

        if (!(n = nodebypath(s.words[1].s.c_str())))
        {
            cout << s.words[1].s << ": No such folder (or file)" << endl;
        }
        else if (n->type != FOLDERNODE && n->type != ROOTNODE)
        {
            cout << s.words[1].s << ": not a folder" << endl;
        }
        else
        {
            unsigned queued = 0;
            cout << "creating folders: " << endl;
            if (recursiveget(fs::current_path(), n, true, queued))
            {
                if (!foldersonly)
                {
                    cout << "queueing files..." << endl;
                    bool alldone = recursiveget(fs::current_path(), n, false, queued);
                    cout << "queued " << queued << " files for download" << (!alldone ? " before failure" : "") << endl;
                }
            }
        }
#else
        cout << "Sorry, -r not supported yet" << endl;
#endif
    }
    else if (s.extractflagparam("-re", regularexpression))
    {
        if (!(n = nodebypath(".")))
        {
            cout << ": No current folder" << endl;
        }
        else if (n->type != FOLDERNODE && n->type != ROOTNODE)
        {
            cout << ": not in a folder" << endl;
        }
        else
        {
            unsigned queued = 0;
            if (regexget(regularexpression, n, queued))
            {
                cout << "queued " << queued << " files for download" << endl;
            }
        }
    }
    else
    {
        handle ph = UNDEF;
        byte key[FILENODEKEYLENGTH];
        if (client->parsepubliclink(s.words[1].s.c_str(), ph, key, false) == API_OK)
        {
            cout << "Checking link..." << endl;
            client->openfilelink(ph, key, 0);
            return;
        }

        n = nodebypath(s.words[1].s.c_str());

        if (n)
        {
            if (s.words.size() > 2)
            {
                // read file slice
                m_off_t offset = atol(s.words[2].s.c_str());
                m_off_t count = (s.words.size() > 3) ? atol(s.words[3].s.c_str()) : 0;

                if (offset + count > n->size)
                {
                    if (offset < n->size)
                    {
                        count = n->size - offset;
                        cout << "Count adjusted to " << count << " bytes (filesize is " << n->size << " bytes)" << endl;
                    }
                    else
                    {
                        cout << "Nothing to read: offset + length > filesize (" << offset << " + " << count << " > " << n->size << " bytes)" << endl;
                        return;
                    }
                }

                if (s.words.size() == 5)
                {
                    pread_file = new ofstream(s.words[4].s.c_str(), std::ios_base::binary);
                    pread_file_end = offset + count;
                }

                client->pread(n, offset, count, NULL);
            }
            else
            {
                DBTableTransactionCommitter committer(client->tctable);

                // queue specified file...
                if (n->type == FILENODE)
                {
                    auto f = new AppFileGet(n);

                    string::size_type index = s.words[1].s.find(":");
                    // node from public folder link
                    if (index != string::npos && s.words[1].s.substr(0, index).find("@") == string::npos)
                    {
                        handle h = clientFolder->rootnodes[0];
                        char *pubauth = new char[12];
                        Base64::btoa((byte*)&h, MegaClient::NODEHANDLE, pubauth);
                        f->pubauth = pubauth;
                        f->hprivate = true;
                        f->hforeign = true;
                        memcpy(f->filekey, n->nodekey().data(), FILENODEKEYLENGTH);
                    }

                    f->appxfer_it = appxferq[GET].insert(appxferq[GET].end(), f);
                    client->startxfer(GET, f, committer);
                }
                else
                {
                    // ...or all files in the specified folder (non-recursive)
                    for (node_list::iterator it = n->children.begin(); it != n->children.end(); it++)
                    {
                        if ((*it)->type == FILENODE)
                        {
                            auto f = new AppFileGet(*it);
                            f->appxfer_it = appxferq[GET].insert(appxferq[GET].end(), f);
                            client->startxfer(GET, f, committer);
                        }
                    }
                }
            }
        }
        else
        {
            cout << s.words[1].s << ": No such file or folder" << endl;
        }
    }
}

/* more_node here is intentionally defined with filescope, it allows us to
 * resume an interrupted pagination.
 * Node contents are fetched one page at a time, defaulting to 1KB of data.
 * Improvement: Get console layout and use width*height for precise pagination.
 */
static Node    *more_node = nullptr; // Remote node that we are paging through
static m_off_t  more_offset = 0; // Current offset in the remote file
static const m_off_t MORE_BYTES = 1024;

void exec_more(autocomplete::ACState& s)
{
    if(s.words.size() > 1) // set up new node for pagination
    {
        more_offset = 0;
        more_node = nodebypath(s.words[1].s.c_str());
    }
    if(more_node && (more_node->type == FILENODE))
    {
        m_off_t count = (more_offset + MORE_BYTES <= more_node->size)
                ? MORE_BYTES : (more_node->size - more_offset);

        client->pread(more_node, more_offset, count, NULL);
    }
}

void uploadLocalFolderContent(LocalPath& localname, Node* cloudFolder);

void uploadLocalPath(nodetype_t type, std::string name, LocalPath& localname, Node* parent, const std::string targetuser, DBTableTransactionCommitter& committer, int& total, bool recursive)
{

    Node *previousNode = client->childnodebyname(parent, name.c_str(), false);

    if (type == FILENODE)
    {
        auto fa = client->fsaccess->newfileaccess();
        if (fa->fopen(localname, true, false))
        {
            FileFingerprint fp;
            fp.genfingerprint(fa.get());

            if (previousNode)
            {
                if (previousNode->type == FILENODE)
                {
                    if (fp.isvalid && previousNode->isvalid && fp == *((FileFingerprint *)previousNode))
                    {
                        cout << "Identical file already exist. Skipping transfer of " << name << endl;
                        return;
                    }
                }
                else
                {
                    cout << "Can't upload file over the top of a folder with the same name: " << name << endl;
                    return;
                }
            }
            fa.reset();

            AppFile* f = new AppFilePut(localname, parent ? parent->nodeHandle() : NodeHandle(), targetuser.c_str());
            *static_cast<FileFingerprint*>(f) = fp;
            f->appxfer_it = appxferq[PUT].insert(appxferq[PUT].end(), f);
            client->startxfer(PUT, f, committer);
            total++;
        }
        else
        {
            cout << "Can't open file: " << name << endl;
        }
    }
    else if (type == FOLDERNODE && recursive)
    {

        if (previousNode)
        {
            if (previousNode->type == FILENODE)
            {
                cout << "Can't upload a folder over the top of a file with the same name: " << name << endl;
                return;
            }
            else
            {
                // upload into existing folder with the same name
                uploadLocalFolderContent(localname, previousNode);
            }
        }
        else
        {
            vector<NewNode> nn(1);
            client->putnodes_prepareOneFolder(&nn[0], name);

            gOnPutNodeTag[gNextClientTag] = [localname](Node* parent) {
                auto tmp = localname;
                uploadLocalFolderContent(tmp, parent);
            };

            client->reqtag = gNextClientTag++;
            client->putnodes(parent->nodehandle, move(nn));
            client->reqtag = 0;
        }
    }
}


string localpathToUtf8Leaf(const LocalPath& itemlocalname)
{
    return itemlocalname.leafName().toPath(*client->fsaccess);
}

void uploadLocalFolderContent(LocalPath& localname, Node* cloudFolder)
{
    DirAccess* da = client->fsaccess->newdiraccess();

    if (da->dopen(&localname, NULL, false))
    {
        DBTableTransactionCommitter committer(client->tctable);

        int total = 0;
        nodetype_t type;
        LocalPath itemlocalleafname;
        while (da->dnext(localname, itemlocalleafname, true, &type))
        {
            string leafNameUtf8 = localpathToUtf8Leaf(itemlocalleafname);

            if (gVerboseMode)
            {
                cout << "Queueing " << leafNameUtf8 << "..." << endl;
            }
            auto newpath = localname;
            newpath.appendWithSeparator(itemlocalleafname, true);
            uploadLocalPath(type, leafNameUtf8, newpath, cloudFolder, "", committer, total, true);
        }
        if (gVerboseMode)
        {
            cout << "Queued " << total << " more uploads from folder " << localpathToUtf8Leaf(localname) << endl;
        }
    }
}

void exec_put(autocomplete::ACState& s)
{
    NodeHandle target = cwd;
    string targetuser;
    string newname;
    int total = 0;
    Node* n = NULL;

    bool recursive = s.extractflag("-r");

    if (s.words.size() > 2)
    {
        if ((n = nodebypath(s.words[2].s.c_str(), &targetuser, &newname)))
        {
            target = n->nodeHandle();
        }
    }
    else    // target is current path
    {
        n = client->nodeByHandle(target);
    }

    if (client->loggedin() == NOTLOGGEDIN && !targetuser.size() && !client->loggedIntoWritableFolder())
    {
        cout << "Not logged in." << endl;

        return;
    }

    if (recursive && !targetuser.empty())
    {
        cout << "Sorry, can't send recursively to a user" << endl;
    }

    auto localname = LocalPath::fromPath(s.words[1].s, *client->fsaccess);

    DirAccess* da = client->fsaccess->newdiraccess();

    if (da->dopen(&localname, NULL, true))
    {
        DBTableTransactionCommitter committer(client->tctable);

        nodetype_t type;
        LocalPath itemlocalname;
        while (da->dnext(localname, itemlocalname, true, &type))
        {
            string leafNameUtf8 = localpathToUtf8Leaf(itemlocalname);

            if (gVerboseMode)
            {
                cout << "Queueing " << leafNameUtf8 << "..." << endl;
            }
            uploadLocalPath(type, leafNameUtf8, itemlocalname, n, targetuser, committer, total, recursive);
        }
    }

    delete da;

    cout << "Queued " << total << " file(s) for upload, " << appxferq[PUT].size()
        << " file(s) in queue" << endl;
}

void exec_pwd(autocomplete::ACState& s)
{
    string path;

    nodepath(cwd, &path);

    cout << path << endl;
}

void exec_lcd(autocomplete::ACState& s)
{
    LocalPath localpath = LocalPath::fromPath(s.words[1].s, *client->fsaccess);

    if (!client->fsaccess->chdirlocal(localpath))
    {
        cout << s.words[1].s << ": Failed" << endl;
    }
}

#ifdef USE_FILESYSTEM
void exec_lls(autocomplete::ACState& s)
{
    bool recursive = s.extractflag("-R");
    fs::path ls_folder = s.words.size() > 1 ? fs::u8path(s.words[1].s) : fs::current_path();
    std::error_code ec;
    auto status = fs::status(ls_folder, ec);
    (void)status;
    if (ec)
    {
        cerr << ec.message() << endl;
    }
    else if (!fs::exists(ls_folder))
    {
        cerr << "not found" << endl;
    }
    else
    {
        local_dumptree(ls_folder, recursive);
    }
}
#endif

void exec_ipc(autocomplete::ACState& s)
{
    // incoming pending contact action
    handle phandle;
    if (s.words.size() == 3 && Base64::atob(s.words[1].s.c_str(), (byte*) &phandle, sizeof phandle) == sizeof phandle)
    {
        ipcactions_t action;
        if (s.words[2].s == "a")
        {
            action = IPCA_ACCEPT;
        }
        else if (s.words[2].s == "d")
        {
            action = IPCA_DENY;
        }
        else if (s.words[2].s == "i")
        {
            action = IPCA_IGNORE;
        }
        else
        {
            return;
        }
        client->updatepcr(phandle, action);
    }
}

#if defined(WIN32) && defined(NO_READLINE)
void exec_log(autocomplete::ACState& s)
{
    if (s.words.size() == 1)
    {
        // close log
        static_cast<WinConsole*>(console)->log("", WinConsole::no_log);
        cout << "log closed" << endl;
    }
    else if (s.words.size() == 3)
    {
        // open log
        WinConsole::logstyle style = WinConsole::no_log;
        if (s.words[1].s == "utf8")
        {
            style = WinConsole::utf8_log;
        }
        else if (s.words[1].s == "utf16")
        {
            style = WinConsole::utf16_log;
        }
        else if (s.words[1].s == "codepage")
        {
            style = WinConsole::codepage_log;
        }
        else
        {
            cout << "unknown log style" << endl;
        }
        if (!static_cast<WinConsole*>(console)->log(s.words[2].s, style))
        {
            cout << "failed to open log file" << endl;
        }
    }
}
#endif

void exec_putq(autocomplete::ACState& s)
{
    bool showActive = s.extractflag("-active");
    bool showAll = s.extractflag("-all");
    bool showCount = s.extractflag("-count");

    if (!showActive && !showAll && !showCount)
    {
        showCount = true;
    }

    xferq(PUT, s.words.size() > 1 ? atoi(s.words[1].s.c_str()) : -1, showActive, showAll, showCount);
}

void exec_getq(autocomplete::ACState& s)
{
    bool showActive = s.extractflag("-active");
    bool showAll = s.extractflag("-all");
    bool showCount = s.extractflag("-count");

    if (!showActive && !showAll && !showCount)
    {
        showCount = true;
    }

    xferq(GET, s.words.size() > 1 ? atoi(s.words[1].s.c_str()) : -1, showActive, showAll, showCount);
}

void exec_open(autocomplete::ACState& s)
{
    if (strstr(s.words[1].s.c_str(), "#F!") || strstr(s.words[1].s.c_str(), "folder/"))  // folder link indicator
    {
        if (!clientFolder)
        {
            using namespace mega;
#ifdef GFX_CLASS
            auto gfx = new GFX_CLASS;
            gfx->startProcessingThread();
#endif
            // create a new MegaClient with a different MegaApp to process callbacks
            // from the client logged into a folder. Reuse the waiter and httpio
            clientFolder = new MegaClient(new DemoAppFolder,
                                          client->waiter,
                                          client->httpio,
                                          new FSACCESS_CLASS,
                #ifdef DBACCESS_CLASS
                                          new DBACCESS_CLASS(startDir),
                #else
                                          NULL,
                #endif
                #ifdef GFX_CLASS
                                          gfx,
                #else
                                          NULL,
                #endif
                                          "Gk8DyQBS",
                                          "megacli_folder/" TOSTRING(MEGA_MAJOR_VERSION)
                                          "." TOSTRING(MEGA_MINOR_VERSION)
                                          "." TOSTRING(MEGA_MICRO_VERSION),
                                          2);
        }
        else
        {
            clientFolder->logout(false);
        }

        return clientFolder->app->login_result(clientFolder->folderaccess(s.words[1].s.c_str(), nullptr));
    }
    else
    {
        cout << "Invalid folder link." << endl;
    }
}

#ifdef USE_FILESYSTEM
void exec_lpwd(autocomplete::ACState& s)
{
    cout << fs::current_path().u8string() << endl;
}
#endif


void exec_test(autocomplete::ACState& s)
{
}

void exec_mfad(autocomplete::ACState& s)
{
    client->multifactorauthdisable(s.words[1].s.c_str());
}

void exec_mfac(autocomplete::ACState& s)
{
    string email;
    if (s.words.size() == 2)
    {
        email = s.words[1].s;
    }
    else
    {
        email = login.email;
    }

    client->multifactorauthcheck(email.c_str());
}

void exec_mfae(autocomplete::ACState& s)
{
    client->multifactorauthsetup();
}

void exec_login(autocomplete::ACState& s)
{
    //bool fresh = s.extractflag("-fresh");

    if (client->loggedin() == NOTLOGGEDIN)
    {
        if (s.words.size() > 1)
        {
            if ((s.words.size() == 2 || s.words.size() == 3) && s.words[1].s == "autoresume")
            {
                string filename = "megacli_autoresume_session" + (s.words.size() == 3 ? "_" + s.words[2].s : "");
                ifstream file(filename.c_str());
                string session;
                file >> session;
                if (file.is_open() && session.size())
                {
                    cout << "Resuming session..." << endl;
                    return client->login(Base64::atob(session));
                }
                cout << "Failed to get a valid session id from file " << filename << endl;
            }
            else if (strchr(s.words[1].s.c_str(), '@'))
            {
                login.reset();
                login.email = s.words[1].s;

                // full account login
                if (s.words.size() > 2)
                {
                    login.password = s.words[2].s;
                    cout << "Initiated login attempt..." << endl;
                }
                client->prelogin(login.email.c_str());
            }
            else
            {
                const char* ptr;
                if ((ptr = strchr(s.words[1].s.c_str(), '#')))  // folder link indicator
                {
                    const char *authKey = s.words.size() == 3 ? s.words[2].s.c_str() : nullptr;
                    return client->app->login_result(client->folderaccess(s.words[1].s.c_str(), authKey));
                }
                else
                {
                    return client->login(Base64::atob(s.words[1].s));
                }
            }
        }
        else
        {
            cout << "      login email [password]" << endl
                << "      login exportedfolderurl#key [authKey]" << endl
                << "      login session" << endl;
        }
    }
    else
    {
        cout << "Already logged in. Please log out first." << endl;
    }
}

void exec_begin(autocomplete::ACState& s)
{
    if (s.words.size() == 1)
    {
        cout << "Creating ephemeral session..." << endl;
        pdf_to_import = true;
        client->createephemeral();
    }
    else if (s.words.size() == 2)
    {
        handle uh;
        byte pw[SymmCipher::KEYLENGTH];

        if (Base64::atob(s.words[1].s.c_str(), (byte*) &uh, MegaClient::USERHANDLE) == sizeof uh && Base64::atob(
            s.words[1].s.c_str() + 12, pw, sizeof pw) == sizeof pw)
        {
            client->resumeephemeral(uh, pw);
        }
        else
        {
            cout << "Malformed ephemeral session identifier." << endl;
        }
    }
}

void exec_mount(autocomplete::ACState& s)
{
    listtrees();
}

void exec_share(autocomplete::ACState& s)
{
    bool writable = false;

    switch (s.words.size())
    {
    case 1:		// list all shares (incoming and outgoing)
    {
        TreeProcListOutShares listoutshares;
        Node* n;

        cout << "Shared folders:" << endl;

        for (unsigned i = 0; i < sizeof client->rootnodes / sizeof *client->rootnodes; i++)
        {
            if ((n = client->nodebyhandle(client->rootnodes[i])))
            {
                client->proctree(n, &listoutshares);
            }
        }

        for (user_map::iterator uit = client->users.begin();
            uit != client->users.end(); uit++)
        {
            User* u = &uit->second;
            Node* n;

            if (u->show == VISIBLE && u->sharing.size())
            {
                cout << "From " << u->email << ":" << endl;

                for (handle_set::iterator sit = u->sharing.begin();
                    sit != u->sharing.end(); sit++)
                {
                    if ((n = client->nodebyhandle(*sit)))
                    {
                        cout << "\t" << n->displayname() << " ("
                            << getAccessLevelStr(n->inshare->access) << ")" << endl;
                    }
                }
            }
        }
    }
    break;

    case 2:	    // list all outgoing shares on this path
    case 3:	    // remove outgoing share to specified e-mail address
    case 4:	    // add outgoing share to specified e-mail address
    case 5:     // user specified a personal representation to appear as for the invitation
        if (Node* n = nodebypath(s.words[1].s.c_str()))
        {
            if (s.words.size() == 2)
            {
                listnodeshares(n);
            }
            else
            {
                accesslevel_t a = ACCESS_UNKNOWN;
                const char* personal_representation = NULL;
                if (s.words.size() > 3)
                {
                    if (s.words[3].s == "r" || s.words[3].s == "ro")
                    {
                        a = RDONLY;
                    }
                    else if (s.words[3].s == "rw")
                    {
                        a = RDWR;
                    }
                    else if (s.words[3].s == "full")
                    {
                        a = FULL;
                    }
                    else
                    {
                        cout << "Access level must be one of r, rw or full" << endl;

                        return;
                    }

                    if (s.words.size() > 4)
                    {
                        personal_representation = s.words[4].s.c_str();
                    }
                }

                client->setshare(n, s.words[2].s.c_str(), a, writable, personal_representation, gNextClientTag++, [](Error e, bool){
                    if (e)
                    {
                        cout << "Share creation/modification request failed (" << errorstring(e) << ")" << endl;
                    }
                    else
                    {
                        cout << "Share creation/modification succeeded." << endl;
                    }
                });
            }
        }
        else
        {
            cout << s.words[1].s << ": No such directory" << endl;
        }
        break;
    }
}

void exec_users(autocomplete::ACState& s)
{
    if (s.words.size() == 1)
    {
        for (user_map::iterator it = client->users.begin(); it != client->users.end(); it++)
        {
            if (it->second.email.size())
            {
                cout << "\t" << it->second.email;

                if (it->second.userhandle == client->me)
                {
                    cout << ", session user";
                }
                else if (it->second.show == VISIBLE)
                {
                    cout << ", visible";
                }
                else if (it->second.show == HIDDEN)
                {
                    cout << ", hidden";
                }
                else if (it->second.show == INACTIVE)
                {
                    cout << ", inactive";
                }
                else if (it->second.show == BLOCKED)
                {
                    cout << ", blocked";
                }
                else
                {
                    cout << ", unknown visibility (" << it->second.show << ")";
                }

                if (it->second.sharing.size())
                {
                    cout << ", sharing " << it->second.sharing.size() << " folder(s)";
                }

                if (it->second.pubk.isvalid())
                {
                    cout << ", public key cached";
                }

                if (it->second.mBizMode == BIZ_MODE_MASTER)
                {
                    cout << ", business master user";
                }
                else if (it->second.mBizMode == BIZ_MODE_SUBUSER)
                {
                    cout << ", business sub-user";
                }

                cout << endl;
            }
        }
    }
    else if (s.words.size() == 3 && s.words[2].s == "del")
    {
        client->removecontact(s.words[1].s.c_str(), HIDDEN);
    }
}

void exec_mkdir(autocomplete::ACState& s)
{
    bool allowDuplicate = s.extractflag("-allowduplicate");
    bool exactLeafName = s.extractflag("-exactleafname");

    if (s.words.size() > 1)
    {
        string newname;

        Node* n;
        if (exactLeafName)
        {
            n = client->nodeByHandle(cwd);
            newname = s.words[1].s;
        }
        else
        {
            n = nodebypath(s.words[1].s.c_str(), NULL, &newname);
        }

        if (n)
        {
            if (!client->checkaccess(n, RDWR))
            {
                cout << "Write access denied" << endl;

                return;
            }

            if (newname.size())
            {
                vector<NewNode> nn(1);
                client->putnodes_prepareOneFolder(&nn[0], newname);
                client->putnodes(n->nodehandle, move(nn));
            }
            else if (allowDuplicate && n->parent && n->parent->nodehandle != UNDEF)
            {
                // the leaf name already exists and was returned in n
                auto leafname = s.words[1].s;
                auto pos = leafname.find_last_of("/");
                if (pos != string::npos) leafname.erase(0, pos + 1);
                vector<NewNode> nn(1);
                client->putnodes_prepareOneFolder(&nn[0], leafname);
                client->putnodes(n->parent->nodehandle, move(nn));
            }
            else
            {
                cout << s.words[1].s << ": Path already exists" << endl;
            }
        }
        else
        {
            cout << s.words[1].s << ": Target path not found" << endl;
        }
    }
}

void exec_getfa(autocomplete::ACState& s)
{
    Node* n;
    int cancel = s.words.size() > 2 && s.words.back().s == "cancel";

    if (s.words.size() < 3)
    {
        n = client->nodeByHandle(cwd);
    }
    else if (!(n = nodebypath(s.words[2].s.c_str())))
    {
        cout << s.words[2].s << ": Path not found" << endl;
    }

    if (n)
    {
        int c = 0;
        fatype type;

        type = fatype(atoi(s.words[1].s.c_str()));

        if (n->type == FILENODE)
        {
            if (n->hasfileattribute(type))
            {
                client->getfa(n->nodehandle, &n->fileattrstring, n->nodekey(), type, cancel);
                c++;
            }
        }
        else
        {
            for (node_list::iterator it = n->children.begin(); it != n->children.end(); it++)
            {
                if ((*it)->type == FILENODE && (*it)->hasfileattribute(type))
                {
                    client->getfa((*it)->nodehandle, &(*it)->fileattrstring, (*it)->nodekey(), type, cancel);
                    c++;
                }
            }
        }

        cout << (cancel ? "Canceling " : "Fetching ") << c << " file attribute(s) of type " << type << "..." << endl;
    }
}

void exec_getua(autocomplete::ACState& s)
{
    User* u = NULL;

    if (s.words.size() == 3)
    {
        // get other user's attribute
        if (!(u = client->finduser(s.words[2].s.c_str())))
        {
            cout << "Retrieving user attribute for unknown user: " << s.words[2].s << endl;
            client->getua(s.words[2].s.c_str(), User::string2attr(s.words[1].s.c_str()));
            return;
        }
    }
    else if (s.words.size() != 2)
    {
        cout << "      getua attrname [email]" << endl;
        return;
    }

    if (!u)
    {
        // get logged in user's attribute
        if (!(u = client->ownuser()))
        {
            cout << "Must be logged in to query own attributes." << endl;
            return;
        }
    }

    if (s.words[1].s == "pubk")
    {
        client->getpubkey(u->uid.c_str());
        return;
    }

    client->getua(u, User::string2attr(s.words[1].s.c_str()));
}

void exec_putua(autocomplete::ACState& s)
{
    attr_t attrtype = User::string2attr(s.words[1].s.c_str());
    if (attrtype == ATTR_UNKNOWN)
    {
        cout << "Attribute not recognized" << endl;
        return;
    }

    if (s.words.size() == 2)
    {
        // delete attribute
        client->putua(attrtype);

        return;
    }
    else if (s.words.size() == 3)
    {
        if (s.words[2].s == "del")
        {
            client->putua(attrtype);

            return;
        }
    }
    else if (s.words.size() == 4)
    {
        if (s.words[2].s == "set")
        {
            client->putua(attrtype, (const byte*)s.words[3].s.c_str(), unsigned(s.words[3].s.size()));
            return;
        }
        else if (s.words[2].s == "set64")
        {
            int len = int(s.words[3].s.size() * 3 / 4 + 3);
            byte *value = new byte[len];
            int valuelen = Base64::atob(s.words[3].s.data(), value, len);
            client->putua(attrtype, value, valuelen);
            delete [] value;
            return;
        }
        else if (s.words[2].s == "load")
        {
            string data;
            auto localpath = LocalPath::fromPath(s.words[3].s, *client->fsaccess);

            if (loadfile(localpath, &data))
            {
                client->putua(attrtype, (const byte*) data.data(), unsigned(data.size()));
            }
            else
            {
                cout << "Cannot read " << s.words[3].s << endl;
            }

            return;
        }
    }
    else if (s.words.size() == 5)
    {
        if (s.words[2].s == "map")  // putua <attrtype> map <attrKey> <attrValue>
        {
            if (attrtype == ATTR_DEVICE_NAMES || attrtype == ATTR_ALIAS)
            {
                std::string key = s.words[3].s;
                std::string value = Base64::btoa(s.words[4].s);
                string_map attrMap;
                attrMap[key] = value;

                std::unique_ptr<TLVstore> tlv;

                User *ownUser = client->finduser(client->me);
                const std::string *oldValue = ownUser->getattr(attrtype);
                if (!oldValue)  // attr doesn't exist -> create it
                {
                    tlv.reset(new TLVstore());
                    tlv->set(key, value);
                }
                else if (!ownUser->isattrvalid(attrtype)) // not fetched yet or outdated
                {
                    cout << "User attribute is versioned (need to know current version first). ";
                    cout << "Fetch the attribute first" << endl;
                    return;
                }
                else
                {
                    tlv.reset(TLVstore::containerToTLVrecords(oldValue, &client->key));

                    if (!User::mergeUserAttribute(attrtype, attrMap, *tlv.get()))
                    {
                        cout << "Failed to merge with existing values" << endl;
                        return;
                    }
                }

                // serialize and encrypt the TLV container
                std::unique_ptr<std::string> container(tlv->tlvRecordsToContainer(client->rng, &client->key));
                client->putua(attrtype, (byte *)container->data(), unsigned(container->size()));

                return;
            }
        }
    }
}

#ifdef DEBUG
void exec_delua(autocomplete::ACState& s)
{
    client->delua(s.words[1].s.c_str());
}
#endif

void exec_pause(autocomplete::ACState& s)
{
    bool getarg = false, putarg = false, hardarg = false, statusarg = false;

    for (size_t i = s.words.size(); --i; )
    {
        if (s.words[i].s == "get")
        {
            getarg = true;
        }
        if (s.words[i].s == "put")
        {
            putarg = true;
        }
        if (s.words[i].s == "hard")
        {
            hardarg = true;
        }
        if (s.words[i].s == "status")
        {
            statusarg = true;
        }
    }

    if (statusarg)
    {
        if (!hardarg && !getarg && !putarg)
        {
            if (!client->xferpaused[GET] && !client->xferpaused[PUT])
            {
                cout << "Transfers not paused at the moment." << endl;
            }
            else
            {
                if (client->xferpaused[GET])
                {
                    cout << "GETs currently paused." << endl;
                }
                if (client->xferpaused[PUT])
                {
                    cout << "PUTs currently paused." << endl;
                }
            }
        }
        return;
    }

    if (!getarg && !putarg)
    {
        getarg = true;
        putarg = true;
    }

    DBTableTransactionCommitter committer(client->tctable);

    if (getarg)
    {
        client->pausexfers(GET, client->xferpaused[GET] ^= true, hardarg, committer);
        if (client->xferpaused[GET])
        {
            cout << "GET transfers paused. Resume using the same command." << endl;
        }
        else
        {
            cout << "GET transfers unpaused." << endl;
        }
    }

    if (putarg)
    {
        client->pausexfers(PUT, client->xferpaused[PUT] ^= true, hardarg, committer);
        if (client->xferpaused[PUT])
        {
            cout << "PUT transfers paused. Resume using the same command." << endl;
        }
        else
        {
            cout << "PUT transfers unpaused." << endl;
        }
    }
}

void exec_debug(autocomplete::ACState& s)
{
    bool turnon = s.extractflag("-on");
    bool turnoff = s.extractflag("-off");

    if (s.words.size() > 1)
    {
        gLogger.mLogFile.close();
        if (!s.words[1].s.empty())
        {
            gLogger.mLogFile.open(s.words[1].s.c_str());
            if (!gLogger.mLogFile.is_open())
            {
                cout << "Log file open failed: '" << s.words[1].s << "'" << endl;
            }
        }
    }

    bool state = client->debugstate();
    if ((turnon && !state) || (turnoff && state) || (!turnon && !turnoff))
    {
        client->toggledebug();
    }

    cout << "Debug mode " << (client->debugstate() ? "on" : "off") << endl;
}

void exec_verbose(autocomplete::ACState& s)
{
    bool turnon = s.extractflag("-on");
    bool turnoff = s.extractflag("-off");

    if (turnon)
    {
        gVerboseMode = true;
    }
    else if (turnoff)
    {
        gVerboseMode = false;
    }
    else
    {
        gVerboseMode = !gVerboseMode;
    }
    cout << "Verbose mode " << (gVerboseMode ? "on" : "off") << endl;
}

#if defined(WIN32) && defined(NO_READLINE)
void exec_clear(autocomplete::ACState& s)
{
    static_cast<WinConsole*>(console)->clearScreen();
}
#endif

void exec_retry(autocomplete::ACState& s)
{
    if (client->abortbackoff())
    {
        cout << "Retrying..." << endl;
    }
    else
    {
        cout << "No failed request pending." << endl;
    }
}

void exec_recon(autocomplete::ACState& s)
{
    cout << "Closing all open network connections..." << endl;

    client->disconnect();
}

void exec_email(autocomplete::ACState& s)
{
    if (s.words.size() == 1)
    {
        User *u = client->finduser(client->me);
        if (u)
        {
            cout << "Your current email address is " << u->email << endl;
        }
        else
        {
            cout << "Please, login first" << endl;
        }
    }
    else if (s.words.size() == 2)
    {
        if (s.words[1].s.find("@") != string::npos)    // get change email link
        {
            client->getemaillink(s.words[1].s.c_str());
        }
        else    // confirm change email link
        {
            string link = s.words[1].s;

            size_t pos = link.find("#verify");
            if (pos == link.npos)
            {
                cout << "Invalid email change link." << endl;
                return;
            }

            changecode.assign(link.substr(pos + strlen("#verify")));
            client->queryrecoverylink(changecode.c_str());
        }
    }
}

#ifdef ENABLE_CHAT
void exec_chatc(autocomplete::ACState& s)
{
    size_t wordscount = s.words.size();
    if (wordscount < 2 || wordscount == 3)
    {
        cout << "Invalid syntax to create chatroom" << endl;
        cout << "      chatc group [email ro|sta|mod]* " << endl;
        return;
    }

    int group = atoi(s.words[1].s.c_str());
    if (group != 0 && group != 1)
    {
        cout << "Invalid syntax to create chatroom" << endl;
        cout << "      chatc group [email ro|sta|mod]* " << endl;
        return;
    }

    unsigned parseoffset = 2;
    if (((wordscount - parseoffset) % 2) == 0)
    {
        if (!group && (wordscount - parseoffset) != 2)
        {
            cout << "Peer to peer chats must have only one peer" << endl;
            return;
        }

        userpriv_vector *userpriv = new userpriv_vector;

        unsigned numUsers = 0;
        while ((numUsers + 1) * 2 + parseoffset <= wordscount)
        {
            string email = s.words[numUsers * 2 + parseoffset].s;
            User *u = client->finduser(email.c_str(), 0);
            if (!u)
            {
                cout << "User not found: " << email << endl;
                delete userpriv;
                return;
            }

            string privstr = s.words[numUsers * 2 + parseoffset + 1].s;
            privilege_t priv;
            if (!group) // 1:1 chats enforce peer to be moderator
            {
                priv = PRIV_MODERATOR;
            }
            else
            {
                if (privstr == "ro")
                {
                    priv = PRIV_RO;
                }
                else if (privstr == "sta")
                {
                    priv = PRIV_STANDARD;
                }
                else if (privstr == "mod")
                {
                    priv = PRIV_MODERATOR;
                }
                else
                {
                    cout << "Unknown privilege for " << email << endl;
                    delete userpriv;
                    return;
                }
            }

            userpriv->push_back(userpriv_pair(u->userhandle, priv));
            numUsers++;
        }

        client->createChat(group, false, userpriv);
        delete userpriv;
    }
}

void exec_chati(autocomplete::ACState& s)
{
    if (s.words.size() >= 4 && s.words.size() <= 7)
    {
        handle chatid;
        Base64::atob(s.words[1].s.c_str(), (byte*)&chatid, MegaClient::CHATHANDLE);

        string email = s.words[2].s;
        User *u = client->finduser(email.c_str(), 0);
        if (!u)
        {
            cout << "User not found: " << email << endl;
            return;
        }

        string privstr = s.words[3].s;
        privilege_t priv;
        if (privstr == "ro")
        {
            priv = PRIV_RO;
        }
        else if (privstr == "sta")
        {
            priv = PRIV_STANDARD;
        }
        else if (privstr == "mod")
        {
            priv = PRIV_MODERATOR;
        }
        else
        {
            cout << "Unknown privilege for " << email << endl;
            return;
        }

        string title;
        string unifiedKey;
        if (s.words.size() == 5)
        {
            unifiedKey = s.words[4].s;
        }
        else if (s.words.size() >= 6 && s.words[4].s == "t")
        {
            title = s.words[5].s;
            if (s.words.size() == 7)
            {
                unifiedKey = s.words[6].s;
            }
        }
        const char *t = !title.empty() ? title.c_str() : NULL;
        const char *uk = !unifiedKey.empty() ? unifiedKey.c_str() : NULL;

        client->inviteToChat(chatid, u->userhandle, priv, uk, t);
        return;
    }
}

void exec_chatr(autocomplete::ACState& s)
{
    if (s.words.size() > 1 && s.words.size() < 4)
    {
        handle chatid;
        Base64::atob(s.words[1].s.c_str(), (byte*)&chatid, MegaClient::CHATHANDLE);

        if (s.words.size() == 2)
        {
            client->removeFromChat(chatid, client->me);
            return;
        }
        else if (s.words.size() == 3)
        {
            string email = s.words[2].s;
            User *u = client->finduser(email.c_str(), 0);
            if (!u)
            {
                cout << "User not found: " << email << endl;
                return;
            }

            client->removeFromChat(chatid, u->userhandle);
            return;
        }
    }
}

void exec_chatu(autocomplete::ACState& s)
{
    handle chatid;
    Base64::atob(s.words[1].s.c_str(), (byte*)&chatid, MegaClient::CHATHANDLE);

    client->getUrlChat(chatid);
}

void exec_chata(autocomplete::ACState& s)
{
    handle chatid;
    Base64::atob(s.words[1].s.c_str(), (byte*)&chatid, MegaClient::CHATHANDLE);
    bool archive = (s.words[2].s == "1");
    if (!archive && (s.words[2].s != "0"))
    {
        cout << "Use 1 or 0 to archive/unarchive chats" << endl;
        return;
    }

    client->archiveChat(chatid, archive);
}

void exec_chats(autocomplete::ACState& s)
{
    if (s.words.size() == 1)
    {
        textchat_map::iterator it;
        for (it = client->chats.begin(); it != client->chats.end(); it++)
        {
            DemoApp::printChatInformation(it->second);
        }
        return;
    }
    if (s.words.size() == 2)
    {
        handle chatid;
        Base64::atob(s.words[1].s.c_str(), (byte*)&chatid, MegaClient::CHATHANDLE);

        textchat_map::iterator it = client->chats.find(chatid);
        if (it == client->chats.end())
        {
            cout << "Chatid " << s.words[1].s.c_str() << " not found" << endl;
            return;
        }

        DemoApp::printChatInformation(it->second);
        return;
    }
}

void exec_chatl(autocomplete::ACState& s)
{
    handle chatid;
    Base64::atob(s.words[1].s.c_str(), (byte*) &chatid, MegaClient::CHATHANDLE);
    bool delflag = (s.words.size() == 3 && s.words[2].s == "del");
    bool createifmissing = s.words.size() == 2 || (s.words.size() == 3 && s.words[2].s != "query");

    client->chatlink(chatid, delflag, createifmissing);
}
#endif

void exec_reset(autocomplete::ACState& s)
{
    if (client->loggedin() != NOTLOGGEDIN)
    {
        cout << "You're logged in. Please, logout first." << endl;
    }
    else if (s.words.size() == 2 ||
        (s.words.size() == 3 && (hasMasterKey = (s.words[2].s == "mk"))))
    {
        recoveryemail = s.words[1].s;
        client->getrecoverylink(recoveryemail.c_str(), hasMasterKey);
    }
    else
    {
        cout << "      reset email [mk]" << endl;
    }
}

void exec_clink(autocomplete::ACState& s)
{
    bool renew = false;
    if (s.words.size() == 1 || (s.words.size() == 2 && (renew = s.words[1].s == "renew")))
    {
        client->contactlinkcreate(renew);
    }
    else if ((s.words.size() == 3) && (s.words[1].s == "query"))
    {
        handle clink = UNDEF;
        Base64::atob(s.words[2].s.c_str(), (byte*)&clink, MegaClient::CONTACTLINKHANDLE);

        client->contactlinkquery(clink);

    }
    else if (((s.words.size() == 3) || (s.words.size() == 2)) && (s.words[1].s == "del"))
    {
        handle clink = UNDEF;

        if (s.words.size() == 3)
        {
            Base64::atob(s.words[2].s.c_str(), (byte*)&clink, MegaClient::CONTACTLINKHANDLE);
        }

        client->contactlinkdelete(clink);
    }
}

void exec_apiurl(autocomplete::ACState& s)
{
    if (s.words.size() == 1)
    {
        cout << "Current APIURL = " << MegaClient::APIURL << endl;
        cout << "Current disablepkp = " << (MegaClient::disablepkp ? "true" : "false") << endl;
    }
    else if (client->loggedin() != NOTLOGGEDIN)
    {
        cout << "You must not be logged in, to change APIURL" << endl;
    }
    else if (s.words.size() == 3 || s.words.size() == 2)
    {
        if (s.words[1].s.size() < 8 || s.words[1].s.substr(0, 8) != "https://")
        {
            s.words[1].s = "https://" + s.words[1].s;
        }
        if (s.words[1].s.empty() || s.words[1].s[s.words[1].s.size() - 1] != '/')
        {
            s.words[1].s += '/';
        }
        MegaClient::APIURL = s.words[1].s;
        if (s.words.size() == 3)
        {
            MegaClient::disablepkp = s.words[2].s == "true";
        }
    }
}

void exec_passwd(autocomplete::ACState& s)
{
    if (client->loggedin() != NOTLOGGEDIN)
    {
        setprompt(NEWPASSWORD);
    }
    else
    {
        cout << "Not logged in." << endl;
    }
}

void exec_putbps(autocomplete::ACState& s)
{
    if (s.words.size() > 1)
    {
        if (s.words[1].s == "auto")
        {
            client->putmbpscap = -1;
        }
        else if (s.words[1].s == "none")
        {
            client->putmbpscap = 0;
        }
        else
        {
            int t = atoi(s.words[1].s.c_str());

            if (t > 0)
            {
                client->putmbpscap = t;
            }
            else
            {
                cout << "      putbps [limit|auto|none]" << endl;
                return;
            }
        }
    }

    cout << "Upload speed limit set to ";

    if (client->putmbpscap < 0)
    {
        cout << "AUTO (approx. 90% of your available bandwidth)" << endl;
    }
    else if (!client->putmbpscap)
    {
        cout << "NONE" << endl;
    }
    else
    {
        cout << client->putmbpscap << " byte(s)/second" << endl;
    }
}

void exec_invite(autocomplete::ACState& s)
{
    if (client->loggedin() != FULLACCOUNT)
    {
        cout << "Not logged in." << endl;
    }
    else
    {
        if (client->ownuser()->email.compare(s.words[1].s))
        {
            int delflag = s.words.size() == 3 && s.words[2].s == "del";
            int rmd = s.words.size() == 3 && s.words[2].s == "rmd";
            int clink = s.words.size() == 4 && s.words[2].s == "clink";
            if (s.words.size() == 2 || s.words.size() == 3 || s.words.size() == 4)
            {
                if (delflag || rmd)
                {
                    client->setpcr(s.words[1].s.c_str(), delflag ? OPCA_DELETE : OPCA_REMIND);
                }
                else
                {
                    handle contactLink = UNDEF;
                    if (clink)
                    {
                        Base64::atob(s.words[3].s.c_str(), (byte*)&contactLink, MegaClient::CONTACTLINKHANDLE);
                    }

                    // Original email is not required, but can be used if this account has multiple email addresses associated,
                    // to have the invite come from a specific email
                    client->setpcr(s.words[1].s.c_str(), OPCA_ADD, "Invite from MEGAcli", s.words.size() == 3 ? s.words[2].s.c_str() : NULL, contactLink);
                }
            }
            else
            {
                cout << "      invite dstemail [origemail|del|rmd|clink <link>]" << endl;
            }
        }
        else
        {
            cout << "Cannot send invitation to your own user" << endl;
        }
    }
}

void exec_signup(autocomplete::ACState& s)
{
    if (s.words.size() == 2)
    {
        const char* ptr = s.words[1].s.c_str();
        const char* tptr;

        if ((tptr = strstr(ptr, "#confirm")))
        {
            ptr = tptr + 8;

            std::string code = Base64::atob(std::string(ptr));
            if (!code.empty())
            {
                if (code.find("ConfirmCodeV2") != string::npos)
                {
                    size_t posEmail = 13 + 15;
                    size_t endEmail = code.find("\t", posEmail);
                    if (endEmail != string::npos)
                    {
                        signupemail = code.substr(posEmail, endEmail - posEmail);
                        signupname = code.substr(endEmail + 1, code.size() - endEmail - 9);

                        if (client->loggedin() == FULLACCOUNT)
                        {
                            cout << "Already logged in." << endl;
                        }
                        else    // not-logged-in / ephemeral account / partially confirmed
                        {
                            client->confirmsignuplink2((const byte*)code.data(), unsigned(code.size()));
                        }
                    }
                }
                else
                {
                    // we first just query the supplied signup link,
                    // then collect and verify the password,
                    // then confirm the account
                    client->querysignuplink((const byte*)code.data(), (unsigned)code.size());
                }
            }
        }
    }
    else if (s.words.size() == 3 || s.words.size() == 4)
    {
        switch (client->loggedin())
        {
        case FULLACCOUNT:
            cout << "Already logged in." << endl;
            break;

        case CONFIRMEDACCOUNT:
            cout << "Current account already confirmed." << endl;
            break;

        case EPHEMERALACCOUNTPLUSPLUS:
        case EPHEMERALACCOUNT:
            if (s.words[1].s.find('@') + 1 && s.words[1].s.find('.') + 1)
            {
                signupemail = s.words[1].s;
                signupname = s.words[2].s;
                signupV2 = !s.extractflag("-v1");

                cout << endl;
                setprompt(NEWPASSWORD);
            }
            else
            {
                cout << "Please enter a valid e-mail address." << endl;
            }
            break;

        case NOTLOGGEDIN:
            cout << "Please use the begin command to commence or resume the ephemeral session to be upgraded." << endl;
        }
    }
}

void exec_cancelsignup(autocomplete::ACState& s)
{
    client->cancelsignup();
}

void exec_whoami(autocomplete::ACState& s)
{
    if (client->loggedin() == NOTLOGGEDIN)
    {
        cout << "Not logged in." << endl;
    }
    else
    {
        User* u;

        if ((u = client->finduser(client->me)))
        {
            cout << "Account e-mail: " << u->email << " handle: " << Base64Str<MegaClient::USERHANDLE>(client->me) << endl;
            if (client->signkey)
            {
                string pubKey((const char *)client->signkey->pubKey, EdDSA::PUBLIC_KEY_LENGTH);
                cout << "Credentials: " << AuthRing::fingerprint(pubKey, true) << endl;
            }
        }

        bool storage = s.extractflag("-storage");
        bool transfer = s.extractflag("-transfer");
        bool pro = s.extractflag("-pro");
        bool transactions = s.extractflag("-transactions");
        bool purchases = s.extractflag("-purchases");
        bool sessions = s.extractflag("-sessions");

        bool all = !storage && !transfer && !pro && !transactions && !purchases && !sessions;

        cout << "Retrieving account status..." << endl;

        client->getaccountdetails(&account, all || storage, all || transfer, all || pro, all || transactions, all || purchases, all || sessions);
    }
}

void exec_verifycredentials(autocomplete::ACState& s)
{
    User* u = nullptr;
    if (s.words.size() == 2 && (s.words[1].s == "show" || s.words[1].s == "status"))
    {
        u = client->finduser(client->me);
    }
    else if (s.words.size() == 3)
    {
        u = client->finduser(s.words[2].s.c_str());
    }
    else
    {
        cout << "      credentials show|status|verify|reset [email]" << endl;
        return;
    }

    if (!u)
    {
        cout << "Invalid user" << endl;
        return;
    }

    if (s.words[1].s == "show")
    {
        if (u->isattrvalid(ATTR_ED25519_PUBK))
        {
            cout << "Credentials: " << AuthRing::fingerprint(*u->getattr(ATTR_ED25519_PUBK), true) << endl;
        }
        else
        {
            cout << "Fetching singing key... " << endl;
            client->getua(u->uid.c_str(), ATTR_ED25519_PUBK);
        }
    }
    else if (s.words[1].s == "status")
    {
        handle uh = s.words.size() == 3 ? u->userhandle : UNDEF;
        printAuthringInformation(uh);
    }
    else if (s.words[1].s == "verify")
    {
        error e;
        if ((e = client->verifyCredentials(u->userhandle)))
        {
            cout << "Verification failed. Error: " << errorstring(e) << endl;
            return;
        }
    }
    else if (s.words[1].s == "reset")
    {
        error e;
        if ((e = client->resetCredentials(u->userhandle)))
        {
            cout << "Reset verification failed. Error: " << errorstring(e) << endl;
            return;
        }
    }
}

void exec_export(autocomplete::ACState& s)
{
    void exportnode_result(Error e, handle h, handle ph);

    Node* n;
    int deltmp = 0;
    int etstmp = 0;

    bool writable = s.extractflag("-writable");


    if ((n = nodebypath(s.words[1].s.c_str())))
    {
        if (s.words.size() > 2)
        {
            deltmp = (s.words[2].s == "del");
            if (!deltmp)
            {
                etstmp = atoi(s.words[2].s.c_str());
            }
        }


        cout << "Exporting..." << endl;

        error e;
        if ((e = client->exportnode(n, deltmp, etstmp, writable, gNextClientTag++, [](Error e, handle h, handle ph){
            exportnode_result(e, h, ph);
        })))
        {
            cout << s.words[1].s << ": Export rejected (" << errorstring(e) << ")" << endl;
        }
    }
    else
    {
        cout << s.words[1].s << ": Not found" << endl;
    }
}

void exec_import(autocomplete::ACState& s)
{
    handle ph = UNDEF;
    byte key[FILENODEKEYLENGTH];
    error e = client->parsepubliclink(s.words[1].s.c_str(), ph, key, false);
    if (e == API_OK)
    {
        cout << "Opening link..." << endl;
        client->openfilelink(ph, key, 1);
    }
    else
    {
        cout << "Malformed link. Format: Exported URL or fileid#filekey" << endl;
    }
}

void exec_folderlinkinfo(autocomplete::ACState& s)
{
    publiclink = s.words[1].s;

    handle ph = UNDEF;
    byte folderkey[SymmCipher::KEYLENGTH];
    if (client->parsepubliclink(publiclink.c_str(), ph, folderkey, true) == API_OK)
    {
        cout << "Loading public folder link info..." << endl;
        client->getpubliclinkinfo(ph);
    }
    else
    {
        cout << "Malformed link: " << publiclink << endl;
    }
}

void exec_reload(autocomplete::ACState& s)
{
    cout << "Reloading account..." << endl;

    bool nocache = false;
    if (s.words.size() == 2 && s.words[1].s == "nocache")
    {
        nocache = true;
    }

    cwd = NodeHandle();
    client->cachedscsn = UNDEF;
    client->fetchnodes(nocache);
}

void exec_logout(autocomplete::ACState& s)
{
    cout << "Logging off..." << endl;

    bool keepSyncConfigs = s.extractflag("-keepsyncconfigs");

    cwd = NodeHandle();
    client->logout(keepSyncConfigs);

    if (clientFolder)
    {
        clientFolder->logout(keepSyncConfigs);
        delete clientFolder;
        clientFolder = NULL;
    }
}

#ifdef ENABLE_CHAT
void exec_chatga(autocomplete::ACState& s)
{
    handle chatid;
    Base64::atob(s.words[1].s.c_str(), (byte*) &chatid, MegaClient::CHATHANDLE);

    handle nodehandle = 0; // make sure top two bytes are 0
    Base64::atob(s.words[2].s.c_str(), (byte*) &nodehandle, MegaClient::NODEHANDLE);

    const char *uid = s.words[3].s.c_str();

    client->grantAccessInChat(chatid, nodehandle, uid);
}

void exec_chatra(autocomplete::ACState& s)
{
    handle chatid;
    Base64::atob(s.words[1].s.c_str(), (byte*)&chatid, MegaClient::CHATHANDLE);

    handle nodehandle = 0; // make sure top two bytes are 0
    Base64::atob(s.words[2].s.c_str(), (byte*)&nodehandle, MegaClient::NODEHANDLE);

    const char *uid = s.words[3].s.c_str();

    client->removeAccessInChat(chatid, nodehandle, uid);
}

void exec_chatst(autocomplete::ACState& s)
{
    handle chatid;
    Base64::atob(s.words[1].s.c_str(), (byte*)&chatid, MegaClient::CHATHANDLE);

    if (s.words.size() == 2)  // empty title / remove title
    {
        client->setChatTitle(chatid, "");
    }
    else if (s.words.size() == 3)
    {
        client->setChatTitle(chatid, s.words[2].s.c_str());
    }
}

void exec_chatpu(autocomplete::ACState& s)
{
    client->getChatPresenceUrl();
}

void exec_chatup(autocomplete::ACState& s)
{
    handle chatid;
    Base64::atob(s.words[1].s.c_str(), (byte*)&chatid, MegaClient::CHATHANDLE);

    handle uh;
    Base64::atob(s.words[2].s.c_str(), (byte*)&uh, MegaClient::USERHANDLE);

    string privstr = s.words[3].s;
    privilege_t priv;
    if (privstr == "ro")
    {
        priv = PRIV_RO;
    }
    else if (privstr == "sta")
    {
        priv = PRIV_STANDARD;
    }
    else if (privstr == "mod")
    {
        priv = PRIV_MODERATOR;
    }
    else
    {
        cout << "Unknown privilege for " << s.words[2].s << endl;
        return;
    }

    client->updateChatPermissions(chatid, uh, priv);
}

void exec_chatlu(autocomplete::ACState& s)
{
    handle publichandle = 0;
    Base64::atob(s.words[1].s.c_str(), (byte*)&publichandle, MegaClient::CHATLINKHANDLE);

    client->chatlinkurl(publichandle);
}

void exec_chatsm(autocomplete::ACState& s)
{
    handle chatid;
    Base64::atob(s.words[1].s.c_str(), (byte*)&chatid, MegaClient::CHATHANDLE);

    const char *title = (s.words.size() == 3) ? s.words[2].s.c_str() : NULL;
    client->chatlinkclose(chatid, title);
}

void exec_chatlj(autocomplete::ACState& s)
{
    handle publichandle = 0;
    Base64::atob(s.words[1].s.c_str(), (byte*)&publichandle, MegaClient::CHATLINKHANDLE);

    client->chatlinkjoin(publichandle, s.words[2].s.c_str());
}

void exec_chatcp(autocomplete::ACState& s)
{
    size_t wordscount = s.words.size();
    userpriv_vector *userpriv = new userpriv_vector;
    string_map *userkeymap = new string_map;
    string mownkey = s.words[1].s;
    unsigned parseoffset = 2;
    const char *title = NULL;

    if (wordscount >= 4)
    {
        if (s.words[2].s == "t")
        {
            if (s.words[3].s.empty())
            {
                cout << "Title cannot be set to empty string" << endl;
                delete userpriv;
                delete userkeymap;
                return;
            }
            title = s.words[3].s.c_str();
            parseoffset = 4;
        }

        if (((wordscount - parseoffset) % 3) != 0)
        {
            cout << "Invalid syntax to create chatroom" << endl;
            cout << "      chatcp mownkey [t title64] [email ro|sta|mod unifiedkey]* " << endl;
            delete userpriv;
            delete userkeymap;
            return;
        }

        unsigned numUsers = 0;
        while ((numUsers + 1) * 3 + parseoffset <= wordscount)
        {
            string email = s.words[numUsers * 3 + parseoffset].s;
            User *u = client->finduser(email.c_str(), 0);
            if (!u)
            {
                cout << "User not found: " << email << endl;
                delete userpriv;
                delete userkeymap;
                return;
            }

            string privstr = s.words[numUsers * 3 + parseoffset + 1].s;
            privilege_t priv;
            if (privstr == "ro")
            {
                priv = PRIV_RO;
            }
            else if (privstr == "sta")
            {
                priv = PRIV_STANDARD;
            }
            else if (privstr == "mod")
            {
                priv = PRIV_MODERATOR;
            }
            else
            {
                cout << "Unknown privilege for " << email << endl;
                delete userpriv;
                delete userkeymap;
                return;
            }
            userpriv->push_back(userpriv_pair(u->userhandle, priv));
            string unifiedkey = s.words[numUsers * 3 + parseoffset + 2].s;
            char uhB64[12];
            Base64::btoa((byte *)&u->userhandle, MegaClient::USERHANDLE, uhB64);
            uhB64[11] = '\0';
            userkeymap->insert(std::pair<string, string>(uhB64, unifiedkey));
            numUsers++;
        }
    }
    char ownHandleB64[12];
    Base64::btoa((byte *)&client->me, MegaClient::USERHANDLE, ownHandleB64);
    ownHandleB64[11] = '\0';
    userkeymap->insert(std::pair<string, string>(ownHandleB64, mownkey));
    client->createChat(true, true, userpriv, userkeymap, title);
    delete userpriv;
    delete userkeymap;
}
#endif

void exec_cancel(autocomplete::ACState& s)
{
    if (client->loggedin() != FULLACCOUNT)
    {
        cout << "Please, login into your account first." << endl;
        return;
    }

    if (s.words.size() == 1)  // get link
    {
        User *u = client->finduser(client->me);
        if (!u)
        {
            cout << "Error retrieving logged user." << endl;
            return;
        }
        client->getcancellink(u->email.c_str());
    }
    else if (s.words.size() == 2) // link confirmation
    {
        string link = s.words[1].s;

        size_t pos = link.find("#cancel");
        if (pos == link.npos)
        {
            cout << "Invalid cancellation link." << endl;
            return;
        }

        client->confirmcancellink(link.substr(pos + strlen("#cancel")).c_str());
    }
}

void exec_alerts(autocomplete::ACState& s)
{
    bool shownew = false, showold = false;
    size_t showN = 0;
    if (s.words.size() == 1)
    {
        shownew = showold = true;
    }
    else if (s.words.size() == 2)
    {
        if (s.words[1].s == "seen")
        {
            client->useralerts.acknowledgeAll();
            return;
        }
        else if (s.words[1].s == "notify")
        {
            notifyAlerts = !notifyAlerts;
            cout << "notification of alerts is now " << (notifyAlerts ? "on" : "off") << endl;
            return;
        }
        else if (s.words[1].s == "old")
        {
            showold = true;
        }
        else if (s.words[1].s == "new")
        {
            shownew = true;
        }
        else if (s.words[1].s == "test_reminder")
        {
            client->useralerts.add(new UserAlert::PaymentReminder(time(NULL) - 86000*3 /2, client->useralerts.nextId()));
        }
        else if (s.words[1].s == "test_payment")
        {
            client->useralerts.add(new UserAlert::Payment(true, 1, time(NULL) + 86000 * 1, client->useralerts.nextId()));
        }
        else if (atoi(s.words[1].s.c_str()) > 0)
        {
            showN = atoi(s.words[1].s.c_str());
        }
    }
    if (showold || shownew || showN > 0)
    {
        UserAlerts::Alerts::const_iterator i = client->useralerts.alerts.begin();
        if (showN)
        {
            size_t n = 0;
            for (UserAlerts::Alerts::const_reverse_iterator i = client->useralerts.alerts.rbegin(); i != client->useralerts.alerts.rend(); ++i, ++n)
            {
                showN += ((*i)->relevant || n >= showN) ? 0 : 1;
            }
        }

        size_t n = client->useralerts.alerts.size();
        for (; i != client->useralerts.alerts.end(); ++i)
        {
            if ((*i)->relevant)
            {
                if (--n < showN || (shownew && !(*i)->seen) || (showold && (*i)->seen))
                {
                    printAlert(**i);
                }
            }
        }
    }
}

#ifdef USE_FILESYSTEM
void exec_lmkdir(autocomplete::ACState& s)
{
    std::error_code ec;
    if (!fs::create_directory(s.words[1].s.c_str(), ec))
    {
        cerr << "Create directory failed: " << ec.message() << endl;
    }
}
#endif


void exec_confirm(autocomplete::ACState& s)
{
    if (signupemail.size() && signupcode.size())
    {
        cout << "Please type " << signupemail << "'s password to confirm the signup." << endl;
        setprompt(LOGINPASSWORD);
    }
    else
    {
        cout << "Need to query link first. Type 'signup code'";
    }
}

void exec_recover(autocomplete::ACState& s)
{
    if (client->loggedin() != NOTLOGGEDIN)
    {
        cout << "You're logged in. Please, logout first." << endl;
    }
    else if (s.words.size() == 2)
    {
        string link = s.words[1].s;

        size_t pos = link.find("#recover");
        if (pos == link.npos)
        {
            cout << "Invalid recovery link." << endl;
        }

        recoverycode.assign(link.substr(pos + strlen("#recover")));
        client->queryrecoverylink(recoverycode.c_str());
    }
}

void exec_session(autocomplete::ACState& s)
{
    string session;

    int size = client->dumpsession(session);

    if (size > 0)
    {
        if ((s.words.size() == 2 || s.words.size() == 3) && s.words[1].s == "autoresume")
        {
            string filename = "megacli_autoresume_session" + (s.words.size() == 3 ? "_" + s.words[2].s : "");
            ofstream file(filename.c_str());
            if (file.fail() || !file.is_open())
            {
                cout << "could not open file: " << filename << endl;
            }
            else
            {
                file << Base64::btoa(session);
                cout << "Your (secret) session is saved in file '" << filename << "'" << endl;
            }
        }
        else
        {
            cout << "Your (secret) session is: " << Base64::btoa(session) << endl;
        }
    }
    else if (!size)
    {
        cout << "Not logged in." << endl;
    }
    else
    {
        cout << "Internal error." << endl;
    }
}

void exec_symlink(autocomplete::ACState& s)
{
    if (client->followsymlinks ^= true)
    {
        cout << "Now following symlinks. Please ensure that sync does not see any filesystem item twice!" << endl;
    }
    else
    {
        cout << "No longer following symlinks." << endl;
    }
}

void exec_version(autocomplete::ACState& s)
{
    cout << "MEGA SDK version: " << MEGA_MAJOR_VERSION << "." << MEGA_MINOR_VERSION << "." << MEGA_MICRO_VERSION << endl;

    cout << "Features enabled:" << endl;

#ifdef USE_CRYPTOPP
    cout << "* CryptoPP" << endl;
#endif

#ifdef USE_SQLITE
    cout << "* SQLite" << endl;
#endif

#ifdef USE_BDB
    cout << "* Berkeley DB" << endl;
#endif

#ifdef USE_INOTIFY
    cout << "* inotify" << endl;
#endif

#ifdef HAVE_FDOPENDIR
    cout << "* fdopendir" << endl;
#endif

#ifdef HAVE_SENDFILE
    cout << "* sendfile" << endl;
#endif

#ifdef _LARGE_FILES
    cout << "* _LARGE_FILES" << endl;
#endif

#ifdef USE_FREEIMAGE
    cout << "* FreeImage" << endl;
#endif

#ifdef ENABLE_SYNC
    cout << "* sync subsystem" << endl;
#endif

#ifdef USE_MEDIAINFO
    cout << "* MediaInfo" << endl;
#endif

    cwd = NodeHandle();
}

void exec_showpcr(autocomplete::ACState& s)
{
    string outgoing = "";
    string incoming = "";
    for (handlepcr_map::iterator it = client->pcrindex.begin(); it != client->pcrindex.end(); it++)
    {
        if (it->second->isoutgoing)
        {
            ostringstream os;
            os << setw(34) << it->second->targetemail;

            os << "\t(id: ";
            os << Base64Str<MegaClient::PCRHANDLE>(it->second->id);

            os << ", ts: ";

            os << it->second->ts;

            outgoing.append(os.str());
            outgoing.append(")\n");
        }
        else
        {
            ostringstream os;
            os << setw(34) << it->second->originatoremail;

            os << "\t(id: ";
            os << Base64Str<MegaClient::PCRHANDLE>(it->second->id);

            os << ", ts: ";

            os << it->second->ts;

            incoming.append(os.str());
            incoming.append(")\n");
        }
    }
    cout << "Incoming PCRs:" << endl << incoming << endl;
    cout << "Outgoing PCRs:" << endl << outgoing << endl;
}

#if defined(WIN32) && defined(NO_READLINE)
void exec_history(autocomplete::ACState& s)
{
    static_cast<WinConsole*>(console)->outputHistory();
}
#endif

void exec_handles(autocomplete::ACState& s)
{
    if (s.words.size() == 2)
    {
        if (s.words[1].s == "on")
        {
            handles_on = true;
        }
        else if (s.words[1].s == "off")
        {
            handles_on = false;
        }
        else
        {
            cout << "invalid handles setting" << endl;
        }
    }
    else
    {
        cout << "      handles on|off " << endl;
    }
}

#if defined(WIN32) && defined(NO_READLINE)
void exec_codepage(autocomplete::ACState& s)
{
    WinConsole* wc = static_cast<WinConsole*>(console);
    if (s.words.size() == 1)
    {
        UINT cp1, cp2;
        wc->getShellCodepages(cp1, cp2);
        cout << "Current codepage is " << cp1;
        if (cp2 != cp1)
        {
            cout << " with failover to codepage " << cp2 << " for any absent glyphs";
        }
        cout << endl;
        for (int i = 32; i < 256; ++i)
        {
            string theCharUtf8 = WinConsole::toUtf8String(WinConsole::toUtf16String(string(1, (char)i), cp1));
            cout << "  dec/" << i << " hex/" << hex << i << dec << ": '" << theCharUtf8 << "'";
            if (i % 4 == 3)
            {
                cout << endl;
            }
        }
    }
    else if (s.words.size() == 2 && atoi(s.words[1].s.c_str()) != 0)
    {
        if (!wc->setShellConsole(atoi(s.words[1].s.c_str()), atoi(s.words[1].s.c_str())))
        {
            cout << "Code page change failed - unicode selected" << endl;
        }
    }
    else if (s.words.size() == 3 && atoi(s.words[1].s.c_str()) != 0 && atoi(s.words[2].s.c_str()) != 0)
    {
        if (!wc->setShellConsole(atoi(s.words[1].s.c_str()), atoi(s.words[2].s.c_str())))
        {
            cout << "Code page change failed - unicode selected" << endl;
        }
    }
}
#endif

void exec_httpsonly(autocomplete::ACState& s)
{
    if (s.words.size() == 1)
    {
        cout << "httpsonly: " << (client->usehttps ? "on" : "off") << endl;
    }
    else if (s.words.size() == 2)
    {
        if (s.words[1].s == "on")
        {
            client->usehttps = true;
        }
        else if (s.words[1].s == "off")
        {
            client->usehttps = false;
        }
        else
        {
            cout << "invalid setting" << endl;
        }
    }
}

#ifdef USE_MEDIAINFO
void exec_mediainfo(autocomplete::ACState& s)
{
    if (client->mediaFileInfo.mediaCodecsFailed)
    {
        cout << "Sorry, mediainfo lookups could not be retrieved." << endl;
        return;
    }
    else if (!client->mediaFileInfo.mediaCodecsReceived)
    {
        client->mediaFileInfo.requestCodecMappingsOneTime(client, NULL);
        cout << "Mediainfo lookups requested" << endl;
    }

    if (s.words.size() == 3 && s.words[1].s == "calc")
    {
        MediaProperties mp;
        auto localFilename = LocalPath::fromPath(s.words[2].s, *client->fsaccess);

        string ext;
        if (client->fsaccess->getextension(localFilename, ext) && MediaProperties::isMediaFilenameExt(ext))
        {
            mp.extractMediaPropertyFileAttributes(localFilename, client->fsaccess);
                                uint32_t dummykey[4] = { 1, 2, 3, 4 };  // check encode/decode
                                string attrs = mp.convertMediaPropertyFileAttributes(dummykey, client->mediaFileInfo);
                                MediaProperties dmp = MediaProperties::decodeMediaPropertiesAttributes(":" + attrs, dummykey);
                                cout << showMediaInfo(dmp, client->mediaFileInfo, false) << endl;
        }
        else
        {
            cout << "Filename extension is not suitable for mediainfo analysis." << endl;
        }
    }
    else if (s.words.size() == 3 && s.words[1].s == "show")
    {
        if (Node *n = nodebypath(s.words[2].s.c_str()))
        {
            switch (n->type)
            {
            case FILENODE:
                cout << showMediaInfo(n, client->mediaFileInfo, false) << endl;
                break;

            case FOLDERNODE:
            case ROOTNODE:
            case INCOMINGNODE:
            case RUBBISHNODE:
                for (node_list::iterator m = n->children.begin(); m != n->children.end(); ++m)
                {
                    if ((*m)->type == FILENODE && (*m)->hasfileattribute(fa_media))
                    {
                        cout << (*m)->displayname() << "   " << showMediaInfo(*m, client->mediaFileInfo, true) << endl;
                    }
                }
                break;
            case TYPE_UNKNOWN: break;
            }
        }
        else
        {
            cout << "remote file not found: " << s.words[2].s << endl;
        }
    }
}
#endif

void exec_smsverify(autocomplete::ACState& s)
{
    if (s.words[1].s == "send")
    {
        bool reverifywhitelisted = (s.words.size() == 4 && s.words[3].s == "reverifywhitelisted");
        if (client->smsverificationsend(s.words[2].s, reverifywhitelisted) != API_OK)
        {
            cout << "phonenumber is invalid" << endl;
        }
    }
    else if (s.words[1].s == "code")
    {
        if (client->smsverificationcheck(s.words[2].s) != API_OK)
        {
            cout << "verificationcode is invalid" << endl;
        }
    }
}

void exec_verifiedphonenumber(autocomplete::ACState& s)
{
    cout << "Verified phone number: " << client->mSmsVerifiedPhone << endl;
}

void exec_killsession(autocomplete::ACState& s)
{
    if (s.words[1].s == "all")
    {
        // Kill all sessions (except current)
        client->killallsessions();
    }
    else
    {
        handle sessionid;
        if (Base64::atob(s.words[1].s.c_str(), (byte*)&sessionid, sizeof sessionid) == sizeof sessionid)
        {
            client->killsession(sessionid);
        }
        else
        {
            cout << "invalid session id provided" << endl;
        }
    }
}

void exec_locallogout(autocomplete::ACState& s)
{
    cout << "Logging off locally..." << endl;

    cwd = NodeHandle();
    client->locallogout(false, true);
}

void exec_recentnodes(autocomplete::ACState& s)
{
    if (s.words.size() == 3)
    {
        node_vector nv = client->getRecentNodes(atoi(s.words[2].s.c_str()), m_time() - 60 * 60 * atoi(s.words[1].s.c_str()), false);
        for (unsigned i = 0; i < nv.size(); ++i)
        {
            cout << nv[i]->displaypath() << endl;
        }
    }
}

#if defined(WIN32) && defined(NO_READLINE)
void exec_autocomplete(autocomplete::ACState& s)
{
    if (s.words[1].s == "unix")
    {
        static_cast<WinConsole*>(console)->setAutocompleteStyle(true);
    }
    else if (s.words[1].s == "dos")
    {
        static_cast<WinConsole*>(console)->setAutocompleteStyle(false);
    }
    else
    {
        cout << "invalid autocomplete style" << endl;
    }
}
#endif

void exec_recentactions(autocomplete::ACState& s)
{
    recentactions_vector nvv = client->getRecentActions(atoi(s.words[2].s.c_str()), m_time() - 60 * 60 * atoi(s.words[1].s.c_str()));
    for (unsigned i = 0; i < nvv.size(); ++i)
    {
        if (i != 0)
        {
            cout << "---" << endl;
        }
        cout << displayTime(nvv[i].time) << " " << displayUser(nvv[i].user, client) << " " << (nvv[i].updated ? "updated" : "uploaded") << " " << (nvv[i].media ? "media" : "files") << endl;
        for (unsigned j = 0; j < nvv[i].nodes.size(); ++j)
        {
            cout << nvv[i].nodes[j]->displaypath() << "  (" << displayTime(nvv[i].nodes[j]->ctime) << ")" << endl;
        }
    }
}

void exec_setmaxuploadspeed(autocomplete::ACState& s)
{
    if (s.words.size() > 1)
    {
        bool done = client->setmaxuploadspeed(atoi(s.words[1].s.c_str()));
        cout << (done ? "Success. " : "Failed. ");
    }
    cout << "Max Upload Speed: " << client->getmaxuploadspeed() << endl;
}

void exec_setmaxdownloadspeed(autocomplete::ACState& s)
{
    if (s.words.size() > 1)
    {
        bool done = client->setmaxdownloadspeed(atoi(s.words[1].s.c_str()));
        cout << (done ? "Success. " : "Failed. ");
    }
    cout << "Max Download Speed: " << client->getmaxdownloadspeed() << endl;
}

// callback for non-EAGAIN request-level errors
// in most cases, retrying is futile, so the application exits
// this can occur e.g. with syntactically malformed requests (due to a bug), an invalid application key
void DemoApp::request_error(error e)
{
    if ((e == API_ESID) || (e == API_ENOENT))   // Invalid session or Invalid folder handle
    {
        cout << "Invalid or expired session, logging out..." << endl;
        client->locallogout(true, true);
        return;
    }
    else if (e == API_EBLOCKED)
    {
        if (client->sid.size())
        {
            cout << "Your account is blocked." << endl;
            client->whyamiblocked();
        }
        else
        {
            cout << "The link has been blocked." << endl;
        }
        return;
    }

    cout << "FATAL: Request failed (" << errorstring(e) << "), exiting" << endl;

#ifndef NO_READLINE
    rl_callback_handler_remove();
#endif /* ! NO_READLINE */

    delete console;
    exit(0);
}

void DemoApp::request_response_progress(m_off_t current, m_off_t total)
{
    if (total > 0)
    {
        responseprogress = int(current * 100 / total);
    }
    else
    {
        responseprogress = -1;
    }
}

//2FA disable result
void DemoApp::multifactorauthdisable_result(error e)
{
    if (!e)
    {
        cout << "2FA, disabled succesfully..." << endl;
    }
    else
    {
        cout << "Error enabling 2FA : " << errorstring(e) << endl;
    }
    setprompt(COMMAND);
}

//2FA check result
void DemoApp::multifactorauthcheck_result(int enabled)
{
    if (enabled)
    {
        cout << "2FA is enabled for this account" << endl;
    }
    else
    {
        cout << "2FA is disabled for this account" << endl;
    }
    setprompt(COMMAND);
}

//2FA enable result
void DemoApp::multifactorauthsetup_result(string *code, error e)
{
    if (!e)
    {
        if (!code)
        {
            cout << "2FA enabled successfully" << endl;
            setprompt(COMMAND);
            attempts = 0;
        }
        else
        {
            cout << "2FA code: " << *code << endl;
            setprompt(SETTFA);
        }
    }
    else
    {
        cout << "Error enabling 2FA : " << errorstring(e) << endl;
        if (e == API_EFAILED)
        {
            if (++attempts >= 3)
            {
                attempts = 0;
                cout << "Too many attempts"<< endl;
                setprompt(COMMAND);
            }
            else
            {
                setprompt(SETTFA);
            }
        }
    }
}


void DemoApp::prelogin_result(int version, string* /*email*/, string *salt, error e)
{
    if (e)
    {
        cout << "Login error: " << e << endl;
        setprompt(COMMAND);
        return;
    }

    login.version = version;
    login.salt = (version == 2 && salt ? *salt : string());

    if (login.password.empty())
    {
        setprompt(LOGINPASSWORD);
    }
    else
    {
        login.login(client);
    }
}


// login result
void DemoApp::login_result(error e)
{
    if (!e)
    {
        login.reset();
        cout << "Login successful, retrieving account..." << endl;
        client->fetchnodes();
    }
    else if (e == API_EMFAREQUIRED)
    {
        setprompt(LOGINTFA);
    }
    else
    {
        login.reset();
        cout << "Login failed: " << errorstring(e) << endl;
    }
}

// ephemeral session result
void DemoApp::ephemeral_result(error e)
{
    if (e)
    {
        cout << "Ephemeral session error (" << errorstring(e) << ")" << endl;
    }
    pdf_to_import = false;
}

// signup link send request result
void DemoApp::sendsignuplink_result(error e)
{
    if (e)
    {
        cout << "Unable to send signup link (" << errorstring(e) << ")" << endl;
    }
    else
    {
        cout << "Thank you. Please check your e-mail and enter the command signup followed by the confirmation link." << endl;
    }
}

// signup link query result
void DemoApp::querysignuplink_result(handle /*uh*/, const char* email, const char* name, const byte* pwc, const byte* /*kc*/,
                                     const byte* c, size_t len)
{
    cout << "Ready to confirm user account " << email << " (" << name << ") - enter confirm to execute." << endl;

    signupemail = email;
    signupcode.assign((char*) c, len);
    memcpy(signuppwchallenge, pwc, sizeof signuppwchallenge);
    memcpy(signupencryptedmasterkey, pwc, sizeof signupencryptedmasterkey);
}

// signup link query failed
void DemoApp::querysignuplink_result(error e)
{
    cout << "Signuplink confirmation failed (" << errorstring(e) << ")" << endl;
}

// signup link (account e-mail) confirmation result
void DemoApp::confirmsignuplink_result(error e)
{
    if (e)
    {
        cout << "Signuplink confirmation failed (" << errorstring(e) << ")" << endl;
    }
    else
    {
        cout << "Signup confirmed, logging in..." << endl;
        client->login(signupemail.c_str(), pwkey);
    }
}

void DemoApp::confirmsignuplink2_result(handle, const char *name, const char *email, error e)
{
    if (e)
    {
        cout << "Signuplink confirmation failed (" << errorstring(e) << ")" << endl;
    }
    else
    {
        cout << "Signup confirmed successfully. Logging by first time..." << endl;
        login.reset();
        login.email = email;
        login.password = newpassword;
        client->prelogin(email);
    }
}

// asymmetric keypair configuration result
void DemoApp::setkeypair_result(error e)
{
    if (e)
    {
        cout << "RSA keypair setup failed (" << errorstring(e) << ")" << endl;
    }
    else
    {
        cout << "RSA keypair added. Account setup complete." << endl;
    }
}

void DemoApp::getrecoverylink_result(error e)
{
    if (e)
    {
        cout << "Unable to send the link (" << errorstring(e) << ")" << endl;
    }
    else
    {
        cout << "Please check your e-mail and enter the command \"recover\" / \"cancel\" followed by the link." << endl;
    }
}

void DemoApp::queryrecoverylink_result(error e)
{
        cout << "The link is invalid (" << errorstring(e) << ")." << endl;
}

void DemoApp::queryrecoverylink_result(int type, const char *email, const char* /*ip*/, time_t /*ts*/, handle /*uh*/, const vector<string>* /*emails*/)
{
    recoveryemail = email ? email : "";
    hasMasterKey = (type == RECOVER_WITH_MASTERKEY);

    cout << "The link is valid";

    if (type == RECOVER_WITH_MASTERKEY)
    {
        cout <<  " to reset the password for " << email << " with masterkey." << endl;

        setprompt(MASTERKEY);
    }
    else if (type == RECOVER_WITHOUT_MASTERKEY)
    {
        cout <<  " to reset the password for " << email << " without masterkey." << endl;

        setprompt(NEWPASSWORD);
    }
    else if (type == CANCEL_ACCOUNT)
    {
        cout << " to cancel the account for " << email << "." << endl;
    }
    else if (type == CHANGE_EMAIL)
    {
        cout << " to change the email from " << client->finduser(client->me)->email << " to " << email << "." << endl;

        changeemail = email ? email : "";
        setprompt(LOGINPASSWORD);
    }
}

void DemoApp::getprivatekey_result(error e,  const byte *privk, const size_t len_privk)
{
    if (e)
    {
        cout << "Unable to get private key (" << errorstring(e) << ")" << endl;
        setprompt(COMMAND);
    }
    else
    {
        // check the private RSA is valid after decryption with master key
        SymmCipher key;
        key.setkey(masterkey);

        byte privkbuf[AsymmCipher::MAXKEYLENGTH * 2];
        memcpy(privkbuf, privk, len_privk);
        key.ecb_decrypt(privkbuf, len_privk);

        AsymmCipher uk;
        if (!uk.setkey(AsymmCipher::PRIVKEY, privkbuf, unsigned(len_privk)))
        {
            cout << "The master key doesn't seem to be correct." << endl;

            recoverycode.clear();
            recoveryemail.clear();
            hasMasterKey = false;
            memset(masterkey, 0, sizeof masterkey);

            setprompt(COMMAND);
        }
        else
        {
            cout << "Private key successfully retrieved for integrity check masterkey." << endl;
            setprompt(NEWPASSWORD);
        }
    }
}

void DemoApp::confirmrecoverylink_result(error e)
{
    if (e)
    {
        cout << "Unable to reset the password (" << errorstring(e) << ")" << endl;
    }
    else
    {
        cout << "Password changed successfully." << endl;
    }
}

void DemoApp::confirmcancellink_result(error e)
{
    if (e)
    {
        cout << "Unable to cancel the account (" << errorstring(e) << ")" << endl;
    }
    else
    {
        cout << "Account cancelled successfully." << endl;
    }
}

void DemoApp::validatepassword_result(error e)
{
    if (e)
    {
        cout << "Wrong password (" << errorstring(e) << ")" << endl;
        setprompt(LOGINPASSWORD);
    }
    else
    {
        if (recoverycode.size())
        {
            cout << "Password is correct, cancelling account..." << endl;

            client->confirmcancellink(recoverycode.c_str());
            recoverycode.clear();
        }
        else if (changecode.size())
        {
            cout << "Password is correct, changing email..." << endl;

            client->confirmemaillink(changecode.c_str(), changeemail.c_str(), pwkey);
            changecode.clear();
            changeemail.clear();
        }
    }
}

void DemoApp::getemaillink_result(error e)
{
    if (e)
    {
        cout << "Unable to send the link (" << errorstring(e) << ")" << endl;
    }
    else
    {
        cout << "Please check your e-mail and enter the command \"email\" followed by the link." << endl;
    }
}

void DemoApp::confirmemaillink_result(error e)
{
    if (e)
    {
        cout << "Unable to change the email address (" << errorstring(e) << ")" << endl;
    }
    else
    {
        cout << "Email address changed successfully to " << changeemail << "." << endl;
    }
}

void DemoApp::ephemeral_result(handle uh, const byte* pw)
{
    cout << "Ephemeral session established, session ID: ";
    cout << Base64Str<MegaClient::USERHANDLE>(uh) << "#";
    cout << Base64Str<SymmCipher::KEYLENGTH>(pw) << endl;

    client->fetchnodes();
}

void DemoApp::cancelsignup_result(error)
{
    cout << "Singup link canceled. Start again!" << endl;
    signupcode.clear();
    signupemail.clear();
    signupname.clear();
    signupV2 = true;
}

void DemoApp::whyamiblocked_result(int code)
{
    if (code < 0)
    {
        error e = (error) code;
        cout << "Why am I blocked failed: " << errorstring(e) << endl;
    }
    else if (code == 0)
    {
        cout << "You're not blocked" << endl;
    }
    else    // code > 0
    {
        string reason = "Your account was terminated due to breach of Mega's Terms of Service, such as abuse of rights of others; sharing and/or importing illegal data; or system abuse.";

        if (code == 100)    // deprecated
        {
            reason = "You have been suspended due to excess data usage.";
        }
        else if (code == 200)
        {
            reason = "Your account has been suspended due to multiple breaches of Mega's Terms of Service. Please check your email inbox.";
        }
        else if (code == 300)
        {
            reason = "Your account has been suspended due to copyright violations. Please check your email inbox.";
        }
        else if (code == 400)
        {
            reason = "Your account has been disabled by your administrator. You may contact your business account administrator for further details.";
        }
        else if (code == 401)
        {
            reason = "Your account has been removed by your administrator. You may contact your business account administrator for further details.";
        }
        else if (code == 500)
        {
            reason = "Your account has been blocked pending verification via SMS.";
        }
        else if (code == 700)
        {
            reason = "Your account has been temporarily suspended for your safety. Please verify your email and follow its steps to unlock your account.";
        }
        //else if (code == ACCOUNT_BLOCKED_DEFAULT) --> default reason

        cout << "Reason: " << reason << endl;

        if (code != 500 && code != 700)
        {
            cout << "Logging out..." << endl;
            client->locallogout(true, true);
        }
    }
}

// password change result
void DemoApp::changepw_result(error e)
{
    if (e)
    {
        cout << "Password update failed: " << errorstring(e) << endl;
    }
    else
    {
        cout << "Password updated." << endl;
    }
}


void exportnode_result(Error e, handle h, handle ph)
{
    if (e)
    {
        cout << "Export failed: " << errorstring(e) << endl;
        return;
    }

    Node* n;

    if ((n = client->nodebyhandle(h)))
    {
        string path;
        nodepath(NodeHandle().set6byte(h), &path);
        cout << "Exported " << path << ": ";

        if (n->type != FILENODE && !n->sharekey)
        {
            cout << "No key available for exported folder" << endl;
            return;
        }

        string publicLink;
        if (n->type == FILENODE)
        {
            publicLink = MegaClient::publicLinkURL(client->mNewLinkFormat, n->type, ph, Base64Str<FILENODEKEYLENGTH>((const byte*)n->nodekey().data()));
        }
        else
        {
            publicLink = MegaClient::publicLinkURL(client->mNewLinkFormat, n->type, ph, Base64Str<FOLDERNODEKEYLENGTH>(n->sharekey->key));
        }

        cout << publicLink;

        if (n->plink)
        {
            string authKey = n->plink->mAuthKey;

            if (authKey.size())
            {
                string authToken(publicLink);
                authToken = authToken.substr(MegaClient::MEGAURL.size()+strlen("/folder/")).append(":").append(authKey);
                cout << "\n          AuthToken = " << authToken;
            }
        }

        cout << endl;

    }
    else
    {
        cout << "Exported node no longer available" << endl;
    }
}

// the requested link could not be opened
void DemoApp::openfilelink_result(const Error& e)
{
    if (e)
    {
        if (pdf_to_import) // import welcome pdf has failed
        {
            cout << "Failed to import Welcome PDF file" << endl;
        }
        else
        {
            if (e == API_ETOOMANY && e.hasExtraInfo())
            {
                cout << "Failed to open link: " << getExtraInfoErrorString(e) << endl;
            }
            else
            {
                cout << "Failed to open link: " << errorstring(e) << endl;
            }

        }
    }
    pdf_to_import = false;
}

// the requested link was opened successfully - import to cwd
void DemoApp::openfilelink_result(handle ph, const byte* key, m_off_t size,
                                  string* a, string* /*fa*/, int)
{
    Node* n;

    if (!key)
    {
        cout << "File is valid, but no key was provided." << endl;
        pdf_to_import = false;
        return;
    }

    // check if the file is decryptable
    string attrstring;

    attrstring.resize(a->length()*4/3+4);
    attrstring.resize(Base64::btoa((const byte *)a->data(), int(a->length()), (char *)attrstring.data()));

    SymmCipher nodeKey;
    nodeKey.setkey(key, FILENODE);

    byte *buf = Node::decryptattr(&nodeKey,attrstring.c_str(), attrstring.size());
    if (!buf)
    {
        cout << "The file won't be imported, the provided key is invalid." << endl;
        pdf_to_import = false;
    }
    else if (client->loggedin() != NOTLOGGEDIN)
    {
        if (pdf_to_import)
        {
            n = client->nodebyhandle(client->rootnodes[0]);
        }
        else
        {
            n = client->nodeByHandle(cwd);
        }

        if (!n)
        {
            cout << "Target folder not found." << endl;
            pdf_to_import = false;
            delete [] buf;
            return;
        }

        AttrMap attrs;
        JSON json;
        nameid name;
        string* t;
        json.begin((char*)buf + 5);
        vector<NewNode> nn(1);
        NewNode* newnode = &nn[0];

        // set up new node as folder node
        newnode->source = NEW_PUBLIC;
        newnode->type = FILENODE;
        newnode->nodehandle = ph;
        newnode->parenthandle = UNDEF;
        newnode->nodekey.assign((char*)key, FILENODEKEYLENGTH);
        newnode->attrstring.reset(new string(*a));

        while ((name = json.getnameid()) != EOO && json.storeobject((t = &attrs.map[name])))
        {
            JSON::unescape(t);

            if (name == 'n')
            {
                client->fsaccess->normalize(t);
            }
        }

        attr_map::iterator it = attrs.map.find('n');
        if (it != attrs.map.end())
        {
            Node *ovn = client->childnodebyname(n, it->second.c_str(), true);
            if (ovn)
            {
                attr_map::iterator it2 = attrs.map.find('c');
                if (it2 != attrs.map.end())
                {
                    FileFingerprint ffp;
                    if (ffp.unserializefingerprint(&it2->second))
                    {
                        ffp.size = size;
                        if (ffp.isvalid && ovn->isvalid && ffp == *(FileFingerprint*)ovn)
                        {
                            cout << "Success. (identical node skipped)" << endl;
                            pdf_to_import = false;
                            delete [] buf;
                            return;
                        }
                    }
                }

                newnode->ovhandle = !client->versions_disabled ? ovn->nodehandle : UNDEF;
            }
        }

        client->putnodes(n->nodehandle, move(nn));
    }
    else
    {
        cout << "Need to be logged in to import file links." << endl;
        pdf_to_import = false;
    }

    delete [] buf;
}

void DemoApp::folderlinkinfo_result(error e, handle owner, handle /*ph*/, string *attr, string* k, m_off_t currentSize, uint32_t numFiles, uint32_t numFolders, m_off_t versionsSize, uint32_t numVersions)
{
    if (e != API_OK)
    {
        cout << "Retrieval of public folder link information failed: " << e << endl;
        return;
    }

    handle ph;
    byte folderkey[FOLDERNODEKEYLENGTH];
    #ifndef NDEBUG
    error eaux =
    #endif
    client->parsepubliclink(publiclink.c_str(), ph, folderkey, true);
    assert(eaux == API_OK);

    // Decrypt nodekey with the key of the folder link
    SymmCipher cipher;
    cipher.setkey(folderkey);
    const char *nodekeystr = k->data() + 9;    // skip the userhandle(8) and the `:`
    byte nodekey[FOLDERNODEKEYLENGTH];
    if (client->decryptkey(nodekeystr, nodekey, sizeof(nodekey), &cipher, 0, UNDEF))
    {
        // Decrypt node attributes with the nodekey
        cipher.setkey(nodekey);
        byte* buf = Node::decryptattr(&cipher, attr->c_str(), attr->size());
        if (buf)
        {
            AttrMap attrs;
            string fileName;
            string fingerprint;
            FileFingerprint ffp;
            m_time_t mtime = 0;
            Node::parseattr(buf, attrs, currentSize, mtime, fileName, fingerprint, ffp);

            // Normalize node name to UTF-8 string
            attr_map::iterator it = attrs.map.find('n');
            if (it != attrs.map.end() && !it->second.empty())
            {
                client->fsaccess->normalize(&(it->second));
                fileName = it->second.c_str();
            }

            std::string ownerStr, ownerBin((const char *)&owner, sizeof(owner));
            Base64::btoa(ownerBin, ownerStr);

            cout << "Folder link information:" << publiclink << endl;
            cout << "\tFolder name: " << fileName << endl;
            cout << "\tOwner: " << ownerStr << endl;
            cout << "\tNum files: " << numFiles << endl;
            cout << "\tNum folders: " << numFolders - 1 << endl;
            cout << "\tNum versions: " << numVersions << endl;

            delete [] buf;
        }
        else
        {
            cout << "folderlink: error decrypting node attributes with decrypted nodekey" << endl;
        }
    }
    else
    {
        cout << "folderlink: error decrypting nodekey with folder link key";
    }

    publiclink.clear();
}

void DemoApp::checkfile_result(handle /*h*/, const Error& e)
{
    if (e == API_ETOOMANY && e.hasExtraInfo())
    {
         cout << "Link check failed: " << getExtraInfoErrorString(e) << endl;
    }
    else
    {
        cout << "Link check failed: " << errorstring(e) << endl;
    }
}

void DemoApp::checkfile_result(handle h, error e, byte* filekey, m_off_t size, m_time_t /*ts*/, m_time_t tm, string* filename,
                               string* fingerprint, string* fileattrstring)
{
    cout << "Name: " << *filename << ", size: " << size;

    if (fingerprint->size())
    {
        cout << ", fingerprint available";
    }

    if (fileattrstring->size())
    {
        cout << ", has attributes";
    }

    cout << endl;

    if (e)
    {
        cout << "Not available: " << errorstring(e) << endl;
    }
    else
    {
        cout << "Initiating download..." << endl;

        DBTableTransactionCommitter committer(client->tctable);
        AppFileGet* f = new AppFileGet(NULL, NodeHandle().set6byte(h), filekey, size, tm, filename, fingerprint);
        f->appxfer_it = appxferq[GET].insert(appxferq[GET].end(), f);
        client->startxfer(GET, f, committer);
    }
}

bool DemoApp::pread_data(byte* data, m_off_t len, m_off_t pos, m_off_t, m_off_t, void* /*appdata*/)
{
    // Improvement: is there a way to have different pread_data receivers for
    // different modes?
    if(more_node)  // are we paginating through a node?
    {
        fwrite(data, 1, size_t(len), stdout);
        if((pos + len) >= more_node->size) // is this the last chunk?
        {
            more_node = nullptr;
            more_offset = 0;
            cout << "-End of file-" << endl;
            setprompt(COMMAND);
        }
        else
        {
            // there's more to get, so set PAGER prompt
            setprompt(PAGER);
            more_offset += len;
        }
    }
    else if (pread_file)
    {
        pread_file->write((const char*)data, (size_t)len);
        cout << "Received " << len << " partial read byte(s) at position " << pos << endl;
        if (pread_file_end == pos + len)
        {
            delete pread_file;
            pread_file = NULL;
            cout << "Completed pread" << endl;
        }
    }
    else
    {
        cout << "Received " << len << " partial read byte(s) at position " << pos << ": ";
        fwrite(data, 1, size_t(len), stdout);
        cout << endl;
    }
    return true;
}

dstime DemoApp::pread_failure(const Error &e, int retry, void* /*appdata*/, dstime)
{
    if (retry < 5 && !(e == API_ETOOMANY && e.hasExtraInfo()))
    {
        cout << "Retrying read (" << errorstring(e) << ", attempt #" << retry << ")" << endl;
        return (dstime)(retry*10);
    }
    else
    {
        cout << "Too many failures (" << errorstring(e) << "), giving up" << endl;
        if (pread_file)
        {
            delete pread_file;
            pread_file = NULL;
        }
        return ~(dstime)0;
    }
}

// reload needed
void DemoApp::reload(const char* reason)
{
    cout << "Reload suggested (" << reason << ") - use 'reload' to trigger" << endl;
}

// reload initiated
void DemoApp::clearing()
{
    LOG_debug << "Clearing all nodes/users...";
}

// nodes have been modified
// (nodes with their removed flag set will be deleted immediately after returning from this call,
// at which point their pointers will become invalid at that point.)
void DemoApp::nodes_updated(Node** n, int count)
{
    int c[2][6] = { { 0 } };

    if (n)
    {
        while (count--)
        {
            if ((*n)->type < 6)
            {
                c[!(*n)->changed.removed][(*n)->type]++;
                n++;
            }
        }
    }
    else
    {
        for (node_map::iterator it = client->nodes.begin(); it != client->nodes.end(); it++)
        {
            if (it->second->type < 6)
            {
                c[1][it->second->type]++;
            }
        }
    }

    nodestats(c[1], "added or updated");
    nodestats(c[0], "removed");

    if (cwd.isUndef())
    {
        cwd = NodeHandle().set6byte(client->rootnodes[0]);
    }
}

// nodes now (almost) current, i.e. no server-client notifications pending
void DemoApp::nodes_current()
{
    LOG_debug << "Nodes current.";
}

void DemoApp::account_updated()
{
    if (client->loggedin() == EPHEMERALACCOUNT || client->loggedin() == EPHEMERALACCOUNTPLUSPLUS)
    {
        LOG_debug << "Account has been confirmed by another client. Proceed to login with credentials.";
    }
    else
    {
        LOG_debug << "Account has been upgraded/downgraded.";
    }
}

void DemoApp::notify_confirmation(const char *email)
{
    if (client->loggedin() == EPHEMERALACCOUNT || client->loggedin() == EPHEMERALACCOUNTPLUSPLUS)
    {
        LOG_debug << "Account has been confirmed with email " << email << ". Proceed to login with credentials.";
    }
}

void DemoApp::enumeratequotaitems_result(unsigned, handle, unsigned, int, int, unsigned, unsigned, unsigned, const char*, const char*, const char*, const char*)
{
    // FIXME: implement
}

void DemoApp::enumeratequotaitems_result(error)
{
    // FIXME: implement
}

void DemoApp::additem_result(error)
{
    // FIXME: implement
}

void DemoApp::checkout_result(const char*, error)
{
    // FIXME: implement
}

void DemoApp::getmegaachievements_result(AchievementsDetails *details, error /*e*/)
{
    // FIXME: implement display of values
    delete details;
}

void DemoApp::getwelcomepdf_result(handle ph, string *k, error e)
{
    if (e)
    {
        cout << "Failed to get Welcome PDF. Error: " << e << endl;
        pdf_to_import = false;
    }
    else
    {
        cout << "Importing Welcome PDF file. Public handle: " << LOG_NODEHANDLE(ph) << endl;
        client->reqs.add(new CommandGetPH(client, ph, (const byte *)k->data(), 1));
    }
}

#ifdef ENABLE_CHAT
void DemoApp::richlinkrequest_result(string *json, error e)
{
    if (!e)
    {
        cout << "Result:" << endl << *json << endl;
    }
    else
    {
        cout << "Failed to request rich link. Error: " << e << endl;

    }
}
#endif

void DemoApp::contactlinkcreate_result(error e, handle h)
{
    if (e)
    {
        cout << "Failed to create contact link. Error: " << e << endl;
    }
    else
    {
        cout << "Contact link created successfully: " << LOG_NODEHANDLE(h) << endl;
    }
}

void DemoApp::contactlinkquery_result(error e, handle h, string *email, string *fn, string *ln, string* /*avatar*/)
{
    if (e)
    {
        cout << "Failed to get contact link details. Error: " << e << endl;
    }
    else
    {
        cout << "Contact link created successfully: " << endl;
        cout << "\tUserhandle: " << LOG_HANDLE(h) << endl;
        cout << "\tEmail: " << *email << endl;
        cout << "\tFirstname: " << Base64::atob(*fn) << endl;
        cout << "\tLastname: " << Base64::atob(*ln) << endl;
    }
}

void DemoApp::contactlinkdelete_result(error e)
{
    if (e)
    {
        cout << "Failed to delete contact link. Error: " << e << endl;
    }
    else
    {
        cout << "Contact link deleted successfully." << endl;
    }
}

// display account details/history
void DemoApp::account_details(AccountDetails* ad, bool storage, bool transfer, bool pro, bool purchases,
                              bool transactions, bool sessions)
{
    char timebuf[32], timebuf2[32];

    if (storage)
    {
        cout << "\tAvailable storage: " << ad->storage_max << " byte(s)  used:  " << ad->storage_used << " available: " << (ad->storage_max - ad->storage_used) << endl;

        for (unsigned i = 0; i < sizeof rootnodenames/sizeof *rootnodenames; i++)
        {
            NodeStorage* ns = &ad->storage[client->rootnodes[i]];

            cout << "\t\tIn " << rootnodenames[i] << ": " << ns->bytes << " byte(s) in " << ns->files << " file(s) and " << ns->folders << " folder(s)" << endl;
            cout << "\t\tUsed storage by versions: " << ns->version_bytes << " byte(s) in " << ns->version_files << " file(s)" << endl;
        }
    }

    if (transfer)
    {
        if (ad->transfer_max)
        {
            long long transferFreeUsed = 0;
            for (unsigned i = 0; i < ad->transfer_hist.size(); i++)
            {
                transferFreeUsed += ad->transfer_hist[i];
            }

            cout << "\tTransfer in progress: " << ad->transfer_own_reserved << "/" << ad->transfer_srv_reserved << endl;
            cout << "\tTransfer completed: " << ad->transfer_own_used << "/" << ad->transfer_srv_used << "/" << transferFreeUsed << " of "
                 << ad->transfer_max << " ("
                 << (100 * (ad->transfer_own_used + ad->transfer_srv_used + transferFreeUsed) / ad->transfer_max) << "%)" << endl;
            cout << "\tServing bandwidth ratio: " << ad->srv_ratio << "%" << endl;
        }

        if (ad->transfer_hist_starttime)
        {
            m_time_t t = m_time() - ad->transfer_hist_starttime;

            cout << "\tTransfer history:\n";

            for (unsigned i = 0; i < ad->transfer_hist.size(); i++)
            {
                cout << "\t\t" << t;
                t -= ad->transfer_hist_interval;
                if (t < 0)
                {
                    cout << " second(s) ago until now: ";
                }
                else
                {
                    cout << "-" << t << " second(s) ago: ";
                }
                cout << ad->transfer_hist[i] << " byte(s)" << endl;
            }
        }
    }

    if (pro)
    {
        cout << "\tPro level: " << ad->pro_level << endl;
        cout << "\tSubscription type: " << ad->subscription_type << endl;
        cout << "\tAccount balance:" << endl;

        for (vector<AccountBalance>::iterator it = ad->balances.begin(); it != ad->balances.end(); it++)
        {
            printf("\tBalance: %.3s %.02f\n", it->currency, it->amount);
        }
    }

    if (purchases)
    {
        cout << "Purchase history:" << endl;

        for (vector<AccountPurchase>::iterator it = ad->purchases.begin(); it != ad->purchases.end(); it++)
        {
            time_t ts = it->timestamp;
            strftime(timebuf, sizeof timebuf, "%c", localtime(&ts));
            printf("\tID: %.11s Time: %s Amount: %.3s %.02f Payment method: %d\n", it->handle, timebuf, it->currency,
                   it->amount, it->method);
        }
    }

    if (transactions)
    {
        cout << "Transaction history:" << endl;

        for (vector<AccountTransaction>::iterator it = ad->transactions.begin(); it != ad->transactions.end(); it++)
        {
            time_t ts = it->timestamp;
            strftime(timebuf, sizeof timebuf, "%c", localtime(&ts));
            printf("\tID: %.11s Time: %s Delta: %.3s %.02f\n", it->handle, timebuf, it->currency, it->delta);
        }
    }

    if (sessions)
    {
        cout << "Currently Active Sessions:" << endl;
        for (vector<AccountSession>::iterator it = ad->sessions.begin(); it != ad->sessions.end(); it++)
        {
            if (it->alive)
            {
                time_t ts = it->timestamp;
                strftime(timebuf, sizeof timebuf, "%c", localtime(&ts));
                ts = it->mru;
                strftime(timebuf2, sizeof timebuf, "%c", localtime(&ts));

                Base64Str<MegaClient::SESSIONHANDLE> id(it->id);

                if (it->current)
                {
                    printf("\t* Current Session\n");
                }
                printf("\tSession ID: %s\n\tSession start: %s\n\tMost recent activity: %s\n\tIP: %s\n\tCountry: %.2s\n\tUser-Agent: %s\n\t-----\n",
                        id.chars, timebuf, timebuf2, it->ip.c_str(), it->country, it->useragent.c_str());
            }
        }

        if(client->debugstate())
        {
            cout << endl << "Full Session history:" << endl;

            for (vector<AccountSession>::iterator it = ad->sessions.begin(); it != ad->sessions.end(); it++)
            {
                time_t ts = it->timestamp;
                strftime(timebuf, sizeof timebuf, "%c", localtime(&ts));
                ts = it->mru;
                strftime(timebuf2, sizeof timebuf, "%c", localtime(&ts));
                printf("\tSession start: %s\n\tMost recent activity: %s\n\tIP: %s\n\tCountry: %.2s\n\tUser-Agent: %s\n\t-----\n",
                        timebuf, timebuf2, it->ip.c_str(), it->country, it->useragent.c_str());
            }
        }
    }
}

// account details could not be retrieved
void DemoApp::account_details(AccountDetails* /*ad*/, error e)
{
    if (e)
    {
        cout << "Account details retrieval failed (" << errorstring(e) << ")" << endl;
    }
}

// account details could not be retrieved
void DemoApp::sessions_killed(handle sessionid, error e)
{
    if (e)
    {
        cout << "Session killing failed (" << errorstring(e) << ")" << endl;
        return;
    }

    if (sessionid == UNDEF)
    {
        cout << "All sessions except current have been killed" << endl;
    }
    else
    {
        Base64Str<MegaClient::SESSIONHANDLE> id(sessionid);
        cout << "Session with id " << id << " has been killed" << endl;
    }
}

void DemoApp::smsverificationsend_result(error e)
{
    if (e)
    {
        cout << "SMS send failed: " << e << endl;
    }
    else
    {
        cout << "SMS send succeeded" << endl;
    }
}

void DemoApp::smsverificationcheck_result(error e, string *phoneNumber)
{
    if (e)
    {
        cout << "SMS verification failed: " << e << endl;
    }
    else
    {
        cout << "SMS verification succeeded" << endl;
        if (phoneNumber)
        {
            cout << "Phone number: " << *phoneNumber << ")" << endl;
        }
    }
}

// user attribute update notification
void DemoApp::userattr_update(User* u, int priv, const char* n)
{
    cout << "Notification: User " << u->email << " -" << (priv ? " private" : "") << " attribute "
          << n << " added or updated" << endl;
}

void DemoApp::resetSmsVerifiedPhoneNumber_result(error e)
{
    if (e)
    {
        cout << "Reset verified phone number failed: " << e << endl;
    }
    else
    {
        cout << "Reset verified phone number succeeded" << endl;
    }
}

void DemoApp::getbanners_result(error e)
{
    cout << "Getting Smart Banners failed: " << e << endl;
}

void DemoApp::getbanners_result(vector< tuple<int, string, string, string, string, string, string> >&& banners)
{
    for (auto& b : banners)
    {
        cout << "Smart Banner:" << endl
             << "\tid         : " << std::get<0>(b) << endl
             << "\ttitle      : " << std::get<1>(b) << endl
             << "\tdescription: " << std::get<2>(b) << endl
             << "\timage      : " << std::get<3>(b) << endl
             << "\turl        : " << std::get<4>(b) << endl
             << "\tbkgr image : " << std::get<5>(b) << endl
             << "\tdsp        : " << std::get<6>(b) << endl;
    }
}

void DemoApp::dismissbanner_result(error e)
{
    if (e)
    {
        cout << "Dismissing Smart Banner failed: " << e << endl;
    }
    else
    {
        cout << "Dismissing Smart Banner succeeded" << endl;
    }
}

void DemoApp::backupremove_result(const Error &e, handle backupId)
{
    if (e != API_OK)
    {
        cout << "Removal of backup " << toHandle(backupId) << " failed: " << errorstring(e) <<endl;
    }
    else
    {
        cout << "Backup " << toHandle(backupId) << " removed successfully" << endl;
    }
}

#ifndef NO_READLINE
char* longestCommonPrefix(ac::CompletionState& acs)
{
    string s = acs.completions[0].s;
    for (size_t i = acs.completions.size(); i--; )
    {
        for (unsigned j = 0; j < s.size() && j < acs.completions[i].s.size(); ++j)
        {
            if (s[j] != acs.completions[i].s[j])
            {
                s.erase(j, string::npos);
                break;
            }
        }
    }
    return strdup(s.c_str());
}

char** my_rl_completion(const char */*text*/, int /*start*/, int end)
{
    rl_attempted_completion_over = 1;

    std::string line(rl_line_buffer, end);
    ac::CompletionState acs = ac::autoComplete(line, line.size(), autocompleteTemplate, true);

    if (acs.completions.empty())
    {
        return NULL;
    }

    if (acs.completions.size() == 1 && !acs.completions[0].couldExtend)
    {
        acs.completions[0].s += " ";
    }

    char** result = (char**)malloc((sizeof(char*)*(2+acs.completions.size())));
    for (size_t i = acs.completions.size(); i--; )
    {
        result[i+1] = strdup(acs.completions[i].s.c_str());
    }
    result[acs.completions.size()+1] = NULL;
    result[0] = longestCommonPrefix(acs);
    //for (int i = 0; i <= acs.completions.size(); ++i)
    //{
    //    cout << "i " << i << ": " << result[i] << endl;
    //}
    rl_completion_suppress_append = true;
    rl_basic_word_break_characters = " \r\n";
    rl_completer_word_break_characters = strdup(" \r\n");
    rl_completer_quote_characters = "";
    rl_special_prefixes = "";
    return result;
}
#endif

// main loop
void megacli()
{
#ifndef NO_READLINE
    char *saved_line = NULL;
    int saved_point = 0;
    rl_attempted_completion_function = my_rl_completion;

    rl_save_prompt();

#elif defined(WIN32) && defined(NO_READLINE)

    static_cast<WinConsole*>(console)->setShellConsole(CP_UTF8, GetConsoleOutputCP());

    COORD fontSize;
    string fontname = static_cast<WinConsole*>(console)->getConsoleFont(fontSize);
    cout << "Using font '" << fontname << "', " << fontSize.X << "x" << fontSize.Y
         << ". <CHAR/hex> will be used for absent characters.  If seen, try the 'codepage' command or a different font." << endl;

#else
    #error non-windows platforms must use the readline library
#endif

    for (;;)
    {
        if (prompt == COMMAND)
        {
            ostringstream  dynamicprompt;

            // display put/get transfer speed in the prompt
            if (client->tslots.size() || responseprogress >= 0)
            {
                m_off_t xferrate[2] = { 0 };
                Waiter::bumpds();

                for (transferslot_list::iterator it = client->tslots.begin(); it != client->tslots.end(); it++)
                {
                    if ((*it)->fa)
                    {
                        xferrate[(*it)->transfer->type]
                            += (*it)->mTransferSpeed.calculateSpeed();
                    }
                }
                xferrate[GET] /= 1024;
                xferrate[PUT] /= 1024;

                dynamicprompt << "MEGA";

                if (xferrate[GET] || xferrate[PUT] || responseprogress >= 0)
                {
                    dynamicprompt << " (";

                    if (xferrate[GET])
                    {
                        dynamicprompt << "In: " << xferrate[GET] << " KB/s";

                        if (xferrate[PUT])
                        {
                            dynamicprompt << "/";
                        }
                    }

                    if (xferrate[PUT])
                    {
                        dynamicprompt << "Out: " << xferrate[PUT] << " KB/s";
                    }

                    if (responseprogress >= 0)
                    {
                        dynamicprompt << responseprogress << "%";
                    }

                    dynamicprompt  << ")";
                }

                dynamicprompt  << "> ";
            }

            string dynamicpromptstr = dynamicprompt.str();

#if defined(WIN32) && defined(NO_READLINE)
            static_cast<WinConsole*>(console)->updateInputPrompt(!dynamicpromptstr.empty() ? dynamicpromptstr : prompts[COMMAND]);
#else
            rl_callback_handler_install(!dynamicpromptstr.empty() ? dynamicpromptstr.c_str() : prompts[prompt], store_line);

            // display prompt
            if (saved_line)
            {
                rl_replace_line(saved_line, 0);
                free(saved_line);
            }

            rl_point = saved_point;
            rl_redisplay();
#endif
        }

        // command editing loop - exits when a line is submitted or the engine requires the CPU
        for (;;)
        {
            int w = client->wait();

            if (w & Waiter::HAVESTDIN)
            {
#if defined(WIN32) && defined(NO_READLINE)
                line = static_cast<WinConsole*>(console)->checkForCompletedInputLine();
#else
                if ((prompt == COMMAND) || (prompt == PAGER))
                {
                    // Note: this doesn't act like unbuffered input, still
                    // requires Return line ending
                    rl_callback_read_char();
                }
                else
                {
                    console->readpwchar(pw_buf, sizeof pw_buf, &pw_buf_pos, &line);
                }
#endif
            }

            if (w & Waiter::NEEDEXEC || line)
            {
                break;
            }
        }

#ifndef NO_READLINE
        // save line
        saved_point = rl_point;
        saved_line = rl_copy_text(0, rl_end);

        // remove prompt
        rl_save_prompt();
        rl_replace_line("", 0);
        rl_redisplay();
#endif

        if (line)
        {
            // execute user command
            if (*line)
            {
                process_line(line);
            }
            else if (prompt != COMMAND)
            {
                setprompt(prompt);
            }
            free(line);
            line = NULL;

            if (quit_flag)
            {
#ifndef NO_READLINE
                rl_callback_handler_remove();
#endif /* ! NO_READLINE */
                delete client;
                client = nullptr;
                return;
            }

            if (!cerr)
            {
                cerr.clear();
                cerr << "Console error output failed, perhaps on a font related utf8 error or on NULL.  It is now reset." << endl;
            }
            if (!cout)
            {
                cout.clear();
                cerr << "Console output failed, perhaps on a font related utf8 error or on NULL.  It is now reset." << endl;
            }
        }


        auto puts = appxferq[PUT].size();
        auto gets = appxferq[GET].size();

        // pass the CPU to the engine (nonblocking)
        client->exec();

        if (puts && !appxferq[PUT].size())
        {
            cout << "Uploads complete" << endl;
        }
        if (gets && !appxferq[GET].size())
        {
            cout << "Downloads complete" << endl;
        }


        if (clientFolder)
        {
            clientFolder->exec();
        }
    }
}

int main()
{
#ifdef _WIN32
    SimpleLogger::setLogLevel(logMax);  // warning and stronger to console; info and weaker to VS output window
    SimpleLogger::setOutputClass(&gLogger);
#else
    SimpleLogger::setOutputClass(&gLogger);
#endif

    console = new CONSOLE_CLASS;

#ifdef GFX_CLASS
    auto gfx = new GFX_CLASS;
    gfx->startProcessingThread();
#endif

    // Needed so we can get the cwd.
    auto fsAccess = new FSACCESS_CLASS();

    // Where are we?
    if (!fsAccess->cwd(startDir))
    {
        cerr << "Unable to determine current working directory." << endl;
        return EXIT_FAILURE;
    }

    // instantiate app components: the callback processor (DemoApp),
    // the HTTP I/O engine (WinHttpIO) and the MegaClient itself
    client = new MegaClient(new DemoApp,
#ifdef WIN32
                            new CONSOLE_WAIT_CLASS(static_cast<CONSOLE_CLASS*>(console)),
#else
                            new CONSOLE_WAIT_CLASS,
#endif
                            new HTTPIO_CLASS,
                            fsAccess,
#ifdef DBACCESS_CLASS
                            new DBACCESS_CLASS(startDir),
#else
                            NULL,
#endif
#ifdef GFX_CLASS
                            gfx,
#else
                            NULL,
#endif
                            "Gk8DyQBS",
                            "megacli/" TOSTRING(MEGA_MAJOR_VERSION)
                            "." TOSTRING(MEGA_MINOR_VERSION)
                            "." TOSTRING(MEGA_MICRO_VERSION),
                            2);

    ac::ACN acs = autocompleteSyntax();
#if defined(WIN32) && defined(NO_READLINE)
    static_cast<WinConsole*>(console)->setAutocompleteSyntax((acs));
#endif

    clientFolder = NULL;    // additional for folder links
    megacli();
}


void DemoAppFolder::login_result(error e)
{
    if (e)
    {
        cout << "Failed to load the folder link: " << errorstring(e) << endl;
    }
    else
    {
        cout << "Folder link loaded, retrieving account..." << endl;
        clientFolder->fetchnodes();
    }
}

void DemoAppFolder::fetchnodes_result(const Error& e)
{
    if (e)
    {
        if (e == API_ENOENT && e.hasExtraInfo())
        {
            cout << "File/folder retrieval failed: " << getExtraInfoErrorString(e) << endl;
        }
        else
        {
            cout << "File/folder retrieval failed (" << errorstring(e) << ")" << endl;
        }

        pdf_to_import = false;
    }
    else
    {
        // check if we fetched a folder link and the key is invalid
        if (clientFolder->isValidFolderLink())
        {
            cout << "File/folder retrieval succeed, but encryption key is wrong." << endl;
        }
        else
        {
            cout << "Failed to load folder link" << endl;

            delete clientFolder;
            clientFolder = NULL;
        }

        if (pdf_to_import)
        {
            client->getwelcomepdf();
        }
    }
}

void DemoAppFolder::nodes_updated(Node **n, int count)
{
    int c[2][6] = { { 0 } };

    if (n)
    {
        while (count--)
        {
            if ((*n)->type < 6)
            {
                c[!(*n)->changed.removed][(*n)->type]++;
                n++;
            }
        }
    }
    else
    {
        for (node_map::iterator it = clientFolder->nodes.begin(); it != clientFolder->nodes.end(); it++)
        {
            if (it->second->type < 6)
            {
                c[1][it->second->type]++;
            }
        }
    }

    cout << "The folder link contains ";
    nodestats(c[1], "");
}

void exec_metamac(autocomplete::ACState& s)
{
    Node *node = nodebypath(s.words[2].s.c_str());
    if (!node || node->type != FILENODE)
    {
        cerr << s.words[2].s
             << (node ? ": No such file or directory"
                      : ": Not a file")
             << endl;
        return;
    }

    auto ifAccess = client->fsaccess->newfileaccess();
    {
        auto localPath = LocalPath::fromName(s.words[1].s, *client->fsaccess, client->fsaccess->getlocalfstype(LocalPath::fromPath(s.words[1].s, *client->fsaccess)));
        if (!ifAccess->fopen(localPath, 1, 0))
        {
            cerr << "Failed to open: " << s.words[1].s << endl;
            return;
        }
    }

    SymmCipher cipher;
    int64_t remoteIv;
    int64_t remoteMac;

    {
        std::string remoteKey = node->nodekey();
        const char *iva = &remoteKey[SymmCipher::KEYLENGTH];

        cipher.setkey((byte*)&remoteKey[0], node->type);
        remoteIv = MemAccess::get<int64_t>(iva);
        remoteMac = MemAccess::get<int64_t>(iva + sizeof(int64_t));
    }

    auto result = generateMetaMac(cipher, *ifAccess, remoteIv);
    if (!result.first)
    {
        cerr << "Failed to generate metamac for: "
             << s.words[1].s
             << endl;
    }
    else
    {
        const std::ios::fmtflags flags = cout.flags();

        cout << s.words[2].s
             << " (remote): "
             << std::hex
             << (uint64_t)remoteMac
             << "\n"
             << s.words[1].s
             << " (local): "
             << (uint64_t)result.second
             << endl;

        cout.flags(flags);
    }
}

void exec_resetverifiedphonenumber(autocomplete::ACState& s)
{
    client->resetSmsVerifiedPhoneNumber();
}

void exec_banner(autocomplete::ACState& s)
{
    if (s.words.size() == 2 && s.words[1].s == "get")
    {
        cout << "Retrieving banner info..." << endl;

        client->reqs.add(new CommandGetBanners(client));
    }
    else if (s.words.size() == 3 && s.words[1].s == "dismiss")
    {
        cout << "Dismissing banner with id " << s.words[2].s << "..." << endl;

        client->reqs.add(new CommandDismissBanner(client, stoi(s.words[2].s), m_time(nullptr)));
    }
}

<<<<<<< HEAD
void exec_beginEphemalAccountPlusPlus(autocomplete::ACState &s)
{
    cout << "Creating ephemeral session plus plus..." << endl;
    pdf_to_import = true;
    client->createephemeralPlusPlus();
}
=======
#ifdef ENABLE_SYNC

void sync_completion(UnifiedSync* us, const SyncError&, error result)
{
    if (!us)
    {
        cerr << "Sync could not be added: "
             << errorstring(result)
             << endl;
    }
    else if (us->mSync)
    {
        cerr << "Sync added and running: "
             << toHandle(us->mConfig.mBackupId)
             << endl;
    }
    else
    {
        cerr << "Sync added but could not be started: "
             << errorstring(result)
             << endl;
    }
}

void exec_syncadd(autocomplete::ACState& s)
{
    if (client->loggedin() != FULLACCOUNT)
    {
        cerr << "You must be logged in to create a sync."
             << endl;
        return;
    }

    string drive;
    bool backup = s.extractflag("-backup");
    bool external = s.extractflagparam("-external", drive);

    // sync add source target
    LocalPath drivePath = LocalPath::fromPath(drive, *client->fsaccess);
    LocalPath sourcePath = LocalPath::fromPath(s.words[2].s, *client->fsaccess);
    string targetPath = s.words[3].s;

    // Does the target node exist?
    auto* targetNode = nodebypath(targetPath.c_str());

    if (!targetNode)
    {
        cerr << targetPath
             << ": Not found."
             << endl;
        return;
    }

    // Necessary so that we can reliably extract the leaf name.
    sourcePath = NormalizeAbsolute(sourcePath);

    // Create a suitable sync config.
    auto config =
      SyncConfig(sourcePath,
                 sourcePath.leafName().toPath(*client->fsaccess),
                 NodeHandle().set6byte(targetNode->nodehandle),
                 targetPath,
                 0,
                 true,
                 backup ? SyncConfig::TYPE_BACKUP : SyncConfig::TYPE_TWOWAY);

    if (external)
    {
        if (!backup)
        {
            cerr << "Sorry, external syncs must be backups for now" << endl;
        }

        config.mExternalDrivePath = std::move(drivePath);
    }

    // Try and add the new sync.
	// All validation is performed in this function.
    client->addsync(config, false, sync_completion);
}

void exec_syncclosedrive(autocomplete::ACState& s)
{
    // Are we logged in?
    if (client->loggedin() != FULLACCOUNT)
    {
        cerr << "You must be logged in to manipulate backup syncs."
             << endl;
        return;
    }

    // sync backup remove drive
    const auto drivePath =
      LocalPath::fromPath(s.words[2].s, *client->fsaccess);

    const auto result = client->syncs.backupCloseDrive(drivePath);

    if (result)
    {
        cerr << "Unable to remove backup database: "
             << errorstring(result)
             << endl;
    }
}

void exec_syncopendrive(autocomplete::ACState& s)
{
    if (client->loggedin() != FULLACCOUNT)
    {
        cerr << "You must be logged in to restore backup syncs."
             << endl;
        return;
    }

    // sync backup restore drive
    const auto drivePath =
      LocalPath::fromPath(s.words[2].s, *client->fsaccess);

    auto result = client->syncs.backupOpenDrive(drivePath);

    if (result)
    {
        cerr << "Unable to restore backups from '"
             << s.words[2].s
             << "': "
             << errorstring(result)
             << endl;
    }
}

void exec_synclist(autocomplete::ACState& s)
{
    // Check the user's logged in.
    if (client->loggedin() != FULLACCOUNT)
    {
        cerr << "You must be logged in to list syncs (and backup syncs)."
             << endl;
        return;
    }

    if (client->syncs.numSyncs() == 0)
    {
        cout << "No syncs configured yet" << endl;
        return;
     }

    client->syncs.forEachUnifiedSync(
      [](UnifiedSync& us)
      {
          // Convenience.
          auto& config = us.mConfig;
          auto& sync = us.mSync;

          // Display name.
          cout << "Sync "
               << toHandle(config.mBackupId)
               << ": "
               << config.mName
               << "\n";

          // Display source/target mapping.
          cout << "  Mapping: "
               << config.mLocalPath.toPath(*client->fsaccess)
               << " -> "
               << config.mOrigninalPathOfRemoteRootNode
               << "\n";

          if (sync)
          {
              // Display status info.
              cout << "  State: "
                   << SyncConfig::syncstatename(sync->state)
                   << "\n";

              // Display some usage stats.
              cout << "  Statistics: "
                   << sync->localbytes
                   << " byte(s) across "
                   << sync->localnodes[FILENODE]
                   << " file(s) and "
                   << sync->localnodes[FOLDERNODE]
                   << " folder(s).\n";
          }
          else
          {
              // Display what status info we can.
              auto msg = config.syncErrorToStr();
              cout << "  Enabled: "
                   << config.getEnabled()
                   << "\n"
                   << "  Last Error: "
                   << msg
                   << "\n";
          }

          // Display sync type.
          cout << "  Type: "
               << (config.isExternal() ? "EX" : "IN")
               << "TERNAL "
               << SyncConfig::synctypename(config.getType())
               << "\n"
               << endl;
      });
}

void exec_syncremove(autocomplete::ACState& s)
{
    // Are we logged in?
    if (client->loggedin() != FULLACCOUNT)
    {
        cerr << "You must be logged in to manipulate backup syncs."
             << endl;
        return;
    }

    // sync remove id
    handle backupId = 0;
    Base64::atob(s.words[2].s.c_str(), (byte*) &backupId, sizeof(handle));

    // Try and remove the config.
    bool found = false;

    client->syncs.removeSelectedSyncs(
      [&](SyncConfig& config, Sync*)
      {
          auto matched = config.mBackupId == backupId;

          found |= matched;

          return matched;
      });

    if (!found)
    {
        cerr << "No sync config exists with the backupId "
             << Base64Str<sizeof(handle)>(backupId)
             << endl;
        return;
    }
}

void exec_syncxable(autocomplete::ACState& s)
{
    // Are we logged in?
    if (client->loggedin() != FULLACCOUNT)
    {
        cerr << "You must be logged in to manipulate syncs."
             << endl;
        return;
    }

    const auto command = s.words[1].s;

    handle backupId = 0;
    Base64::atob(s.words[2].s.c_str(), (byte*) &backupId, sizeof(handle));

    if (command == "enable")
    {
        // sync enable id
        UnifiedSync* unifiedSync;
        error result =
          client->syncs.enableSyncByBackupId(backupId, false, unifiedSync);

        if (result)
        {
            cerr << "Unable to enable sync: "
                 << errorstring(result)
                 << endl;
        }

        return;
    }

    // sync disable id [error]
    // sync fail id [error]

    int error = NO_SYNC_ERROR;

    // Has the user provided a specific error code?
    if (s.words.size() > 3)
    {
        // Yep, use it.
        error = atoi(s.words[3].s.c_str());
    }

    // Disable or fail?
    if (command == "fail")
    {
        // Find the specified sync.
        auto* sync = client->syncs.runningSyncByBackupId(backupId);

        // Have we found the backup sync?
        if (!sync)
        {
            cerr << "No sync found with the id "
                 << Base64Str<sizeof(handle)>(backupId)
                 << endl;
            return;
        }

        client->failSync(sync, static_cast<SyncError>(error));
        return;
    }
    else    // command == "disable"
    {
        client->syncs.disableSelectedSyncs(
          [&backupId](SyncConfig& config, Sync*)
          {
              return config.getBackupId() == backupId;
          },
          static_cast<SyncError>(error),
          false);
    }
}

#endif // ENABLE_SYNC
>>>>>>> 7b448c8f
<|MERGE_RESOLUTION|>--- conflicted
+++ resolved
@@ -2933,12 +2933,8 @@
                                                       param("session"),
                                                       sequence(text("autoresume"), opt(param("id"))))));
     p->Add(exec_begin, sequence(text("begin"), opt(param("ephemeralhandle#ephemeralpw"))));
-<<<<<<< HEAD
     p->Add(exec_beginEphemalAccountPlusPlus, sequence(text("beginEphemalAccountPlusPlus")));
-    p->Add(exec_signup, sequence(text("signup"), either(sequence(param("email"), param("name")), param("confirmationlink"))));
-=======
     p->Add(exec_signup, sequence(text("signup"), either(sequence(param("email"), param("name"), opt(flag("-v1"))), param("confirmationlink"))));
->>>>>>> 7b448c8f
     p->Add(exec_cancelsignup, sequence(text("cancelsignup")));
     p->Add(exec_confirm, sequence(text("confirm")));
     p->Add(exec_session, sequence(text("session"), opt(sequence(text("autoresume"), opt(param("id"))))));
@@ -8314,14 +8310,13 @@
     }
 }
 
-<<<<<<< HEAD
 void exec_beginEphemalAccountPlusPlus(autocomplete::ACState &s)
 {
     cout << "Creating ephemeral session plus plus..." << endl;
     pdf_to_import = true;
     client->createephemeralPlusPlus();
 }
-=======
+
 #ifdef ENABLE_SYNC
 
 void sync_completion(UnifiedSync* us, const SyncError&, error result)
@@ -8637,5 +8632,4 @@
     }
 }
 
-#endif // ENABLE_SYNC
->>>>>>> 7b448c8f
+#endif // ENABLE_SYNC