/**
 * @file examples/megaclient.cpp
 * @brief Sample application, interactive GNU Readline CLI
 *
 * (c) 2013-2014 by Mega Limited, Auckland, New Zealand
 *
 * This file is part of the MEGA SDK - Client Access Engine.
 *
 * Applications using the MEGA API must present a valid application key
 * and comply with the the rules set forth in the Terms of Service.
 *
 * The MEGA SDK is distributed in the hope that it will be useful,
 * but WITHOUT ANY WARRANTY; without even the implied warranty of
 * MERCHANTABILITY or FITNESS FOR A PARTICULAR PURPOSE.
 *
 * @copyright Simplified (2-clause) BSD License.
 *
 * You should have received a copy of the license along with this
 * program.
 */

#include "mega.h"
#include "megacli.h"
#include <fstream>
#include <bitset>
#include "mega/testhooks.h"

#if defined(_WIN32) && defined(_DEBUG)
// so we can delete a secret internal CrytpoPP singleton
#include <cryptopp\osrng.h>
#endif

#define USE_VARARGS
#define PREFER_STDARG

#ifndef NO_READLINE
#include <signal.h>
#include <readline/readline.h>
#include <readline/history.h>
#endif

#if (__cplusplus >= 201703L)
    #include <filesystem>
    namespace fs = std::filesystem;
    #define USE_FILESYSTEM
#elif !defined(__MINGW32__) && !defined(__ANDROID__) && (!defined(__GNUC__) || (__GNUC__*100+__GNUC_MINOR__) >= 503)
#define USE_FILESYSTEM
#ifdef WIN32
    #include <filesystem>
    namespace fs = std::experimental::filesystem;
#else
    #include <experimental/filesystem>
    namespace fs = std::experimental::filesystem;
#endif
#endif

#include <regex>

#ifdef USE_FREEIMAGE
#include "mega/gfx/freeimage.h"
#endif

#ifdef WIN32
#include <winioctl.h>
#endif

#ifdef USE_ROTATIVEPERFORMANCELOGGER
#include "mega/rotativeperformancelogger.h"
#endif


namespace ac = ::mega::autocomplete;

#include <iomanip>

using namespace mega;
using std::cout;
using std::cerr;
using std::endl;
using std::flush;
using std::ifstream;
using std::ofstream;
using std::setw;
using std::hex;
using std::dec;

MegaClient* client;
MegaClient* clientFolder;

int gNextClientTag = 1;
std::map<int, std::function<void(Node*)>> gOnPutNodeTag;

bool gVerboseMode = false;

// new account signup e-mail address and name
static string signupemail, signupname;

// signup code being confirmed
static string signupcode;

// signup password challenge and encrypted master key
static byte signuppwchallenge[SymmCipher::KEYLENGTH];

// password recovery e-mail address and code being confirmed
static string recoveryemail, recoverycode;

// password recovery code requires MK or not
static bool hasMasterKey;

// master key for password recovery
static byte masterkey[SymmCipher::KEYLENGTH];

// change email link to be confirmed
static string changeemail, changecode;

// import welcome pdf at account creation
static bool pdf_to_import = false;

// public link information
static string publiclink;

// local console
Console* console;

// loading progress of lengthy API responses
int responseprogress = -1;

//2FA pin attempts
int attempts = 0;

//Ephemeral account plus plus
std::string ephemeralFirstname;
std::string ephemeralLastName;

// external drive id, used for name filtering
string b64driveid;

void uploadLocalPath(nodetype_t type, std::string name, const LocalPath& localname, Node* parent, const std::string& targetuser,
    TransferDbCommitter& committer, int& total, bool recursive, VersioningOption vo,
    std::function<std::function<void()>(LocalPath)> onCompletedGenerator, bool noRetries, bool allowDuplicateVersions);


#ifdef ENABLE_SYNC

// converts the given sync configuration to a string
std::string syncConfigToString(const SyncConfig& config)
{
    std::string description(Base64Str<MegaClient::BACKUPHANDLE>(config.mBackupId));
    if (config.getType() == SyncConfig::TYPE_TWOWAY)
    {
        description.append(" TWOWAY");
    }
    else if (config.getType() == SyncConfig::TYPE_UP)
    {
        description.append(" UP");
    }
    else if (config.getType() == SyncConfig::TYPE_DOWN)
    {
        description.append(" DOWN");
    }
    return description;
}

#endif

static const char* getAccessLevelStr(int access)
{
    switch(access)
    {
    case ACCESS_UNKNOWN:
        return "unkown";
    case RDONLY:
        return "read-only";
    case RDWR:
        return "read/write";
    case FULL:
        return "full access";
    case OWNER:
        return "owner access";
    case OWNERPRELOGIN:
        return "owner (prelogin) access";
    default:
        return "UNDEFINED";
    }
}

const char* errorstring(error e)
{
    switch (e)
    {
        case API_OK:
            return "No error";
        case API_EINTERNAL:
            return "Internal error";
        case API_EARGS:
            return "Invalid argument";
        case API_EAGAIN:
            return "Request failed, retrying";
        case API_ERATELIMIT:
            return "Rate limit exceeded";
        case API_EFAILED:
            return "Transfer failed";
        case API_ETOOMANY:
            return "Too many concurrent connections or transfers";
        case API_ERANGE:
            return "Out of range";
        case API_EEXPIRED:
            return "Expired";
        case API_ENOENT:
            return "Not found";
        case API_ECIRCULAR:
            return "Circular linkage detected";
        case API_EACCESS:
            return "Access denied";
        case API_EEXIST:
            return "Already exists";
        case API_EINCOMPLETE:
            return "Incomplete";
        case API_EKEY:
            return "Invalid key/integrity check failed";
        case API_ESID:
            return "Bad session ID";
        case API_EBLOCKED:
            return "Blocked";
        case API_EOVERQUOTA:
            return "Over quota";
        case API_ETEMPUNAVAIL:
            return "Temporarily not available";
        case API_ETOOMANYCONNECTIONS:
            return "Connection overflow";
        case API_EWRITE:
            return "Write error";
        case API_EREAD:
            return "Read error";
        case API_EAPPKEY:
            return "Invalid application key";
        case API_EGOINGOVERQUOTA:
            return "Not enough quota";
        case API_EMFAREQUIRED:
            return "Multi-factor authentication required";
        case API_EMASTERONLY:
            return "Access denied for users";
        case API_EBUSINESSPASTDUE:
            return "Business account has expired";
        case API_EPAYWALL:
            return "Over Disk Quota Paywall";
        case LOCAL_ENOSPC:
            return "Insufficient disk space";
        default:
            return "Unknown error";
    }
}


struct ConsoleLock
{
    static std::recursive_mutex outputlock;
    std::ostream& os;
    bool locking = false;
    inline ConsoleLock(std::ostream& o)
        : os(o), locking(true)
    {
        outputlock.lock();
    }
    ConsoleLock(ConsoleLock&& o)
        : os(o.os), locking(o.locking)
    {
        o.locking = false;
    }
    ~ConsoleLock()
    {
        if (locking)
        {
            outputlock.unlock();
        }
    }

    template<class T>
    std::ostream& operator<<(T&& arg)
    {
        return os << std::forward<T>(arg);
    }
};

std::recursive_mutex ConsoleLock::outputlock;

ConsoleLock conlock(std::ostream& o)
{
    // Returns a temporary object that has locked a mutex.  The temporary's destructor will unlock the object.
    // So you can get multithreaded non-interleaved console output with just conlock(cout) << "some " << "strings " << endl;
    // (as the temporary's destructor will run at the end of the outermost enclosing expression).
    // Or, move-assign the temporary to an lvalue to control when the destructor runs (to lock output over several statements).
    // Be careful not to have cout locked across a g_megaApi member function call, as any callbacks that also log could then deadlock.
    return ConsoleLock(o);
}

static error startxfer(TransferDbCommitter& committer, unique_ptr<AppFileGet> file, const string& path, int tag)
{
    error result = API_OK;

    if (client->startxfer(GET, file.get(), committer, false, false, false, NoVersioning, &result, tag))
    {
        file->appxfer_it = appxferq[GET].insert(appxferq[GET].end(), file.get());
        file.release();
    }
    else
    {
        conlock(cout) << "Unable to download file: "
                      << path
                      << " -> "
                      << file->getLocalname().toPath(false)
                      << ": "
                      << errorstring(result)
                      << endl;
    }

    return result;
}

static error startxfer(TransferDbCommitter& committer, unique_ptr<AppFileGet> file, const Node& node, int tag)
{
    return startxfer(committer, std::move(file), node.displaypath(), tag);
}


AppFile::AppFile()
{
    static int nextseqno;

    seqno = ++nextseqno;
}

// transfer start
void AppFilePut::start()
{
}

void AppFileGet::start()
{
}

// transfer completion
void AppFileGet::completed(Transfer*, putsource_t source)
{
    if (onCompleted) onCompleted();

    // (at this time, the file has already been placed in the final location)
    delete this;
}

// transfer terminated - too many failures, or unrecoverable failure, or cancelled
void AppFileGet::terminated(error e)
{
    delete this;
}

void AppFilePut::completed(Transfer* t, putsource_t source)
{
    // perform standard completion (place node in user filesystem etc.)
    //File::completed(t, source);

    // standard completion except we want onCompleted to run at the end of putnodes:

    assert(!transfer || t == transfer);
    assert(source == PUTNODES_APP);  // derived class for sync doesn't use this code path
    assert(t->type == PUT);

    auto onCompleted_foward = onCompleted;
    sendPutnodes(t->client, t->uploadhandle, *t->ultoken, t->filekey, source, NodeHandle(),
        [onCompleted_foward](const Error& e, targettype_t, vector<NewNode>&, bool targetOverride, int tag){

            if (e)
            {
                cout << "Putnodes error is breaking upload/download cycle: " << e << endl;
            }
            else if (onCompleted_foward) onCompleted_foward();

        },
        nullptr, nullptr, false);

    delete this;
}

// transfer terminated - too many failures, or unrecoverable failure, or cancelled
void AppFilePut::terminated(error e)
{
    delete this;
}

AppFileGet::~AppFileGet()
{
    if (appxfer_it != appfile_list::iterator())
        appxferq[GET].erase(appxfer_it);
}

AppFilePut::~AppFilePut()
{
    appxferq[PUT].erase(appxfer_it);
}

void AppFilePut::displayname(string* dname)
{
    *dname = getLocalname().toName(*transfer->client->fsaccess);
}

// transfer progress callback
void AppFile::progress()
{
}

static void displaytransferdetails(Transfer* t, const string& action)
{
    string name;

    for (file_list::iterator it = t->files.begin(); it != t->files.end(); it++)
    {
        if (it != t->files.begin())
        {
            cout << "/";
        }

        (*it)->displayname(&name);
        cout << name;
    }

    cout << ": " << (t->type == GET ? "Incoming" : "Outgoing") << " file transfer " << action << ": " << t->localfilename.toPath(false);
}

// a new transfer was added
void DemoApp::transfer_added(Transfer* /*t*/)
{
}

// a queued transfer was removed
void DemoApp::transfer_removed(Transfer* t)
{
    displaytransferdetails(t, "removed\n");
}

void DemoApp::transfer_update(Transfer* /*t*/)
{
    // (this is handled in the prompt logic)
}

void DemoApp::transfer_failed(Transfer* t, const Error& e, dstime)
{
    if (e == API_ETOOMANY && e.hasExtraInfo())
    {
        displaytransferdetails(t, "failed (" + getExtraInfoErrorString(e) + ")\n");
    }
    else
    {
        displaytransferdetails(t, "failed (" + string(errorstring(e)) + ")\n");
    }
}

void DemoApp::transfer_complete(Transfer* t)
{
    if (gVerboseMode)
    {
        displaytransferdetails(t, "completed, ");

        if (t->slot)
        {
            cout << t->slot->progressreported * 10 / (1024 * (Waiter::ds - t->slot->starttime + 1)) << " KB/s" << endl;
        }
        else
        {
            cout << "delayed" << endl;
        }
    }
}

// transfer about to start - make final preparations (determine localfilename, create thumbnail for image upload)
void DemoApp::transfer_prepare(Transfer* t)
{
    if (gVerboseMode)
    {
        displaytransferdetails(t, "starting\n");
    }

    if (t->type == GET)
    {
        // only set localfilename if the engine has not already done so
        if (t->localfilename.empty())
        {
            t->localfilename = LocalPath::fromAbsolutePath(".");
            t->localfilename.appendWithSeparator(LocalPath::tmpNameLocal(), false);
        }
    }
}

#ifdef ENABLE_SYNC

void DemoApp::syncupdate_stateconfig(const SyncConfig& config)
{
    conlock(cout) << "Sync config updated: " << toHandle(config.mBackupId)
        << " state: " << int(config.mRunState)
        << " error: " << config.mError
        << endl;
}

void DemoApp::sync_added(const SyncConfig& config)
{
    handle backupId = config.mBackupId;
    conlock(cout) << "Sync - added " << toHandle(backupId) << " " << config.getLocalPath().toPath(false) << " enabled: "
        << config.getEnabled() << " syncError: " << config.mError << " " << int(config.mRunState) << endl;
}

void DemoApp::sync_removed(const SyncConfig& config)
{
    conlock(cout) << "Sync - removed: " << toHandle(config.mBackupId) << endl;

}

void DemoApp::syncs_restored(SyncError syncError)
{
    conlock(cout) << "Sync - restoration "
                  << (syncError != NO_SYNC_ERROR ? "failed" : "completed")
                  << ": "
                  << SyncConfig::syncErrorToStr(syncError)
                  << endl;
}

void DemoApp::syncupdate_scanning(bool active)
{
    if (active)
    {
        conlock(cout) << "Sync - scanning local files and folders" << endl;
    }
    else
    {
        conlock(cout) << "Sync - scan completed" << endl;
    }
}

void DemoApp::syncupdate_syncing(bool active)
{
    if (active)
    {
        conlock(cout) << "Sync - syncs are busy" << endl;
    }
    else
    {
        conlock(cout) << "Sync - syncs are idle" << endl;
    }
}

// flags to turn off cout output that can be too volumnous/time consuming
bool syncout_local_change_detection = true;
bool syncout_remote_change_detection = true;
bool syncout_transfer_activity = true;
bool syncout_folder_sync_state = false;

void DemoApp::syncupdate_local_lockretry(bool locked)
{
    if (locked)
    {
        conlock(cout) << "Sync - waiting for local filesystem lock" << endl;
    }
    else
    {
        conlock(cout) << "Sync - local filesystem lock issue resolved, continuing..." << endl;
    }
}

static const char* treestatename(treestate_t ts)
{
    switch (ts)
    {
        case TREESTATE_NONE:
            return "None/Undefined";
        case TREESTATE_SYNCED:
            return "Synced";
        case TREESTATE_PENDING:
            return "Pending";
        case TREESTATE_SYNCING:
            return "Syncing";
    }

    return "UNKNOWN";
}

void DemoApp::syncupdate_treestate(const SyncConfig &, const LocalPath& lp, treestate_t ts, nodetype_t type)
{
    if (syncout_folder_sync_state)
    {
        if (type != FILENODE)
        {
            conlock(cout) << "Sync - state change of folder " << lp.toPath(false) << " to " << treestatename(ts) << endl;
        }
    }
}

// generic name filter
// FIXME: configurable regexps
static bool is_syncable(const char* name)
{
    return *name != '.' && *name != '~' && strcmp(name, "Thumbs.db") && strcmp(name, "desktop.ini");
}

// determines whether remote node should be synced
bool DemoApp::sync_syncable(Sync *, const char *, LocalPath&, Node *n)
{
    return is_syncable(n->displayname());
}

// determines whether local file should be synced
bool DemoApp::sync_syncable(Sync *, const char *name, LocalPath&)
{
    return is_syncable(name);
}
#endif

AppFileGet::AppFileGet(Node* n, NodeHandle ch, byte* cfilekey, m_off_t csize, m_time_t cmtime, string* cfilename,
                       string* cfingerprint, const string& targetfolder)
{
    if (n)
    {
        h = n->nodeHandle();
        hprivate = true;

        *(FileFingerprint*) this = *n;
        name = n->displayname();
    }
    else
    {
        h = ch;
        memcpy(filekey, cfilekey, sizeof filekey);
        hprivate = false;

        size = csize;
        mtime = cmtime;

        if (!cfingerprint->size() || !unserializefingerprint(cfingerprint))
        {
            memcpy(crc.data(), filekey, sizeof crc);
        }
    }

    string s = targetfolder;
    if (s.empty()) s = ".";
    auto fstype = client->fsaccess->getlocalfstype(LocalPath::fromAbsolutePath(s));

    if (cfilename)
    {
        name = *cfilename;
    }

    auto ln = LocalPath::fromRelativeName(name, *client->fsaccess, fstype);
    ln.prependWithSeparator(LocalPath::fromAbsolutePath(s));
    setLocalname(ln);
}

AppFilePut::AppFilePut(const LocalPath& clocalname, NodeHandle ch, const char* ctargetuser)
{
    // full local path
    setLocalname(clocalname);

    // target parent node
    h = ch;

    // target user
    targetuser = ctargetuser;

    name = clocalname.leafName().toName(*client->fsaccess);
}

// user addition/update (users never get deleted)
void DemoApp::users_updated(User** u, int count)
{
    if (count == 1)
    {
        cout << "1 user received or updated" << endl;
    }
    else
    {
        cout << count << " users received or updated" << endl;
    }

    if (u)
    {
        User* user;
        for (int i = 0; i < count; i++)
        {
            user = u[i];
            cout << "User " << user->email;
            if (user->getTag()) // false if external change
            {
                cout << " has been changed by your own client" << endl;
            }
            else
            {
                cout << " has been changed externally" << endl;
            }
        }
    }
}

bool notifyAlerts = true;

string displayUser(handle user, MegaClient* mc)
{
    User* u = mc->finduser(user);
    return u ? u->email : "<user not found>";
}

string displayTime(m_time_t t)
{
    char timebuf[32];
    struct tm tmptr;
    m_localtime(t, &tmptr);
    strftime(timebuf, sizeof timebuf, "%c", &tmptr);
    return timebuf;
}

void printAlert(UserAlert::Base& b)
{
    string header, title;
    b.text(header, title, client);
    cout << "**alert " << b.id << ": " << header << " - " << title << " [at " << displayTime(b.ts()) << "]" << " seen: " << b.seen() << endl;
}

void DemoApp::useralerts_updated(UserAlert::Base** b, int count)
{
    if (b && notifyAlerts)
    {
        for (int i = 0; i < count; ++i)
        {
            if (!b[i]->seen())
            {
                printAlert(*b[i]);
            }
        }
    }
}


#ifdef ENABLE_CHAT

void DemoApp::chatcreate_result(TextChat *chat, error e)
{
    if (e)
    {
        cout << "Chat creation failed (" << errorstring(e) << ")" << endl;
    }
    else
    {
        cout << "Chat created successfully" << endl;
        printChatInformation(chat);
        cout << endl;
    }
}

void DemoApp::chatinvite_result(error e)
{
    if (e)
    {
        cout << "Chat invitation failed (" << errorstring(e) << ")" << endl;
    }
    else
    {
        cout << "Chat invitation successful" << endl;
    }
}

void DemoApp::chatremove_result(error e)
{
    if (e)
    {
        cout << "Peer removal failed (" << errorstring(e) << ")" << endl;
    }
    else
    {
        cout << "Peer removal successful" << endl;
    }
}

void DemoApp::chaturl_result(string *url, error e)
{
    if (e)
    {
        cout << "Chat URL retrieval failed (" << errorstring(e) << ")" << endl;
    }
    else
    {
        cout << "Chat URL: " << *url << endl;
    }
}

void DemoApp::chatgrantaccess_result(error e)
{
    if (e)
    {
        cout << "Grant access to node failed (" << errorstring(e) << ")" << endl;
    }
    else
    {
        cout << "Access to node granted successfully" << endl;
    }
}

void DemoApp::chatremoveaccess_result(error e)
{
    if (e)
    {
        cout << "Revoke access to node failed (" << errorstring(e) << ")" << endl;
    }
    else
    {
        cout << "Access to node removed successfully" << endl;
    }
}

void DemoApp::chatupdatepermissions_result(error e)
{
    if (e)
    {
        cout << "Permissions update failed (" << errorstring(e) << ")" << endl;
    }
    else
    {
        cout << "Permissions updated successfully" << endl;
    }
}

void DemoApp::chattruncate_result(error e)
{
    if (e)
    {
        cout << "Truncate message/s failed (" << errorstring(e) << ")" << endl;
    }
    else
    {
        cout << "Message/s truncated successfully" << endl;
    }
}

void DemoApp::chatsettitle_result(error e)
{
    if (e)
    {
        cout << "Set title failed (" << errorstring(e) << ")" << endl;
    }
    else
    {
        cout << "Title updated successfully" << endl;
    }
}

void DemoApp::chatpresenceurl_result(string *url, error e)
{
    if (e)
    {
        cout << "Presence URL retrieval failed (" << errorstring(e) << ")" << endl;
    }
    else
    {
        cout << "Presence URL: " << *url << endl;
    }
}

void DemoApp::chatlink_result(handle h, error e)
{
    if (e)
    {
        cout << "Chat link failed (" << errorstring(e) << ")" << endl;
    }
    else
    {
        if (ISUNDEF(h))
        {
            cout << "Chat link deleted successfully" << endl;
        }
        else
        {
            char hstr[sizeof(handle) * 4 / 3 + 4];
            Base64::btoa((const byte *)&h, MegaClient::CHATLINKHANDLE, hstr);
            cout << "Chat link: " << hstr << endl;
        }
    }
}

void DemoApp::chatlinkclose_result(error e)
{
    if (e)
    {
        cout << "Set private mode for chat failed  (" << errorstring(e) << ")" << endl;
    }
    else
    {
        cout << "Private mode successfully set" << endl;
    }
}

void DemoApp::chatlinkurl_result(handle chatid, int shard, string *url, string *ct, int, m_time_t ts, bool meetingRoom, handle callid, error e)
{
    if (e)
    {
        cout << "URL request for chat-link failed (" << errorstring(e) << ")" << endl;
    }
    else
    {
        char idstr[sizeof(handle) * 4 / 3 + 4];
        Base64::btoa((const byte *)&chatid, MegaClient::CHATHANDLE, idstr);
        cout << "Chatid: " << idstr << " (shard " << shard << ")" << endl;
        cout << "URL for chat-link: " << url->c_str() << endl;
        cout << "Encrypted chat-topic: " << ct->c_str() << endl;
        cout << "Creation timestamp: " << ts << endl;
    }
}

void DemoApp::chatlinkjoin_result(error e)
{
    if (e)
    {
        cout << "Join to openchat failed (" << errorstring(e) << ")" << endl;
    }
    else
    {
        cout << "Joined to openchat successfully." << endl;
    }
}

void DemoApp::chats_updated(textchat_map *chats, int count)
{
    if (count == 1)
    {
        cout << "1 chat received or updated" << endl;
    }
    else
    {
        cout << count << " chats received or updated" << endl;
    }

    if (chats)
    {
        textchat_map::iterator it;
        for (it = chats->begin(); it != chats->end(); it++)
        {
            printChatInformation(it->second);
        }
    }
}

void DemoApp::printChatInformation(TextChat *chat)
{
    if (!chat)
    {
        return;
    }

    cout << "Chat ID: " << Base64Str<sizeof(handle)>(chat->id) << endl;
    cout << "\tOwn privilege level: " << DemoApp::getPrivilegeString(chat->priv) << endl;
    cout << "\tCreation ts: " << chat->ts << endl;
    cout << "\tChat shard: " << chat->shard << endl;
    cout << "\tGroup chat: " << ((chat->group) ? "yes" : "no") << endl;
    cout << "\tArchived chat: " << ((chat->isFlagSet(TextChat::FLAG_OFFSET_ARCHIVE)) ? "yes" : "no") << endl;
    cout << "\tPublic chat: " << ((chat->publicchat) ? "yes" : "no") << endl;
    if (chat->publicchat)
    {
        cout << "\tUnified key: " << chat->unifiedKey.c_str() << endl;
        cout << "\tMeeting room: " << ((chat->meeting) ? "yes" : "no") << endl;
    }

    cout << "\tPeers:";

    if (chat->userpriv)
    {
        cout << "\t\t(userhandle)\t(privilege level)" << endl;
        for (unsigned i = 0; i < chat->userpriv->size(); i++)
        {
            Base64Str<sizeof(handle)> hstr(chat->userpriv->at(i).first);
            cout << "\t\t\t" << hstr;
            cout << "\t" << DemoApp::getPrivilegeString(chat->userpriv->at(i).second) << endl;
        }
    }
    else
    {
        cout << " no peers (only you as participant)" << endl;
    }
    cout << "\tIs own change: " << ((chat->tag) ? "yes" : "no") << endl;
    if (!chat->title.empty())
    {
        cout << "\tTitle: " << chat->title.c_str() << endl;
    }
}

string DemoApp::getPrivilegeString(privilege_t priv)
{
    switch (priv)
    {
    case PRIV_STANDARD:
        return "PRIV_STANDARD (standard access)";
    case PRIV_MODERATOR:
        return "PRIV_MODERATOR (moderator)";
    case PRIV_RO:
        return "PRIV_RO (read-only)";
    case PRIV_RM:
        return "PRIV_RM (removed)";
    case PRIV_UNKNOWN:
    default:
        return "PRIV_UNKNOWN";
    }
}

#endif


void DemoApp::pcrs_updated(PendingContactRequest** list, int count)
{
    int deletecount = 0;
    int updatecount = 0;
    if (list != NULL)
    {
        for (int i = 0; i < count; i++)
        {
            if (list[i]->changed.deleted)
            {
                deletecount++;
            }
            else
            {
                updatecount++;
            }
        }
    }
    else
    {
        // All pcrs are updated
        for (handlepcr_map::iterator it = client->pcrindex.begin(); it != client->pcrindex.end(); it++)
        {
            if (it->second->changed.deleted)
            {
                deletecount++;
            }
            else
            {
                updatecount++;
            }
        }
    }

    if (deletecount != 0)
    {
        cout << deletecount << " pending contact request" << (deletecount != 1 ? "s" : "") << " deleted" << endl;
    }
    if (updatecount != 0)
    {
        cout << updatecount << " pending contact request" << (updatecount != 1 ? "s" : "") << " received or updated" << endl;
    }
}

static void setattr_result(NodeHandle, Error e)
{
    if (e)
    {
        cout << "Node attribute update failed (" << errorstring(e) << ")" << endl;
    }
}

static void rename_result(NodeHandle, error e)
{
    if (e)
    {
        cout << "Node move failed (" << errorstring(e) << ")" << endl;
    }
}

void DemoApp::unlink_result(handle, error e)
{
    if (e)
    {
        cout << "Node deletion failed (" << errorstring(e) << ")" << endl;
    }
}

void DemoApp::fetchnodes_result(const Error& e)
{
    if (e)
    {
        if (e == API_ENOENT && e.hasExtraInfo())
        {
            cout << "File/folder retrieval failed: " << getExtraInfoErrorString(e) << endl;
        }
        else
        {
            cout << "File/folder retrieval failed (" << errorstring(e) << ")" << endl;
        }
        pdf_to_import = false;
    }
    else
    {
        // check if we fetched a folder link and the key is invalid
        if (client->loggedinfolderlink())
        {
            if (client->isValidFolderLink())
            {
                cout << "Folder link loaded correctly." << endl;
            }
            else
            {
                assert(client->nodeByHandle(client->mNodeManager.getRootNodeFiles()));   // node is there, but cannot be decrypted
                cout << "Folder retrieval succeed, but encryption key is wrong." << endl;
            }
        }

        if (pdf_to_import)
        {
            client->getwelcomepdf();
        }

        if (client->ephemeralSessionPlusPlus)
        {
            client->putua(ATTR_FIRSTNAME, (const byte*)ephemeralFirstname.c_str(), unsigned(ephemeralFirstname.size()));
            client->putua(ATTR_LASTNAME, (const byte*)ephemeralLastName.c_str(), unsigned(ephemeralLastName.size()));
        }
    }
}

void DemoApp::putnodes_result(const Error& e, targettype_t t, vector<NewNode>& nn, bool targetOverride, int tag)
{
    if (t == USER_HANDLE)
    {
        if (!e)
        {
            cout << "Success." << endl;
        }
    }

    if (pdf_to_import)   // putnodes from openfilelink_result()
    {
        if (!e)
        {
            cout << "Welcome PDF file has been imported successfully." << endl;
        }
        else
        {
            cout << "Failed to import Welcome PDF file" << endl;
        }

        pdf_to_import = false;
        return;
    }

    if (e)
    {
        cout << "Node addition failed (" << errorstring(e) << ")" << endl;
    }

    if (targetOverride)
    {
        cout << "Target folder has changed!" << endl;
    }

    auto i = gOnPutNodeTag.find(tag);
    if (i != gOnPutNodeTag.end())
    {
        for (auto &newNode : nn)
        {
            Node* n = client->nodebyhandle(newNode.mAddedHandle);
            if (n)
            {
                i->second(n);
            }
        }

        gOnPutNodeTag.erase(i);
    }
}

void DemoApp::setpcr_result(handle h, error e, opcactions_t action)
{
    if (e)
    {
        cout << "Outgoing pending contact request failed (" << errorstring(e) << ")" << endl;
    }
    else
    {
        if (h == UNDEF)
        {
            // must have been deleted
            cout << "Outgoing pending contact request " << (action == OPCA_DELETE ? "deleted" : "reminded") << " successfully" << endl;
        }
        else
        {
            cout << "Outgoing pending contact request succeeded, id: " << Base64Str<MegaClient::PCRHANDLE>(h) << endl;
        }
    }
}

void DemoApp::updatepcr_result(error e, ipcactions_t action)
{
    if (e)
    {
        cout << "Incoming pending contact request update failed (" << errorstring(e) << ")" << endl;
    }
    else
    {
        string labels[3] = {"accepted", "denied", "ignored"};
        cout << "Incoming pending contact request successfully " << labels[(int)action] << endl;
    }
}

void DemoApp::fa_complete(handle h, fatype type, const char* /*data*/, uint32_t len)
{
    cout << "Got attribute of type " << type << " (" << len << " byte(s))";
    Node *n = client->nodebyhandle(h);
    if (n)
    {
        cout << " for " << n->displayname() << endl;
    }
}

int DemoApp::fa_failed(handle, fatype type, int retries, error e)
{
    cout << "File attribute retrieval of type " << type << " failed (retries: " << retries << ") error: " << e << endl;

    return retries > 2;
}

void DemoApp::putfa_result(handle, fatype, error e)
{
    if (e)
    {
        cout << "File attribute attachment failed (" << errorstring(e) << ")" << endl;
    }
}

void DemoApp::removecontact_result(error e)
{
    if (e)
    {
        cout << "Contact removal failed (" << errorstring(e) << ")" << endl;
    }
    else
    {
        cout << "Success." << endl;
    }
}

void DemoApp::putua_result(error e)
{
    if (e)
    {
        cout << "User attribute update failed (" << errorstring(e) << ")" << endl;
    }
    else
    {
        cout << "Success." << endl;
    }
}

void DemoApp::getua_result(error e)
{
    if (client->fetchingkeys)
    {
        return;
    }

    cout << "User attribute retrieval failed (" << errorstring(e) << ")" << endl;
}

void DemoApp::getua_result(byte* data, unsigned l, attr_t type)
{
    if (client->fetchingkeys)
    {
        return;
    }

    if (gVerboseMode)
    {
        cout << "Received " << l << " byte(s) of user attribute: ";
        fwrite(data, 1, l, stdout);
        cout << endl;

        if (type == ATTR_ED25519_PUBK)
        {
            cout << "Credentials: " << AuthRing::fingerprint(string((const char*)data, l), true) << endl;
        }
    }

    if (type == ATTR_COOKIE_SETTINGS)
    {
        unsigned long cs = strtoul((const char*)data, nullptr, 10);
        std::bitset<32> bs(cs);
        cout << "Cookie settings = " << cs << " (" << bs << ')' << endl
             << "\tessential: " << bs[0] << endl
             << "\tpreferences: " << bs[1] << endl
             << "\tperformance: " << bs[2] << endl
             << "\tadvertising: " << bs[3] << endl
             << "\tthird party: " << bs[4] << endl;
    }

    if (type == ATTR_KEYS)
    {
        cout << client->mKeyManager.toString();
    }
}

void DemoApp::getua_result(TLVstore *tlv, attr_t type)
{
    if (client->fetchingkeys)
    {
        return;
    }

    if (!tlv)
    {
        cout << "Error getting private user attribute" << endl;
    }
    else if (!gVerboseMode)
    {
        cout << "Received a TLV with " << tlv->size() << " item(s) of user attribute: " << endl;
        bool printDriveId = false;

        unique_ptr<vector<string>> keys(tlv->getKeys());
        for (auto it = keys->begin(); it != keys->end(); it++)
        {
            const string& key = it->empty() ? "(no key)" : *it;

            // external drive names can be filtered
            if (type == ATTR_DEVICE_NAMES)
            {
                printDriveId = b64driveid.empty() || key == User::attributePrefixInTLV(ATTR_DEVICE_NAMES, true) + b64driveid;
                if (!printDriveId)
                {
                    continue;
                }
            }

            // print user attribute values
            string value;
            if (!tlv->get(*it, value) || value.empty())
            {
                cout << "\t" << key << "\t" << "(no value)";
            }
            else
            {
                cout << "\t" << key << "\t";
                if (type == ATTR_DEVICE_NAMES || type == ATTR_ALIAS)
                {
                    // Values that are known to contain only printable characters are ok to display directly.
                    cout << value << " (real text value)";

                    if (key.rfind(User::attributePrefixInTLV(ATTR_DEVICE_NAMES, true), 0) == 0) // starts with "ext:" prefix
                    {
                        cout << " (external drive)";
                    }
                }
                else
                {
                    // Some values may contain non-printable characters, so display them as base64 encoded.
                    const string& b64value = Base64::btoa(value);
                    cout << b64value << " (base64 encoded value)";
                }
            }

            if (key == client->getDeviceidHash())
            {
                cout << " (own device)";
            }

            cout << endl;
        }

        // echo specific drive name not found
        if (!printDriveId && !b64driveid.empty())
        {
            cout << "Specified drive could not be found" << endl;
        }
        b64driveid.clear(); // in case this was for a request that used it
    }
}

#ifdef DEBUG
void DemoApp::delua_result(error e)
{
    if (e)
    {
        cout << "User attribute removal failed (" << errorstring(e) << ")" << endl;
    }
    else
    {
        cout << "Success." << endl;
    }
}

void DemoApp::senddevcommand_result(int value)
{
    cout << "Dev subcommand finished with code: " << value << endl;
}

void exec_devcommand(autocomplete::ACState& s)
{
    const char *email = nullptr;
    if (s.words.size() == 3)
    {
        email = s.words[2].s.c_str();
    }
    const char *subcommand = s.words[1].s.c_str();
    client->senddevcommand(subcommand, email);
}
#endif


void DemoApp::notify_retry(dstime dsdelta, retryreason_t)
{
    if (dsdelta)
    {
        cout << "API request failed, retrying in " << dsdelta * 100 << " ms - Use 'retry' to retry immediately..."
             << endl;
    }
    else
    {
        cout << "Retried API request completed" << endl;
    }
}

string DemoApp::getExtraInfoErrorString(const Error& e)
{
    string textError;

    if (e.getUserStatus() == 7)
    {
        textError.append("User status is suspended due to ETD. ");
    }

    textError.append("Link status is: ");
    switch (e.getLinkStatus())
    {
        case 0:
            textError.append("Undeleted");
            break;
        case 1:
            textError.append("Deleted/down");
            break;
        case 2:
            textError.append("Down due to an ETD specifically");
            break;
        default:
            textError.append("Unknown link status");
            break;
    }

    return textError;
}

static void store_line(char*);
static void process_line(char *);
static char* line;

static std::shared_ptr<AccountDetails> account = std::make_shared<AccountDetails>();

// Current remote directory.
static NodeHandle cwd;

// Where we were on the local filesystem when megacli started.
static unique_ptr<LocalPath> startDir(new LocalPath);

static void nodestats(int* c, const char* action)
{
    if (c[FILENODE])
    {
        cout << c[FILENODE] << ((c[FILENODE] == 1) ? " file" : " files");
    }
    if (c[FILENODE] && c[FOLDERNODE])
    {
        cout << " and ";
    }
    if (c[FOLDERNODE])
    {
        cout << c[FOLDERNODE] << ((c[FOLDERNODE] == 1) ? " folder" : " folders");
    }

    if (c[FILENODE] || c[FOLDERNODE])
    {
        cout << " " << action << endl;
    }
}

// list available top-level nodes and contacts/incoming shares
static void listtrees()
{
    if (!client->mNodeManager.getRootNodeFiles().isUndef())
    {
        cout << "ROOT on /" << endl;
    }
    if (!client->mNodeManager.getRootNodeVault().isUndef())
    {
        cout << "VAULT on //in" << endl;
    }
    if (!client->mNodeManager.getRootNodeRubbish().isUndef())
    {
        cout << "RUBBISH on //bin" << endl;
    }

    for (user_map::iterator uit = client->users.begin(); uit != client->users.end(); uit++)
    {
        User* u = &uit->second;
        Node* n;

        if (u->show == VISIBLE || u->sharing.size())
        {
            for (handle_set::iterator sit = u->sharing.begin(); sit != u->sharing.end(); sit++)
            {
                if ((n = client->nodebyhandle(*sit)) && n->inshare)
                {
                    cout << "INSHARE on " << u->email << ":" << n->displayname() << " ("
                         << getAccessLevelStr(n->inshare->access) << ")" << endl;
                }
            }
        }
    }

    if (clientFolder && !clientFolder->mNodeManager.getRootNodeFiles().isUndef())
    {
        Node *n = clientFolder->nodeByHandle(clientFolder->mNodeManager.getRootNodeFiles());
        if (n)
        {
            cout << "FOLDERLINK on " << n->displayname() << ":" << endl;
        }
    }
}

bool handles_on = false;
bool showattrs = false;

// returns node pointer determined by path relative to cwd
// path naming conventions:
// * path is relative to cwd
// * /path is relative to ROOT
// * //in is in VAULT (formerly INBOX)
// * //bin is in RUBBISH
// * X: is user X's VAULT (formerly INBOX)
// * X:SHARE is share SHARE from user X
// * Y:name is folder in FOLDERLINK, Y is the public handle
// * : and / filename components, as well as the \, must be escaped by \.
// (correct UTF-8 encoding is assumed)
// returns NULL if path malformed or not found
static Node* nodebypath(const char* ptr, string* user = NULL, string* namepart = NULL)
{
    vector<string> c;
    string s;
    int l = 0;
    const char* bptr = ptr;
    int remote = 0;
    int folderlink = 0;
    Node* n = nullptr;
    Node* nn;


    // special case access by handle, same syntax as megacmd
    if (handles_on && ptr && strlen(ptr) == 10 && *ptr == 'H' && ptr[1] == ':')
    {
        handle h8=0;
        Base64::atob(ptr+2, (byte*)&h8, MegaClient::NODEHANDLE);
        return client->nodeByHandle(NodeHandle().set6byte(h8));
    }

    // split path by / or :
    do {
        if (!l)
        {
            if (*(const signed char*)ptr >= 0)
            {
                if (*ptr == '\\')
                {
                    if (ptr > bptr)
                    {
                        s.append(bptr, ptr - bptr);
                    }

                    bptr = ++ptr;

                    if (*bptr == 0)
                    {
                        c.push_back(s);
                        break;
                    }

                    ptr++;
                    continue;
                }

                if (*ptr == '/' || *ptr == ':' || !*ptr)
                {
                    if (*ptr == ':')
                    {
                        if (c.size())
                        {
                            return NULL;
                        }

                        remote = 1;
                    }

                    if (ptr > bptr)
                    {
                        s.append(bptr, ptr - bptr);
                    }

                    bptr = ptr + 1;

                    c.push_back(s);

                    s.erase();
                }
            }
            else if ((*ptr & 0xf0) == 0xe0)
            {
                l = 1;
            }
            else if ((*ptr & 0xf8) == 0xf0)
            {
                l = 2;
            }
            else if ((*ptr & 0xfc) == 0xf8)
            {
                l = 3;
            }
            else if ((*ptr & 0xfe) == 0xfc)
            {
                l = 4;
            }
        }
        else
        {
            l--;
        }
    } while (*ptr++);

    if (l)
    {
        return NULL;
    }

    if (remote)
    {
        // target: user inbox - record username/email and return NULL
        if (c.size() == 2 && c[0].find("@") != string::npos && !c[1].size())
        {
            if (user)
            {
                *user = c[0];
            }

            return NULL;
        }

        // target is not a user, but a public folder link
        if (c.size() >= 2 && c[0].find("@") == string::npos)
        {
            if (!clientFolder)
            {
                return NULL;
            }

            n = clientFolder->nodeByHandle(clientFolder->mNodeManager.getRootNodeFiles());
            if (c.size() == 2 && c[1].empty())
            {
                return n;
            }
            l = 1;   // <folder_name>:[/<subfolder>][/<file>]
            folderlink = 1;
        }

        User* u;

        if ((u = client->finduser(c[0].c_str())))
        {
            // locate matching share from this user
            handle_set::iterator sit;
            string name;
            for (sit = u->sharing.begin(); sit != u->sharing.end(); sit++)
            {
                if ((n = client->nodebyhandle(*sit)))
                {
                    if(!name.size())
                    {
                        name =  c[1];
                        LocalPath::utf8_normalize(&name);
                    }

                    if (!strcmp(name.c_str(), n->displayname()))
                    {
                        l = 2;
                        break;
                    }
                }
            }
        }

        if (!l)
        {
            return NULL;
        }
    }
    else
    {
        // path starting with /
        if (c.size() > 1 && !c[0].size())
        {
            // path starting with //
            if (c.size() > 2 && !c[1].size())
            {
                if (c[2] == "in")
                {
                    n = client->nodeByHandle(client->mNodeManager.getRootNodeVault());
                }
                else if (c[2] == "bin")
                {
                    n = client->nodeByHandle(client->mNodeManager.getRootNodeRubbish());
                }
                else
                {
                    return NULL;
                }

                l = 3;
            }
            else
            {
                n = client->nodeByHandle(client->mNodeManager.getRootNodeFiles());

                l = 1;
            }
        }
        else
        {
            n = client->nodeByHandle(cwd);
        }
    }

    // parse relative path
    while (n && l < (int)c.size())
    {
        if (c[l] != ".")
        {
            if (c[l] == "..")
            {
                if (n->parent)
                {
                    n = n->parent;
                }
            }
            else
            {
                // locate child node (explicit ambiguity resolution: not implemented)
                if (c[l].size())
                {
                    if (folderlink)
                    {
                        nn = clientFolder->childnodebyname(n, c[l].c_str());
                    }
                    else
                    {
                        nn = client->childnodebyname(n, c[l].c_str());
                    }

                    if (!nn)
                    {
                        // mv command target? return name part of not found
                        if (namepart && l == (int) c.size() - 1)
                        {
                            *namepart = c[l];
                            return n;
                        }

                        return NULL;
                    }

                    n = nn;
                }
            }
        }

        l++;
    }

    return n;
}

static void listnodeshares(Node* n)
{
    if(n->outshares)
    {
        for (share_map::iterator it = n->outshares->begin(); it != n->outshares->end(); it++)
        {
            cout << "\t" << n->displayname();

            if (it->first)
            {
                cout << ", shared with " << it->second->user->email << " (" << getAccessLevelStr(it->second->access) << ")"
                     << (n->client->mKeyManager.isUnverifiedOutShare(n->nodehandle, it->second->user->userhandle) ? " (unverified)" : "")
                     << endl;
            }
            else
            {
                cout << ", shared as exported folder link" << endl;
            }
        }
    }
}

<<<<<<< HEAD
static void listallshares()
{
    cout << "Shared folders:" << endl;

    node_vector outshares = client->mNodeManager.getNodesWithOutShares();
    for (auto& share : outshares)
    {
        listnodeshares(share);
    }

    for (user_map::iterator uit = client->users.begin();
        uit != client->users.end(); uit++)
    {
        User* u = &uit->second;
        Node* n;

        if (u->show == VISIBLE && u->sharing.size())
        {
            cout << "From " << u->email << ":" << endl;

            for (handle_set::iterator sit = u->sharing.begin();
                sit != u->sharing.end(); sit++)
            {
                if ((n = client->nodebyhandle(*sit)))
                {
                    cout << "\t" << n->displayname() << " ("
                        << getAccessLevelStr(n->inshare->access) << ")"
                        << (n->sharekey ? "" : " (unverified)")
                        << endl;
                }
            }
=======
static void listnodependingshares(Node* n)
{
    if(n->pendingshares)
    {
        for (share_map::iterator it = n->pendingshares->begin(); it != n->pendingshares->end(); it++)
        {
            cout << "\t" << n->displayname();

            if (it->first)
            {
                cout << ", pending share with " << it->second->pcr->targetemail << " (" << getAccessLevelStr(it->second->access) << ")";
            }

            cout << endl;
>>>>>>> 2eefbc69
        }
    }
}

static void dumptree(Node* n, bool recurse, int depth, const char* title, ofstream* toFile)
{
    std::ostream& stream = toFile ? *toFile : cout;
    string titleTmp;

    if (depth)
    {
        if (!toFile)
        {
            if (!title && !(title = n->displayname()))
            {
                title = "CRYPTO_ERROR";
            }

            for (int i = depth; i--; )
            {
                stream << "\t";
            }
        }
        else
        {
            titleTmp = n->displaypath();
            title = titleTmp.c_str();
        }

        stream << title << " (";

        switch (n->type)
        {
            case FILENODE:
            {
                stream << n->size;

                if (handles_on)
                {
                    Base64Str<MegaClient::NODEHANDLE> handlestr(n->nodehandle);
                    stream << " " << handlestr.chars;
                }

                const char* p;
                if ((p = strchr(n->fileattrstring.c_str(), ':')))
                {
                    stream << ", has file attributes " << p + 1;
                }

                if (showattrs && n->attrs.map.size())
                {
                    stream << ", has name";
                    for (auto& a : n->attrs.map)
                    {
                        char namebuf[100]{};
                        AttrMap::nameid2string(a.first, namebuf);
                        stream << " " << namebuf << "=" << a.second;
                    }
                }

                node_list nodeChildren = client->mNodeManager.getChildren(n);
                if (nodeChildren.size())
                {
                    Node *version = n;
                    int i = 0;
                    while (nodeChildren.size() && (version = nodeChildren.back()))
                    {
                        i++;
                        if (handles_on)
                        {
                            if (i == 1) stream << ", has versions: ";

                            Base64Str<MegaClient::NODEHANDLE> handlestr(version->nodehandle);
                            stream << " [" << i << "] " << handlestr.chars;
                        }

                        nodeChildren = client->mNodeManager.getChildren(version);
                    }
                    if (!handles_on)
                    {
                        stream << ", has " << i << " versions";
                    }
                }

                if (n->plink)
                {
                    stream << ", shared as exported";
                    if (n->plink->ets)
                    {
                        stream << " temporal";
                    }
                    else
                    {
                        stream << " permanent";
                    }
                    stream << " file link";
                }

                break;
            }
            case FOLDERNODE:
                stream << "folder";

                if (handles_on)
                {
                    Base64Str<MegaClient::NODEHANDLE> handlestr(n->nodehandle);
                    stream << " " << handlestr.chars;
                }

                if(n->outshares)
                {
                    for (share_map::iterator it = n->outshares->begin(); it != n->outshares->end(); it++)
                    {
                        if (it->first)
                        {
                            stream << ", shared with " << it->second->user->email << ", access "
                                 << getAccessLevelStr(it->second->access);
                        }
                    }

                    if (n->plink)
                    {
                        stream << ", shared as exported";
                        if (n->plink->ets)
                        {
                            stream << " temporal";
                        }
                        else
                        {
                            stream << " permanent";
                        }
                        stream << " folder link";
                    }
                }

                if (n->pendingshares)
                {
                    for (share_map::iterator it = n->pendingshares->begin(); it != n->pendingshares->end(); it++)
                    {
                        if (it->first)
                        {
                            stream << ", shared (still pending) with " << it->second->pcr->targetemail << ", access "
                                 << getAccessLevelStr(it->second->access);
                        }
                    }
                }

                if (n->inshare)
                {
                    stream << ", inbound " << getAccessLevelStr(n->inshare->access) << " share";
                }

                if (showattrs && n->attrs.map.size())
                {
                    stream << ", has name";
                    for (auto& a : n->attrs.map)
                    {
                        char namebuf[100]{};
                        AttrMap::nameid2string(a.first, namebuf);
                        stream << " " << namebuf << "=" << a.second;
                    }
                }

                break;

            default:
                stream << "unsupported type, please upgrade";
        }

        stream << ")" << (n->changed.removed ? " (DELETED)" : "") << endl;

        if (!recurse)
        {
            return;
        }
    }

    if (n->type != FILENODE)
    {
        for (Node* node : client->getChildren(n))
        {
            dumptree(node, recurse, depth + 1, NULL, toFile);
        }
    }
}

#ifdef USE_FILESYSTEM
static void local_dumptree(const fs::path& de, int recurse, int depth = 0)
{
    if (depth)
    {
        for (int i = depth; i--; )
        {
            cout << "\t";
        }

        cout << de.filename().u8string() << " (";

        if (fs::is_directory(de))
        {
            cout << "folder";
        }

        cout << ")" << endl;

        if (!recurse)
        {
            return;
        }
    }

    if (fs::is_directory(de))
    {
        for (auto i = fs::directory_iterator(de); i != fs::directory_iterator(); ++i)
        {
            local_dumptree(*i, recurse, depth + 1);
        }
    }
}
#endif

static void nodepath(NodeHandle h, string* path)
{
    Node* n = client->nodeByHandle(h);
    *path = n ? n->displaypath() : "";
}

appfile_list appxferq[2];

static const char* prompts[] =
{
    "MEGAcli> ", "Password:", "Old Password:", "New Password:", "Retype New Password:", "Master Key (base64):", "Type 2FA pin:", "Type pin to enable 2FA:", "-Input m to get more, q to quit-"
};

enum prompttype
{
    COMMAND, LOGINPASSWORD, OLDPASSWORD, NEWPASSWORD, PASSWORDCONFIRM, MASTERKEY, LOGINTFA, SETTFA, PAGER
};

static prompttype prompt = COMMAND;

#if defined(WIN32) && defined(NO_READLINE)
static char pw_buf[512];  // double space for unicode
#else
static char pw_buf[256];
#endif

static int pw_buf_pos;

static void setprompt(prompttype p)
{
    auto cl = conlock(cout); // use this wherever we might have output threading issues

    prompt = p;

    if (p == COMMAND)
    {
        console->setecho(true);
    }
    else if (p == PAGER)
    {
        cout << endl << prompts[p] << flush;
        console->setecho(false); // doesn't seem to do anything
    }
    else
    {
        pw_buf_pos = 0;
#if defined(WIN32) && defined(NO_READLINE)
        static_cast<WinConsole*>(console)->updateInputPrompt(prompts[p]);
#else
        cout << prompts[p] << flush;
#endif
        console->setecho(false);
    }
}

class TreeProcCopy_mcli : public TreeProc
{
    // This is a duplicate of the TreeProcCopy declared in treeproc.h and defined in megaapi_impl.cpp.
    // However some products are built with the megaapi_impl intermediate layer and some without so
    // we can avoid duplicated symbols in some products this way
public:
    vector<NewNode> nn;
    unsigned nc = 0;
    bool populated = false;


    void allocnodes()
    {
        nn.resize(nc);
        populated = true;
    }

    // determine node tree size (nn = NULL) or write node tree to new nodes array
    void proc(MegaClient* mc, Node* n)
    {
        if (populated)
        {
            string attrstring;
            SymmCipher key;
            NewNode* t = &nn[--nc];

            // copy node
            t->source = NEW_NODE;
            t->type = n->type;
            t->nodehandle = n->nodehandle;
            t->parenthandle = n->parent ? n->parent->nodehandle : UNDEF;

            // copy key (if file) or generate new key (if folder)
            if (n->type == FILENODE)
            {
                t->nodekey = n->nodekey();
            }
            else
            {
                byte buf[FOLDERNODEKEYLENGTH];
                mc->rng.genblock(buf, sizeof buf);
                t->nodekey.assign((char*) buf, FOLDERNODEKEYLENGTH);
            }

            key.setkey((const byte*) t->nodekey.data(), n->type);

            AttrMap tattrs;
            tattrs.map = n->attrs.map;
            nameid rrname = AttrMap::string2nameid("rr");
            attr_map::iterator it = tattrs.map.find(rrname);
            if (it != tattrs.map.end())
            {
                LOG_debug << "Removing rr attribute";
                tattrs.map.erase(it);
            }

            t->attrstring.reset(new string);
            tattrs.getjson(&attrstring);
            mc->makeattr(&key, t->attrstring, attrstring.c_str());
        }
        else
        {
            nc++;
        }
    }
};

int loadfile(LocalPath& localPath, string* data)
{
    auto fa = client->fsaccess->newfileaccess();

    if (fa->fopen(localPath, 1, 0))
    {
        data->resize(size_t(fa->size));
        fa->fread(data, unsigned(data->size()), 0, 0);
        return 1;
    }
    return 0;
}

void xferq(direction_t d, int cancel, bool showActive, bool showAll, bool showCount)
{
    string name;
    int count = 0, activeCount = 0;

    TransferDbCommitter committer(client->tctable);
    for (appfile_list::iterator it = appxferq[d].begin(); it != appxferq[d].end(); )
    {
        if (cancel < 0 || cancel == (*it)->seqno)
        {
            bool active = (*it)->transfer && (*it)->transfer->slot;
            (*it)->displayname(&name);

            if ((active && showActive) || showAll)
            {
                cout << (*it)->seqno << ": " << name;

                if (d == PUT)
                {
                    AppFilePut* f = (AppFilePut*)*it;

                    cout << " -> ";

                    if (f->targetuser.size())
                    {
                        cout << f->targetuser << ":";
                    }
                    else
                    {
                        string path;
                        nodepath(f->h, &path);
                        cout << path;
                    }
                }

                if (active)
                {
                    cout << " [ACTIVE] " << ((*it)->transfer->slot->progressreported * 100 / ((*it)->transfer->size ? (*it)->transfer->size : 1)) << "% of " << (*it)->transfer->size;
                }
                cout << endl;
            }

            if (cancel >= 0)
            {
                cout << "Cancelling..." << endl;


                if ((*it)->transfer)
                {
                    client->stopxfer(*it++, &committer);  // stopping calls us back, we delete it, destructor removes it from the map
                }
                continue;
            }

            ++count;
            activeCount += active ? 1 : 0;
        }
        ++it;
    }
    if (showCount)
    {
        cout << "Transfer count: " << count << " active: " << activeCount << endl;
    }
}

#ifdef USE_MEDIAINFO

string showMediaInfo(const MediaProperties& mp, MediaFileInfo& mediaInfo, bool oneline)
{
    ostringstream out;
    string sep(oneline ? " " : "\n");

    MediaFileInfo::MediaCodecs::shortformatrec sf;
    sf.containerid = 0;
    sf.videocodecid = 0;
    sf.audiocodecid = 0;
    if (mp.shortformat == 255)
    {
        return "MediaInfo could not identify this file";
    }
    else if (mp.shortformat == 0)
    {
        // from attribute 9
        sf.containerid = mp.containerid;
        sf.videocodecid = mp.videocodecid;
        sf.audiocodecid = mp.audiocodecid;
    }
    else if (mp.shortformat < mediaInfo.mediaCodecs.shortformats.size())
    {
        sf = mediaInfo.mediaCodecs.shortformats[mp.shortformat];
    }

    for (std::map<std::string, unsigned>::const_iterator i = mediaInfo.mediaCodecs.containers.begin(); i != mediaInfo.mediaCodecs.containers.end(); ++i)
    {
        if (i->second == sf.containerid)
        {
            out << "Format: " << i->first << sep;
        }
    }
    for (std::map<std::string, unsigned>::const_iterator i = mediaInfo.mediaCodecs.videocodecs.begin(); i != mediaInfo.mediaCodecs.videocodecs.end(); ++i)
    {
        if (i->second == sf.videocodecid)
        {
            out << "Video: " << i->first << sep;
        }
    }

    for (std::map<std::string, unsigned>::const_iterator i = mediaInfo.mediaCodecs.audiocodecs.begin(); i != mediaInfo.mediaCodecs.audiocodecs.end(); ++i)
    {
        if (i->second == sf.audiocodecid)
        {
            out << "Audio: " << i->first << sep;
        }
    }

    if (mp.width > 0)
    {
        out << "Width: " << mp.width << sep;
    }
    if (mp.height > 0)
    {
        out << "Height: " << mp.height << sep;
    }
    if (mp.fps > 0)
    {
        out << "Fps: " << mp.fps << sep;
    }
    if (mp.playtime > 0)
    {
        out << "Playtime: " << mp.playtime << sep;
    }

    string result = out.str();
    result.erase(result.size() - (result.empty() ? 0 : 1));
    return result;
}

string showMediaInfo(const std::string& fileattributes, uint32_t fakey[4], MediaFileInfo& mediaInfo, bool oneline)
{
    MediaProperties mp = MediaProperties::decodeMediaPropertiesAttributes(fileattributes, fakey);
    return showMediaInfo(mp, mediaInfo, oneline);
}

string showMediaInfo(Node* n, MediaFileInfo& /*mediaInfo*/, bool oneline)
{
    if (n->hasfileattribute(fa_media))
    {
        MediaProperties mp = MediaProperties::decodeMediaPropertiesAttributes(n->fileattrstring, (uint32_t*)(n->nodekey().data() + FILENODEKEYLENGTH / 2));
        return showMediaInfo(mp, client->mediaFileInfo, oneline);
    }
    return "The node has no mediainfo attribute";
}

#endif

// password change-related state information
static byte pwkey[SymmCipher::KEYLENGTH];
static byte pwkeybuf[SymmCipher::KEYLENGTH];
static byte newpwkey[SymmCipher::KEYLENGTH];
static string newpassword;

#ifndef NO_READLINE

// Where our command history will be recorded.
string historyFile;

void exec_history(autocomplete::ACState& s)
{
    // history clear
    // history list
    // history read file
    // history record file
    // history write file

    // What does the user want to do?
    const auto& command = s.words[1].s;

    // Does the user want to clear their recorded history?
    if (command == "clear")
    {
        if (!historyFile.empty()
            && history_truncate_file(historyFile.c_str(), 0))
        {
            cerr << "Unable to clear recorded history."
                 << endl;
            return;
        }

        // Clear recorded history.
        clear_history();

        // We're done.
        return;
    }

    // Is the user interested in viewing their recorded history?
    if (command == "list")
    {
        auto** history = history_list();

        if (!history)
        {
            cout << "No history has been recorded."
                 << endl;
            return;
        }

        for (auto i = 0; history[i]; ++i)
        {
            cout << i + history_base
                 << ": "
                 << history[i]->line
                 << endl;
        }

        return;
    }

    // Does the user want to load their history from a file?
    if (command == "read")
    {
        if (read_history(s.words[2].s.c_str()))
        {
            cerr << "Unable to read history from: "
                 << s.words[2].s
                 << endl;

            return;
        }

        cout << "Successfully loaded history from: "
             << s.words[2].s
             << endl;

        return;
    }

    // User wants to record history to a file?
    if (command == "record")
    {
        // Clear recorded history.
        clear_history();

        // Truncate history file.
        if (write_history(s.words[2].s.c_str()))
        {
            cerr << "Unable to truncate history file: "
                 << s.words[2].s.c_str();
            return;
        }

        // Remember where we should write the history to.
        historyFile = s.words[2].s;

        cout << "Now recording history to: "
             << historyFile
             << endl;

        return;
    }

    // Only branch left.
    assert(command == "write");

    if (write_history(s.words[2].s.c_str()))
    {
        cerr << "Unable to write history to: "
             << s.words[2].s.c_str();

        return;
    }

    cout << "History written to: "
         << s.words[2].s
         << endl;
}

#endif // ! NO_READLINE

// readline callback - exit if EOF, add to history unless password
#if !defined(WIN32) || !defined(NO_READLINE)
static void store_line(char* l)
{
    if (!l)
    {
#ifndef NO_READLINE
        rl_callback_handler_remove();
#endif /* ! NO_READLINE */

        delete console;
        exit(0);
    }

#ifndef NO_READLINE
    if (*l && prompt == COMMAND)
    {
        char* expansion = nullptr;

        // Try and expand any "event designators."
        auto result = history_expand(l, &expansion);

        // Was the designator bogus?
        if (result < 0)
        {
            add_history(l);

            // Then assume it's a normal command.
            return line = l, void();
        }

        // Otherwise, we have a valid expansion.
        add_history(expansion);

        // Flush the history to disk.
        if (!historyFile.empty())
            write_history(historyFile.c_str());

        // Display but don't execute the expansion.
        if (result == 2)
        {
            cout << expansion << endl;
            return free(expansion);
        }

        // Execute the expansion.
        line = expansion;

        // Release the input string.
        return free(l);
    }
#endif

    line = l;
}
#endif

class FileFindCommand : public Command
{
public:
    struct Stack : public std::deque<handle>
    {
        size_t filesLeft = 0;
        set<string> servers;
    };

    FileFindCommand(std::shared_ptr<Stack>& s, MegaClient* mc) : stack(s)
    {
        h = stack->front();
        stack->pop_front();

        client = mc;

        cmd("g");
        arg("n", (byte*)&h, MegaClient::NODEHANDLE);
        arg("g", 1);
        arg("v", 2);  // version 2: server can supply details for cloudraid files

        if (mc->usehttps)
        {
            arg("ssl", 2);
        }
    }

    static string server(const string& url)
    {
        const string pattern("://");
        size_t start_index = url.find(pattern);
        if (start_index != string::npos)
        {
            start_index += pattern.size();
            const size_t end_index = url.find("/", start_index);
            if (end_index != string::npos)
            {
                return url.substr(start_index, end_index - start_index);
            }
        }
        return "";
    }

    // process file credentials
    bool procresult(Result r) override
    {
        if (!r.wasErrorOrOK())
        {
            std::vector<string> tempurls;
            bool done = false;
            while (!done)
            {
                switch (client->json.getnameid())
                {
                case EOO:
                    done = true;
                    break;

                case 'g':
                    if (client->json.enterarray())   // now that we are requesting v2, the reply will be an array of 6 URLs for a raid download, or a single URL for the original direct download
                    {
                        for (;;)
                        {
                            std::string tu;
                            if (!client->json.storeobject(&tu))
                            {
                                break;
                            }
                            tempurls.push_back(tu);
                        }
                        client->json.leavearray();
                        if (tempurls.size() == 6)
                        {
                            if (Node* n = client->nodebyhandle(h))
                            {
                                cout << n->displaypath() << endl;

                                for (const auto& url : tempurls)
                                {
                                    stack->servers.insert(server(url));
                                }
                            }
                        }
                        break;
                    }
                    // fall-through

                default:
                    client->json.storeobject();
                }
            }
        }

        // now query for the next one - we don't send them all at once as there may be a lot!
        --stack->filesLeft;
        if (!stack->empty())
        {
            client->reqs.add(new FileFindCommand(stack, client));
        }
        else if (!stack->filesLeft)
        {
            cout << "<find complete>" << endl;
            for (auto s : stack->servers)
            {
                cout << s << endl;
            }
        }
        return true;
    }

private:
    handle h;
    std::shared_ptr<Stack> stack;
};


void getDepthFirstFileHandles(Node* n, deque<handle>& q)
{
    for (auto c : client->getChildren(n))
    {
        if (c->type == FILENODE)
        {
            q.push_back(c->nodehandle);
        }
    }
    for (auto& c : client->getChildren(n))
    {
        if (c->type > FILENODE)
        {
            getDepthFirstFileHandles(c, q);
        }
    }
}

void exec_find(autocomplete::ACState& s)
{
    if (s.words[1].s == "raided")
    {
        if (Node* n = client->nodeByHandle(cwd))
        {
            auto q = std::make_shared<FileFindCommand::Stack>();
            getDepthFirstFileHandles(n, *q);
            q->filesLeft = q->size();
            cout << "<find checking " << q->size() << " files>" << endl;
            if (q->empty())
            {
                cout << "<find complete>" << endl;
            }
            else
            {
                for (int i = 0; i < 25 && !q->empty(); ++i)
                {
                    client->reqs.add(new FileFindCommand(q, client));
                }
            }
        }
    }
}

bool recurse_findemptysubfoldertrees(Node* n, bool moveToTrash)
{
    if (n->type == FILENODE)
    {
        return false;
    }

    std::vector<Node*> emptyFolders;
    bool empty = true;
    Node* trash = client->nodeByHandle(client->mNodeManager.getRootNodeRubbish());
    for (auto c : client->getChildren(n))
    {
        bool subfolderEmpty = recurse_findemptysubfoldertrees(c, moveToTrash);
        if (subfolderEmpty)
        {
            emptyFolders.push_back(c);
        }
        empty = empty && subfolderEmpty;
    }
    if (!empty)
    {
        for (auto c : emptyFolders)
        {
            if (moveToTrash)
            {
                cout << "moving to trash: " << c->displaypath() << endl;
                client->rename(c, trash, SYNCDEL_NONE, NodeHandle(), nullptr, false, rename_result);
            }
            else
            {
                cout << "empty folder tree at: " << c->displaypath() << endl;
            }
        }
    }
    return empty;
}

void exec_findemptysubfoldertrees(autocomplete::ACState& s)
{
    bool moveToTrash = s.extractflag("-movetotrash");
    if (Node* n = client->nodeByHandle(cwd))
    {
        if (recurse_findemptysubfoldertrees(n, moveToTrash))
        {
            cout << "the search root path only contains empty folders: " << n->displaypath() << endl;
        }
    }
}

bool typematchesnodetype(nodetype_t pathtype, nodetype_t nodetype)
{
    switch (pathtype)
    {
    case FILENODE:
    case FOLDERNODE: return nodetype == pathtype;
    default: return false;
    }
}

#ifdef USE_FILESYSTEM
bool recursiveCompare(Node* mn, fs::path p)
{
    nodetype_t pathtype = fs::is_directory(p) ? FOLDERNODE : fs::is_regular_file(p) ? FILENODE : TYPE_UNKNOWN;
    if (!typematchesnodetype(pathtype, mn->type))
    {
        cout << "Path type mismatch: " << mn->displaypath() << ":" << mn->type << " " << p.u8string() << ":" << pathtype << endl;
        return false;
    }

    if (pathtype == FILENODE)
    {
        uint64_t size = (uint64_t) fs::file_size(p);
        if (size != (uint64_t) mn->size)
        {
            cout << "File size mismatch: " << mn->displaypath() << ":" << mn->size << " " << p.u8string() << ":" << size << endl;
        }
    }

    if (pathtype != FOLDERNODE)
    {
        return true;
    }

    std::string path = p.u8string();
    auto fileSystemType = client->fsaccess->getlocalfstype(LocalPath::fromAbsolutePath(path));
    multimap<string, Node*> ms;
    multimap<string, fs::path> ps;
    for (auto& m : client->getChildren(mn))
    {
        string leafname = m->displayname();
        client->fsaccess->escapefsincompatible(&leafname, fileSystemType);
        ms.emplace(leafname, m);
    }
    for (fs::directory_iterator pi(p); pi != fs::directory_iterator(); ++pi)
    {
        auto leafname = pi->path().filename().u8string();
        client->fsaccess->escapefsincompatible(&leafname, fileSystemType);
        ps.emplace(leafname, pi->path());
    }

    for (auto p_iter = ps.begin(); p_iter != ps.end(); )
    {
        auto er = ms.equal_range(p_iter->first);
        auto next_p = p_iter;
        ++next_p;
        for (auto i = er.first; i != er.second; ++i)
        {
            if (recursiveCompare(i->second, p_iter->second))
            {
                ms.erase(i);
                ps.erase(p_iter);
                break;
            }
        }
        p_iter = next_p;
    }
    if (ps.empty() && ms.empty())
    {
        return true;
    }
    else
    {
        cout << "Extra content detected between " << mn->displaypath() << " and " << p.u8string() << endl;
        for (auto& mi : ms) cout << "Extra remote: " << mi.first << endl;
        for (auto& pi : ps) cout << "Extra local: " << pi.second << endl;
        return false;
    };
}
#endif
Node* nodeFromRemotePath(const string& s)
{
    Node* n;
    if (s.empty())
    {
        n = client->nodeByHandle(cwd);
    }
    else
    {
        n = nodebypath(s.c_str());
    }
    if (!n)
    {
        cout << "remote path not found: '" << s << "'" << endl;
    }
    return n;
}

#ifdef MEGA_MEASURE_CODE

void exec_deferRequests(autocomplete::ACState& s)
{
    // cause all the API requests of this type to be gathered up so they will be sent in a single batch, for timing purposes
    bool putnodes = s.extractflag("-putnodes");
    bool movenode = s.extractflag("-movenode");
    bool delnode = s.extractflag("-delnode");

    client->reqs.deferRequests =    [=](Command* c)
                                    {
                                        return  (putnodes && dynamic_cast<CommandPutNodes*>(c)) ||
                                                (movenode && dynamic_cast<CommandMoveNode*>(c)) ||
                                                (delnode && dynamic_cast<CommandDelNode*>(c));
                                    };
}

void exec_sendDeferred(autocomplete::ACState& s)
{
    // send those gathered up commands, and optionally reset the gathering
    client->reqs.sendDeferred();

    if (s.extractflag("-reset"))
    {
        client->reqs.deferRequests = nullptr;
    }
}

void exec_codeTimings(autocomplete::ACState& s)
{
    bool reset = s.extractflag("-reset");
    cout << client->performanceStats.report(reset, client->httpio, client->waiter, client->reqs) << flush;
}

#endif

std::function<void()> onCompletedUploads;

void setAppendAndUploadOnCompletedUploads(string local_path, int count, bool allowDuplicateVersions)
{

    onCompletedUploads = [local_path, count, allowDuplicateVersions](){

        {
            ofstream f(local_path, std::ios::app);
            f << count << endl;
        }
        cout << count << endl;

        TransferDbCommitter committer(client->tctable);
        int total = 0;
        auto lp = LocalPath::fromAbsolutePath(local_path);
        uploadLocalPath(FILENODE, lp.leafName().toPath(false), lp, client->nodeByHandle(cwd), "", committer, total, false, ClaimOldVersion, nullptr, false, allowDuplicateVersions);

        if (count > 0)
        {
            setAppendAndUploadOnCompletedUploads(local_path, count-1, allowDuplicateVersions);
        }
        else
        {
            onCompletedUploads = nullptr;
        }
    };
}

std::deque<std::function<void()>> mainloopActions;

#ifdef USE_FILESYSTEM
fs::path pathFromLocalPath(const string& s, bool mustexist)
{
    fs::path p = s.empty() ? fs::current_path() : fs::u8path(s);
    if (mustexist && !fs::exists(p))
    {
        cout << "local path not found: '" << s << "'";
        return fs::path();
    }
    return p;
}

void exec_treecompare(autocomplete::ACState& s)
{
    fs::path p = pathFromLocalPath(s.words[1].s, true);
    Node* n = nodeFromRemotePath(s.words[2].s);
    if (n && !p.empty())
    {
        recursiveCompare(n, p);
    }
}


bool buildLocalFolders(fs::path targetfolder, const string& prefix, int foldersperfolder, int recurselevel, int filesperfolder, uint64_t filesize, int& totalfilecount, int& totalfoldercount, vector<LocalPath>* localPaths)
{
    fs::path p = targetfolder / fs::u8path(prefix);
    if (!fs::is_directory(p) && !fs::create_directory(p))
        return false;
    ++totalfoldercount;

    for (int i = 0; i < filesperfolder; ++i)
    {
        string filename = prefix + "_file_" + std::to_string(++totalfilecount);
        fs::path fp = p / fs::u8path(filename);
        if (localPaths) localPaths->push_back(LocalPath::fromAbsolutePath(fp.u8string()));
        ofstream fs(fp.u8string(), std::ios::binary);
        char buffer[64 * 1024];
        fs.rdbuf()->pubsetbuf(buffer, sizeof(buffer));

        int counter = totalfilecount;
        for (auto j = filesize / sizeof(int); j--; )
        {
            fs.write((char*)&counter, sizeof(int));
            ++counter;
        }
        fs.write((char*)&counter, filesize % sizeof(int));
    }

    if (recurselevel > 1)
    {
        for (int i = 0; i < foldersperfolder; ++i)
        {
            if (!buildLocalFolders(p, prefix + "_" + std::to_string(i), foldersperfolder, recurselevel - 1, filesperfolder, filesize, totalfilecount, totalfoldercount, nullptr))
                return false;
        }
    }
    return true;
}

void exec_generatetestfilesfolders(autocomplete::ACState& s)
{
    string param, nameprefix = "test";
    int folderdepth = 1, folderwidth = 1, filecount = 100;
    int64_t filesize = 1024;
    if (s.extractflagparam("-folderdepth", param)) folderdepth = atoi(param.c_str());
    if (s.extractflagparam("-folderwidth", param)) folderwidth = atoi(param.c_str());
    if (s.extractflagparam("-filecount", param)) filecount = atoi(param.c_str());
    if (s.extractflagparam("-filesize", param)) filesize = atoll(param.c_str());
    if (s.extractflagparam("-nameprefix", param)) nameprefix = param;

    fs::path p = pathFromLocalPath(s.words[1].s, true);
    if (!p.empty())
    {
        int totalfilecount = 0, totalfoldercount = 0;
        buildLocalFolders(p, nameprefix, folderwidth, folderdepth, filecount, filesize, totalfilecount, totalfoldercount, nullptr);
        cout << "created " << totalfilecount << " files and " << totalfoldercount << " folders" << endl;
    }
    else
    {
        cout << "invalid directory: " << p.u8string() << endl;
    }
}

map<string, int> cycleUploadChunkFails;
map<string, int> cycleDownloadFails;

void checkReportCycleFails()
{
    for (auto& i : cycleDownloadFails) cout << i.first << " " << i.second;
    for (auto& i : cycleUploadChunkFails) cout << i.first << " " << i.second;
}

Node* cycleUploadDownload_cloudWorkingFolder = nullptr;
void cycleDownload(LocalPath lp, int count);
void cycleUpload(LocalPath lp, int count)
{
    checkReportCycleFails();
    TransferDbCommitter committer(client->tctable);

    LocalPath upload_lp = lp;
    upload_lp.append(LocalPath::fromRelativePath("_" + std::to_string(count)));
    string leaf = upload_lp.leafName().toPath(false);

    int total = 0;
    uploadLocalPath(FILENODE, leaf, upload_lp, cycleUploadDownload_cloudWorkingFolder, "", committer, total, false, NoVersioning,
        [lp, count](LocalPath)
        {
            return [lp, count]()
                {
                    cycleDownload(lp, count);
                };
        }, true, true);

    // also delete the old remote file
    if (count > 0)
    {
        string leaf2 = lp.leafName().toPath(false) + "_" + std::to_string(count-1);
        if (Node* lastuploaded = client->childnodebyname(cycleUploadDownload_cloudWorkingFolder, leaf2.c_str(), true))
        {
            client->unlink(lastuploaded, false, client->nextreqtag(), false, nullptr);
        }
    }

}

void cycleDownload(LocalPath lp, int count)
{
    checkReportCycleFails();

    string leaf = lp.leafName().toPath(false) + "_" + std::to_string(count);

    Node* uploaded = client->childnodebyname(cycleUploadDownload_cloudWorkingFolder, leaf.c_str(), true);

    if (!uploaded)
    {
        cout << "Uploaded file " << leaf << " not found, cycle broken" << endl;
        return;
    }

    LocalPath downloadName = lp;
    downloadName.append(LocalPath::fromRelativePath("_" + std::to_string(count+1)));


    string newleaf = lp.leafName().toPath(false);
    newleaf += "_" + std::to_string(count + 1);

    auto f = new AppFileGet(uploaded, NodeHandle(), NULL, -1, 0, &newleaf, NULL, lp.parentPath().toPath(false));
    f->noRetries = true;

    f->onCompleted = [lp, count]()
    {
        cycleUpload(lp, count+1);
    };

    f->appxfer_it = appxferq[GET].insert(appxferq[GET].end(), f);
    TransferDbCommitter committer(client->tctable);
    client->startxfer(GET, f, committer, false, false, false, NoVersioning, nullptr, client->nextreqtag());

    // also delete the old local file
    lp.append(LocalPath::fromRelativePath("_" + std::to_string(count)));
    client->fsaccess->unlinklocal(lp);
}

int gap_resumed_uploads = 0;

void exec_cycleUploadDownload(autocomplete::ACState& s)
{

#ifdef MEGASDK_DEBUG_TEST_HOOKS_ENABLED
    globalMegaTestHooks.onUploadChunkFailed = [](error e)
        {
            ++cycleUploadChunkFails["upload-chunk-err-" + std::to_string(int(e))];
        };
    globalMegaTestHooks.onDownloadFailed = [](error e)
        {
            if (e != API_EINCOMPLETE)
            {
                ++cycleDownloadFails["download-err-" + std::to_string(int(e))];
            }
        };

    globalMegaTestHooks.onUploadChunkSucceeded = [](Transfer* t, TransferDbCommitter& committer)
        {
            if (t->chunkmacs.hasUnfinishedGap(1024ll*1024*1024*1024*1024))
            //if (t->pos > 5000000 && rand() % 2 == 0)
            {
                ++gap_resumed_uploads;

                // simulate this transfer
                string serialized;
                t->serialize(&serialized);

                // put the transfer in cachedtransfers so we can resume it
                Transfer::unserialize(client, &serialized, client->cachedtransfers);

                // prep to try to resume this upload after we get back to our main loop
                auto fpstr = t->files.front()->getLocalname().toPath(false);
                auto countpos = fpstr.find_last_of('_');
                auto count = atoi(fpstr.c_str() + countpos + 1);
                fpstr.resize(countpos);

                mainloopActions.push_back([fpstr, count](){ cycleUpload(LocalPath::fromAbsolutePath(fpstr), count); });

                //terminate this transfer
                t->failed(API_EINCOMPLETE, committer);
                return false; // exit doio() for this transfer
            }
            return true;
        };
#endif

    string param, nameprefix = "cycleUpDown";
    int filecount = 10;
    int64_t filesize = 305560;
    if (s.extractflagparam("-filecount", param)) filecount = atoi(param.c_str());
    if (s.extractflagparam("-filesize", param)) filesize = atoll(param.c_str());
    if (s.extractflagparam("-nameprefix", param)) nameprefix = param;

    fs::path p = pathFromLocalPath(s.words[1].s, true);
    cycleUploadDownload_cloudWorkingFolder = nodeFromRemotePath(s.words[2].s);

    if (!p.empty())
    {
        int totalfilecount = 0, totalfoldercount = 0;
        vector<LocalPath> localPaths;
        buildLocalFolders(p, nameprefix, 1, 1, filecount, filesize, totalfilecount, totalfoldercount, &localPaths);
        cout << "created " << totalfilecount << " files and " << totalfoldercount << " folders" << endl;

        for (auto& fp : localPaths)
        {
            LocalPath startPath = fp;
            startPath.append(LocalPath::fromRelativePath("_0"));
            client->fsaccess->renamelocal(fp, startPath, true);
            cycleUpload(fp, 0);
        }
    }
    else
    {
        cout << "invalid directory: " << p.u8string() << endl;
    }
}


void exec_generate_put_fileversions(autocomplete::ACState& s)
{
    int count = 100;
    string param;
    if (s.extractflagparam("-count", param)) count = atoi(param.c_str());

    setAppendAndUploadOnCompletedUploads(s.words[1].s, count, true);
    onCompletedUploads();
}

void exec_generatesparsefile(autocomplete::ACState& s)
{
    int64_t filesize = int64_t(2) * 1024 * 1024 * 1024 * 1024;
    string param;
    if (s.extractflagparam("-filesize", param)) filesize = atoll(param.c_str());

    fs::path p = pathFromLocalPath(s.words[1].s, false);
    std::ofstream(p).put('a');
    cout << "File size:  " << fs::file_size(p) << '\n'
        << "Free space: " << fs::space(p).free << '\n';

#ifdef WIN32
    HANDLE hFile = CreateFileW((LPCWSTR)p.u16string().data(),
        GENERIC_READ | GENERIC_WRITE,
        FILE_SHARE_WRITE | FILE_SHARE_READ,
        NULL,
        OPEN_ALWAYS,
        0,
        NULL);
    DWORD bytesReturned = 0;
    if (!DeviceIoControl(
        hFile,                             // handle to a file
        FSCTL_SET_SPARSE,                  // dwIoControlCode
        (PFILE_SET_SPARSE_BUFFER) NULL,    // input buffer
        (DWORD) 0,                         // size of input buffer
        NULL,                              // lpOutBuffer
        0,                                 // nOutBufferSize
        &bytesReturned,                    // number of bytes returned
        NULL))                              // OVERLAPPED structure
    {
        cout << "Set sparse file operation failed." << endl;
    }
    CloseHandle(hFile);
#endif //WIN32

    fs::resize_file(p, filesize);
    cout << "File size:  " << fs::file_size(p) << '\n'
        << "Free space: " << fs::space(p).free << '\n';
}

void exec_lreplace(autocomplete::ACState& s)
{
    bool file = s.extractflag("-file");
    bool folder = s.extractflag("-folder");

    fs::path p = pathFromLocalPath(s.words[1].s, true);

    // replace (or create) a file/folder - this is to test a changed fsid in sync code
    if (file)
    {
        string content = s.words[2].s;
        ofstream f(p);
        f << content;
    }
    else if (folder)
    {
        if (fs::exists(p)) fs::remove(p);
        fs::create_directory(p);
    }
}

void exec_lrenamereplace(autocomplete::ACState& s)
{
    bool file = s.extractflag("-file");
    bool folder = s.extractflag("-folder");

    fs::path p = pathFromLocalPath(s.words[1].s, true);
    string content = s.words[2].s;
    fs::path p2 = pathFromLocalPath(s.words[3].s, false);

    // replace (or create) a file/folder - this is to test a changed fsid in sync code
    fs::rename(p, p2);
    if (file)
    {
        ofstream f(p);
        f << content;
    }
    else if (folder)
    {
        fs::create_directory(p);
    }
}

#endif

void exec_getcloudstorageused(autocomplete::ACState&)
{
    if (client->loggedin() != FULLACCOUNT && !client->loggedIntoFolder())
    {
        cout << "Not logged in" << endl;
        return;
    }

    NodeCounter nc = client->mNodeManager.getCounterOfRootNodes();
    cout << "Total cloud storage: " << nc.storage + nc.versionStorage << " bytes" << endl;
}

void exec_getuserquota(autocomplete::ACState& s)
{
    bool storage = s.extractflag("-storage");
    bool transfer = s.extractflag("-transfer");
    bool pro = s.extractflag("-pro");

    if (!storage && !transfer && !pro)
    {
        storage = transfer = pro = true;
    }

    client->getaccountdetails(std::make_shared<AccountDetails>(), storage, transfer, pro, false, false, false, -1);
}

void exec_getuserdata(autocomplete::ACState& s)
{
    client->getuserdata(client->reqtag);
}

void exec_querytransferquota(autocomplete::ACState& ac)
{
    client->querytransferquota(atoll(ac.words[1].s.c_str()));
}

void DemoApp::querytransferquota_result(int n)
{
    cout << "querytransferquota_result: " << n << endl;
}

autocomplete::ACN autocompleteTemplate;

void exec_help(ac::ACState&)
{
    cout << *autocompleteTemplate << flush;
}

bool quit_flag = false;

void exec_quit(ac::ACState&)
{
    quit_flag = true;
}

void exec_showattributes(autocomplete::ACState& s)
{
    if (const Node* n = nodeFromRemotePath(s.words[1].s))
    {
        for (auto pair : n->attrs.map)
        {
            char namebuf[10]{};
            AttrMap::nameid2string(pair.first, namebuf);
            if (pair.first == 'c')
            {
                FileFingerprint f;
                f.unserializefingerprint(&pair.second);
                cout << namebuf << ": " << pair.second << " (fingerprint: size " << f.size << " mtime " << f.mtime
                    << " crc " << std::hex << f.crc[0] << " " << f.crc[1] << " " << f.crc[2] << " " << f.crc[3] << std::dec << ")"
                    << " (node fingerprint: size " << n->size << " mtime " << n->mtime
                    << " crc " << std::hex << n->crc[0] << " " << n->crc[1] << " " << n->crc[2] << " " << n->crc[3] << std::dec << ")" << endl;
            }
            else
            {
                cout << namebuf << ": " << pair.second << endl;
            }
        }
    }
}

void printAuthringInformation(handle userhandle)
{
    for (auto &it : client->mAuthRings)
    {
        AuthRing &authring = it.second;
        attr_t at = it.first;
        cout << User::attr2string(at) << ": " << endl;
        for (auto &uh : authring.getTrackedUsers())
        {
            if (uh == userhandle || ISUNDEF(userhandle))    // no user was typed --> show authring for all users
            {
                User *user = client->finduser(uh);
                string email = user ? user->email : "not a contact";

                cout << "\tUserhandle: \t" << Base64Str<MegaClient::USERHANDLE>(uh) << endl;
                cout << "\tEmail:      \t" << email << endl;
                cout << "\tFingerprint:\t" << Utils::stringToHex(authring.getFingerprint(uh)) << endl;
                cout << "\tAuth. level: \t" << AuthRing::authMethodToStr(authring.getAuthMethod(uh)) << endl;
            }
        }
    }
}

void exec_setmaxconnections(autocomplete::ACState& s)
{
    auto direction = s.words[1].s == "put" ? PUT : GET;
    if (s.words.size() == 3)
    {
        client->setmaxconnections(direction, atoi(s.words[2].s.c_str()));
    }
    cout << "connections: " << (int)client->connections[direction] << endl;
}


class MegaCLILogger : public ::mega::Logger {
public:
    ofstream mLogFile;
    string mLogFileName;
    bool logToConsole = false;

    void log(const char*, int loglevel, const char*, const char *message
#ifdef ENABLE_LOG_PERFORMANCE
                 , const char **directMessages, size_t *directMessagesSizes, unsigned numberMessages
#endif
    ) override
    {
        using namespace std::chrono;
        auto et =system_clock::now().time_since_epoch();
        auto millisec_since_epoch =  duration_cast<milliseconds>(et).count();
        auto sec_since_epoch = duration_cast<seconds>(et).count();
        char ts[50];
        auto t = std::time(NULL);
        t = (m_time_t) sec_since_epoch;
        if (!std::strftime(ts, sizeof(ts), "%H:%M:%S", std::localtime(&t)))
        {
            ts[0] = '\0';
        }

        auto ms = std::to_string(unsigned(millisec_since_epoch - 1000*sec_since_epoch));
        string s;
        s.reserve(1024);
        s += ts;
        s += "." + string(3 - std::min<size_t>(3, ms.size()), '0') + ms;
        s += " ";
        if (message) s += message;
#ifdef ENABLE_LOG_PERFORMANCE
        for (unsigned i = 0; i < numberMessages; ++i) s.append(directMessages[i], directMessagesSizes[i]);
#endif

        if (logToConsole)
        {
            std::cout << s << std::endl;
        }

        if (mLogFile.is_open())
        {
            mLogFile << s << std::endl;
        }

#ifdef WIN32
        // Supply the log strings to Visual Studio Output window, regardless of toconsole/file settings
        s += "\r\n";
        OutputDebugStringA(s.c_str());
#endif
    }
};

LocalPath localPathArg(string s)
{
    if (s.empty()) return LocalPath();
    return LocalPath::fromAbsolutePath(s);
}

void exec_fingerprint(autocomplete::ACState& s)
{
    auto localfilepath = localPathArg(s.words[1].s);
    auto fa = client->fsaccess->newfileaccess();

    if (fa->fopen(localfilepath, true, false, nullptr))
    {
        FileFingerprint fp;
        fp.genfingerprint(fa.get());
        cout << Utils::stringToHex(std::string((const char*)&fp.size, sizeof(fp.size))) << "/" <<
                Utils::stringToHex(std::string((const char*)&fp.mtime, sizeof(fp.mtime))) << "/" <<
                Utils::stringToHex(std::string((const char*)&fp.crc, sizeof(fp.crc))) << endl;
    }
    else
    {
        cout << "Failed to open: " << s.words[1].s << endl;
    }
}

void exec_showattrs(autocomplete::ACState& s)
{
    if (s.words.size() == 2)
    {
        if (s.words[1].s == "on")
        {
            showattrs = true;
        }
        else if (s.words[1].s == "off")
        {
            showattrs = false;
        }
        else
        {
            cout << "invalid showattrs setting" << endl;
        }
    }
    else
    {
        cout << "      showattrs on|off " << endl;
    }
}

void exec_timelocal(autocomplete::ACState& s)
{
    bool get = s.words[1].s == "get";
    auto localfilepath = localPathArg(s.words[2].s);

    if ((get && s.words.size() != 3) || (!get && s.words.size() != 4))
    {
        cout << "wrong number of arguments for : " << s.words[1].s << endl;
        return;
    }

    m_time_t set_time = 0;

    if (!get)
    {
        // similar to Transfers::complete()

        std::istringstream is(s.words[3].s);
        std::tm tm_record;
        is >> std::get_time(&tm_record, "%Y-%m-%d %H:%M:%S");

        set_time = m_mktime(&tm_record);

        cout << "Setting mtime to " << set_time << endl;

        bool success = client->fsaccess->setmtimelocal(localfilepath, set_time);
        if (!success)
        {
            cout << "setmtimelocal failed!  Was it transient? " << client->fsaccess->transient_error << endl;
        }
    }

    // perform get in both cases
    auto fa = client->fsaccess->newfileaccess();
    if (fa->fopen(localfilepath, true, false))
    {
        FileFingerprint fp;
        fp.genfingerprint(fa.get());
        if (fp.isvalid)
        {
            std::tm tm_record;
            m_localtime(fp.mtime, &tm_record);
            cout << "mtime for file is " << fp.mtime << ": " << std::put_time(&tm_record, "%Y-%m-%d %H:%M:%S") << endl;

            if (!get)
            {
                if (::mega::abs(set_time - fp.mtime) <= 2)
                {
                    cout << "mtime read back is within 2 seconds, so success. Actual difference: " << ::mega::abs(set_time - fp.mtime) << endl;
                }
                else
                {
                    cout << "ERROR Silent failure in setmtimelocal, difference is " << ::mega::abs(set_time - fp.mtime) << endl;
                }
            }
        }
        else
        {
            cout << "fingerprint generation failed: " << localfilepath.toPath(false) << endl;
        }
    }
    else
    {
        cout << "fopen failed: " << localfilepath.toPath(false) << endl;
    }

}

void putua_map(const std::string& b64key, const std::string& b64value, attr_t attrtype)
{
    User* ownUser = client->ownuser();
    if (!ownUser)
    {
        cout << "Must be logged in to set own attributes." << endl;
        return;
    }

    std::unique_ptr<TLVstore> tlv;

    const std::string* oldValue = ownUser->getattr(attrtype);
    if (!oldValue)  // attr doesn't exist -> create it
    {
        tlv.reset(new TLVstore());
        const string& realValue = Base64::atob(b64value);
        tlv->set(b64key, realValue); // real value, non-B64
    }
    else if (!ownUser->isattrvalid(attrtype)) // not fetched yet or outdated
    {
        cout << "User attribute is outdated";
        cout << "Fetch the attribute first" << endl;
        return;
    }
    else
    {
        tlv.reset(TLVstore::containerToTLVrecords(oldValue, &client->key));

        string_map attrMap;
        attrMap[b64key] = b64value; // User::mergeUserAttribute() expects B64 values
        if (!User::mergeUserAttribute(attrtype, attrMap, *tlv.get()))
        {
            cout << "Failed to merge with existing values" << endl;
            return;
        }
    }

    // serialize and encrypt the TLV container
    std::unique_ptr<std::string> container(tlv->tlvRecordsToContainer(client->rng, &client->key));
    client->putua(attrtype, (byte*)container->data(), unsigned(container->size()));
}

void exec_setdevicename(autocomplete::ACState& s)
{
    const string& b64idhash = client->getDeviceidHash(); // already in B64
    const string& devname = s.words[1].s;
    const string& b64devname = Base64::btoa(devname);
    putua_map(b64idhash, b64devname, ATTR_DEVICE_NAMES);
}

void exec_getdevicename(autocomplete::ACState& s)
{
    User* u = client->ownuser();
    if (!u)
    {
        cout << "Must be logged in to query own attributes." << endl;
        return;
    }

    client->getua(u, ATTR_DEVICE_NAMES);
}

void exec_setextdrivename(autocomplete::ACState& s)
{
    const string& drivepath = s.words[1].s;
    const string& drivename = s.words[2].s;

    // check if the drive-id was already created
    // read <drivepath>/.megabackup/drive-id
    handle driveid;
    error e = readDriveId(*client->fsaccess, drivepath.c_str(), driveid);

    if (e == API_ENOENT)
    {
        // generate new id
        driveid = generateDriveId(client->rng);
        // write <drivepath>/.megabackup/drive-id
        e = writeDriveId(*client->fsaccess, drivepath.c_str(), driveid);
    }

    if (e != API_OK)
    {
        cout << "Failed to get drive-id for " << drivepath << endl;
        return;
    }

    putua_map(User::attributePrefixInTLV(ATTR_DEVICE_NAMES, true) + string(Base64Str<MegaClient::DRIVEHANDLE>(driveid)),
              Base64::btoa(drivename), ATTR_DEVICE_NAMES);
}

void exec_getextdrivename(autocomplete::ACState& s)
{
    User* u = client->ownuser();
    if (!u)
    {
        cout << "Must be logged in to query own attributes." << endl;
        return;
    }

    bool idFlag = s.extractflag("-id");
    bool pathFlag = s.extractflag("-path");

    if (s.words.size() == 2)
    {
        b64driveid.clear();

        if (idFlag)
        {
            b64driveid = s.words[1].s;
        }
        else if (pathFlag)
        {
            // read drive-id from <drivepath>/.megabackup/drive-id
            const string& drivepath = s.words[1].s;
            handle driveid = 0;
            error e = readDriveId(*client->fsaccess, drivepath.c_str(), driveid);

            if (e == API_ENOENT)
            {
                cout << "Drive-id not set for " << drivepath << endl;
                return;
            }

            b64driveid = string(Base64Str<MegaClient::DRIVEHANDLE>(driveid));
        }
    }

    client->getua(u, ATTR_DEVICE_NAMES);
}

void exec_setmybackups(autocomplete::ACState& s)
{
    const string& bkpsFolder = s.words[1].s;
    std::function<void(Error)> completion = [bkpsFolder](Error e)
    {
        if (e == API_OK)
        {
            cout << "\"My Backups\" folder set to " << bkpsFolder << endl;
        }
        else
        {
            cout << "Failed to set \"My Backups\" folder to " << bkpsFolder << " (remote error " << error(e) << ": " << errorstring(e) << ')' << endl;
        }
    };

    error err = client->setbackupfolder(bkpsFolder.c_str(), 0, completion);
    if (err != API_OK)
    {
        cout << "Failed to set \"My Backups\" folder to " << bkpsFolder << " (" << err << ": " << errorstring(err) << ')' << endl;
    }
}

void exec_getmybackups(autocomplete::ACState&)
{
    User* u = client->ownuser();
    if (!u)
    {
        cout << "Login first." << endl;
        return;
    }

    const string* buf = u->getattr(ATTR_MY_BACKUPS_FOLDER);
    if (!buf)
    {
        cout << "\"My Backups\" folder has not been set." << endl;
        return;
    }

    handle h = 0;
    memcpy(&h, buf->data(), MegaClient::NODEHANDLE);
    if (!h || h == UNDEF)
    {
        cout << "Invalid handle stored for \"My Backups\" folder." << endl;
        return;
    }

    Node* n = client->nodebyhandle(h);
    if (!n)
    {
        cout << "\"My Backups\" folder could not be found." << toHandle(h) << endl;
        return;
    }

    cout << "\"My Backups\" folder (handle " << toHandle(h) << "): " << n->displaypath() << endl;
}

// if `moveOrDelete` is true, the `backupRootNode` will be moved to `targetDest`. If the latter were `nullptr`, then it will be deleted
void backupremove(handle backupId, Node* backupRootNode, Node *targetDest, bool moveOrDelete)
{
    vector<pair<handle, int>> sdsBkps;
    if (backupRootNode) // also allow removing orphan syncs (with no nodes)
    {
        // validate node's sds attribute
        sdsBkps = backupRootNode->getSdsBackups();
        assert(std::find_if(sdsBkps.begin(), sdsBkps.end(), [&backupId](const pair<handle, int>& n)
            {
                return n.first == backupId && n.second == CommandBackupPut::DELETED;
            }) == sdsBkps.end());
    }

    // prepare to update sds node attribute
    CommandSetAttr::Completion attrCompl = [backupRootNode, targetDest, moveOrDelete](NodeHandle nh, Error e)
    {
        if (e != API_OK)
        {
            setattr_result(nh, e);
            return;
        }

        if (moveOrDelete)
        {
            // delete or move backup files
            if (!targetDest)
            {
                // ...delete target...
                auto completion = [](NodeHandle, Error e)
                {
                    if (e != API_OK)
                    {
                        cout << "Backup Centre - Failed to delete remote backup node (" << errorstring(e) << ')' << endl;
                    }
                };
                e = client->unlink(backupRootNode, false, 0, true, move(completion));
                if (e != API_OK)
                {
                    cout << "Backup Centre - Failed to delete remote backup node locally (" << errorstring(e) << ')' << endl;
                }
            }
            else    // move to target destination
            {
                NodeHandle prevParent;
                prevParent.set6byte(backupRootNode->parenthandle);
                CommandMoveNode::Completion completion = [](NodeHandle, Error e)
                {
                    if (e != API_OK)
                    {
                        cout << "Backup Centre - Failed to move remote backup node (" << errorstring(e) << ')' << endl;
                    }
                };
                client->reqs.add(new CommandMoveNode(client, backupRootNode, targetDest, SYNCDEL_NONE, prevParent, move(completion), true));
            }
        }
    };

    // remove backup
    client->reqs.add(new CommandBackupRemove(client, backupId,
        [backupId, backupRootNode, sdsBkps, attrCompl](const Error& cbrErr) mutable
        {
            if (cbrErr != API_OK && cbrErr != API_ENOENT)
            {
                cout << "Backup Centre - Failed to remove sync / backup (" << error(cbrErr) << ": " << errorstring(cbrErr) << ')' << endl;
                return;
            }

            cout << "Backup Centre - Sync / backup removed" << endl;

            if (backupRootNode)
            {
                sdsBkps.emplace_back(std::make_pair(backupId, CommandBackupPut::DELETED));
                const string& sdsValue = Node::toSdsString(sdsBkps);

                auto e = client->setattr(backupRootNode, attr_map(Node::sdsId(), sdsValue), move(attrCompl), true);
                if (e != API_OK)
                {
                    cout << "Backup Centre - Failed to set sds node attributes (" << e << ": " << errorstring(e) << ')' << endl;
                }
            }
        }));
}

void exec_backupcentre(autocomplete::ACState& s)
{
    bool delFlag = s.extractflag("-del");
    bool purgeFlag = s.extractflag("-purge");
    bool stopFlag = s.extractflag("-stop");

    if (s.words.size() == 1)
    {
        client->reqs.add(new CommandBackupSyncFetch([purgeFlag](Error e, vector<CommandBackupSyncFetch::Data>& data)
        {
            if (e)
            {
                cout << "backupcentre failed: " << e << endl;
            }
            else
            {
                for (auto& d : data)
                {
                    if (purgeFlag)
                    {
                        client->reqs.add(new CommandBackupRemove(client, d.backupId,[&](Error e)
                        {
                            if (e)
                            {
                                cout << "backup center failed to purge id: " << toHandle(d.backupId) << endl;
                            }
                        }));

                    }
                    else
                    {
                        cout << "Backup ID: " << toHandle(d.backupId) << " (" << d.backupId << ')' << endl;
                        cout << "  backup type: " << backupTypeToStr(d.backupType) << endl;
                        cout << "  root handle: " << toNodeHandle(d.rootNode) << endl;
                        cout << "  local folder: " << d.localFolder << endl;
                        cout << "  device id: " << d.deviceId << endl;
                        cout << "  sync state: " << d.syncState << endl;
                        cout << "  sync substate: " << d.syncSubstate << endl;
                        cout << "  extra: " << d.extra << endl;
                        cout << "    backup name: " << d.backupName << endl;
                        cout << "  heartbeat timestamp: " << d.hbTimestamp << endl;
                        cout << "  heartbeat status: " << d.hbStatus << endl;
                        cout << "  heartbeat progress: " << d.hbProgress << endl;
                        cout << "  heartbeat uploads: " << d.uploads << endl;
                        cout << "  heartbeat downloads: " << d.downloads << endl;
                        cout << "  last activity time: " << d.lastActivityTs << endl;
                        cout << "  last node handle: " << toNodeHandle(d.lastSyncedNodeHandle) << endl << endl;
                    }
                }

                if (purgeFlag)
                {
                    cout << "Backup Center - Purging registered syncs/backups from API..." << endl;
                }
                else
                {
                    cout << "Backup Centre - Sync / backup count: " << data.size() << endl;
                }
             }
        }));
    }
    else if (s.words.size() >= 2 && (delFlag || stopFlag))
    {
        // get backup's remote node
        const string& backupIdStr = s.words[1].s;

        Node *targetDest = nullptr;
        if (s.words.size() == 3 && delFlag)    // move backup to cloud
        {
            handle hDest = 0;   // set most significant bytes to 0, since it's used as NodeHandle later
            Base64::atob(s.words[2].s.c_str(), (byte*)&hDest, MegaClient::NODEHANDLE);

            targetDest = client->nodebyhandle(hDest);
            if (!targetDest)
            {
                cout << "Backup Centre - Move destination not found" << endl;
                return;
            }
        }

        client->reqs.add(new CommandBackupSyncFetch([backupIdStr, targetDest, delFlag, stopFlag](Error e, vector<CommandBackupSyncFetch::Data>& data)
        {
            if (e != API_OK)
            {
                cout << "Backup Centre - Failed to fetch ('sf'): " << e << endl;
                return;
            }

            handle backupId = 0;
            Base64::atob(backupIdStr.c_str(), (byte*)&backupId, MegaClient::BACKUPHANDLE);

            bool found = false;
            for (auto& d : data)
            {
                if (d.backupId == backupId)
                {
                    if (delFlag && d.backupType != BackupType::BACKUP_UPLOAD)
                    {
                        cout << "Backup Centre - Provided id is not a backup: " << backupIdStr << endl;
                        return;
                    }
                    if (stopFlag && d.backupType != BackupType::TWO_WAY)
                    {
                        cout << "Backup Centre - Provided id is not a regular sync: " << backupIdStr << endl;
                        return;
                    }
                    Node* remoteNode = client->nodebyhandle(d.rootNode);
                    if (!remoteNode)
                    {
                        cout << "Backup Centre - Remote node not found for id: " << backupIdStr << endl;

                        if (stopFlag && d.backupType == BackupType::TWO_WAY)
                        {
                            cout << "Backup Centre - Attempt to forcefully remove orphan sync." << endl;
                        }
                        else
                        {
                            return;
                        }
                    }

                    backupremove(backupId, remoteNode, targetDest, delFlag);
                    found = true;
                    break;
                }
            }
            if (!found)
            {
                cout << "Backup Centre - id not found: " << backupIdStr << endl;
                return;
            }
        }));
    }
}

class AnomalyReporter
    : public FilenameAnomalyReporter
{
public:
    void anomalyDetected(FilenameAnomalyType type,
                            const LocalPath& localPath,
                            const string& remotePath) override
    {
        string typeName;

        switch (type)
        {
        case FILENAME_ANOMALY_NAME_MISMATCH:
            typeName = "NAME_MISMATCH";
            break;
        case FILENAME_ANOMALY_NAME_RESERVED:
            typeName = "NAME_RESERVED";
            break;
        default:
            assert(!"Unknown anomaly type!");
            typeName = "UNKNOWN";
            break;
        }

        cout << "Filename anomaly detected: type: "
                << typeName
                << ": local path: "
                << localPath.toPath(false)
                << ": remote path: "
                << remotePath
                << endl;
    }
}; // AnomalyReporter

void exec_logFilenameAnomalies(autocomplete::ACState& s)
{
    unique_ptr<FilenameAnomalyReporter> reporter;

    if (s.words[1].s == "on")
    {
        reporter.reset(new AnomalyReporter());
    }

    cout << "Filename anomaly reporting is "
         << (reporter ? "en" : "dis")
         << "abled."
         << endl;

    client->mFilenameAnomalyReporter = std::move(reporter);
}

#ifdef MEGASDK_DEBUG_TEST_HOOKS_ENABLED
void exec_simulatecondition(autocomplete::ACState& s)
{
    auto condition = s.words[1].s;
    if (condition == "ETOOMANY")
    {
        globalMegaTestHooks.interceptSCRequest = [](std::unique_ptr<HttpReq>& pendingsc){
            pendingsc.reset(new HttpReq);
            pendingsc->status = REQ_SUCCESS;
            pendingsc->in = "-6";
            globalMegaTestHooks.interceptSCRequest = nullptr;
            cout << "ETOOMANY prepared and reset" << endl;
        };
        client->waiter->notify();
    }
    else
    {
        cout << "unknown condition: " << condition << endl;
    }
}
#endif

#ifdef ENABLE_SYNC
void exec_syncoutput(autocomplete::ACState& s)
{
    bool onOff = s.words[3].s == "on";

    if (s.words[2].s == "local_change_detection")
    {
        syncout_local_change_detection = onOff;
    }
    else if (s.words[2].s == "remote_change_detection")
    {
        syncout_remote_change_detection = onOff;
    }
    else if (s.words[2].s == "transfer_activity")
    {
        syncout_transfer_activity = onOff;
    }
    else if (s.words[2].s == "folder_sync_state")
    {
        syncout_transfer_activity = onOff;
    }
    else if (s.words[2].s == "detail_log")
    {
        client->syncs.mDetailedSyncLogging = onOff;
    }
    else if (s.words[2].s == "all")
    {
        syncout_local_change_detection = onOff;
        syncout_remote_change_detection = onOff;
        syncout_transfer_activity = onOff;
        syncout_transfer_activity = onOff;
        client->syncs.mDetailedSyncLogging = onOff;
    }
}
#endif

MegaCLILogger gLogger;

autocomplete::ACN autocompleteSyntax()
{
    using namespace autocomplete;
    std::unique_ptr<Either> p(new Either("      "));

    p->Add(exec_apiurl, sequence(text("apiurl"), opt(sequence(param("url"), opt(param("disablepkp"))))));
    p->Add(exec_login, sequence(text("login"), opt(flag("-fresh")), either(sequence(param("email"), opt(param("password"))),
                                                      sequence(exportedLink(false, true), opt(param("auth_key"))),
                                                      param("session"),
                                                      sequence(text("autoresume"), opt(param("id"))))));
    p->Add(exec_begin, sequence(text("begin"), opt(flag("-e++")),
                                opt(either(sequence(param("firstname"), param("lastname")),     // to create an ephemeral++
                                        param("ephemeralhandle#ephemeralpw"),               // to resume an ephemeral
                                        param("session")))));                                 // to resume an ephemeral++
    p->Add(exec_signup, sequence(text("signup"),
                                 either(sequence(param("email"), param("name")),
                                        param("confirmationlink"))));

    p->Add(exec_cancelsignup, sequence(text("cancelsignup")));
    p->Add(exec_session, sequence(text("session"), opt(sequence(text("autoresume"), opt(param("id"))))));
    p->Add(exec_mount, sequence(text("mount")));
    p->Add(exec_ls, sequence(text("ls"), opt(flag("-R")), opt(sequence(flag("-tofile"), param("filename"))), opt(remoteFSFolder(client, &cwd))));
    p->Add(exec_cd, sequence(text("cd"), opt(remoteFSFolder(client, &cwd))));
    p->Add(exec_pwd, sequence(text("pwd")));
    p->Add(exec_lcd, sequence(text("lcd"), opt(localFSFolder())));
    p->Add(exec_llockfile, sequence(text("llockfile"), opt(flag("-read")), opt(flag("-write")), opt(flag("-unlock")), localFSFile()));
#ifdef USE_FILESYSTEM
    p->Add(exec_lls, sequence(text("lls"), opt(flag("-R")), opt(localFSFolder())));
    p->Add(exec_lpwd, sequence(text("lpwd")));
    p->Add(exec_lmkdir, sequence(text("lmkdir"), localFSFolder()));
#endif
    p->Add(exec_import, sequence(text("import"), exportedLink(true, false)));
    p->Add(exec_folderlinkinfo, sequence(text("folderlink"), opt(param("link"))));

    p->Add(exec_open,
           sequence(text("open"),
                    exportedLink(false, true),
                    opt(param("authToken"))));

    p->Add(exec_put, sequence(text("put"), opt(flag("-r")), opt(flag("-noversion")), opt(flag("-version")), opt(flag("-versionreplace")), opt(flag("-allowduplicateversions")), localFSPath("localpattern"), opt(either(remoteFSPath(client, &cwd, "dst"),param("dstemail")))));
    p->Add(exec_putq, sequence(text("putq"), repeat(either(flag("-active"), flag("-all"), flag("-count"))), opt(param("cancelslot"))));
#ifdef USE_FILESYSTEM
    p->Add(exec_get, sequence(text("get"), opt(sequence(flag("-r"), opt(flag("-foldersonly")))), remoteFSPath(client, &cwd), opt(sequence(param("offset"), opt(param("length"))))));
#else
    p->Add(exec_get, sequence(text("get"), remoteFSPath(client, &cwd), opt(sequence(param("offset"), opt(param("length"))))));
#endif
    p->Add(exec_get, sequence(text("get"), flag("-re"), param("regularexpression")));
    p->Add(exec_get, sequence(text("get"), exportedLink(true, false), opt(sequence(param("offset"), opt(param("length"))))));
    p->Add(exec_getq, sequence(text("getq"), repeat(either(flag("-active"), flag("-all"), flag("-count"))), opt(param("cancelslot"))));
    p->Add(exec_more, sequence(text("more"), opt(remoteFSPath(client, &cwd))));
    p->Add(exec_pause, sequence(text("pause"), either(text("status"), sequence(opt(either(text("get"), text("put"))), opt(text("hard"))))));
    p->Add(exec_getfa, sequence(text("getfa"), wholenumber(1), opt(remoteFSPath(client, &cwd)), opt(text("cancel"))));
#ifdef USE_MEDIAINFO
    p->Add(exec_mediainfo, sequence(text("mediainfo"), either(sequence(text("calc"), localFSFile()), sequence(text("show"), remoteFSFile(client, &cwd)))));
#endif
    p->Add(exec_smsverify, sequence(text("smsverify"), either(sequence(text("send"), param("phonenumber"), opt(param("reverifywhitelisted"))), sequence(text("code"), param("verificationcode")))));
    p->Add(exec_verifiedphonenumber, sequence(text("verifiedphone")));
    p->Add(exec_resetverifiedphonenumber, sequence(text("resetverifiedphone")));
    p->Add(exec_mkdir, sequence(text("mkdir"), opt(flag("-allowduplicate")), opt(flag("-exactleafname")), remoteFSFolder(client, &cwd)));
    p->Add(exec_rm, sequence(text("rm"), remoteFSPath(client, &cwd), opt(sequence(flag("-regexchild"), param("regex")))));
    p->Add(exec_mv, sequence(text("mv"), remoteFSPath(client, &cwd, "src"), remoteFSPath(client, &cwd, "dst")));
    p->Add(exec_cp, sequence(text("cp"), opt(flag("-noversion")), opt(flag("-version")), opt(flag("-versionreplace")), remoteFSPath(client, &cwd, "src"), either(remoteFSPath(client, &cwd, "dst"), param("dstemail"))));
    p->Add(exec_du, sequence(text("du"), opt(remoteFSPath(client, &cwd))));
    p->Add(exec_numberofnodes, sequence(text("nn")));
    p->Add(exec_numberofchildren, sequence(text("nc"), opt(remoteFSPath(client, &cwd))));
    p->Add(exec_searchbyname, sequence(text("sbn"), param("name"), opt(param("nodeHandle")), opt(flag("-norecursive"))));


#ifdef ENABLE_SYNC
    p->Add(exec_setdevicename, sequence(text("setdevicename"), param("device_name")));
    p->Add(exec_getdevicename, sequence(text("getdevicename")));
    p->Add(exec_setextdrivename, sequence(text("setextdrivename"), param("drive_path"), param("drive_name")));
    p->Add(exec_getextdrivename, sequence(text("getextdrivename"), opt(either(sequence(flag("-id"), param("b64driveid")), sequence(flag("-path"), param("drivepath"))))));
    p->Add(exec_setmybackups, sequence(text("setmybackups"), param("mybackup_folder")));
    p->Add(exec_getmybackups, sequence(text("getmybackups")));
    p->Add(exec_backupcentre, sequence(text("backupcentre"), opt(either(
                                       sequence(flag("-del"), param("backup_id"), opt(param("move_to_handle"))),
                                       sequence(flag("-purge")),
                                       sequence(flag("-stop"), param("backup_id"))))));

    p->Add(exec_syncadd,
           sequence(text("sync"),
                    text("add"),
                    either(
                        sequence(flag("-backup"),
                            opt(sequence(flag("-external"), param("drivePath"))),
                            opt(sequence(flag("-name"), param("syncname"))),
                            localFSFolder("source")),
                        sequence(opt(sequence(flag("-name"), param("syncname"))),
                            localFSFolder("source"),
                            remoteFSFolder(client, &cwd, "target")))));

    p->Add(exec_syncrename,
           sequence(text("sync"),
                    text("rename"),
                    backupID(*client),
                    param("newname")));

    p->Add(exec_syncclosedrive,
           sequence(text("sync"),
                    text("closedrive"),
                    localFSFolder("drive")));

    p->Add(exec_syncexport,
           sequence(text("sync"),
                    text("export"),
                    opt(localFSFile("outputFile"))));

    p->Add(exec_syncimport,
           sequence(text("sync"),
                    text("import"),
                    localFSFile("inputFile")));

    p->Add(exec_syncopendrive,
           sequence(text("sync"),
                    text("opendrive"),
                    localFSFolder("drive")));

    p->Add(exec_synclist,
           sequence(text("sync"), text("list")));

    p->Add(exec_syncremove,
           sequence(text("sync"),
                    text("remove"),
                    either(backupID(*client),
                           sequence(flag("-by-local-path"),
                                    localFSFolder()),
                           sequence(flag("-by-remote-path"),
                                    remoteFSFolder(client, &cwd))),
                    opt(param("backupdestinationfolder"))));

    p->Add(exec_syncxable, sequence(text("sync"),
            either(text("run"), text("pause"), text("suspend"), text("disable")),
            opt(sequence(flag("-error"), param("errorID"))),
            param("id")));

    p->Add(exec_syncoutput,
           sequence(text("sync"),
                    text("output"),
                    either(text("local_change_detection"),
                           text("remote_change_detection"),
                           text("transfer_activity"),
                           text("folder_sync_state"),
                           text("detail_log"),
                           text("all")),
                    either(text("on"),
                           text("off"))));

#endif

    p->Add(exec_export, sequence(text("export"), remoteFSPath(client, &cwd), opt(flag("-mega-hosted")), opt(either(flag("-writable"), param("expiretime"), text("del")))));
    p->Add(exec_encryptLink, sequence(text("encryptlink"), param("link"), param("password")));
    p->Add(exec_decryptLink, sequence(text("decryptlink"), param("link"), param("password")));
    p->Add(exec_share, sequence(text("share"), opt(sequence(remoteFSPath(client, &cwd), opt(sequence(contactEmail(client), opt(either(text("r"), text("rw"), text("full"))), opt(param("origemail"))))))));
    p->Add(exec_invite, sequence(text("invite"), param("dstemail"), opt(either(param("origemail"), text("del"), text("rmd")))));

    p->Add(exec_clink, sequence(text("clink"), either(text("renew"), sequence(text("query"), param("handle")), sequence(text("del"), opt(param("handle"))))));

    p->Add(exec_ipc, sequence(text("ipc"), param("handle"), either(text("a"), text("d"), text("i"))));
    p->Add(exec_showpcr, sequence(text("showpcr")));
    p->Add(exec_users, sequence(text("users"), opt(sequence(contactEmail(client), text("del")))));
    p->Add(exec_getua, sequence(text("getua"), param("attrname"), opt(contactEmail(client))));
    p->Add(exec_putua, sequence(text("putua"), param("attrname"), opt(either(
                                                                          text("del"),
                                                                          sequence(text("set"), param("string")),
                                                                          sequence(text("map"), param("key"), param("value")),
                                                                          sequence(text("load"), localFSFile())))));
#ifdef DEBUG
    p->Add(exec_delua, sequence(text("delua"), param("attrname")));
    p->Add(exec_devcommand, sequence(text("devcommand"), param("subcommand"), opt(param("email"))));
#endif
#ifdef MEGASDK_DEBUG_TEST_HOOKS_ENABLED
    p->Add(exec_simulatecondition, sequence(text("simulatecondition"), opt(text("ETOOMANY"))));
#endif
    p->Add(exec_alerts, sequence(text("alerts"), opt(either(text("new"), text("old"), wholenumber(10), text("notify"), text("seen")))));
    p->Add(exec_recentactions, sequence(text("recentactions"), param("hours"), param("maxcount")));
    p->Add(exec_recentnodes, sequence(text("recentnodes"), param("hours"), param("maxcount")));

    p->Add(exec_putbps, sequence(text("putbps"), opt(either(wholenumber(100000), text("auto"), text("none")))));
    p->Add(exec_killsession, sequence(text("killsession"), either(text("all"), param("sessionid"))));
    p->Add(exec_whoami, sequence(text("whoami"), repeat(either(flag("-storage"), flag("-transfer"), flag("-pro"), flag("-transactions"), flag("-purchases"), flag("-sessions")))));
    p->Add(exec_verifycredentials, sequence(text("credentials"), either(text("show"), text("status"), text("verify"), text("reset")), opt(contactEmail(client))));
    p->Add(exec_passwd, sequence(text("passwd")));
    p->Add(exec_reset, sequence(text("reset"), contactEmail(client), opt(text("mk"))));
    p->Add(exec_recover, sequence(text("recover"), param("recoverylink")));
    p->Add(exec_cancel, sequence(text("cancel"), opt(param("cancellink"))));
    p->Add(exec_email, sequence(text("email"), opt(either(param("newemail"), param("emaillink")))));
    p->Add(exec_retry, sequence(text("retry")));
    p->Add(exec_recon, sequence(text("recon")));
    p->Add(exec_reload, sequence(text("reload"), opt(text("nocache"))));
    p->Add(exec_logout, sequence(text("logout"), opt(flag("-keepsyncconfigs"))));
    p->Add(exec_locallogout, sequence(text("locallogout")));
    p->Add(exec_version, sequence(text("version")));
    p->Add(exec_debug, sequence(text("debug"),
                opt(either(flag("-on"), flag("-off"), flag("-verbose"))),
                opt(either(flag("-console"), flag("-noconsole"))),
                opt(either(flag("-nofile"), sequence(flag("-file"), localFSFile())))
#ifdef USE_ROTATIVEPERFORMANCELOGGER
                ,opt(sequence(flag("-rotative_performance_logger_file"), localFSFile(), opt(flag("-rotative_performance_logger_toconsole")), opt(flag("-rotative_performance_logger_exerciseOutput"))))
#endif
                ));

#if defined(WIN32) && defined(NO_READLINE)
    p->Add(exec_clear, sequence(text("clear")));
    p->Add(exec_codepage, sequence(text("codepage"), opt(sequence(wholenumber(65001), opt(wholenumber(65001))))));
    p->Add(exec_log, sequence(text("log"), either(text("utf8"), text("utf16"), text("codepage")), localFSFile()));
#endif
    p->Add(exec_test, sequence(text("test"), opt(param("data"))));
    p->Add(exec_fingerprint, sequence(text("fingerprint"), localFSFile("localfile")));
#ifdef ENABLE_CHAT
    p->Add(exec_chats, sequence(text("chats"), opt(param("chatid"))));
    p->Add(exec_chatc, sequence(text("chatc"), param("group"), repeat(opt(sequence(contactEmail(client), either(text("ro"), text("sta"), text("mod")))))));
    p->Add(exec_chati, sequence(text("chati"), param("chatid"), contactEmail(client), either(text("ro"), text("sta"), text("mod"))));
    p->Add(exec_chatcp, sequence(text("chatcp"), flag("-meeting"), param("mownkey"), opt(sequence(text("t"), param("title64"))),
                                 repeat(sequence(contactEmail(client), either(text("ro"), text("sta"), text("mod"))))));
    p->Add(exec_chatr, sequence(text("chatr"), param("chatid"), opt(contactEmail(client))));
    p->Add(exec_chatu, sequence(text("chatu"), param("chatid")));
    p->Add(exec_chatup, sequence(text("chatup"), param("chatid"), param("userhandle"), either(text("ro"), text("sta"), text("mod"))));
    p->Add(exec_chatpu, sequence(text("chatpu")));
    p->Add(exec_chatga, sequence(text("chatga"), param("chatid"), param("nodehandle"), param("uid")));
    p->Add(exec_chatra, sequence(text("chatra"), param("chatid"), param("nodehandle"), param("uid")));
    p->Add(exec_chatst, sequence(text("chatst"), param("chatid"), param("title64")));
    p->Add(exec_chata, sequence(text("chata"), param("chatid"), param("archive")));
    p->Add(exec_chatl, sequence(text("chatl"), param("chatid"), either(text("del"), text("query"))));
    p->Add(exec_chatsm, sequence(text("chatsm"), param("chatid"), opt(param("title64"))));
    p->Add(exec_chatlu, sequence(text("chatlu"), param("publichandle")));
    p->Add(exec_chatlj, sequence(text("chatlj"), param("publichandle"), param("unifiedkey")));
#endif
    p->Add(exec_setmaxdownloadspeed, sequence(text("setmaxdownloadspeed"), opt(wholenumber(10000))));
    p->Add(exec_setmaxuploadspeed, sequence(text("setmaxuploadspeed"), opt(wholenumber(10000))));
    p->Add(exec_setmaxloglinesize, sequence(text("setmaxloglinesize"), wholenumber(10000)));
    p->Add(exec_handles, sequence(text("handles"), opt(either(text("on"), text("off")))));
    p->Add(exec_httpsonly, sequence(text("httpsonly"), opt(either(text("on"), text("off")))));
    p->Add(exec_showattrs, sequence(text("showattrs"), opt(either(text("on"), text("off")))));
    p->Add(exec_timelocal, sequence(text("mtimelocal"), either(text("set"), text("get")), localFSPath(), opt(param("datetime"))));

    p->Add(exec_mfac, sequence(text("mfac"), param("email")));
    p->Add(exec_mfae, sequence(text("mfae")));
    p->Add(exec_mfad, sequence(text("mfad"), param("pin")));

#if defined(WIN32) && defined(NO_READLINE)
    p->Add(exec_autocomplete, sequence(text("autocomplete"), opt(either(text("unix"), text("dos")))));
    p->Add(exec_history, sequence(text("history")));
#elif !defined(NO_READLINE)
    p->Add(exec_history,
           sequence(text("history"),
                    either(text("clear"),
                           text("list"),
                           sequence(either(text("read"),
                                           text("record"),
                                           text("write")),
                                    localFSFile("history")))));
#endif
    p->Add(exec_help, either(text("help"), text("h"), text("?")));
    p->Add(exec_quit, either(text("quit"), text("q"), text("exit")));

    p->Add(exec_find, sequence(text("find"), text("raided")));
    p->Add(exec_findemptysubfoldertrees, sequence(text("findemptysubfoldertrees"), opt(flag("-movetotrash"))));

#ifdef MEGA_MEASURE_CODE
    p->Add(exec_deferRequests, sequence(text("deferrequests"), repeat(either(flag("-putnodes")))));
    p->Add(exec_sendDeferred, sequence(text("senddeferred"), opt(flag("-reset"))));
    p->Add(exec_codeTimings, sequence(text("codetimings"), opt(flag("-reset"))));
#endif

#ifdef USE_FILESYSTEM
    p->Add(exec_treecompare, sequence(text("treecompare"), localFSPath(), remoteFSPath(client, &cwd)));
    p->Add(exec_generatetestfilesfolders, sequence(text("generatetestfilesfolders"),
        repeat(either(  sequence(flag("-folderdepth"), param("depth")),
                        sequence(flag("-folderwidth"), param("width")),
                        sequence(flag("-filecount"), param("count")),
                        sequence(flag("-filesize"), param("size")),
                        sequence(flag("-nameprefix"), param("prefix")))), localFSFolder("parent")));
    p->Add(exec_generatesparsefile, sequence(text("generatesparsefile"), opt(sequence(flag("-filesize"), param("size"))), localFSFile("targetfile")));
    p->Add(exec_generate_put_fileversions, sequence(text("generate_put_fileversions"), opt(sequence(flag("-count"), param("n"))), localFSFile("targetfile")));
    p->Add(exec_lreplace, sequence(text("lreplace"), either(flag("-file"), flag("-folder")), localFSPath("existing"), param("content")));
    p->Add(exec_lrenamereplace, sequence(text("lrenamereplace"), either(flag("-file"), flag("-folder")), localFSPath("existing"), param("content"), localFSPath("renamed")));

    p->Add(exec_cycleUploadDownload, sequence(text("cycleuploaddownload"),
        repeat(either(
            sequence(flag("-filecount"), param("count")),
            sequence(flag("-filesize"), param("size")),
            sequence(flag("-nameprefix"), param("prefix")))), localFSFolder("localworkingfolder"), remoteFSFolder(client, &cwd, "remoteworkingfolder")));

#endif
    p->Add(exec_querytransferquota, sequence(text("querytransferquota"), param("filesize")));
    p->Add(exec_getcloudstorageused, sequence(text("getcloudstorageused")));
    p->Add(exec_getuserquota, sequence(text("getuserquota"), repeat(either(flag("-storage"), flag("-transfer"), flag("-pro")))));
    p->Add(exec_getuserdata, text("getuserdata"));

    p->Add(exec_showattributes, sequence(text("showattributes"), remoteFSPath(client, &cwd)));

    p->Add(exec_setmaxconnections, sequence(text("setmaxconnections"), either(text("put"), text("get")), opt(wholenumber(4))));
    p->Add(exec_metamac, sequence(text("metamac"), localFSPath(), remoteFSPath(client, &cwd)));
    p->Add(exec_banner, sequence(text("banner"), either(text("get"), sequence(text("dismiss"), param("id")))));

    p->Add(exec_logFilenameAnomalies,
           sequence(text("logfilenameanomalies"), either(text("on"), text("off"))));

    p->Add(exec_drivemonitor, sequence(text("drivemonitor"), opt(either(flag("-on"), flag("-off")))));

    p->Add(exec_driveid,
           sequence(text("driveid"),
                    either(sequence(text("get"), localFSFolder()),
                           sequence(text("set"), localFSFolder(), opt(text("force"))))));

    p->Add(exec_randomfile,
           sequence(text("randomfile"),
                    localFSPath("outputPath"),
                    opt(param("lengthKB"))));

    p->Add(exec_setsandelements,
        sequence(text("setsandelements"),
                 either(text("list"),
                        sequence(text("newset"), opt(param("name"))),
                        sequence(text("updateset"), param("id"), opt(sequence(flag("-n"), opt(param("name")))), opt(sequence(flag("-c"), opt(param("cover"))))),
                        sequence(text("removeset"), param("id")),
                        sequence(text("fetchset"), param("id")),
                        sequence(text("newelement"), param("setid"), param("nodehandle"),
                                 opt(sequence(flag("-n"), param("name"))), opt(sequence(flag("-o"), param("order")))),
                        sequence(text("updateelement"), param("sid"), param("eid"),
                                 opt(sequence(flag("-n"), opt(param("name")))), opt(sequence(flag("-o"), param("order")))),
                        sequence(text("removeelement"), param("sid"), param("eid"))
                        )));

    p->Add(exec_reqstat, sequence(text("reqstat"), opt(either(flag("-on"), flag("-off")))));

    return autocompleteTemplate = std::move(p);
}


#ifdef USE_FILESYSTEM
bool recursiveget(fs::path&& localpath, Node* n, bool folders, unsigned& queued)
{
    if (n->type == FILENODE)
    {
        if (!folders)
        {
            TransferDbCommitter committer(client->tctable);
            auto file = ::mega::make_unique<AppFileGet>(n, NodeHandle(), nullptr, -1, 0, nullptr, nullptr, localpath.u8string());
            error result = startxfer(committer, std::move(file), *n, client->nextreqtag());
            queued += result == API_OK ? 1 : 0;
        }
    }
    else if (n->type == FOLDERNODE || n->type == ROOTNODE)
    {
        fs::path newpath = localpath / fs::u8path(n->type == ROOTNODE ? "ROOTNODE" : n->displayname());
        if (folders)
        {
            std::error_code ec;
            if (fs::create_directory(newpath, ec) || !ec)
            {
                cout << newpath << endl;
            }
            else
            {
                cout << "Failed trying to create " << newpath << ": " << ec.message() << endl;
                return false;
            }
        }
        for (Node* node : client->getChildren(n))
        {
            if (!recursiveget(std::move(newpath), node, folders, queued))
            {
                return false;
            }
        }
    }
    return true;
}
#endif

bool regexget(const string& expression, Node* n, unsigned& queued)
{
    try
    {
        std::regex re(expression);

        if (n->type == FOLDERNODE || n->type == ROOTNODE)
        {
            TransferDbCommitter committer(client->tctable);
            for (Node* node : client->getChildren(n))
            {
                if (node->type == FILENODE)
                {
                    if (regex_search(string(node->displayname()), re))
                    {
                        auto file = ::mega::make_unique<AppFileGet>(node);
                        error result = startxfer(committer, std::move(file), *node, client->nextreqtag());
                        queued += result == API_OK ? 1 : 0;
                    }
                }
            }
        }
    }
    catch (std::exception& e)
    {
        cout << "ERROR: " << e.what() << endl;
        return false;
    }
    return true;
}

struct Login
{
    string email, password, salt, pin;
    int version;

    Login() : version(0)
    {
    }

    void reset()
    {
        *this = Login();
    }

    void login(MegaClient* mc)
    {
        byte keybuf[SymmCipher::KEYLENGTH];

        if (version == 1)
        {
            if (error e = mc->pw_key(password.c_str(), keybuf))
            {
                cout << "Login error: " << e << endl;
            }
            else
            {
                mc->login(email.c_str(), keybuf, (!pin.empty()) ? pin.c_str() : NULL);
            }
        }
        else if (version == 2 && !salt.empty())
        {
            mc->login2(email.c_str(), password.c_str(), &salt, (!pin.empty()) ? pin.c_str() : NULL);
        }
        else
        {
            cout << "Login unexpected error" << endl;
        }
    }
};
static Login login;

ofstream* pread_file = NULL;
m_off_t pread_file_end = 0;


// execute command
static void process_line(char* l)
{
    switch (prompt)
    {
    case LOGINTFA:
        if (strlen(l) > 1)
        {
            login.pin = l;
            login.login(client);
        }
        else
        {
            cout << endl << "The pin length is invalid, please try to login again." << endl;
        }

        setprompt(COMMAND);
        return;

    case SETTFA:
        client->multifactorauthsetup(l);
        setprompt(COMMAND);
        return;

    case LOGINPASSWORD:

        if (signupcode.size())
        {
            // verify correctness of supplied signup password
            client->pw_key(l, pwkey);
            SymmCipher pwcipher(pwkey);
            pwcipher.ecb_decrypt(signuppwchallenge);

            if (MemAccess::get<int64_t>((const char*)signuppwchallenge + 4))
            {
                cout << endl << "Incorrect password, please try again." << endl;
            }

            signupcode.clear();
        }
        else if (recoverycode.size())   // cancelling account --> check password
        {
            client->pw_key(l, pwkey);
            client->validatepwd(pwkey);
        }
        else if (changecode.size())     // changing email --> check password to avoid creating an invalid hash
        {
            client->pw_key(l, pwkey);
            client->validatepwd(pwkey);
        }
        else
        {
            login.password = l;
            login.login(client);
            cout << endl << "Logging in..." << endl;
        }

        setprompt(COMMAND);
        return;

    case OLDPASSWORD:
        client->pw_key(l, pwkeybuf);

        if (!memcmp(pwkeybuf, pwkey, sizeof pwkey))
        {
            cout << endl;
            setprompt(NEWPASSWORD);
        }
        else
        {
            cout << endl << "Bad password, please try again" << endl;
            setprompt(COMMAND);
        }
        return;

    case NEWPASSWORD:
        newpassword = l;
        client->pw_key(l, newpwkey);

        cout << endl;
        setprompt(PASSWORDCONFIRM);
        return;

    case PASSWORDCONFIRM:
        client->pw_key(l, pwkeybuf);

        if (memcmp(pwkeybuf, newpwkey, sizeof pwkeybuf))
        {
            cout << endl << "Mismatch, please try again" << endl;
        }
        else
        {
            error e;

            if (signupemail.size())
            {
                string buf = client->sendsignuplink2(signupemail.c_str(), newpassword.c_str(), signupname.c_str());
                cout << endl <<  "Updating derived key of ephemeral session, session ID: ";
                cout << Base64Str<MegaClient::USERHANDLE>(client->me) << "#";
                cout << Base64Str<SymmCipher::KEYLENGTH>((const byte*)buf.data()) << endl;
            }
            else if (recoveryemail.size() && recoverycode.size())
            {
                cout << endl << "Resetting password..." << endl;

                if (hasMasterKey)
                {
                    client->confirmrecoverylink(recoverycode.c_str(), recoveryemail.c_str(), newpassword.c_str(), masterkey);
                }
                else
                {
                    client->confirmrecoverylink(recoverycode.c_str(), recoveryemail.c_str(), newpassword.c_str(), NULL);
                }

                recoverycode.clear();
                recoveryemail.clear();
                hasMasterKey = false;
                memset(masterkey, 0, sizeof masterkey);
            }
            else
            {
                if ((e = client->changepw(newpassword.c_str())) == API_OK)
                {
                    memcpy(pwkey, newpwkey, sizeof pwkey);
                    cout << endl << "Changing password..." << endl;
                }
                else
                {
                    cout << "You must be logged in to change your password." << endl;
                }
            }
        }

        setprompt(COMMAND);
        signupemail.clear();
        return;

    case MASTERKEY:
        cout << endl << "Retrieving private RSA key for checking integrity of the Master Key..." << endl;

        Base64::atob(l, masterkey, sizeof masterkey);
        client->getprivatekey(recoverycode.c_str());
        return;

    case COMMAND:
        try
        {
            std::string consoleOutput;
            ac::autoExec(string(l), string::npos, autocompleteTemplate, false, consoleOutput, true); // todo: pass correct unixCompletions flag
            if (!consoleOutput.empty())
            {
                cout << consoleOutput << flush;
            }
        }
        catch (std::exception& e)
        {
            cout << "Command failed: " << e.what() << endl;
        }
        return;
    case PAGER:
        if (strlen(l) && l[0] == 'q')
        {
            setprompt(COMMAND); // quit pager view if 'q' is sent, see README
        }
        else
        {
            autocomplete::ACState nullState; //not entirely sure about this
            exec_more(nullState); //else, get one more page
        }
        return;
    }
}

void exec_ls(autocomplete::ACState& s)
{
    Node* n;
    bool recursive = s.extractflag("-R");
    string toFilename;
    bool toFileFlag = s.extractflagparam("-tofile", toFilename);

    ofstream toFile;
    if (toFileFlag)
    {
        toFile.open(toFilename);
    }

    if (s.words.size() > 1)
    {
        n = nodebypath(s.words[1].s.c_str());
    }
    else
    {
        n = client->nodeByHandle(cwd);
    }

    if (n)
    {
        dumptree(n, recursive, 0, NULL, toFileFlag ? &toFile : nullptr);
    }
}

void exec_cd(autocomplete::ACState& s)
{
    if (s.words.size() > 1)
    {
        if (Node* n = nodebypath(s.words[1].s.c_str()))
        {
            if (n->type == FILENODE)
            {
                cout << s.words[1].s << ": Not a directory" << endl;
            }
            else
            {
                cwd = n->nodeHandle();
            }
        }
        else
        {
            cout << s.words[1].s << ": No such file or directory" << endl;
        }
    }
    else
    {
        cwd = client->mNodeManager.getRootNodeFiles();
    }
}

void exec_rm(autocomplete::ACState& s)
{
    string childregexstring;
    bool useregex = s.extractflagparam("-regexchild", childregexstring);

    if (Node* n = nodebypath(s.words[1].s.c_str()))
    {
        vector<Node*> v;
        if (useregex)
        {
            std::regex re(childregexstring);
            for (Node* c : client->getChildren(n))
            {
                if (std::regex_match(c->displayname(), re))
                {
                    v.push_back(c);
                }
            }
        }
        else
        {
            v.push_back(n);
        }

        for (auto d : v)
        {
            error e = client->unlink(d, false, 0, false);

            if (e)
            {
                cout << d->displaypath() << ": Deletion failed (" << errorstring(e) << ")" << endl;
            }
        }
    }
    else
    {
        cout << s.words[1].s << ": No such file or directory" << endl;
    }
}

void exec_mv(autocomplete::ACState& s)
{
    Node *n, *tn;
    string newname;

    if (s.words.size() > 2)
    {
        // source node must exist
        if ((n = nodebypath(s.words[1].s.c_str())))
        {
            // we have four situations:
            // 1. target path does not exist - fail
            // 2. target node exists and is folder - move
            // 3. target node exists and is file - delete and rename (unless same)
            // 4. target path exists, but filename does not - rename
            if ((tn = nodebypath(s.words[2].s.c_str(), NULL, &newname)))
            {
                error e;

                if (newname.size())
                {
                    if (tn->type == FILENODE)
                    {
                        cout << s.words[2].s << ": Not a directory" << endl;

                        return;
                    }
                    else
                    {
                        if ((e = client->checkmove(n, tn)) == API_OK)
                        {
                            if (!client->checkaccess(n, RDWR))
                            {
                                cout << "Write access denied" << endl;

                                return;
                            }

                            // rename
                            LocalPath::utf8_normalize(&newname);

                            if ((e = client->setattr(n, attr_map('n', newname), setattr_result, false)))
                            {
                                cout << "Cannot rename file (" << errorstring(e) << ")" << endl;
                            }
                        }
                        else
                        {
                            cout << "Cannot rename file (" << errorstring(e) << ")" << endl;
                        }
                    }
                }
                else
                {
                    if (tn->type == FILENODE)
                    {
                        // (there should never be any orphaned filenodes)
                        if (!tn->parent)
                        {
                            return;
                        }

                        if ((e = client->checkmove(n, tn->parent)) == API_OK)
                        {
                            if (!client->checkaccess(n, RDWR))
                            {
                                cout << "Write access denied" << endl;

                                return;
                            }

                            // overwrite existing target file: rename source...
                            e = client->setattr(n, attr_map('n', tn->attrs.map['n']), setattr_result, false);

                            if (e)
                            {
                                cout << "Rename failed (" << errorstring(e) << ")" << endl;
                            }

                            if (n != tn)
                            {
                                // ...delete target...
                                e = client->unlink(tn, false, 0, false);

                                if (e)
                                {
                                    cout << "Remove failed (" << errorstring(e) << ")" << endl;
                                }
                            }
                        }

                        // ...and set target to original target's parent
                        tn = tn->parent;
                    }
                    else
                    {
                        e = client->checkmove(n, tn);
                    }
                }

                if (n->parent != tn)
                {
                    if (e == API_OK)
                    {
                        e = client->rename(n, tn, SYNCDEL_NONE, NodeHandle(), nullptr, false, rename_result);

                        if (e)
                        {
                            cout << "Move failed (" << errorstring(e) << ")" << endl;
                        }
                    }
                    else
                    {
                        cout << "Move not permitted - try copy" << endl;
                    }
                }
            }
            else
            {
                cout << s.words[2].s << ": No such directory" << endl;
            }
        }
        else
        {
            cout << s.words[1].s << ": No such file or directory" << endl;
        }
    }
}


void exec_cp(autocomplete::ACState& s)
{
    Node *n, *tn;
    string targetuser;
    string newname;
    error e;


    VersioningOption vo = UseLocalVersioningFlag;
    if (s.extractflag("-noversion")) vo = NoVersioning;
    if (s.extractflag("-version")) vo = ClaimOldVersion;
    if (s.extractflag("-versionreplace")) vo = ReplaceOldVersion;

    if (s.words.size() > 2)
    {
        if ((n = nodebypath(s.words[1].s.c_str())))
        {
            if ((tn = nodebypath(s.words[2].s.c_str(), &targetuser, &newname)))
            {
                if (!client->checkaccess(tn, RDWR))
                {
                    cout << "Write access denied" << endl;

                    return;
                }

                if (tn->type == FILENODE)
                {
                    if (n->type == FILENODE)
                    {
                        // overwrite target if source and taret are files

                        // (there should never be any orphaned filenodes)
                        if (!tn->parent)
                        {
                            return;
                        }

                        // ...delete target...
                        e = client->unlink(tn, false, 0, false);

                        if (e)
                        {
                            cout << "Cannot delete existing file (" << errorstring(e) << ")"
                                << endl;
                        }

                        // ...and set target to original target's parent
                        tn = tn->parent;
                    }
                    else
                    {
                        cout << "Cannot overwrite file with folder" << endl;
                        return;
                    }
                }
            }

            TreeProcCopy_mcli tc;
            NodeHandle ovhandle;

            if (!n->keyApplied())
            {
                cout << "Cannot copy a node without key" << endl;
                return;
            }

            if (n->attrstring)
            {
                n->applykey();
                n->setattr();
                if (n->attrstring)
                {
                    cout << "Cannot copy undecryptable node" << endl;
                    return;
                }
            }

            string sname;
            if (newname.size())
            {
                sname = newname;
                LocalPath::utf8_normalize(&sname);
            }
            else
            {
                attr_map::iterator it = n->attrs.map.find('n');
                if (it != n->attrs.map.end())
                {
                    sname = it->second;
                }
            }

            if (tn && n->type == FILENODE)
            {
                Node *ovn = client->childnodebyname(tn, sname.c_str(), true);
                if (ovn)
                {
                    if (n->isvalid && ovn->isvalid && *(FileFingerprint*)n == *(FileFingerprint*)ovn)
                    {
                        cout << "Skipping identical node" << endl;
                        return;
                    }

                    ovhandle = ovn->nodeHandle();
                }
            }

            // determine number of nodes to be copied
            client->proctree(n, &tc, false, !ovhandle.isUndef());

            tc.allocnodes();

            // build new nodes array
            client->proctree(n, &tc, false, !ovhandle.isUndef());

            // if specified target is a filename, use it
            if (newname.size())
            {
                SymmCipher key;
                string attrstring;

                // copy source attributes and rename
                AttrMap attrs;

                attrs.map = n->attrs.map;
                attrs.map['n'] = sname;

                key.setkey((const byte*)tc.nn[0].nodekey.data(), tc.nn[0].type);

                // JSON-encode object and encrypt attribute string
                attrs.getjson(&attrstring);
                tc.nn[0].attrstring.reset(new string);
                client->makeattr(&key, tc.nn[0].attrstring, attrstring.c_str());
            }

            // tree root: no parent
            tc.nn[0].parenthandle = UNDEF;
            tc.nn[0].ovhandle = ovhandle;

            if (tn)
            {
                // add the new nodes
                client->putnodes(tn->nodeHandle(), vo, move(tc.nn), nullptr, gNextClientTag++, false);
            }
            else
            {
                if (targetuser.size())
                {
                    cout << "Attempting to drop into user " << targetuser << "'s inbox..." << endl;

                    client->putnodes(targetuser.c_str(), move(tc.nn), gNextClientTag++);
                }
                else
                {
                    cout << s.words[2].s << ": No such file or directory" << endl;
                }
            }
        }
        else
        {
            cout << s.words[1].s << ": No such file or directory" << endl;
        }
    }
}

void exec_du(autocomplete::ACState &s)
{
    Node *n;

    if (s.words.size() > 1)
    {
        if (!(n = nodebypath(s.words[1].s.c_str())))
        {
            cout << s.words[1].s << ": No such file or directory" << endl;
            return;
        }
    }
    else
    {
        n = client->nodeByHandle(cwd);
    }

    NodeCounter nc = n->getCounter();

    cout << "Total storage used: " << nc.storage << endl;
    cout << "Total storage used by versions: " << nc.versionStorage << endl << endl;

    cout << "Total # of files: " << nc.files << endl;
    cout << "Total # of folders: " << nc.folders << endl;
    cout << "Total # of versions: " << nc.versions << endl;
}

void exec_get(autocomplete::ACState& s)
{
    Node *n;
    string regularexpression;
    if (s.extractflag("-r"))
    {
#ifdef USE_FILESYSTEM
        // recursive get.  create local folder structure first, then queue transfer of all files
        bool foldersonly = s.extractflag("-foldersonly");

        if (!(n = nodebypath(s.words[1].s.c_str())))
        {
            cout << s.words[1].s << ": No such folder (or file)" << endl;
        }
        else if (n->type != FOLDERNODE && n->type != ROOTNODE)
        {
            cout << s.words[1].s << ": not a folder" << endl;
        }
        else
        {
            unsigned queued = 0;
            cout << "creating folders: " << endl;
            if (recursiveget(fs::current_path(), n, true, queued))
            {
                if (!foldersonly)
                {
                    cout << "queueing files..." << endl;
                    bool alldone = recursiveget(fs::current_path(), n, false, queued);
                    cout << "queued " << queued << " files for download" << (!alldone ? " before failure" : "") << endl;
                }
            }
        }
#else
        cout << "Sorry, -r not supported yet" << endl;
#endif
    }
    else if (s.extractflagparam("-re", regularexpression))
    {
        if (!(n = nodebypath(".")))
        {
            cout << ": No current folder" << endl;
        }
        else if (n->type != FOLDERNODE && n->type != ROOTNODE)
        {
            cout << ": not in a folder" << endl;
        }
        else
        {
            unsigned queued = 0;
            if (regexget(regularexpression, n, queued))
            {
                cout << "queued " << queued << " files for download" << endl;
            }
        }
    }
    else
    {
        handle ph = UNDEF;
        byte key[FILENODEKEYLENGTH];
        if (client->parsepubliclink(s.words[1].s.c_str(), ph, key, false) == API_OK)
        {
            cout << "Checking link..." << endl;

            client->reqs.add(new CommandGetFile(client, key, FILENODEKEYLENGTH, ph, false, nullptr, nullptr, nullptr, false,
                [key, ph](const Error &e, m_off_t size, m_time_t ts, m_time_t tm, dstime /*timeleft*/,
                   std::string* filename, std::string* fingerprint, std::string* fileattrstring,
                   const std::vector<std::string> &/*tempurls*/, const std::vector<std::string> &/*ips*/)
                {
                    if (!fingerprint) // failed processing the command
                    {
                        if (e == API_ETOOMANY && e.hasExtraInfo())
                        {
                             cout << "Link check failed: " << DemoApp::getExtraInfoErrorString(e) << endl;
                        }
                        else
                        {
                            cout << "Link check failed: " << errorstring(e) << endl;
                        }
                        return true;
                    }

                    cout << "Name: " << *filename << ", size: " << size;

                    if (fingerprint->size())
                    {
                        cout << ", fingerprint available";
                    }

                    if (fileattrstring->size())
                    {
                        cout << ", has attributes";
                    }

                    cout << endl;

                    if (e)
                    {
                        cout << "Not available: " << errorstring(e) << endl;
                    }
                    else
                    {
                        cout << "Initiating download..." << endl;

                        TransferDbCommitter committer(client->tctable);
                        auto file = ::mega::make_unique<AppFileGet>(nullptr, NodeHandle().set6byte(ph), (byte*)key, size, tm, filename, fingerprint);
                        startxfer(committer, std::move(file), *filename, client->nextreqtag());
                    }

                    return true;
                }));

            return;
        }

        n = nodebypath(s.words[1].s.c_str());

        if (n)
        {
            if (s.words.size() > 2)
            {
                // read file slice
                m_off_t offset = atol(s.words[2].s.c_str());
                m_off_t count = (s.words.size() > 3) ? atol(s.words[3].s.c_str()) : 0;

                if (offset + count > n->size)
                {
                    if (offset < n->size)
                    {
                        count = n->size - offset;
                        cout << "Count adjusted to " << count << " bytes (filesize is " << n->size << " bytes)" << endl;
                    }
                    else
                    {
                        cout << "Nothing to read: offset + length > filesize (" << offset << " + " << count << " > " << n->size << " bytes)" << endl;
                        return;
                    }
                }

                if (s.words.size() == 5)
                {
                    pread_file = new ofstream(s.words[4].s.c_str(), std::ios_base::binary);
                    pread_file_end = offset + count;
                }

                client->pread(n, offset, count, NULL);
            }
            else
            {
                TransferDbCommitter committer(client->tctable);

                // queue specified file...
                if (n->type == FILENODE)
                {
                    auto f = ::mega::make_unique<AppFileGet>(n);

                    string::size_type index = s.words[1].s.find(":");
                    // node from public folder link
                    if (index != string::npos && s.words[1].s.substr(0, index).find("@") == string::npos)
                    {
                        handle h = clientFolder->mNodeManager.getRootNodeFiles().as8byte();
                        char *pubauth = new char[12];
                        Base64::btoa((byte*)&h, MegaClient::NODEHANDLE, pubauth);
                        f->pubauth = pubauth;
                        f->hprivate = true;
                        f->hforeign = true;
                        memcpy(f->filekey, n->nodekey().data(), FILENODEKEYLENGTH);
                    }

                    startxfer(committer, std::move(f), *n, client->nextreqtag());
                }
                else
                {
                    // ...or all files in the specified folder (non-recursive)
                    for (Node* node : client->getChildren(n))
                    {
                        if (node->type == FILENODE)
                        {
                            auto f = ::mega::make_unique<AppFileGet>(node);
                            startxfer(committer, std::move(f), *node, client->nextreqtag());
                        }
                    }
                }
            }
        }
        else
        {
            cout << s.words[1].s << ": No such file or folder" << endl;
        }
    }
}

/* more_node here is intentionally defined with filescope, it allows us to
 * resume an interrupted pagination.
 * Node contents are fetched one page at a time, defaulting to 1KB of data.
 * Improvement: Get console layout and use width*height for precise pagination.
 */
static Node    *more_node = nullptr; // Remote node that we are paging through
static m_off_t  more_offset = 0; // Current offset in the remote file
static const m_off_t MORE_BYTES = 1024;

void exec_more(autocomplete::ACState& s)
{
    if(s.words.size() > 1) // set up new node for pagination
    {
        more_offset = 0;
        more_node = nodebypath(s.words[1].s.c_str());
    }
    if(more_node && (more_node->type == FILENODE))
    {
        m_off_t count = (more_offset + MORE_BYTES <= more_node->size)
                ? MORE_BYTES : (more_node->size - more_offset);

        client->pread(more_node, more_offset, count, NULL);
    }
}

void uploadLocalFolderContent(const LocalPath& localname, Node* cloudFolder, VersioningOption vo, bool allowDuplicateVersions);

void uploadLocalPath(nodetype_t type, std::string name, const LocalPath& localname, Node* parent, const std::string& targetuser,
    TransferDbCommitter& committer, int& total, bool recursive, VersioningOption vo,
    std::function<std::function<void()>(LocalPath)> onCompletedGenerator, bool noRetries, bool allowDuplicateVersions)
{

    Node *previousNode = client->childnodebyname(parent, name.c_str(), false);

    if (type == FILENODE)
    {
        auto fa = client->fsaccess->newfileaccess();
        if (fa->fopen(localname, true, false))
        {
            FileFingerprint fp;
            fp.genfingerprint(fa.get());

            if (previousNode)
            {
                if (previousNode->type == FILENODE)
                {
                    if (!allowDuplicateVersions && fp.isvalid && previousNode->isvalid && fp == *((FileFingerprint *)previousNode))
                    {
                        cout << "Identical file already exist. Skipping transfer of " << name << endl;
                        return;
                    }
                }
                else
                {
                    cout << "Can't upload file over the top of a folder with the same name: " << name << endl;
                    return;
                }
            }
            fa.reset();

            AppFilePut* f = new AppFilePut(localname, parent ? parent->nodeHandle() : NodeHandle(), targetuser.c_str());
            f->noRetries = noRetries;

            if (onCompletedGenerator) f->onCompleted = onCompletedGenerator(localname);
            *static_cast<FileFingerprint*>(f) = fp;
            f->appxfer_it = appxferq[PUT].insert(appxferq[PUT].end(), f);
            client->startxfer(PUT, f, committer, false, false, false, vo, nullptr, client->nextreqtag());
            total++;
        }
        else
        {
            cout << "Can't open file: " << name << endl;
        }
    }
    else if (type == FOLDERNODE && recursive)
    {

        if (previousNode)
        {
            if (previousNode->type == FILENODE)
            {
                cout << "Can't upload a folder over the top of a file with the same name: " << name << endl;
                return;
            }
            else
            {
                // upload into existing folder with the same name
                uploadLocalFolderContent(localname, previousNode, vo, true);
            }
        }
        else
        {
            vector<NewNode> nn(1);
            client->putnodes_prepareOneFolder(&nn[0], name, false);

            gOnPutNodeTag[gNextClientTag] = [localname, vo](Node* parent) {
                auto tmp = localname;
                uploadLocalFolderContent(tmp, parent, vo, true);
            };

            client->putnodes(parent->nodeHandle(), NoVersioning, move(nn), nullptr, gNextClientTag++, false);
        }
    }
}


string localpathToUtf8Leaf(const LocalPath& itemlocalname)
{
    return itemlocalname.leafName().toPath(true);  // true since it's used for upload
}

void uploadLocalFolderContent(const LocalPath& localname, Node* cloudFolder, VersioningOption vo, bool allowDuplicateVersions)
{
#ifndef DONT_USE_SCAN_SERVICE

    auto fa = client->fsaccess->newfileaccess();
    fa->fopen(localname);
    if (fa->type != FOLDERNODE)
    {
        cout << "Path is not a folder: " << localname.toPath(false);
        return;
    }

    ScanService s(*client->waiter);
    ScanService::RequestPtr r = s.queueScan(localname, fa->fsid, false, {});

    while (!r->completed())
    {
        std::this_thread::sleep_for(std::chrono::milliseconds(10));
    }
    if (r->completionResult() != SCAN_SUCCESS)
    {
        cout << "Scan failed: " << r->completionResult() << " for path: " << localname.toPath(false);
        return;
    }

    std::vector<FSNode> results = r->resultNodes();

    TransferDbCommitter committer(client->tctable);
    int total = 0;

    for (auto& rr : results)
    {
        auto newpath = localname;
        newpath.appendWithSeparator(rr.localname, true);
        uploadLocalPath(rr.type, rr.localname.toPath(false), newpath, cloudFolder, "", committer, total, true, vo, nullptr, false, allowDuplicateVersions);
    }

    if (gVerboseMode)
    {
        cout << "Queued " << total << " more uploads from folder " << localname.toPath(false) << endl;
    }

#else

    auto da = client->fsaccess->newdiraccess();

    LocalPath lp(localname);
    if (da->dopen(&lp, NULL, false))
    {
        TransferDbCommitter committer(client->tctable);

        int total = 0;
        nodetype_t type;
        LocalPath itemlocalleafname;
        while (da->dnext(lp, itemlocalleafname, true, &type))
        {
            string leafNameUtf8 = localpathToUtf8Leaf(itemlocalleafname);

            if (gVerboseMode)
            {
                cout << "Queueing " << leafNameUtf8 << "..." << endl;
            }
            auto newpath = lp;
            newpath.appendWithSeparator(itemlocalleafname, true);
            uploadLocalPath(type, leafNameUtf8, newpath, cloudFolder, "", committer, total, true, vo, nullptr, true);
        }
        if (gVerboseMode)
        {
            cout << "Queued " << total << " more uploads from folder " << localpathToUtf8Leaf(localname) << endl;
        }
    }
#endif
}

void exec_put(autocomplete::ACState& s)
{
    NodeHandle target = cwd;
    string targetuser;
    string newname;
    int total = 0;
    Node* n = NULL;

    VersioningOption vo = UseLocalVersioningFlag;
    if (s.extractflag("-noversion")) vo = NoVersioning;
    if (s.extractflag("-version")) vo = ClaimOldVersion;
    if (s.extractflag("-versionreplace")) vo = ReplaceOldVersion;
    bool allowDuplicateVersions = s.extractflag("-allowduplicateversions");

    bool recursive = s.extractflag("-r");

    if (s.words.size() > 2)
    {
        if ((n = nodebypath(s.words[2].s.c_str(), &targetuser, &newname)))
        {
            target = n->nodeHandle();
        }
    }
    else    // target is current path
    {
        n = client->nodeByHandle(target);
    }

    if (client->loggedin() == NOTLOGGEDIN && !targetuser.size() && !client->loggedIntoWritableFolder())
    {
        cout << "Not logged in." << endl;

        return;
    }

    if (recursive && !targetuser.empty())
    {
        cout << "Sorry, can't send recursively to a user" << endl;
    }

    auto localname = localPathArg(s.words[1].s);

    auto da = client->fsaccess->newdiraccess();

    // search with glob, eg *.txt
    if (da->dopen(&localname, NULL, true))
    {
        TransferDbCommitter committer(client->tctable);

        nodetype_t type;
        LocalPath itemlocalname;
        while (da->dnext(localname, itemlocalname, true, &type))
        {
            string leafNameUtf8 = localpathToUtf8Leaf(itemlocalname);

            if (gVerboseMode)
            {
                cout << "Queueing " << leafNameUtf8 << "..." << endl;
            }
            uploadLocalPath(type, leafNameUtf8, itemlocalname, n, targetuser, committer, total, recursive, vo, nullptr, false, allowDuplicateVersions);
        }
    }

    cout << "Queued " << total << " file(s) for upload, " << appxferq[PUT].size()
        << " file(s) in queue" << endl;
}

void exec_pwd(autocomplete::ACState& s)
{
    string path;

    nodepath(cwd, &path);

    cout << path << endl;
}

void exec_lcd(autocomplete::ACState& s)
{
    if (s.words.size() != 2)
    {
        cout << "lcd <dir>" << endl;
        return;
    }

    LocalPath localpath = localPathArg(s.words[1].s);

    if (!client->fsaccess->chdirlocal(localpath))
    {
        cout << s.words[1].s << ": Failed" << endl;
    }
}


void exec_llockfile(autocomplete::ACState& s)
{
    bool readlock = s.extractflag("-read");
    bool writelock = s.extractflag("-write");
    bool unlock = s.extractflag("-unlock");

    if (!readlock && !writelock && !unlock)
    {
        readlock = true;
        writelock = true;
    }

    LocalPath localpath = localPathArg(s.words[1].s);

#ifdef WIN32
    static map<LocalPath, HANDLE> llockedFiles;

    if (unlock)
    {
        if (llockedFiles.find(localpath) == llockedFiles.end()) return;
        CloseHandle(llockedFiles[localpath]);
    }
    else
    {
        string pe = localpath.platformEncoded();
        HANDLE hFile = CreateFileW(wstring((wchar_t*)pe.data(), pe.size()/2).c_str(),
            readlock ? GENERIC_READ : (writelock ? GENERIC_WRITE : 0),
            0, // no sharing
            NULL, OPEN_EXISTING, 0, NULL);

        if (hFile == INVALID_HANDLE_VALUE)
        {
            auto err = GetLastError();
            cout << "Error locking file: " << err;
        }
        else
        {
            llockedFiles[localpath] = hFile;
        }
    }

#else
    cout << " sorry, not implemented yet" << endl;
#endif
}

#ifdef USE_FILESYSTEM
void exec_lls(autocomplete::ACState& s)
{
    bool recursive = s.extractflag("-R");
    fs::path ls_folder = s.words.size() > 1 ? fs::u8path(s.words[1].s) : fs::current_path();
    std::error_code ec;
    auto status = fs::status(ls_folder, ec);
    (void)status;
    if (ec)
    {
        cerr << ec.message() << endl;
    }
    else if (!fs::exists(ls_folder))
    {
        cerr << "not found" << endl;
    }
    else
    {
        local_dumptree(ls_folder, recursive);
    }
}
#endif

void exec_ipc(autocomplete::ACState& s)
{
    // incoming pending contact action
    handle phandle;
    if (s.words.size() == 3 && Base64::atob(s.words[1].s.c_str(), (byte*) &phandle, sizeof phandle) == sizeof phandle)
    {
        ipcactions_t action;
        if (s.words[2].s == "a")
        {
            action = IPCA_ACCEPT;
        }
        else if (s.words[2].s == "d")
        {
            action = IPCA_DENY;
        }
        else if (s.words[2].s == "i")
        {
            action = IPCA_IGNORE;
        }
        else
        {
            return;
        }
        client->updatepcr(phandle, action);
    }
}

#if defined(WIN32) && defined(NO_READLINE)
void exec_log(autocomplete::ACState& s)
{
    if (s.words.size() == 1)
    {
        // close log
        static_cast<WinConsole*>(console)->log("", WinConsole::no_log);
        cout << "log closed" << endl;
    }
    else if (s.words.size() == 3)
    {
        // open log
        WinConsole::logstyle style = WinConsole::no_log;
        if (s.words[1].s == "utf8")
        {
            style = WinConsole::utf8_log;
        }
        else if (s.words[1].s == "utf16")
        {
            style = WinConsole::utf16_log;
        }
        else if (s.words[1].s == "codepage")
        {
            style = WinConsole::codepage_log;
        }
        else
        {
            cout << "unknown log style" << endl;
        }
        if (!static_cast<WinConsole*>(console)->log(s.words[2].s, style))
        {
            cout << "failed to open log file" << endl;
        }
    }
}
#endif

void exec_putq(autocomplete::ACState& s)
{
    bool showActive = s.extractflag("-active");
    bool showAll = s.extractflag("-all");
    bool showCount = s.extractflag("-count");

    if (!showActive && !showAll && !showCount)
    {
        showCount = true;
    }

    xferq(PUT, s.words.size() > 1 ? atoi(s.words[1].s.c_str()) : -1, showActive, showAll, showCount);
}

void exec_getq(autocomplete::ACState& s)
{
    bool showActive = s.extractflag("-active");
    bool showAll = s.extractflag("-all");
    bool showCount = s.extractflag("-count");

    if (!showActive && !showAll && !showCount)
    {
        showCount = true;
    }

    xferq(GET, s.words.size() > 1 ? atoi(s.words[1].s.c_str()) : -1, showActive, showAll, showCount);
}

void exec_open(autocomplete::ACState& s)
{
    if (strstr(s.words[1].s.c_str(), "#F!") || strstr(s.words[1].s.c_str(), "folder/"))  // folder link indicator
    {
        if (!clientFolder)
        {
            using namespace mega;
#ifdef GFX_CLASS
            auto gfx = new GfxProc(::mega::make_unique<GFX_CLASS>());
            gfx->startProcessingThread();
#endif

            // create a new MegaClient with a different MegaApp to process callbacks
            // from the client logged into a folder. Reuse the waiter and httpio
            clientFolder = new MegaClient(new DemoAppFolder,
                                          client->waiter,
                                          client->httpio,
                #ifdef DBACCESS_CLASS
                                          new DBACCESS_CLASS(*startDir),
                #else
                                          NULL,
                #endif
                #ifdef GFX_CLASS
                                          gfx,
                #else
                                          NULL,
                #endif
                                          "Gk8DyQBS",
                                          "megacli_folder/" TOSTRING(MEGA_MAJOR_VERSION)
                                          "." TOSTRING(MEGA_MINOR_VERSION)
                                          "." TOSTRING(MEGA_MICRO_VERSION),
                                          2);
        }
        else
        {
            clientFolder->logout(false);
        }

        const char* authToken = nullptr;

        if (s.words.size() > 2)
            authToken = s.words[2].s.c_str();

        return clientFolder->app->login_result(clientFolder->folderaccess(s.words[1].s.c_str(), authToken));
    }
    else
    {
        cout << "Invalid folder link." << endl;
    }
}

#ifdef USE_FILESYSTEM
void exec_lpwd(autocomplete::ACState& s)
{
    cout << fs::current_path().u8string() << endl;
}
#endif


void exec_test(autocomplete::ACState& s)
{
}

void exec_mfad(autocomplete::ACState& s)
{
    client->multifactorauthdisable(s.words[1].s.c_str());
}

void exec_mfac(autocomplete::ACState& s)
{
    string email;
    if (s.words.size() == 2)
    {
        email = s.words[1].s;
    }
    else
    {
        email = login.email;
    }

    client->multifactorauthcheck(email.c_str());
}

void exec_mfae(autocomplete::ACState& s)
{
    client->multifactorauthsetup();
}

void exec_login(autocomplete::ACState& s)
{
    //bool fresh = s.extractflag("-fresh");
    if (client->loggedin() == NOTLOGGEDIN)
    {
        if (s.words.size() > 1)
        {
            if ((s.words.size() == 2 || s.words.size() == 3) && s.words[1].s == "autoresume")
            {
                string filename = "megacli_autoresume_session" + (s.words.size() == 3 ? "_" + s.words[2].s : "");
                ifstream file(filename.c_str());
                string session;
                file >> session;
                if (file.is_open() && session.size())
                {
                    cout << "Resuming session..." << endl;
                    return client->login(Base64::atob(session));
                }
                cout << "Failed to get a valid session id from file " << filename << endl;
            }
            else if (strchr(s.words[1].s.c_str(), '@'))
            {
                login.reset();
                login.email = s.words[1].s;

                // full account login
                if (s.words.size() > 2)
                {
                    login.password = s.words[2].s;
                    cout << "Initiated login attempt..." << endl;
                }
                client->prelogin(login.email.c_str());
            }
            else
            {
                const char* ptr;
                if ((ptr = strchr(s.words[1].s.c_str(), '#')))  // folder link indicator
                {
                    const char *authKey = s.words.size() == 3 ? s.words[2].s.c_str() : nullptr;
                    return client->app->login_result(client->folderaccess(s.words[1].s.c_str(), authKey));
                }
                else
                {
                    return client->login(Base64::atob(s.words[1].s));
                }
            }
        }
        else
        {
            cout << "      login email [password]" << endl
                << "      login exportedfolderurl#key [authKey]" << endl
                << "      login session" << endl;
        }
    }
    else
    {
        cout << "Already logged in. Please log out first." << endl;
    }
}

void exec_begin(autocomplete::ACState& s)
{
    bool ephemeralPlusPlus = s.extractflag("-e++");
    if (s.words.size() == 1)
    {
        cout << "Creating ephemeral session..." << endl;
        pdf_to_import = true;
        client->createephemeral();
    }
    else if (s.words.size() == 2)   // resume session
    {
        if (ephemeralPlusPlus)
        {
            client->resumeephemeralPlusPlus(Base64::atob(s.words[1].s));
        }
        else
        {
            handle uh;
            byte pw[SymmCipher::KEYLENGTH];

            if (Base64::atob(s.words[1].s.c_str(), (byte*) &uh, MegaClient::USERHANDLE) == sizeof uh && Base64::atob(
                s.words[1].s.c_str() + 12, pw, sizeof pw) == sizeof pw)
            {
                client->resumeephemeral(uh, pw);
            }
            else
            {
                cout << "Malformed ephemeral session identifier." << endl;
            }
        }
    }
    else if (ephemeralPlusPlus && s.words.size() == 3)  // begin -e++ firstname lastname
    {
        cout << "Creating ephemeral session plus plus..." << endl;

        pdf_to_import = true;
        ephemeralFirstname = s.words[1].s;
        ephemeralLastName = s.words[2].s;
        client->createephemeralPlusPlus();
    }
}

void exec_mount(autocomplete::ACState& )
{
    listtrees();
}

void exec_share(autocomplete::ACState& s)
{
    bool writable = false;

    switch (s.words.size())
    {
    case 1:		// list all shares (incoming, outgoing and pending outgoing)
    {
<<<<<<< HEAD
        listallshares();
=======
        cout << "Shared folders:" << endl;

        // outgoing
        node_vector outshares = client->mNodeManager.getNodesWithOutShares();
        for (auto& share : outshares)
        {
            listnodeshares(share);
        }

        // incoming
        for (user_map::iterator uit = client->users.begin();
            uit != client->users.end(); uit++)
        {
            User* u = &uit->second;
            Node* n;

            if (u->show == VISIBLE && u->sharing.size())
            {
                cout << "From " << u->email << ":" << endl;

                for (handle_set::iterator sit = u->sharing.begin();
                    sit != u->sharing.end(); sit++)
                {
                    if ((n = client->nodebyhandle(*sit)))
                    {
                        cout << "\t" << n->displayname() << " ("
                            << getAccessLevelStr(n->inshare->access) << ")" << endl;
                    }
                }
            }
        }

        cout << "Pending shared folders:" << endl;

        // pending outgoing
        node_vector pendingoutshares = client->mNodeManager.getNodesWithPendingOutShares();
        for (auto& share : pendingoutshares)
        {
            listnodependingshares(share);
        }
>>>>>>> 2eefbc69
    }
    break;

    case 2:	    // list all outgoing shares on this path
    case 3:	    // remove outgoing share to specified e-mail address
    case 4:	    // add outgoing share to specified e-mail address
    case 5:     // user specified a personal representation to appear as for the invitation
        if (Node* n = nodebypath(s.words[1].s.c_str()))
        {
            if (s.words.size() == 2)
            {
                listnodeshares(n);
            }
            else
            {
                accesslevel_t a = ACCESS_UNKNOWN;
                const char* personal_representation = NULL;
                if (s.words.size() > 3)
                {
                    if (s.words[3].s == "r" || s.words[3].s == "ro")
                    {
                        a = RDONLY;
                    }
                    else if (s.words[3].s == "rw")
                    {
                        a = RDWR;
                    }
                    else if (s.words[3].s == "full")
                    {
                        a = FULL;
                    }
                    else
                    {
                        cout << "Access level must be one of r, rw or full" << endl;

                        return;
                    }

                    if (s.words.size() > 4)
                    {
                        personal_representation = s.words[4].s.c_str();
                    }
                }

                handle nodehandle = n->nodehandle;
                std::function<void()> completeShare = [nodehandle, s, a, writable, personal_representation]()
                {
                    Node* n = client->nodebyhandle(nodehandle);
                    if (!n)
                    {
                        cout << "Node not found." << endl;
                        return;
                    }

                    client->setshare(n, s.words[2].s.c_str(), a, writable, personal_representation, gNextClientTag++, [](Error e, bool)
                    {
                        if (e)
                        {
                            cout << "Share creation/modification request failed (" << errorstring(e) << ")" << endl;
                        }
                        else
                        {
                            cout << "Share creation/modification succeeded." << endl;
                        }
                    });
                };

                if (a != ACCESS_UNKNOWN)
                {
                    client->openShareDialog(n, [completeShare](Error e)
                    {
                        if (e)
                        {
                            cout << "Error creating share key (" << errorstring(e) << ")" << endl;
                            return;
                        }

                        completeShare();
                    });
                    return;
                }
                completeShare();
            }
        }
        else
        {
            cout << s.words[1].s << ": No such directory" << endl;
        }
        break;
    }
}

void exec_users(autocomplete::ACState& s)
{
    if (s.words.size() == 1)
    {
        for (user_map::iterator it = client->users.begin(); it != client->users.end(); it++)
        {
            if (it->second.email.size())
            {
                cout << "\t" << it->second.email;

                if (it->second.userhandle == client->me)
                {
                    cout << ", session user";
                }
                else if (it->second.show == VISIBLE)
                {
                    cout << ", visible";
                }
                else if (it->second.show == HIDDEN)
                {
                    cout << ", hidden";
                }
                else if (it->second.show == INACTIVE)
                {
                    cout << ", inactive";
                }
                else if (it->second.show == BLOCKED)
                {
                    cout << ", blocked";
                }
                else
                {
                    cout << ", unknown visibility (" << it->second.show << ")";
                }

                if (it->second.sharing.size())
                {
                    cout << ", sharing " << it->second.sharing.size() << " folder(s)";
                }

                if (it->second.pubk.isvalid())
                {
                    cout << ", public key cached";
                }

                if (it->second.mBizMode == BIZ_MODE_MASTER)
                {
                    cout << ", business master user";
                }
                else if (it->second.mBizMode == BIZ_MODE_SUBUSER)
                {
                    cout << ", business sub-user";
                }

                cout << endl;
            }
        }
    }
    else if (s.words.size() == 3 && s.words[2].s == "del")
    {
        client->removecontact(s.words[1].s.c_str(), HIDDEN);
    }
}

void exec_mkdir(autocomplete::ACState& s)
{
    bool allowDuplicate = s.extractflag("-allowduplicate");
    bool exactLeafName = s.extractflag("-exactleafname");

    if (s.words.size() > 1)
    {
        string newname;

        Node* n;
        if (exactLeafName)
        {
            n = client->nodeByHandle(cwd);
            newname = s.words[1].s;
        }
        else
        {
            n = nodebypath(s.words[1].s.c_str(), NULL, &newname);
        }

        if (n)
        {
            if (!client->checkaccess(n, RDWR))
            {
                cout << "Write access denied" << endl;

                return;
            }

            if (newname.size())
            {
                vector<NewNode> nn(1);
                client->putnodes_prepareOneFolder(&nn[0], newname, false);
                client->putnodes(n->nodeHandle(), NoVersioning, move(nn), nullptr, gNextClientTag++, false);
            }
            else if (allowDuplicate && n->parent && n->parent->nodehandle != UNDEF)
            {
                // the leaf name already exists and was returned in n
                auto leafname = s.words[1].s;
                auto pos = leafname.find_last_of("/");
                if (pos != string::npos) leafname.erase(0, pos + 1);
                vector<NewNode> nn(1);
                client->putnodes_prepareOneFolder(&nn[0], leafname, false);
                client->putnodes(n->parent->nodeHandle(), NoVersioning, move(nn), nullptr, gNextClientTag++, false);
            }
            else
            {
                cout << s.words[1].s << ": Path already exists" << endl;
            }
        }
        else
        {
            cout << s.words[1].s << ": Target path not found" << endl;
        }
    }
}

void exec_getfa(autocomplete::ACState& s)
{
    Node* n;
    int cancel = s.words.size() > 2 && s.words.back().s == "cancel";

    if (s.words.size() < 3)
    {
        n = client->nodeByHandle(cwd);
    }
    else if (!(n = nodebypath(s.words[2].s.c_str())))
    {
        cout << s.words[2].s << ": Path not found" << endl;
    }

    if (n)
    {
        int c = 0;
        fatype type;

        type = fatype(atoi(s.words[1].s.c_str()));

        if (n->type == FILENODE)
        {
            if (n->hasfileattribute(type))
            {
                client->getfa(n->nodehandle, &n->fileattrstring, n->nodekey(), type, cancel);
                c++;
            }
        }
        else
        {
            for (Node* node : client->getChildren(n))
            {
                if (node->type == FILENODE && node->hasfileattribute(type))
                {
                    client->getfa(node->nodehandle, &node->fileattrstring, node->nodekey(), type, cancel);
                    c++;
                }
            }
        }

        cout << (cancel ? "Canceling " : "Fetching ") << c << " file attribute(s) of type " << type << "..." << endl;
    }
}

void exec_getua(autocomplete::ACState& s)
{
    User* u = NULL;

    if (s.words.size() == 3)
    {
        // get other user's attribute
        if (!(u = client->finduser(s.words[2].s.c_str())))
        {
            cout << "Retrieving user attribute for unknown user: " << s.words[2].s << endl;
            client->getua(s.words[2].s.c_str(), User::string2attr(s.words[1].s.c_str()));
            return;
        }
    }
    else if (s.words.size() != 2)
    {
        cout << "      getua attrname [email]" << endl;
        return;
    }

    if (!u)
    {
        // get logged in user's attribute
        if (!(u = client->ownuser()))
        {
            cout << "Must be logged in to query own attributes." << endl;
            return;
        }
    }

    if (s.words[1].s == "pubk")
    {
        client->getpubkey(u->uid.c_str());
        return;
    }

    client->getua(u, User::string2attr(s.words[1].s.c_str()));
}

void exec_putua(autocomplete::ACState& s)
{

    if (!client->loggedin())
    {
        cout << "Must be logged in to set user attributes." << endl;
        return;
    }

    attr_t attrtype = User::string2attr(s.words[1].s.c_str());
    if (attrtype == ATTR_UNKNOWN)
    {
        cout << "Attribute not recognized" << endl;
        return;
    }

    if (s.words.size() == 2)
    {
        // delete attribute
        client->putua(attrtype);

        return;
    }
    else if (s.words.size() == 3)
    {
        if (s.words[2].s == "del")
        {
            client->putua(attrtype);

            return;
        }
    }
    else if (s.words.size() == 4)
    {
        if (s.words[2].s == "set")
        {
            client->putua(attrtype, (const byte*)s.words[3].s.c_str(), unsigned(s.words[3].s.size()));
            return;
        }
        else if (s.words[2].s == "set64")
        {
            int len = int(s.words[3].s.size() * 3 / 4 + 3);
            byte *value = new byte[len];
            int valuelen = Base64::atob(s.words[3].s.data(), value, len);
            client->putua(attrtype, value, valuelen);
            delete [] value;
            return;
        }
        else if (s.words[2].s == "load")
        {
            string data;
            auto localpath = localPathArg(s.words[3].s);

            if (loadfile(localpath, &data))
            {
                client->putua(attrtype, (const byte*) data.data(), unsigned(data.size()));
            }
            else
            {
                cout << "Cannot read " << s.words[3].s << endl;
            }

            return;
        }
    }
    else if (s.words.size() == 5)
    {
        if (s.words[2].s == "map")  // putua <attrtype> map <attrKey> <attrValue>
        {
            // received <attrKey> will be B64 encoded
            // received <attrValue> will have the real text value
            if (attrtype == ATTR_DEVICE_NAMES       // TLV: { B64enc DeviceId hash, device name } or { ext:B64enc DriveId, drive name }
                    || attrtype == ATTR_ALIAS)      // TLV: { B64enc User handle, alias }
            {
                putua_map(s.words[3].s, Base64::btoa(s.words[4].s), attrtype);
            }
        }
    }
}

#ifdef DEBUG
void exec_delua(autocomplete::ACState& s)
{
    client->delua(s.words[1].s.c_str());
}
#endif

void exec_pause(autocomplete::ACState& s)
{
    bool getarg = false, putarg = false, hardarg = false, statusarg = false;

    for (size_t i = s.words.size(); --i; )
    {
        if (s.words[i].s == "get")
        {
            getarg = true;
        }
        if (s.words[i].s == "put")
        {
            putarg = true;
        }
        if (s.words[i].s == "hard")
        {
            hardarg = true;
        }
        if (s.words[i].s == "status")
        {
            statusarg = true;
        }
    }

    if (statusarg)
    {
        if (!hardarg && !getarg && !putarg)
        {
            if (!client->xferpaused[GET] && !client->xferpaused[PUT])
            {
                cout << "Transfers not paused at the moment." << endl;
            }
            else
            {
                if (client->xferpaused[GET])
                {
                    cout << "GETs currently paused." << endl;
                }
                if (client->xferpaused[PUT])
                {
                    cout << "PUTs currently paused." << endl;
                }
            }
        }
        return;
    }

    if (!getarg && !putarg)
    {
        getarg = true;
        putarg = true;
    }

    TransferDbCommitter committer(client->tctable);

    if (getarg)
    {
        client->pausexfers(GET, client->xferpaused[GET] ^= true, hardarg, committer);
        if (client->xferpaused[GET])
        {
            cout << "GET transfers paused. Resume using the same command." << endl;
        }
        else
        {
            cout << "GET transfers unpaused." << endl;
        }
    }

    if (putarg)
    {
        client->pausexfers(PUT, client->xferpaused[PUT] ^= true, hardarg, committer);
        if (client->xferpaused[PUT])
        {
            cout << "PUT transfers paused. Resume using the same command." << endl;
        }
        else
        {
            cout << "PUT transfers unpaused." << endl;
        }
    }
}

void exec_debug(autocomplete::ACState& s)
{
    if (s.extractflag("-off"))
    {
        SimpleLogger::setLogLevel(logWarning);
        gLogger.logToConsole = false;
        gLogger.mLogFile.close();
    }
    if (s.extractflag("-on"))
    {
        SimpleLogger::setLogLevel(logDebug);
    }
    if (s.extractflag("-verbose"))
    {
        SimpleLogger::setLogLevel(logMax);
    }
    if (s.extractflag("-console"))
    {
        gLogger.logToConsole = true;

    }
    if (s.extractflag("-noconsole"))
    {
        gLogger.logToConsole = false;
    }
    if (s.extractflag("-nofile"))
    {
        gLogger.mLogFile.close();
    }
    string filename;
    if (s.extractflagparam("-file", filename))
    {
        gLogger.mLogFile.close();
        if (!filename.empty())
        {
            gLogger.mLogFile.open(filename.c_str());
            if (gLogger.mLogFile.is_open())
            {
                gLogger.mLogFileName = filename;

            }
            else
            {
                cout << "Log file open failed: '" << filename << "'" << endl;
            }
        }
    }
#ifdef USE_ROTATIVEPERFORMANCELOGGER
    string rpl_filename;
    string rpl_toconsole;
    if (s.extractflagparam("-rotative_performance_logger_file", rpl_filename))
    {
        bool toconsole = s.extractflag("-rotative_performance_logger_toconsole");

        bool exerciseOutput = s.extractflag("-rotative_performance_logger_exerciseOutput");

        // singletons...
        RotativePerformanceLogger::Instance().initialize(".", rpl_filename.c_str(), toconsole);

        if (exerciseOutput)
        {
            // two competing threads, both logging, so we're not just paused during gzipping

            new std::thread([](){
                std::map<long, int> fps;

                auto start = std::chrono::high_resolution_clock::now();
                while (std::chrono::duration_cast<std::chrono::seconds>(std::chrono::high_resolution_clock::now() - start).count() < 10)
                {
                    LOG_info << "Logging from thread 1" ;
                    fps[long(m_time())]++;
                    std::this_thread::sleep_for(std::chrono::milliseconds(1000/30));
                }
                auto cl = conlock(cout);
                cl << "thread 1:";
                for (auto& n : fps) cl << " " << n.second;
                cl << "\n";
            });


            new std::thread([](){
                std::map<long, int> fps;

                auto start = std::chrono::high_resolution_clock::now();
                while (std::chrono::duration_cast<std::chrono::seconds>(std::chrono::high_resolution_clock::now() - start).count() < 10)
                {
                    LOG_info << "Logging from thread 2" ;
                    fps[long(m_time())]++;
                    std::this_thread::sleep_for(std::chrono::milliseconds(1000/30));
                }
                auto cl = conlock(cout);
                cl << "thread 2:";
                for (auto& n : fps) cl << " " << n.second;
                cl << "\n";
            });

            std::this_thread::sleep_for(std::chrono::milliseconds(2000));
            string dm(99999999, 'x');
            for (int i = 0 ; i < 30 ; i++)
            {
                LOG_err << DirectMessage(dm.c_str());
            }


        }

    }
#endif


    cout << "Debug level set to " << SimpleLogger::logCurrentLevel << endl;
    cout << "Log to console: " << (gLogger.logToConsole ? "on" : "off") << endl;
    cout << "Log to file: " << (gLogger.mLogFile.is_open() ? gLogger.mLogFileName : "<off>") << endl;

}

#if defined(WIN32) && defined(NO_READLINE)
void exec_clear(autocomplete::ACState& s)
{
    static_cast<WinConsole*>(console)->clearScreen();
}
#endif

void exec_retry(autocomplete::ACState& s)
{
    if (client->abortbackoff())
    {
        cout << "Retrying..." << endl;
    }
    else
    {
        cout << "No failed request pending." << endl;
    }
}

void exec_recon(autocomplete::ACState& s)
{
    cout << "Closing all open network connections..." << endl;

    client->disconnect();
}

void exec_email(autocomplete::ACState& s)
{
    if (s.words.size() == 1)
    {
        User *u = client->finduser(client->me);
        if (u)
        {
            cout << "Your current email address is " << u->email << endl;
        }
        else
        {
            cout << "Please, login first" << endl;
        }
    }
    else if (s.words.size() == 2)
    {
        if (s.words[1].s.find("@") != string::npos)    // get change email link
        {
            client->getemaillink(s.words[1].s.c_str());
        }
        else    // confirm change email link
        {
            string link = s.words[1].s;

            size_t pos = link.find(MegaClient::verifyLinkPrefix());
            if (pos == link.npos)
            {
                cout << "Invalid email change link." << endl;
                return;
            }

            changecode.assign(link.substr(pos + strlen(MegaClient::verifyLinkPrefix())));
            client->queryrecoverylink(changecode.c_str());
        }
    }
}

#ifdef ENABLE_CHAT
void exec_chatc(autocomplete::ACState& s)
{
    size_t wordscount = s.words.size();
    if (wordscount < 2 || wordscount == 3)
    {
        cout << "Invalid syntax to create chatroom" << endl;
        cout << "      chatc group [email ro|sta|mod]* " << endl;
        return;
    }

    int group = atoi(s.words[1].s.c_str());
    if (group != 0 && group != 1)
    {
        cout << "Invalid syntax to create chatroom" << endl;
        cout << "      chatc group [email ro|sta|mod]* " << endl;
        return;
    }

    unsigned parseoffset = 2;
    if (((wordscount - parseoffset) % 2) == 0)
    {
        if (!group && (wordscount - parseoffset) != 2)
        {
            cout << "Peer to peer chats must have only one peer" << endl;
            return;
        }

        userpriv_vector *userpriv = new userpriv_vector;

        unsigned numUsers = 0;
        while ((numUsers + 1) * 2 + parseoffset <= wordscount)
        {
            string email = s.words[numUsers * 2 + parseoffset].s;
            User *u = client->finduser(email.c_str(), 0);
            if (!u)
            {
                cout << "User not found: " << email << endl;
                delete userpriv;
                return;
            }

            string privstr = s.words[numUsers * 2 + parseoffset + 1].s;
            privilege_t priv;
            if (!group) // 1:1 chats enforce peer to be moderator
            {
                priv = PRIV_MODERATOR;
            }
            else
            {
                if (privstr == "ro")
                {
                    priv = PRIV_RO;
                }
                else if (privstr == "sta")
                {
                    priv = PRIV_STANDARD;
                }
                else if (privstr == "mod")
                {
                    priv = PRIV_MODERATOR;
                }
                else
                {
                    cout << "Unknown privilege for " << email << endl;
                    delete userpriv;
                    return;
                }
            }

            userpriv->push_back(userpriv_pair(u->userhandle, priv));
            numUsers++;
        }

        client->createChat(group, false, userpriv);
        delete userpriv;
    }
}

void exec_chati(autocomplete::ACState& s)
{
    if (s.words.size() >= 4 && s.words.size() <= 7)
    {
        handle chatid;
        Base64::atob(s.words[1].s.c_str(), (byte*)&chatid, MegaClient::CHATHANDLE);

        string email = s.words[2].s;
        User *u = client->finduser(email.c_str(), 0);
        if (!u)
        {
            cout << "User not found: " << email << endl;
            return;
        }

        string privstr = s.words[3].s;
        privilege_t priv;
        if (privstr == "ro")
        {
            priv = PRIV_RO;
        }
        else if (privstr == "sta")
        {
            priv = PRIV_STANDARD;
        }
        else if (privstr == "mod")
        {
            priv = PRIV_MODERATOR;
        }
        else
        {
            cout << "Unknown privilege for " << email << endl;
            return;
        }

        string title;
        string unifiedKey;
        if (s.words.size() == 5)
        {
            unifiedKey = s.words[4].s;
        }
        else if (s.words.size() >= 6 && s.words[4].s == "t")
        {
            title = s.words[5].s;
            if (s.words.size() == 7)
            {
                unifiedKey = s.words[6].s;
            }
        }
        const char *t = !title.empty() ? title.c_str() : NULL;
        const char *uk = !unifiedKey.empty() ? unifiedKey.c_str() : NULL;

        client->inviteToChat(chatid, u->userhandle, priv, uk, t);
        return;
    }
}

void exec_chatr(autocomplete::ACState& s)
{
    if (s.words.size() > 1 && s.words.size() < 4)
    {
        handle chatid;
        Base64::atob(s.words[1].s.c_str(), (byte*)&chatid, MegaClient::CHATHANDLE);

        if (s.words.size() == 2)
        {
            client->removeFromChat(chatid, client->me);
            return;
        }
        else if (s.words.size() == 3)
        {
            string email = s.words[2].s;
            User *u = client->finduser(email.c_str(), 0);
            if (!u)
            {
                cout << "User not found: " << email << endl;
                return;
            }

            client->removeFromChat(chatid, u->userhandle);
            return;
        }
    }
}

void exec_chatu(autocomplete::ACState& s)
{
    handle chatid;
    Base64::atob(s.words[1].s.c_str(), (byte*)&chatid, MegaClient::CHATHANDLE);

    client->getUrlChat(chatid);
}

void exec_chata(autocomplete::ACState& s)
{
    handle chatid;
    Base64::atob(s.words[1].s.c_str(), (byte*)&chatid, MegaClient::CHATHANDLE);
    bool archive = (s.words[2].s == "1");
    if (!archive && (s.words[2].s != "0"))
    {
        cout << "Use 1 or 0 to archive/unarchive chats" << endl;
        return;
    }

    client->archiveChat(chatid, archive);
}

void exec_chats(autocomplete::ACState& s)
{
    if (s.words.size() == 1)
    {
        textchat_map::iterator it;
        for (it = client->chats.begin(); it != client->chats.end(); it++)
        {
            DemoApp::printChatInformation(it->second);
        }
        return;
    }
    if (s.words.size() == 2)
    {
        handle chatid;
        Base64::atob(s.words[1].s.c_str(), (byte*)&chatid, MegaClient::CHATHANDLE);

        textchat_map::iterator it = client->chats.find(chatid);
        if (it == client->chats.end())
        {
            cout << "Chatid " << s.words[1].s.c_str() << " not found" << endl;
            return;
        }

        DemoApp::printChatInformation(it->second);
        return;
    }
}

void exec_chatl(autocomplete::ACState& s)
{
    handle chatid;
    Base64::atob(s.words[1].s.c_str(), (byte*) &chatid, MegaClient::CHATHANDLE);
    bool delflag = (s.words.size() == 3 && s.words[2].s == "del");
    bool createifmissing = s.words.size() == 2 || (s.words.size() == 3 && s.words[2].s != "query");

    client->chatlink(chatid, delflag, createifmissing);
}
#endif

void exec_reset(autocomplete::ACState& s)
{
    if (client->loggedin() != NOTLOGGEDIN)
    {
        cout << "You're logged in. Please, logout first." << endl;
    }
    else if (s.words.size() == 2 ||
        (s.words.size() == 3 && (hasMasterKey = (s.words[2].s == "mk"))))
    {
        recoveryemail = s.words[1].s;
        client->getrecoverylink(recoveryemail.c_str(), hasMasterKey);
    }
    else
    {
        cout << "      reset email [mk]" << endl;
    }
}

void exec_clink(autocomplete::ACState& s)
{
    bool renew = false;
    if (s.words.size() == 1 || (s.words.size() == 2 && (renew = s.words[1].s == "renew")))
    {
        client->contactlinkcreate(renew);
    }
    else if ((s.words.size() == 3) && (s.words[1].s == "query"))
    {
        handle clink = UNDEF;
        Base64::atob(s.words[2].s.c_str(), (byte*)&clink, MegaClient::CONTACTLINKHANDLE);

        client->contactlinkquery(clink);

    }
    else if (((s.words.size() == 3) || (s.words.size() == 2)) && (s.words[1].s == "del"))
    {
        handle clink = UNDEF;

        if (s.words.size() == 3)
        {
            Base64::atob(s.words[2].s.c_str(), (byte*)&clink, MegaClient::CONTACTLINKHANDLE);
        }

        client->contactlinkdelete(clink);
    }
}

void exec_apiurl(autocomplete::ACState& s)
{
    if (s.words.size() == 1)
    {
        cout << "Current APIURL = " << client->httpio->APIURL << endl;
        cout << "Current disablepkp = " << (client->httpio->disablepkp ? "true" : "false") << endl;
    }
    else if (client->loggedin() != NOTLOGGEDIN)
    {
        cout << "You must not be logged in, to change APIURL" << endl;
    }
    else if (s.words.size() == 3 || s.words.size() == 2)
    {
        if (s.words[1].s.size() < 8 || s.words[1].s.substr(0, 8) != "https://")
        {
            s.words[1].s = "https://" + s.words[1].s;
        }
        if (s.words[1].s.empty() || s.words[1].s[s.words[1].s.size() - 1] != '/')
        {
            s.words[1].s += '/';
        }
        client->httpio->APIURL = s.words[1].s;
        if (s.words.size() == 3)
        {
            client->httpio->disablepkp = s.words[2].s == "true";
        }
    }
}

void exec_passwd(autocomplete::ACState& s)
{
    if (client->loggedin() != NOTLOGGEDIN)
    {
        setprompt(NEWPASSWORD);
    }
    else
    {
        cout << "Not logged in." << endl;
    }
}

void exec_putbps(autocomplete::ACState& s)
{
    if (s.words.size() > 1)
    {
        if (s.words[1].s == "auto")
        {
            client->putmbpscap = -1;
        }
        else if (s.words[1].s == "none")
        {
            client->putmbpscap = 0;
        }
        else
        {
            int t = atoi(s.words[1].s.c_str());

            if (t > 0)
            {
                client->putmbpscap = t;
            }
            else
            {
                cout << "      putbps [limit|auto|none]" << endl;
                return;
            }
        }
    }

    cout << "Upload speed limit set to ";

    if (client->putmbpscap < 0)
    {
        cout << "AUTO (approx. 90% of your available bandwidth)" << endl;
    }
    else if (!client->putmbpscap)
    {
        cout << "NONE" << endl;
    }
    else
    {
        cout << client->putmbpscap << " byte(s)/second" << endl;
    }
}

void exec_invite(autocomplete::ACState& s)
{
    if (client->loggedin() != FULLACCOUNT)
    {
        cout << "Not logged in." << endl;
    }
    else
    {
        if (client->ownuser()->email.compare(s.words[1].s))
        {
            int delflag = s.words.size() == 3 && s.words[2].s == "del";
            int rmd = s.words.size() == 3 && s.words[2].s == "rmd";
            int clink = s.words.size() == 4 && s.words[2].s == "clink";
            if (s.words.size() == 2 || s.words.size() == 3 || s.words.size() == 4)
            {
                if (delflag || rmd)
                {
                    client->setpcr(s.words[1].s.c_str(), delflag ? OPCA_DELETE : OPCA_REMIND);
                }
                else
                {
                    handle contactLink = UNDEF;
                    if (clink)
                    {
                        Base64::atob(s.words[3].s.c_str(), (byte*)&contactLink, MegaClient::CONTACTLINKHANDLE);
                    }

                    // Original email is not required, but can be used if this account has multiple email addresses associated,
                    // to have the invite come from a specific email
                    client->setpcr(s.words[1].s.c_str(), OPCA_ADD, "Invite from MEGAcli", s.words.size() == 3 ? s.words[2].s.c_str() : NULL, contactLink);
                }
            }
            else
            {
                cout << "      invite dstemail [origemail|del|rmd|clink <link>]" << endl;
            }
        }
        else
        {
            cout << "Cannot send invitation to your own user" << endl;
        }
    }
}

void exec_signup(autocomplete::ACState& s)
{
    if (s.words.size() == 2)
    {
        const char* ptr = s.words[1].s.c_str();
        const char* tptr;

        if ((tptr = strstr(ptr, "confirm")))
        {
            ptr = tptr + 7;

            std::string code = Base64::atob(std::string(ptr));
            if (code.find("ConfirmCodeV2") != string::npos)
            {
                size_t posEmail = 13 + 15;
                size_t endEmail = code.find("\t", posEmail);
                if (endEmail != string::npos)
                {
                    signupemail = code.substr(posEmail, endEmail - posEmail);
                    signupname = code.substr(endEmail + 1, code.size() - endEmail - 9);

                    if (client->loggedin() == FULLACCOUNT)
                    {
                        cout << "Already logged in." << endl;
                    }
                    else    // not-logged-in / ephemeral account / partially confirmed
                    {
                        client->confirmsignuplink2((const byte*)code.data(), unsigned(code.size()));
                    }
                }
            }
            else
            {
                cout << "Received argument was not a confirmation link." << endl;
            }
        }
        else
        {
            cout << "New accounts must follow registration flow v2. Old flow is not supported anymore." << endl;
        }
    }
    else if (s.words.size() == 3)
    {
        switch (client->loggedin())
        {
        case FULLACCOUNT:
            cout << "Already logged in." << endl;
            break;

        case CONFIRMEDACCOUNT:
            cout << "Current account already confirmed." << endl;
            break;

        case EPHEMERALACCOUNT:
        case EPHEMERALACCOUNTPLUSPLUS:
            if (s.words[1].s.find('@') + 1 && s.words[1].s.find('.') + 1)
            {
                signupemail = s.words[1].s;
                signupname = s.words[2].s;

                cout << endl;
                setprompt(NEWPASSWORD);
            }
            else
            {
                cout << "Please enter a valid e-mail address." << endl;
            }
            break;

        case NOTLOGGEDIN:
            cout << "Please use the begin command to commence or resume the ephemeral session to be upgraded." << endl;
        }
    }
}

void exec_cancelsignup(autocomplete::ACState& s)
{
    client->cancelsignup();
}

void exec_whoami(autocomplete::ACState& s)
{
    if (client->loggedin() == NOTLOGGEDIN)
    {
        cout << "Not logged in." << endl;
    }
    else
    {
        User* u;

        if ((u = client->finduser(client->me)))
        {
            cout << "Account e-mail: " << u->email << " handle: " << Base64Str<MegaClient::USERHANDLE>(client->me) << endl;
            if (client->signkey)
            {
                string pubKey((const char *)client->signkey->pubKey, EdDSA::PUBLIC_KEY_LENGTH);
                cout << "Credentials: " << AuthRing::fingerprint(pubKey, true) << endl;
            }
        }

        bool storage = s.extractflag("-storage");
        bool transfer = s.extractflag("-transfer");
        bool pro = s.extractflag("-pro");
        bool transactions = s.extractflag("-transactions");
        bool purchases = s.extractflag("-purchases");
        bool sessions = s.extractflag("-sessions");

        bool all = !storage && !transfer && !pro && !transactions && !purchases && !sessions;

        cout << "Retrieving account status..." << endl;

        client->getaccountdetails(account, all || storage, all || transfer, all || pro, all || transactions, all || purchases, all || sessions);
    }
}

void exec_verifycredentials(autocomplete::ACState& s)
{
    User* u = nullptr;
    if (s.words.size() == 2 && (s.words[1].s == "show" || s.words[1].s == "status"))
    {
        u = client->finduser(client->me);
    }
    else if (s.words.size() == 3)
    {
        u = client->finduser(s.words[2].s.c_str());
    }
    else
    {
        cout << "      credentials show|status|verify|reset [email]" << endl;
        return;
    }

    if (!u)
    {
        cout << "Invalid user" << endl;
        return;
    }

    if (s.words[1].s == "show")
    {
        if (u->isattrvalid(ATTR_ED25519_PUBK))
        {
            cout << "Credentials: " << AuthRing::fingerprint(*u->getattr(ATTR_ED25519_PUBK), true) << endl;
        }
        else
        {
            cout << "Fetching singing key... " << endl;
            client->getua(u->uid.c_str(), ATTR_ED25519_PUBK);
        }
    }
    else if (s.words[1].s == "status")
    {
        handle uh = s.words.size() == 3 ? u->userhandle : UNDEF;
        printAuthringInformation(uh);
    }
    else if (s.words[1].s == "verify")
    {
        error e;
        if ((e = client->verifyCredentials(u->userhandle)))
        {
            cout << "Verification failed. Error: " << errorstring(e) << endl;
            return;
        }
    }
    else if (s.words[1].s == "reset")
    {
        error e;
        if ((e = client->resetCredentials(u->userhandle)))
        {
            cout << "Reset verification failed. Error: " << errorstring(e) << endl;
            return;
        }
    }
}

void exec_export(autocomplete::ACState& s)
{
    void exportnode_result(Error e, handle h, handle ph);

    Node* n;
    int deltmp = 0;
    int etstmp = 0;

    bool writable = s.extractflag("-writable");
    bool megaHosted = s.extractflag("-mega-hosted");


    if ((n = nodebypath(s.words[1].s.c_str())))
    {
        if (s.words.size() > 2)
        {
            deltmp = (s.words[2].s == "del");
            if (!deltmp)
            {
                etstmp = atoi(s.words[2].s.c_str());
            }
        }


        cout << "Exporting..." << endl;

        error e;
        if ((e = client->exportnode(n, deltmp, etstmp, writable, megaHosted, gNextClientTag++, [](Error e, handle h, handle ph){
            exportnode_result(e, h, ph);
        })))
        {
            cout << s.words[1].s << ": Export rejected (" << errorstring(e) << ")" << endl;
        }
    }
    else
    {
        cout << s.words[1].s << ": Not found" << endl;
    }
}

void exec_encryptLink(autocomplete::ACState& s)
{
    string link = s.words[1].s;
    string password = s.words[2].s;
    string encryptedLink;

    error e = client->encryptlink(link.c_str(), password.c_str(), &encryptedLink);
    if (e)
    {
        cout << "Failed to encrypt link: " << errorstring(e) << endl;
    }
    else
    {
        cout << "Password encrypted link: " << encryptedLink << endl;
    }
}

void exec_decryptLink(autocomplete::ACState &s)
{
    string link = s.words[1].s;
    string password = s.words[2].s;
    string decryptedLink;

    error e = client->decryptlink(link.c_str(), password.c_str(), &decryptedLink);
    if (e)
    {
        cout << "Failed to encrypt link: " << errorstring(e) << endl;
    }
    else
    {
        cout << "Password encrypted link: " << decryptedLink << endl;
    }

}

void exec_import(autocomplete::ACState& s)
{
    handle ph = UNDEF;
    byte key[FILENODEKEYLENGTH];
    error e = client->parsepubliclink(s.words[1].s.c_str(), ph, key, false);
    if (e == API_OK)
    {
        cout << "Opening link..." << endl;
        client->openfilelink(ph, key);
    }
    else
    {
        cout << "Malformed link. Format: Exported URL or fileid#filekey" << endl;
    }
}

void exec_folderlinkinfo(autocomplete::ACState& s)
{
    publiclink = s.words[1].s;

    handle ph = UNDEF;
    byte folderkey[SymmCipher::KEYLENGTH];
    if (client->parsepubliclink(publiclink.c_str(), ph, folderkey, true) == API_OK)
    {
        cout << "Loading public folder link info..." << endl;
        client->getpubliclinkinfo(ph);
    }
    else
    {
        cout << "Malformed link: " << publiclink << endl;
    }
}

void exec_reload(autocomplete::ACState& s)
{
    cout << "Reloading account..." << endl;

    bool nocache = false;
    if (s.words.size() == 2 && s.words[1].s == "nocache")
    {
        nocache = true;
    }

    cwd = NodeHandle();
    client->cachedscsn = UNDEF;
    client->fetchnodes(nocache);
}

void exec_logout(autocomplete::ACState& s)
{
    cout << "Logging off..." << endl;

    bool keepSyncConfigs = s.extractflag("-keepsyncconfigs");

    cwd = NodeHandle();
    client->logout(keepSyncConfigs);

    if (clientFolder)
    {
        clientFolder->logout(keepSyncConfigs);
        delete clientFolder;
        clientFolder = NULL;
    }

    ephemeralFirstname.clear();
    ephemeralLastName.clear();
}

#ifdef ENABLE_CHAT
void exec_chatga(autocomplete::ACState& s)
{
    handle chatid;
    Base64::atob(s.words[1].s.c_str(), (byte*) &chatid, MegaClient::CHATHANDLE);

    handle nodehandle = 0; // make sure top two bytes are 0
    Base64::atob(s.words[2].s.c_str(), (byte*) &nodehandle, MegaClient::NODEHANDLE);

    const char *uid = s.words[3].s.c_str();

    client->grantAccessInChat(chatid, nodehandle, uid);
}

void exec_chatra(autocomplete::ACState& s)
{
    handle chatid;
    Base64::atob(s.words[1].s.c_str(), (byte*)&chatid, MegaClient::CHATHANDLE);

    handle nodehandle = 0; // make sure top two bytes are 0
    Base64::atob(s.words[2].s.c_str(), (byte*)&nodehandle, MegaClient::NODEHANDLE);

    const char *uid = s.words[3].s.c_str();

    client->removeAccessInChat(chatid, nodehandle, uid);
}

void exec_chatst(autocomplete::ACState& s)
{
    handle chatid;
    Base64::atob(s.words[1].s.c_str(), (byte*)&chatid, MegaClient::CHATHANDLE);

    if (s.words.size() == 2)  // empty title / remove title
    {
        client->setChatTitle(chatid, "");
    }
    else if (s.words.size() == 3)
    {
        client->setChatTitle(chatid, s.words[2].s.c_str());
    }
}

void exec_chatpu(autocomplete::ACState& s)
{
    client->getChatPresenceUrl();
}

void exec_chatup(autocomplete::ACState& s)
{
    handle chatid;
    Base64::atob(s.words[1].s.c_str(), (byte*)&chatid, MegaClient::CHATHANDLE);

    handle uh;
    Base64::atob(s.words[2].s.c_str(), (byte*)&uh, MegaClient::USERHANDLE);

    string privstr = s.words[3].s;
    privilege_t priv;
    if (privstr == "ro")
    {
        priv = PRIV_RO;
    }
    else if (privstr == "sta")
    {
        priv = PRIV_STANDARD;
    }
    else if (privstr == "mod")
    {
        priv = PRIV_MODERATOR;
    }
    else
    {
        cout << "Unknown privilege for " << s.words[2].s << endl;
        return;
    }

    client->updateChatPermissions(chatid, uh, priv);
}

void exec_chatlu(autocomplete::ACState& s)
{
    handle publichandle = 0;
    Base64::atob(s.words[1].s.c_str(), (byte*)&publichandle, MegaClient::CHATLINKHANDLE);

    client->chatlinkurl(publichandle);
}

void exec_chatsm(autocomplete::ACState& s)
{
    handle chatid;
    Base64::atob(s.words[1].s.c_str(), (byte*)&chatid, MegaClient::CHATHANDLE);

    const char *title = (s.words.size() == 3) ? s.words[2].s.c_str() : NULL;
    client->chatlinkclose(chatid, title);
}

void exec_chatlj(autocomplete::ACState& s)
{
    handle publichandle = 0;
    Base64::atob(s.words[1].s.c_str(), (byte*)&publichandle, MegaClient::CHATLINKHANDLE);

    client->chatlinkjoin(publichandle, s.words[2].s.c_str());
}

void exec_chatcp(autocomplete::ACState& s)
{
    bool meeting = s.extractflag("-meeting");
    size_t wordscount = s.words.size();
    userpriv_vector *userpriv = new userpriv_vector;
    string_map *userkeymap = new string_map;
    string mownkey = s.words[1].s;
    unsigned parseoffset = 2;
    const char *title = NULL;

    if (wordscount >= 4)
    {
        if (s.words[2].s == "t")
        {
            if (s.words[3].s.empty())
            {
                cout << "Title cannot be set to empty string" << endl;
                delete userpriv;
                delete userkeymap;
                return;
            }
            title = s.words[3].s.c_str();
            parseoffset = 4;
        }

        if (((wordscount - parseoffset) % 3) != 0)
        {
            cout << "Invalid syntax to create chatroom" << endl;
            cout << "      chatcp mownkey [t title64] [email ro|sta|mod unifiedkey]* " << endl;
            delete userpriv;
            delete userkeymap;
            return;
        }

        unsigned numUsers = 0;
        while ((numUsers + 1) * 3 + parseoffset <= wordscount)
        {
            string email = s.words[numUsers * 3 + parseoffset].s;
            User *u = client->finduser(email.c_str(), 0);
            if (!u)
            {
                cout << "User not found: " << email << endl;
                delete userpriv;
                delete userkeymap;
                return;
            }

            string privstr = s.words[numUsers * 3 + parseoffset + 1].s;
            privilege_t priv;
            if (privstr == "ro")
            {
                priv = PRIV_RO;
            }
            else if (privstr == "sta")
            {
                priv = PRIV_STANDARD;
            }
            else if (privstr == "mod")
            {
                priv = PRIV_MODERATOR;
            }
            else
            {
                cout << "Unknown privilege for " << email << endl;
                delete userpriv;
                delete userkeymap;
                return;
            }
            userpriv->push_back(userpriv_pair(u->userhandle, priv));
            string unifiedkey = s.words[numUsers * 3 + parseoffset + 2].s;
            char uhB64[12];
            Base64::btoa((byte *)&u->userhandle, MegaClient::USERHANDLE, uhB64);
            uhB64[11] = '\0';
            userkeymap->insert(std::pair<string, string>(uhB64, unifiedkey));
            numUsers++;
        }
    }
    char ownHandleB64[12];
    Base64::btoa((byte *)&client->me, MegaClient::USERHANDLE, ownHandleB64);
    ownHandleB64[11] = '\0';
    userkeymap->insert(std::pair<string, string>(ownHandleB64, mownkey));
    client->createChat(true, true, userpriv, userkeymap, title, meeting);
    delete userpriv;
    delete userkeymap;
}
#endif

void exec_cancel(autocomplete::ACState& s)
{
    if (client->loggedin() != FULLACCOUNT)
    {
        cout << "Please, login into your account first." << endl;
        return;
    }

    if (s.words.size() == 1)  // get link
    {
        User *u = client->finduser(client->me);
        if (!u)
        {
            cout << "Error retrieving logged user." << endl;
            return;
        }
        client->getcancellink(u->email.c_str());
    }
    else if (s.words.size() == 2) // link confirmation
    {
        string link = s.words[1].s;

        size_t pos = link.find(MegaClient::cancelLinkPrefix());
        if (pos == link.npos)
        {
            cout << "Invalid cancellation link." << endl;
            return;
        }

        client->confirmcancellink(link.substr(pos + strlen(MegaClient::cancelLinkPrefix())).c_str());
    }
}

void exec_alerts(autocomplete::ACState& s)
{
    bool shownew = false, showold = false;
    size_t showN = 0;
    if (s.words.size() == 1)
    {
        shownew = showold = true;
    }
    else if (s.words.size() == 2)
    {
        if (s.words[1].s == "seen")
        {
            client->useralerts.acknowledgeAll();
            return;
        }
        else if (s.words[1].s == "notify")
        {
            notifyAlerts = !notifyAlerts;
            cout << "notification of alerts is now " << (notifyAlerts ? "on" : "off") << endl;
            return;
        }
        else if (s.words[1].s == "old")
        {
            showold = true;
        }
        else if (s.words[1].s == "new")
        {
            shownew = true;
        }
        else if (s.words[1].s == "test_reminder")
        {
            client->useralerts.add(new UserAlert::PaymentReminder(time(NULL) - 86000*3 /2, client->useralerts.nextId()));
        }
        else if (s.words[1].s == "test_payment")
        {
            client->useralerts.add(new UserAlert::Payment(true, 1, time(NULL) + 86000 * 1, client->useralerts.nextId()));
        }
        else if (atoi(s.words[1].s.c_str()) > 0)
        {
            showN = atoi(s.words[1].s.c_str());
        }
    }
    if (showold || shownew || showN > 0)
    {
        UserAlerts::Alerts::const_iterator i = client->useralerts.alerts.begin();
        if (showN)
        {
            size_t n = 0;
            for (UserAlerts::Alerts::const_reverse_iterator j = client->useralerts.alerts.rbegin(); j != client->useralerts.alerts.rend(); ++j, ++n)
            {
                if (!(*j)->removed())
                {
                    showN += ((*j)->relevant() || n >= showN) ? 0 : 1;
                }
            }
        }

        size_t n = client->useralerts.alerts.size();
        for (; i != client->useralerts.alerts.end(); ++i)
        {
            if ((*i)->relevant() && !(*i)->removed())
            {
                if (--n < showN || (shownew && !(*i)->seen()) || (showold && (*i)->seen()))
                {
                    printAlert(**i);
                }
            }
        }
    }
}

#ifdef USE_FILESYSTEM
void exec_lmkdir(autocomplete::ACState& s)
{
    std::error_code ec;
    if (!fs::create_directory(s.words[1].s.c_str(), ec))
    {
        cerr << "Create directory failed: " << ec.message() << endl;
    }
}
#endif

void exec_recover(autocomplete::ACState& s)
{
    if (client->loggedin() != NOTLOGGEDIN)
    {
        cout << "You're logged in. Please, logout first." << endl;
    }
    else if (s.words.size() == 2)
    {
        string link = s.words[1].s;

        size_t pos = link.find(MegaClient::recoverLinkPrefix());
        if (pos == link.npos)
        {
            cout << "Invalid recovery link." << endl;
        }

        recoverycode.assign(link.substr(pos + strlen(MegaClient::recoverLinkPrefix())));
        client->queryrecoverylink(recoverycode.c_str());
    }
}

void exec_session(autocomplete::ACState& s)
{
    string session;

    int size = client->dumpsession(session);

    if (size > 0)
    {
        if ((s.words.size() == 2 || s.words.size() == 3) && s.words[1].s == "autoresume")
        {
            string filename = "megacli_autoresume_session" + (s.words.size() == 3 ? "_" + s.words[2].s : "");
            ofstream file(filename.c_str());
            if (file.fail() || !file.is_open())
            {
                cout << "could not open file: " << filename << endl;
            }
            else
            {
                file << Base64::btoa(session);
                cout << "Your (secret) session is saved in file '" << filename << "'" << endl;
            }
        }
        else
        {
            cout << "Your (secret) session is: " << Base64::btoa(session) << endl;
        }
    }
    else if (!size)
    {
        cout << "Not logged in." << endl;
    }
    else
    {
        cout << "Internal error." << endl;
    }
}

void exec_version(autocomplete::ACState& s)
{
    cout << "MEGA SDK version: " << MEGA_MAJOR_VERSION << "." << MEGA_MINOR_VERSION << "." << MEGA_MICRO_VERSION << endl;

    cout << "Features enabled:" << endl;

#ifdef USE_CRYPTOPP
    cout << "* CryptoPP" << endl;
#endif

#ifdef USE_SQLITE
    cout << "* SQLite" << endl;
#endif

#ifdef USE_BDB
    cout << "* Berkeley DB" << endl;
#endif

#ifdef USE_INOTIFY
    cout << "* inotify" << endl;
#endif

#ifdef HAVE_FDOPENDIR
    cout << "* fdopendir" << endl;
#endif

#ifdef HAVE_SENDFILE
    cout << "* sendfile" << endl;
#endif

#ifdef _LARGE_FILES
    cout << "* _LARGE_FILES" << endl;
#endif

#ifdef USE_FREEIMAGE
    cout << "* FreeImage" << endl;
#endif

#ifdef HAVE_PDFIUM
    cout << "* PDFium" << endl;
#endif

#ifdef ENABLE_SYNC
    cout << "* sync subsystem" << endl;
#endif

#ifdef USE_MEDIAINFO
    cout << "* MediaInfo" << endl;
#endif

    cwd = NodeHandle();
}

void exec_showpcr(autocomplete::ACState& s)
{
    string outgoing = "";
    string incoming = "";
    for (handlepcr_map::iterator it = client->pcrindex.begin(); it != client->pcrindex.end(); it++)
    {
        if (it->second->isoutgoing)
        {
            ostringstream os;
            os << setw(34) << it->second->targetemail;

            os << "\t(id: ";
            os << Base64Str<MegaClient::PCRHANDLE>(it->second->id);

            os << ", ts: ";

            os << it->second->ts;

            outgoing.append(os.str());
            outgoing.append(")\n");
        }
        else
        {
            ostringstream os;
            os << setw(34) << it->second->originatoremail;

            os << "\t(id: ";
            os << Base64Str<MegaClient::PCRHANDLE>(it->second->id);

            os << ", ts: ";

            os << it->second->ts;

            incoming.append(os.str());
            incoming.append(")\n");
        }
    }
    cout << "Incoming PCRs:" << endl << incoming << endl;
    cout << "Outgoing PCRs:" << endl << outgoing << endl;
}

#if defined(WIN32) && defined(NO_READLINE)
void exec_history(autocomplete::ACState& s)
{
    static_cast<WinConsole*>(console)->outputHistory();
}
#endif

void exec_handles(autocomplete::ACState& s)
{
    if (s.words.size() == 2)
    {
        if (s.words[1].s == "on")
        {
            handles_on = true;
        }
        else if (s.words[1].s == "off")
        {
            handles_on = false;
        }
        else
        {
            cout << "invalid handles setting" << endl;
        }
    }
    else
    {
        cout << "      handles on|off " << endl;
    }
}

#if defined(WIN32) && defined(NO_READLINE)
void exec_codepage(autocomplete::ACState& s)
{
    WinConsole* wc = static_cast<WinConsole*>(console);
    if (s.words.size() == 1)
    {
        UINT cp1, cp2;
        wc->getShellCodepages(cp1, cp2);
        cout << "Current codepage is " << cp1;
        if (cp2 != cp1)
        {
            cout << " with failover to codepage " << cp2 << " for any absent glyphs";
        }
        cout << endl;
        for (int i = 32; i < 256; ++i)
        {
            string theCharUtf8 = WinConsole::toUtf8String(WinConsole::toUtf16String(string(1, (char)i), cp1));
            cout << "  dec/" << i << " hex/" << hex << i << dec << ": '" << theCharUtf8 << "'";
            if (i % 4 == 3)
            {
                cout << endl;
            }
        }
    }
    else if (s.words.size() == 2 && atoi(s.words[1].s.c_str()) != 0)
    {
        if (!wc->setShellConsole(atoi(s.words[1].s.c_str()), atoi(s.words[1].s.c_str())))
        {
            cout << "Code page change failed - unicode selected" << endl;
        }
    }
    else if (s.words.size() == 3 && atoi(s.words[1].s.c_str()) != 0 && atoi(s.words[2].s.c_str()) != 0)
    {
        if (!wc->setShellConsole(atoi(s.words[1].s.c_str()), atoi(s.words[2].s.c_str())))
        {
            cout << "Code page change failed - unicode selected" << endl;
        }
    }
}
#endif

void exec_httpsonly(autocomplete::ACState& s)
{
    if (s.words.size() == 1)
    {
        cout << "httpsonly: " << (client->usehttps ? "on" : "off") << endl;
    }
    else if (s.words.size() == 2)
    {
        if (s.words[1].s == "on")
        {
            client->usehttps = true;
        }
        else if (s.words[1].s == "off")
        {
            client->usehttps = false;
        }
        else
        {
            cout << "invalid setting" << endl;
        }
    }
}

#ifdef USE_MEDIAINFO
void exec_mediainfo(autocomplete::ACState& s)
{
    if (client->mediaFileInfo.mediaCodecsFailed)
    {
        cout << "Sorry, mediainfo lookups could not be retrieved." << endl;
        return;
    }
    else if (!client->mediaFileInfo.mediaCodecsReceived)
    {
        client->mediaFileInfo.requestCodecMappingsOneTime(client, LocalPath());
        cout << "Mediainfo lookups requested" << endl;
    }

    if (s.words.size() == 3 && s.words[1].s == "calc")
    {
        MediaProperties mp;
        auto localFilename = localPathArg(s.words[2].s);

        string ext;
        if (client->fsaccess->getextension(localFilename, ext) && MediaProperties::isMediaFilenameExt(ext))
        {
            mp.extractMediaPropertyFileAttributes(localFilename, client->fsaccess.get());
                                uint32_t dummykey[4] = { 1, 2, 3, 4 };  // check encode/decode
                                string attrs = mp.convertMediaPropertyFileAttributes(dummykey, client->mediaFileInfo);
                                MediaProperties dmp = MediaProperties::decodeMediaPropertiesAttributes(":" + attrs, dummykey);
                                cout << showMediaInfo(dmp, client->mediaFileInfo, false) << endl;
        }
        else
        {
            cout << "Filename extension is not suitable for mediainfo analysis." << endl;
        }
    }
    else if (s.words.size() == 3 && s.words[1].s == "show")
    {
        if (Node *n = nodebypath(s.words[2].s.c_str()))
        {
            switch (n->type)
            {
            case FILENODE:
                cout << showMediaInfo(n, client->mediaFileInfo, false) << endl;
                break;

            case FOLDERNODE:
            case ROOTNODE:
            case VAULTNODE:
            case RUBBISHNODE:
            {
                for (Node* m : client->getChildren(n))
                {
                    if (m->type == FILENODE && m->hasfileattribute(fa_media))
                    {
                        cout << m->displayname() << "   " << showMediaInfo(m, client->mediaFileInfo, true) << endl;
                    }
                }
                break;
            }
            case TYPE_DONOTSYNC:
            case TYPE_SPECIAL:
            case TYPE_UNKNOWN:
                cout << "node type is inappropriate for mediainfo: " << n->type << endl;
                break;
            }
        }
        else
        {
            cout << "remote file not found: " << s.words[2].s << endl;
        }
    }
}
#endif

void exec_smsverify(autocomplete::ACState& s)
{
    if (s.words[1].s == "send")
    {
        bool reverifywhitelisted = (s.words.size() == 4 && s.words[3].s == "reverifywhitelisted");
        if (client->smsverificationsend(s.words[2].s, reverifywhitelisted) != API_OK)
        {
            cout << "phonenumber is invalid" << endl;
        }
    }
    else if (s.words[1].s == "code")
    {
        if (client->smsverificationcheck(s.words[2].s) != API_OK)
        {
            cout << "verificationcode is invalid" << endl;
        }
    }
}

void exec_verifiedphonenumber(autocomplete::ACState& s)
{
    cout << "Verified phone number: " << client->mSmsVerifiedPhone << endl;
}

void exec_killsession(autocomplete::ACState& s)
{
    if (s.words[1].s == "all")
    {
        // Kill all sessions (except current)
        client->killallsessions();
    }
    else
    {
        handle sessionid;
        if (Base64::atob(s.words[1].s.c_str(), (byte*)&sessionid, sizeof sessionid) == sizeof sessionid)
        {
            client->killsession(sessionid);
        }
        else
        {
            cout << "invalid session id provided" << endl;
        }
    }
}

void exec_locallogout(autocomplete::ACState& s)
{
    cout << "Logging off locally..." << endl;

    cwd = NodeHandle();
    client->locallogout(false, true);

    ephemeralFirstname.clear();
    ephemeralLastName.clear();
}

void exec_recentnodes(autocomplete::ACState& s)
{
    if (s.words.size() == 3)
    {
        node_vector nv = client->mNodeManager.getRecentNodes(atoi(s.words[2].s.c_str()), m_time() - 60 * 60 * atoi(s.words[1].s.c_str()));
        for (unsigned i = 0; i < nv.size(); ++i)
        {
            cout << nv[i]->displaypath() << endl;
        }
    }
}

#if defined(WIN32) && defined(NO_READLINE)
void exec_autocomplete(autocomplete::ACState& s)
{
    if (s.words[1].s == "unix")
    {
        static_cast<WinConsole*>(console)->setAutocompleteStyle(true);
    }
    else if (s.words[1].s == "dos")
    {
        static_cast<WinConsole*>(console)->setAutocompleteStyle(false);
    }
    else
    {
        cout << "invalid autocomplete style" << endl;
    }
}
#endif

void exec_recentactions(autocomplete::ACState& s)
{
    recentactions_vector nvv = client->getRecentActions(atoi(s.words[2].s.c_str()), m_time() - 60 * 60 * atoi(s.words[1].s.c_str()));
    for (unsigned i = 0; i < nvv.size(); ++i)
    {
        if (i != 0)
        {
            cout << "---" << endl;
        }
        cout << displayTime(nvv[i].time) << " " << displayUser(nvv[i].user, client) << " " << (nvv[i].updated ? "updated" : "uploaded") << " " << (nvv[i].media ? "media" : "files") << endl;
        for (unsigned j = 0; j < nvv[i].nodes.size(); ++j)
        {
            cout << nvv[i].nodes[j]->displaypath() << "  (" << displayTime(nvv[i].nodes[j]->ctime) << ")" << endl;
        }
    }
}

void exec_setmaxuploadspeed(autocomplete::ACState& s)
{
    if (s.words.size() > 1)
    {
        bool done = client->setmaxuploadspeed(atoi(s.words[1].s.c_str()));
        cout << (done ? "Success. " : "Failed. ");
    }
    cout << "Max Upload Speed: " << client->getmaxuploadspeed() << endl;
}

void exec_setmaxdownloadspeed(autocomplete::ACState& s)
{
    if (s.words.size() > 1)
    {
        bool done = client->setmaxdownloadspeed(atoi(s.words[1].s.c_str()));
        cout << (done ? "Success. " : "Failed. ");
    }
    cout << "Max Download Speed: " << client->getmaxdownloadspeed() << endl;
}

void exec_setmaxloglinesize(autocomplete::ACState& s)
{
    if (s.words.size() > 1)
    {
        SimpleLogger::maxPayloadLogSize = atoi(s.words[1].s.c_str());
    }
}

void exec_drivemonitor(autocomplete::ACState& s)
{
#ifdef USE_DRIVE_NOTIFICATIONS

    bool turnon = s.extractflag("-on");
    bool turnoff = s.extractflag("-off");

    if (turnon)
    {
        // start receiving notifications
        if (!client->startDriveMonitor())
        {
            // return immediately, when this functionality was not implemented
            cout << "Failed starting drive notifications" << endl;
        }
    }
    else if (turnoff)
    {
        client->stopDriveMonitor();
    }

    cout << "Drive monitor " << (client->driveMonitorEnabled() ? "on" : "off") << endl;
#else
    std::cout << "Failed! This functionality was disabled at compile time." << std::endl;
#endif // USE_DRIVE_NOTIFICATIONS
}

void exec_driveid(autocomplete::ACState& s)
{
    auto drivePath = s.words[2].s.c_str();
    auto get = s.words[1].s == "get";
    auto force = s.words.size() == 4;

    if (!force)
    {
        auto id = UNDEF;
        auto result = readDriveId(*client->fsaccess, drivePath, id);

        switch (result)
        {
        case API_ENOENT:
            if (!get) break;

            cout << "No drive ID has been assigned to "
                 << drivePath
                 << endl;
            return;

        case API_EREAD:
            cout << "Unable to read drive ID from "
                 << drivePath
                 << endl;
            return;

        case API_OK:
            cout << "Drive "
                 << drivePath
                 << " has the ID "
                 << toHandle(id)
                 << endl;
            return;

        default:
            assert(!"Uexpected result from readDriveID(...)");
            cerr << "Unexpected result from readDriveId(...): "
                 << errorstring(result)
                 << endl;
            return;
        }
    }

    auto id = generateDriveId(client->rng);
    auto result = writeDriveId(*client->fsaccess, drivePath, id);

    if (result != API_OK)
    {
        cout << "Unable to write drive ID to "
             << drivePath
             << endl;
        return;
    }

    cout << "Drive ID "
         << toHandle(id)
         << " has been written to "
         << drivePath
         << endl;
}

void exec_randomfile(autocomplete::ACState& s)
{
    // randomfile path [length]
    auto length = 2l;

    if (s.words.size() > 2)
        length = std::atol(s.words[2].s.c_str());

    if (length <= 0)
    {
        std::cerr << "Invalid length specified: "
                  << s.words[2].s
                  << std::endl;
        return;
    }

    constexpr auto flags =
      std::ios::binary | std::ios::out | std::ios::trunc;

    std::ofstream ostream(s.words[1].s, flags);

    if (!ostream)
    {
        std::cerr << "Unable to open file for writing: "
                  << s.words[1].s
                  << std::endl;
        return;
    }

    std::generate_n(std::ostream_iterator<char>(ostream),
                    length << 10,
                    []() { return (char)std::rand(); });

    if (!ostream.flush())
    {
        std::cerr << "Encountered an error while writing: "
                  << s.words[1].s
                  << std::endl;
        return;
    }

    std::cout << "Successfully wrote "
              << length
              << " kilobytes of random binary data to: "
              << s.words[1].s
              << std::endl;
}

#ifdef USE_DRIVE_NOTIFICATIONS
void DemoApp::drive_presence_changed(bool appeared, const LocalPath& driveRoot)
{
    std::cout << "Drive " << (appeared ? "connected" : "disconnected") << ": " << driveRoot.platformEncoded() << endl;
}
#endif // USE_DRIVE_NOTIFICATIONS

// callback for non-EAGAIN request-level errors
// in most cases, retrying is futile, so the application exits
// this can occur e.g. with syntactically malformed requests (due to a bug), an invalid application key
void DemoApp::request_error(error e)
{
    if ((e == API_ESID) || (e == API_ENOENT))   // Invalid session or Invalid folder handle
    {
        cout << "Invalid or expired session, logging out..." << endl;
        client->locallogout(true, true);
        return;
    }
    else if (e == API_EBLOCKED)
    {
        if (client->sid.size())
        {
            cout << "Your account is blocked." << endl;
            client->whyamiblocked();
        }
        else
        {
            cout << "The link has been blocked." << endl;
        }
        return;
    }

    cout << "FATAL: Request failed (" << errorstring(e) << "), exiting" << endl;

#ifndef NO_READLINE
    rl_callback_handler_remove();
#endif /* ! NO_READLINE */

    delete console;
    exit(0);
}

void DemoApp::request_response_progress(m_off_t current, m_off_t total)
{
    if (total > 0)
    {
        responseprogress = int(current * 100 / total);
    }
    else
    {
        responseprogress = -1;
    }
}

//2FA disable result
void DemoApp::multifactorauthdisable_result(error e)
{
    if (!e)
    {
        cout << "2FA, disabled succesfully..." << endl;
    }
    else
    {
        cout << "Error enabling 2FA : " << errorstring(e) << endl;
    }
    setprompt(COMMAND);
}

//2FA check result
void DemoApp::multifactorauthcheck_result(int enabled)
{
    if (enabled)
    {
        cout << "2FA is enabled for this account" << endl;
    }
    else
    {
        cout << "2FA is disabled for this account" << endl;
    }
    setprompt(COMMAND);
}

//2FA enable result
void DemoApp::multifactorauthsetup_result(string *code, error e)
{
    if (!e)
    {
        if (!code)
        {
            cout << "2FA enabled successfully" << endl;
            setprompt(COMMAND);
            attempts = 0;
        }
        else
        {
            cout << "2FA code: " << *code << endl;
            setprompt(SETTFA);
        }
    }
    else
    {
        cout << "Error enabling 2FA : " << errorstring(e) << endl;
        if (e == API_EFAILED)
        {
            if (++attempts >= 3)
            {
                attempts = 0;
                cout << "Too many attempts"<< endl;
                setprompt(COMMAND);
            }
            else
            {
                setprompt(SETTFA);
            }
        }
    }
}


void DemoApp::prelogin_result(int version, string* /*email*/, string *salt, error e)
{
    if (e)
    {
        cout << "Login error: " << e << endl;
        setprompt(COMMAND);
        return;
    }

    login.version = version;
    login.salt = (version == 2 && salt ? *salt : string());

    if (login.password.empty())
    {
        setprompt(LOGINPASSWORD);
    }
    else
    {
        login.login(client);
    }
}


// login result
void DemoApp::login_result(error e)
{
    if (!e)
    {
        login.reset();
        cout << "Login successful, retrieving account..." << endl;
        client->fetchnodes();
    }
    else if (e == API_EMFAREQUIRED)
    {
        setprompt(LOGINTFA);
    }
    else
    {
        login.reset();
        cout << "Login failed: " << errorstring(e) << endl;
    }
}

// ephemeral session result
void DemoApp::ephemeral_result(error e)
{
    if (e)
    {
        cout << "Ephemeral session error (" << errorstring(e) << ")" << endl;
    }
    pdf_to_import = false;
}

// signup link send request result
void DemoApp::sendsignuplink_result(error e)
{
    if (e)
    {
        cout << "Unable to send signup link (" << errorstring(e) << ")" << endl;
    }
    else
    {
        cout << "Thank you. Please check your e-mail and enter the command signup followed by the confirmation link." << endl;
    }
}

void DemoApp::confirmsignuplink2_result(handle, const char *name, const char *email, error e)
{
    if (e)
    {
        cout << "Signuplink confirmation failed (" << errorstring(e) << ")" << endl;
    }
    else
    {
        cout << "Signup confirmed successfully. Logging by first time..." << endl;
        login.reset();
        login.email = email;
        login.password = newpassword;
        client->prelogin(email);
    }
}

// asymmetric keypair configuration result
void DemoApp::setkeypair_result(error e)
{
    if (e)
    {
        cout << "RSA keypair setup failed (" << errorstring(e) << ")" << endl;
    }
    else
    {
        cout << "RSA keypair added. Account setup complete." << endl;
    }
}

void DemoApp::getrecoverylink_result(error e)
{
    if (e)
    {
        cout << "Unable to send the link (" << errorstring(e) << ")" << endl;
    }
    else
    {
        cout << "Please check your e-mail and enter the command \"recover\" / \"cancel\" followed by the link." << endl;
    }
}

void DemoApp::queryrecoverylink_result(error e)
{
        cout << "The link is invalid (" << errorstring(e) << ")." << endl;
}

void DemoApp::queryrecoverylink_result(int type, const char *email, const char* /*ip*/, time_t /*ts*/, handle /*uh*/, const vector<string>* /*emails*/)
{
    recoveryemail = email ? email : "";
    hasMasterKey = (type == RECOVER_WITH_MASTERKEY);

    cout << "The link is valid";

    if (type == RECOVER_WITH_MASTERKEY)
    {
        cout <<  " to reset the password for " << email << " with masterkey." << endl;

        setprompt(MASTERKEY);
    }
    else if (type == RECOVER_WITHOUT_MASTERKEY)
    {
        cout <<  " to reset the password for " << email << " without masterkey." << endl;

        setprompt(NEWPASSWORD);
    }
    else if (type == CANCEL_ACCOUNT)
    {
        cout << " to cancel the account for " << email << "." << endl;
    }
    else if (type == CHANGE_EMAIL)
    {
        cout << " to change the email from " << client->finduser(client->me)->email << " to " << email << "." << endl;

        changeemail = email ? email : "";
        setprompt(LOGINPASSWORD);
    }
}

void DemoApp::getprivatekey_result(error e,  const byte *privk, const size_t len_privk)
{
    if (e)
    {
        cout << "Unable to get private key (" << errorstring(e) << ")" << endl;
        setprompt(COMMAND);
    }
    else
    {
        // check the private RSA is valid after decryption with master key
        SymmCipher key;
        key.setkey(masterkey);

        byte privkbuf[AsymmCipher::MAXKEYLENGTH * 2];
        memcpy(privkbuf, privk, len_privk);
        key.ecb_decrypt(privkbuf, len_privk);

        AsymmCipher uk;
        if (!uk.setkey(AsymmCipher::PRIVKEY, privkbuf, unsigned(len_privk)))
        {
            cout << "The master key doesn't seem to be correct." << endl;

            recoverycode.clear();
            recoveryemail.clear();
            hasMasterKey = false;
            memset(masterkey, 0, sizeof masterkey);

            setprompt(COMMAND);
        }
        else
        {
            cout << "Private key successfully retrieved for integrity check masterkey." << endl;
            setprompt(NEWPASSWORD);
        }
    }
}

void DemoApp::confirmrecoverylink_result(error e)
{
    if (e)
    {
        cout << "Unable to reset the password (" << errorstring(e) << ")" << endl;
    }
    else
    {
        cout << "Password changed successfully." << endl;
    }
}

void DemoApp::confirmcancellink_result(error e)
{
    if (e)
    {
        cout << "Unable to cancel the account (" << errorstring(e) << ")" << endl;
    }
    else
    {
        cout << "Account cancelled successfully." << endl;
    }
}

void DemoApp::validatepassword_result(error e)
{
    if (e)
    {
        cout << "Wrong password (" << errorstring(e) << ")" << endl;
        setprompt(LOGINPASSWORD);
    }
    else
    {
        if (recoverycode.size())
        {
            cout << "Password is correct, cancelling account..." << endl;

            client->confirmcancellink(recoverycode.c_str());
            recoverycode.clear();
        }
        else if (changecode.size())
        {
            cout << "Password is correct, changing email..." << endl;

            client->confirmemaillink(changecode.c_str(), changeemail.c_str(), pwkey);
            changecode.clear();
            changeemail.clear();
        }
    }
}

void DemoApp::getemaillink_result(error e)
{
    if (e)
    {
        cout << "Unable to send the link (" << errorstring(e) << ")" << endl;
    }
    else
    {
        cout << "Please check your e-mail and enter the command \"email\" followed by the link." << endl;
    }
}

void DemoApp::confirmemaillink_result(error e)
{
    if (e)
    {
        cout << "Unable to change the email address (" << errorstring(e) << ")" << endl;
    }
    else
    {
        cout << "Email address changed successfully to " << changeemail << "." << endl;
    }
}

void DemoApp::ephemeral_result(handle uh, const byte* pw)
{
    cout << "Ephemeral session established, session ID: ";
    if (client->loggedin() == EPHEMERALACCOUNT)
    {
        cout << Base64Str<MegaClient::USERHANDLE>(uh) << "#";
        cout << Base64Str<SymmCipher::KEYLENGTH>(pw) << endl;
    }
    else
    {
        string session;
        client->dumpsession(session);
        cout << Base64::btoa(session) << endl;
    }

    client->fetchnodes();
}

void DemoApp::cancelsignup_result(error)
{
    cout << "Singup link canceled. Start again!" << endl;
    signupcode.clear();
    signupemail.clear();
    signupname.clear();
}

void DemoApp::whyamiblocked_result(int code)
{
    if (code < 0)
    {
        error e = (error) code;
        cout << "Why am I blocked failed: " << errorstring(e) << endl;
    }
    else if (code == 0)
    {
        cout << "You're not blocked" << endl;
    }
    else    // code > 0
    {
        string reason = "Your account was terminated due to breach of Mega's Terms of Service, such as abuse of rights of others; sharing and/or importing illegal data; or system abuse.";

        if (code == 100)    // deprecated
        {
            reason = "You have been suspended due to excess data usage.";
        }
        else if (code == 200)
        {
            reason = "Your account has been suspended due to copyright violations. Please check your email inbox.";
        }
        else if (code == 300)
        {
            reason = "Your account was terminated due to a breach of MEGA's Terms of Service, such as abuse of rights of others; sharing and/or importing illegal data; or system abuse.";
        }
        else if (code == 400)
        {
            reason = "Your account has been disabled by your administrator. You may contact your business account administrator for further details.";
        }
        else if (code == 401)
        {
            reason = "Your account has been removed by your administrator. You may contact your business account administrator for further details.";
        }
        else if (code == 500)
        {
            reason = "Your account has been blocked pending verification via SMS.";
        }
        else if (code == 700)
        {
            reason = "Your account has been temporarily suspended for your safety. Please verify your email and follow its steps to unlock your account.";
        }
        //else if (code == ACCOUNT_BLOCKED_DEFAULT) --> default reason

        cout << "Reason: " << reason << endl;

        if (code != 500 && code != 700)
        {
            cout << "Logging out..." << endl;
            client->locallogout(true, true);
        }
    }
}

void DemoApp::upgrading_security()
{
    cout << "We are upgrading the cryptographic resilience of your account. You will see this message only once. "
         << "If you see it again in the future, you may be under attack by us. If you have seen it in the past, do not proceed." << endl;

    cout << "You are currently sharing the following folders." << endl;
    listallshares();
    cout << "------------------------------------------------" << endl;

    client->upgradeSecurity([](Error e) {
        if (e)
        {
            cout << "Security upgrade failed (" << errorstring(e) << ")" << endl;
            exit(1);
        }
        else
        {
            cout << "Security upgrade succeeded." << endl;
        }
    });
}

void DemoApp::downgrade_attack()
{
    cout << "A downgrade attack has been detected. Removed shares may have reappeared. Please tread carefully.";
}

// password change result
void DemoApp::changepw_result(error e)
{
    if (e)
    {
        cout << "Password update failed: " << errorstring(e) << endl;
    }
    else
    {
        cout << "Password updated." << endl;
    }
}


void exportnode_result(Error e, handle h, handle ph)
{
    if (e)
    {
        cout << "Export failed: " << errorstring(e) << endl;
        return;
    }

    Node* n;

    if ((n = client->nodebyhandle(h)))
    {
        string path;
        nodepath(NodeHandle().set6byte(h), &path);
        cout << "Exported " << path << ": ";

        if (n->type != FILENODE && !n->sharekey)
        {
            cout << "No key available for exported folder" << endl;
            return;
        }

        string publicLink;
        if (n->type == FILENODE)
        {
            publicLink = MegaClient::publicLinkURL(client->mNewLinkFormat, n->type, ph, Base64Str<FILENODEKEYLENGTH>((const byte*)n->nodekey().data()));
        }
        else
        {
            publicLink = MegaClient::publicLinkURL(client->mNewLinkFormat, n->type, ph, Base64Str<FOLDERNODEKEYLENGTH>(n->sharekey->key));
        }

        cout << publicLink;

        if (n->plink)
        {
            string authKey = n->plink->mAuthKey;

            if (authKey.size())
            {
                string authToken(publicLink);
                authToken = authToken.substr(MegaClient::MEGAURL.size()+strlen("/folder/")).append(":").append(authKey);
                cout << "\n          AuthToken = " << authToken;
            }
        }

        cout << endl;

    }
    else
    {
        cout << "Exported node no longer available" << endl;
    }
}

// the requested link could not be opened
void DemoApp::openfilelink_result(const Error& e)
{
    if (e)
    {
        if (pdf_to_import) // import welcome pdf has failed
        {
            cout << "Failed to import Welcome PDF file" << endl;
        }
        else
        {
            if (e == API_ETOOMANY && e.hasExtraInfo())
            {
                cout << "Failed to open link: " << getExtraInfoErrorString(e) << endl;
            }
            else
            {
                cout << "Failed to open link: " << errorstring(e) << endl;
            }

        }
    }
    pdf_to_import = false;
}

// the requested link was opened successfully - import to cwd
void DemoApp::openfilelink_result(handle ph, const byte* key, m_off_t size,
                                  string* a, string* /*fa*/, int)
{
    Node* n;

    if (!key)
    {
        cout << "File is valid, but no key was provided." << endl;
        pdf_to_import = false;
        return;
    }

    // check if the file is decryptable
    string attrstring;

    attrstring.resize(a->length()*4/3+4);
    attrstring.resize(Base64::btoa((const byte *)a->data(), int(a->length()), (char *)attrstring.data()));

    SymmCipher nodeKey;
    nodeKey.setkey(key, FILENODE);

    byte *buf = Node::decryptattr(&nodeKey,attrstring.c_str(), attrstring.size());
    if (!buf)
    {
        cout << "The file won't be imported, the provided key is invalid." << endl;
        pdf_to_import = false;
    }
    else if (client->loggedin() != NOTLOGGEDIN)
    {
        if (pdf_to_import)
        {
            n = client->nodeByHandle(client->mNodeManager.getRootNodeFiles());
        }
        else
        {
            n = client->nodeByHandle(cwd);
        }

        if (!n)
        {
            cout << "Target folder not found." << endl;
            pdf_to_import = false;
            delete [] buf;
            return;
        }

        AttrMap attrs;
        JSON json;
        nameid name;
        string* t;
        json.begin((char*)buf + 5);
        vector<NewNode> nn(1);
        NewNode* newnode = &nn[0];

        // set up new node as folder node
        newnode->source = NEW_PUBLIC;
        newnode->type = FILENODE;
        newnode->nodehandle = ph;
        newnode->parenthandle = UNDEF;
        newnode->nodekey.assign((char*)key, FILENODEKEYLENGTH);
        newnode->attrstring.reset(new string(*a));

        while ((name = json.getnameid()) != EOO && json.storeobject((t = &attrs.map[name])))
        {
            JSON::unescape(t);

            if (name == 'n')
            {
                LocalPath::utf8_normalize(t);
            }
        }

        attr_map::iterator it = attrs.map.find('n');
        if (it != attrs.map.end())
        {
            Node *ovn = client->childnodebyname(n, it->second.c_str(), true);
            if (ovn)
            {
                attr_map::iterator it2 = attrs.map.find('c');
                if (it2 != attrs.map.end())
                {
                    FileFingerprint ffp;
                    if (ffp.unserializefingerprint(&it2->second))
                    {
                        ffp.size = size;
                        if (ffp.isvalid && ovn->isvalid && ffp == *(FileFingerprint*)ovn)
                        {
                            cout << "Success. (identical node skipped)" << endl;
                            pdf_to_import = false;
                            delete [] buf;
                            return;
                        }
                    }
                }

                newnode->ovhandle = ovn->nodeHandle();
            }
        }

        client->putnodes(n->nodeHandle(), UseLocalVersioningFlag, move(nn), nullptr, client->restag, false);
    }
    else
    {
        cout << "Need to be logged in to import file links." << endl;
        pdf_to_import = false;
    }

    delete [] buf;
}

void DemoApp::folderlinkinfo_result(error e, handle owner, handle /*ph*/, string *attr, string* k, m_off_t currentSize, uint32_t numFiles, uint32_t numFolders, m_off_t versionsSize, uint32_t numVersions)
{
    if (e != API_OK)
    {
        cout << "Retrieval of public folder link information failed: " << e << endl;
        return;
    }

    handle ph;
    byte folderkey[FOLDERNODEKEYLENGTH];
    #ifndef NDEBUG
    error eaux =
    #endif
    client->parsepubliclink(publiclink.c_str(), ph, folderkey, true);
    assert(eaux == API_OK);

    // Decrypt nodekey with the key of the folder link
    SymmCipher cipher;
    cipher.setkey(folderkey);
    const char *nodekeystr = k->data() + 9;    // skip the userhandle(8) and the `:`
    byte nodekey[FOLDERNODEKEYLENGTH];
    if (client->decryptkey(nodekeystr, nodekey, sizeof(nodekey), &cipher, 0, UNDEF))
    {
        // Decrypt node attributes with the nodekey
        cipher.setkey(nodekey);
        byte* buf = Node::decryptattr(&cipher, attr->c_str(), attr->size());
        if (buf)
        {
            AttrMap attrs;
            string fileName;
            string fingerprint;
            FileFingerprint ffp;
            m_time_t mtime = 0;
            Node::parseattr(buf, attrs, currentSize, mtime, fileName, fingerprint, ffp);

            // Normalize node name to UTF-8 string
            attr_map::iterator it = attrs.map.find('n');
            if (it != attrs.map.end() && !it->second.empty())
            {
                LocalPath::utf8_normalize(&(it->second));
                fileName = it->second.c_str();
            }

            std::string ownerStr, ownerBin((const char *)&owner, sizeof(owner));
            Base64::btoa(ownerBin, ownerStr);

            cout << "Folder link information:" << publiclink << endl;
            cout << "\tFolder name: " << fileName << endl;
            cout << "\tOwner: " << ownerStr << endl;
            cout << "\tNum files: " << numFiles << endl;
            cout << "\tNum folders: " << numFolders - 1 << endl;
            cout << "\tNum versions: " << numVersions << endl;

            delete [] buf;
        }
        else
        {
            cout << "folderlink: error decrypting node attributes with decrypted nodekey" << endl;
        }
    }
    else
    {
        cout << "folderlink: error decrypting nodekey with folder link key";
    }

    publiclink.clear();
}

bool DemoApp::pread_data(byte* data, m_off_t len, m_off_t pos, m_off_t, m_off_t, void* /*appdata*/)
{
    // Improvement: is there a way to have different pread_data receivers for
    // different modes?
    if(more_node)  // are we paginating through a node?
    {
        fwrite(data, 1, size_t(len), stdout);
        if((pos + len) >= more_node->size) // is this the last chunk?
        {
            more_node = nullptr;
            more_offset = 0;
            cout << "-End of file-" << endl;
            setprompt(COMMAND);
        }
        else
        {
            // there's more to get, so set PAGER prompt
            setprompt(PAGER);
            more_offset += len;
        }
    }
    else if (pread_file)
    {
        pread_file->write((const char*)data, (size_t)len);
        cout << "Received " << len << " partial read byte(s) at position " << pos << endl;
        if (pread_file_end == pos + len)
        {
            delete pread_file;
            pread_file = NULL;
            cout << "Completed pread" << endl;
        }
    }
    else
    {
        cout << "Received " << len << " partial read byte(s) at position " << pos << ": ";
        fwrite(data, 1, size_t(len), stdout);
        cout << endl;
    }
    return true;
}

dstime DemoApp::pread_failure(const Error &e, int retry, void* /*appdata*/, dstime)
{
    if (retry < 5 && !(e == API_ETOOMANY && e.hasExtraInfo()))
    {
        cout << "Retrying read (" << errorstring(e) << ", attempt #" << retry << ")" << endl;
        return (dstime)(retry*10);
    }
    else
    {
        cout << "Too many failures (" << errorstring(e) << "), giving up" << endl;
        if (pread_file)
        {
            delete pread_file;
            pread_file = NULL;
        }
        return ~(dstime)0;
    }
}

// reload needed
void DemoApp::reload(const char* reason, ReasonsToReload reasonToReload)
{
    cout << "Reload suggested (" << reason << ") - use 'reload' to trigger" << endl;
}

void DemoApp::reloading()
{
    cout << "Reload forced from server. Waiting for response..." << endl;
}

// reload initiated
void DemoApp::clearing()
{
    LOG_debug << "Clearing all nodes/users...";
}

// nodes have been modified
// (nodes with their removed flag set will be deleted immediately after returning from this call,
// at which point their pointers will become invalid at that point.)
void DemoApp::nodes_updated(Node** n, int count)
{
    int c[2][6] = { { 0 } };

    if (n)
    {
        while (count--)
        {
            if ((*n)->type < 6)
            {
                c[!(*n)->changed.removed][(*n)->type]++;
                n++;
            }
        }
    }
    else
    {
        node_vector nodes = client->mNodeManager.getRootNodes();
        node_vector inshares = client->mNodeManager.getNodesWithInShares();
        nodes.insert(nodes.end(), inshares.begin(), inshares.end());
        for (auto& node : nodes)
        {
            if (!node->parent) // No take account nested inshares
            {
                c[1][node->type] ++;
                c[1][FOLDERNODE] += static_cast<int>(node->getCounter().folders);
                c[1][FILENODE] += static_cast<int>(node->getCounter().files + node->getCounter().versions);
            }
        }
    }

    nodestats(c[1], "added or updated");
    nodestats(c[0], "removed");

    if (cwd.isUndef())
    {
        cwd = client->mNodeManager.getRootNodeFiles();
    }
}

// nodes now (almost) current, i.e. no server-client notifications pending
void DemoApp::nodes_current()
{
    LOG_debug << "Nodes current.";
}

void DemoApp::account_updated()
{
    if (client->loggedin() == EPHEMERALACCOUNT || client->loggedin() == EPHEMERALACCOUNTPLUSPLUS)
    {
        LOG_debug << "Account has been confirmed by another client. Proceed to login with credentials.";
    }
    else
    {
        LOG_debug << "Account has been upgraded/downgraded.";
    }
}

void DemoApp::notify_confirmation(const char *email)
{
    if (client->loggedin() == EPHEMERALACCOUNT || client->loggedin() == EPHEMERALACCOUNTPLUSPLUS)
    {
        LOG_debug << "Account has been confirmed with email " << email << ". Proceed to login with credentials.";
    }
}

// set addition/update/removal
void DemoApp::sets_updated(Set** s, int count)
{
    cout << (count == 1 ? string("1 Set") : (std::to_string(count) + " Sets")) << " received" << endl;

    if (!s) return;

    for (int i = 0; i < count; i++)
    {
        Set* set = s[i];
        cout << "Set " << toHandle(set->id());
        if (set->hasChanged(Set::CH_NEW))
        {
            cout << " has been added";
        }
        else if (set->hasChanged(Set::CH_REMOVED))
        {
            cout << " has been removed";
        }
        else
        {
            if (set->hasChanged(Set::CH_NAME))
            {
                cout << endl << "\tchanged name";
            }
            if (set->hasChanged(Set::CH_COVER))
            {
                cout << endl << "\tchanged cover";
            }
        }
        cout << endl;
    }
}

// element addition/update/removal
void DemoApp::setelements_updated(SetElement** el, int count)
{
    cout << (count == 1 ? string("1 Element") : (std::to_string(count) + " Elements")) << " received" << endl;

    if (!el) return;

    for (int i = 0; i < count; i++)
    {
        SetElement* elem = el[i];
        cout << "Element " << toHandle(elem->id());
        if (elem->hasChanged(SetElement::CH_EL_NEW))
        {
            cout << " has been added";
        }
        else if (elem->hasChanged(Set::CH_REMOVED))
        {
            cout << " has been removed";
        }
        else
        {
            if (elem->hasChanged(SetElement::CH_EL_NAME))
            {
                cout << endl << "\tchanged name";
            }
            if (elem->hasChanged(SetElement::CH_EL_ORDER))
            {
                cout << endl << "\tchanged order";
            }
        }
        cout << endl;
    }
}

void DemoApp::enumeratequotaitems_result(unsigned, handle, unsigned, int, int, unsigned, unsigned, unsigned, unsigned, const char*, const char*, const char*, std::unique_ptr<BusinessPlan>)
{
    // FIXME: implement
}

void DemoApp::enumeratequotaitems_result(unique_ptr<CurrencyData> data)
{
    cout << "Currency data: " << endl;
    cout << "\tName: " << data->currencyName;
    cout << "\tSymbol: " << Base64::atob(data->currencySymbol);
    if (data->localCurrencyName.size())
    {
        cout << "\tName (local): " << data->localCurrencyName;
        cout << "\tSymbol (local): " << Base64::atob(data->localCurrencySymbol);
    }
}

void DemoApp::enumeratequotaitems_result(error)
{
    // FIXME: implement
}

void DemoApp::additem_result(error)
{
    // FIXME: implement
}

void DemoApp::checkout_result(const char*, error)
{
    // FIXME: implement
}

void DemoApp::getmegaachievements_result(AchievementsDetails *details, error /*e*/)
{
    // FIXME: implement display of values
    delete details;
}

#ifdef ENABLE_CHAT
void DemoApp::richlinkrequest_result(string *json, error e)
{
    if (!e)
    {
        cout << "Result:" << endl << *json << endl;
    }
    else
    {
        cout << "Failed to request rich link. Error: " << e << endl;

    }
}
#endif

void DemoApp::contactlinkcreate_result(error e, handle h)
{
    if (e)
    {
        cout << "Failed to create contact link. Error: " << e << endl;
    }
    else
    {
        cout << "Contact link created successfully: " << LOG_NODEHANDLE(h) << endl;
    }
}

void DemoApp::contactlinkquery_result(error e, handle h, string *email, string *fn, string *ln, string* /*avatar*/)
{
    if (e)
    {
        cout << "Failed to get contact link details. Error: " << e << endl;
    }
    else
    {
        cout << "Contact link created successfully: " << endl;
        cout << "\tUserhandle: " << LOG_HANDLE(h) << endl;
        cout << "\tEmail: " << *email << endl;
        cout << "\tFirstname: " << Base64::atob(*fn) << endl;
        cout << "\tLastname: " << Base64::atob(*ln) << endl;
    }
}

void DemoApp::contactlinkdelete_result(error e)
{
    if (e)
    {
        cout << "Failed to delete contact link. Error: " << e << endl;
    }
    else
    {
        cout << "Contact link deleted successfully." << endl;
    }
}

void reportNodeStorage(NodeStorage* ns, const string& rootnodename)
{
    cout << "\t\tIn " << rootnodename << ": " << ns->bytes << " byte(s) in " << ns->files << " file(s) and " << ns->folders << " folder(s)" << endl;
    cout << "\t\tUsed storage by versions: " << ns->version_bytes << " byte(s) in " << ns->version_files << " file(s)" << endl;
}

// display account details/history
void DemoApp::account_details(AccountDetails* ad, bool storage, bool transfer, bool pro, bool purchases,
                              bool transactions, bool sessions)
{
    char timebuf[32], timebuf2[32];

    if (storage)
    {
        cout << "\tAvailable storage: " << ad->storage_max << " byte(s)  used:  " << ad->storage_used << " available: " << (ad->storage_max - ad->storage_used) << endl;

        reportNodeStorage(&ad->storage[client->mNodeManager.getRootNodeFiles().as8byte()], "/");
        reportNodeStorage(&ad->storage[client->mNodeManager.getRootNodeVault().as8byte()], "//in");
        reportNodeStorage(&ad->storage[client->mNodeManager.getRootNodeRubbish().as8byte()], "//bin");
    }

    if (transfer)
    {
        if (ad->transfer_max)
        {
            long long transferFreeUsed = 0;
            for (unsigned i = 0; i < ad->transfer_hist.size(); i++)
            {
                transferFreeUsed += ad->transfer_hist[i];
            }

            cout << "\tTransfer in progress: " << ad->transfer_own_reserved << "/" << ad->transfer_srv_reserved << endl;
            cout << "\tTransfer completed: " << ad->transfer_own_used << "/" << ad->transfer_srv_used << "/" << transferFreeUsed << " of "
                 << ad->transfer_max << " ("
                 << (100 * (ad->transfer_own_used + ad->transfer_srv_used + transferFreeUsed) / ad->transfer_max) << "%)" << endl;
            cout << "\tServing bandwidth ratio: " << ad->srv_ratio << "%" << endl;
        }

        if (ad->transfer_hist_starttime)
        {
            m_time_t t = m_time() - ad->transfer_hist_starttime;

            cout << "\tTransfer history:\n";

            for (unsigned i = 0; i < ad->transfer_hist.size(); i++)
            {
                cout << "\t\t" << t;
                t -= ad->transfer_hist_interval;
                if (t < 0)
                {
                    cout << " second(s) ago until now: ";
                }
                else
                {
                    cout << "-" << t << " second(s) ago: ";
                }
                cout << ad->transfer_hist[i] << " byte(s)" << endl;
            }
        }
    }

    if (pro)
    {
        cout << "\tPro level: " << ad->pro_level << endl;
        cout << "\tSubscription type: " << ad->subscription_type << endl;
        cout << "\tAccount balance:" << endl;

        for (vector<AccountBalance>::iterator it = ad->balances.begin(); it != ad->balances.end(); it++)
        {
            printf("\tBalance: %.3s %.02f\n", it->currency, it->amount);
        }
    }

    if (purchases)
    {
        cout << "Purchase history:" << endl;

        for (vector<AccountPurchase>::iterator it = ad->purchases.begin(); it != ad->purchases.end(); it++)
        {
            time_t ts = it->timestamp;
            strftime(timebuf, sizeof timebuf, "%c", localtime(&ts));
            printf("\tID: %.11s Time: %s Amount: %.3s %.02f Payment method: %d\n", it->handle, timebuf, it->currency,
                   it->amount, it->method);
        }
    }

    if (transactions)
    {
        cout << "Transaction history:" << endl;

        for (vector<AccountTransaction>::iterator it = ad->transactions.begin(); it != ad->transactions.end(); it++)
        {
            time_t ts = it->timestamp;
            strftime(timebuf, sizeof timebuf, "%c", localtime(&ts));
            printf("\tID: %.11s Time: %s Delta: %.3s %.02f\n", it->handle, timebuf, it->currency, it->delta);
        }
    }

    if (sessions)
    {
        cout << "Currently Active Sessions:" << endl;
        for (vector<AccountSession>::iterator it = ad->sessions.begin(); it != ad->sessions.end(); it++)
        {
            if (it->alive)
            {
                time_t ts = it->timestamp;
                strftime(timebuf, sizeof timebuf, "%c", localtime(&ts));
                ts = it->mru;
                strftime(timebuf2, sizeof timebuf, "%c", localtime(&ts));

                Base64Str<MegaClient::SESSIONHANDLE> id(it->id);

                if (it->current)
                {
                    printf("\t* Current Session\n");
                }
                printf("\tSession ID: %s\n\tSession start: %s\n\tMost recent activity: %s\n\tIP: %s\n\tCountry: %.2s\n\tUser-Agent: %s\n\t-----\n",
                        id.chars, timebuf, timebuf2, it->ip.c_str(), it->country, it->useragent.c_str());
            }
        }

        if(gVerboseMode)
        {
            cout << endl << "Full Session history:" << endl;

            for (vector<AccountSession>::iterator it = ad->sessions.begin(); it != ad->sessions.end(); it++)
            {
                time_t ts = it->timestamp;
                strftime(timebuf, sizeof timebuf, "%c", localtime(&ts));
                ts = it->mru;
                strftime(timebuf2, sizeof timebuf, "%c", localtime(&ts));
                printf("\tSession start: %s\n\tMost recent activity: %s\n\tIP: %s\n\tCountry: %.2s\n\tUser-Agent: %s\n\t-----\n",
                        timebuf, timebuf2, it->ip.c_str(), it->country, it->useragent.c_str());
            }
        }
    }
}

// account details could not be retrieved
void DemoApp::account_details(AccountDetails* /*ad*/, error e)
{
    if (e)
    {
        cout << "Account details retrieval failed (" << errorstring(e) << ")" << endl;
    }
}

// account details could not be retrieved
void DemoApp::sessions_killed(handle sessionid, error e)
{
    if (e)
    {
        cout << "Session killing failed (" << errorstring(e) << ")" << endl;
        return;
    }

    if (sessionid == UNDEF)
    {
        cout << "All sessions except current have been killed" << endl;
    }
    else
    {
        Base64Str<MegaClient::SESSIONHANDLE> id(sessionid);
        cout << "Session with id " << id << " has been killed" << endl;
    }
}

void DemoApp::smsverificationsend_result(error e)
{
    if (e)
    {
        cout << "SMS send failed: " << e << endl;
    }
    else
    {
        cout << "SMS send succeeded" << endl;
    }
}

void DemoApp::smsverificationcheck_result(error e, string *phoneNumber)
{
    if (e)
    {
        cout << "SMS verification failed: " << e << endl;
    }
    else
    {
        cout << "SMS verification succeeded" << endl;
        if (phoneNumber)
        {
            cout << "Phone number: " << *phoneNumber << ")" << endl;
        }
    }
}

// user attribute update notification
void DemoApp::userattr_update(User* u, int priv, const char* n)
{
    cout << "Notification: User " << u->email << " -" << (priv ? " private" : "") << " attribute "
          << n << " added or updated" << endl;
}

void DemoApp::resetSmsVerifiedPhoneNumber_result(error e)
{
    if (e)
    {
        cout << "Reset verified phone number failed: " << e << endl;
    }
    else
    {
        cout << "Reset verified phone number succeeded" << endl;
    }
}

void DemoApp::getbanners_result(error e)
{
    cout << "Getting Smart Banners failed: " << e << endl;
}

void DemoApp::getbanners_result(vector< tuple<int, string, string, string, string, string, string> >&& banners)
{
    for (auto& b : banners)
    {
        cout << "Smart Banner:" << endl
             << "\tid         : " << std::get<0>(b) << endl
             << "\ttitle      : " << std::get<1>(b) << endl
             << "\tdescription: " << std::get<2>(b) << endl
             << "\timage      : " << std::get<3>(b) << endl
             << "\turl        : " << std::get<4>(b) << endl
             << "\tbkgr image : " << std::get<5>(b) << endl
             << "\tdsp        : " << std::get<6>(b) << endl;
    }
}

void DemoApp::dismissbanner_result(error e)
{
    if (e)
    {
        cout << "Dismissing Smart Banner failed: " << e << endl;
    }
    else
    {
        cout << "Dismissing Smart Banner succeeded" << endl;
    }
}

#ifndef NO_READLINE
char* longestCommonPrefix(ac::CompletionState& acs)
{
    string s = acs.completions[0].s;
    for (size_t i = acs.completions.size(); i--; )
    {
        for (unsigned j = 0; j < s.size() && j < acs.completions[i].s.size(); ++j)
        {
            if (s[j] != acs.completions[i].s[j])
            {
                s.erase(j, string::npos);
                break;
            }
        }
    }
    return strdup(s.c_str());
}

char** my_rl_completion(const char* /*text*/, int /*start*/, int end)
{
    rl_attempted_completion_over = 1;

    std::string line(rl_line_buffer, end);
    ac::CompletionState acs = ac::autoComplete(line, line.size(), autocompleteTemplate, true);

    if (acs.completions.empty())
    {
        return NULL;
    }

    if (acs.completions.size() == 1 && !acs.completions[0].couldExtend)
    {
        acs.completions[0].s += " ";
    }

    char** result = (char**)malloc((sizeof(char*)*(2+acs.completions.size())));
    for (size_t i = acs.completions.size(); i--; )
    {
        result[i+1] = strdup(acs.completions[i].s.c_str());
    }
    result[acs.completions.size()+1] = NULL;
    result[0] = longestCommonPrefix(acs);
    //for (int i = 0; i <= acs.completions.size(); ++i)
    //{
    //    cout << "i " << i << ": " << result[i] << endl;
    //}
    rl_completion_suppress_append = true;
    rl_basic_word_break_characters = " \r\n";
    rl_completer_word_break_characters = strdup(" \r\n");
    rl_completer_quote_characters = "";
    rl_special_prefixes = "";
    return result;
}
#endif

// main loop
void megacli()
{
#ifndef NO_READLINE
    char *saved_line = NULL;
    int saved_point = 0;
    rl_attempted_completion_function = my_rl_completion;

    rl_save_prompt();

    // Initialize history.
    using_history();

#elif defined(WIN32) && defined(NO_READLINE)

    static_cast<WinConsole*>(console)->setShellConsole(CP_UTF8, GetConsoleOutputCP());

    COORD fontSize;
    string fontname = static_cast<WinConsole*>(console)->getConsoleFont(fontSize);
    cout << "Using font '" << fontname << "', " << fontSize.X << "x" << fontSize.Y
         << ". <CHAR/hex> will be used for absent characters.  If seen, try the 'codepage' command or a different font." << endl;

#else
    #error non-windows platforms must use the readline library
#endif

    for (;;)
    {
        if (prompt == COMMAND)
        {
            ostringstream  dynamicprompt;

            // display put/get transfer speed in the prompt
            if (client->tslots.size() || responseprogress >= 0)
            {
                m_off_t xferrate[2] = { 0 };
                Waiter::bumpds();

                for (transferslot_list::iterator it = client->tslots.begin(); it != client->tslots.end(); it++)
                {
                    if ((*it)->fa)
                    {
                        xferrate[(*it)->transfer->type]
                            += (*it)->mTransferSpeed.calculateSpeed();
                    }
                }
                xferrate[GET] /= 1024;
                xferrate[PUT] /= 1024;

                dynamicprompt << "MEGA";

                if (xferrate[GET] || xferrate[PUT] || responseprogress >= 0)
                {
                    dynamicprompt << " (";

                    if (xferrate[GET])
                    {
                        dynamicprompt << "In: " << xferrate[GET] << " KB/s";

                        if (xferrate[PUT])
                        {
                            dynamicprompt << "/";
                        }
                    }

                    if (xferrate[PUT])
                    {
                        dynamicprompt << "Out: " << xferrate[PUT] << " KB/s";
                    }

                    if (responseprogress >= 0)
                    {
                        dynamicprompt << responseprogress << "%";
                    }

                    dynamicprompt  << ")";
                }

                dynamicprompt  << "> ";
            }

            string dynamicpromptstr = dynamicprompt.str();

#if defined(WIN32) && defined(NO_READLINE)
            {
                auto cl = conlock(cout);
                static_cast<WinConsole*>(console)->updateInputPrompt(!dynamicpromptstr.empty() ? dynamicpromptstr : prompts[COMMAND]);
            }
#else
            rl_callback_handler_install(!dynamicpromptstr.empty() ? dynamicpromptstr.c_str() : prompts[prompt], store_line);

            // display prompt
            if (saved_line)
            {
                rl_replace_line(saved_line, 0);
                free(saved_line);
            }

            rl_point = saved_point;
            rl_redisplay();
#endif
        }

        // command editing loop - exits when a line is submitted or the engine requires the CPU
        for (;;)
        {
            int w = client->wait();

            if (w & Waiter::HAVESTDIN)
            {
#if defined(WIN32) && defined(NO_READLINE)
                line = static_cast<WinConsole*>(console)->checkForCompletedInputLine();
#else
                if ((prompt == COMMAND) || (prompt == PAGER))
                {
                    // Note: this doesn't act like unbuffered input, still
                    // requires Return line ending
                    rl_callback_read_char();
                }
                else
                {
                    console->readpwchar(pw_buf, sizeof pw_buf, &pw_buf_pos, &line);
                }
#endif
            }

            if (w & Waiter::NEEDEXEC || line)
            {
                break;
            }
        }

#ifndef NO_READLINE
        // save line
        saved_point = rl_point;
        saved_line = rl_copy_text(0, rl_end);

        // remove prompt
        rl_save_prompt();
        rl_replace_line("", 0);
        rl_redisplay();
#endif

        if (line)
        {
            // execute user command
            if (*line)
            {
                process_line(line);
            }
            else if (prompt != COMMAND)
            {
                setprompt(prompt);
            }
            free(line);
            line = NULL;

            if (quit_flag)
            {
#ifndef NO_READLINE
                rl_callback_handler_remove();
#endif /* ! NO_READLINE */
                delete client;
                client = nullptr;
                return;
            }

            if (!cerr)
            {
                cerr.clear();
                cerr << "Console error output failed, perhaps on a font related utf8 error or on NULL.  It is now reset." << endl;
            }
            if (!cout)
            {
                cout.clear();
                cerr << "Console output failed, perhaps on a font related utf8 error or on NULL.  It is now reset." << endl;
            }
        }


        auto puts = appxferq[PUT].size();
        auto gets = appxferq[GET].size();

        // pass the CPU to the engine (nonblocking)
        client->exec();
        if (clientFolder) clientFolder->exec();

        if (puts && !appxferq[PUT].size())
        {
            cout << "Uploads complete" << endl;
            if (onCompletedUploads) onCompletedUploads();
        }
        if (gets && !appxferq[GET].size())
        {
            cout << "Downloads complete" << endl;
        }

        while (!mainloopActions.empty())
        {
            mainloopActions.front()();
            mainloopActions.pop_front();
        }

    }
}

#ifndef NO_READLINE

static void onFatalSignal(int signum)
{
    // Restore the terminal's settings.
    rl_callback_handler_remove();

    // Re-trigger the signal.
    raise(signum);
}

static void registerSignalHandlers()
{
    std::vector<int> signals = {
        SIGABRT,
        SIGBUS,
        SIGILL,
        SIGKILL,
        SIGSEGV,
        SIGTERM
    }; // signals

    struct sigaction action;

    action.sa_handler = &onFatalSignal;

    // Restore default signal handler after invoking our own.
    action.sa_flags = SA_NODEFER | SA_RESETHAND;

    // Don't ignore any signals.
    sigemptyset(&action.sa_mask);

    for (int signal : signals)
    {
        (void)sigaction(signal, &action, nullptr);
    }
}

#endif // ! NO_READLINE

int main(int argc, char* argv[])
{
#if defined(_WIN32) && defined(_DEBUG)
    _CrtSetBreakAlloc(124);  // set this to an allocation number to hunt leaks.  Prior to 124 and prior are from globals/statics so won't be detected by this
#endif

#ifndef NO_READLINE
    registerSignalHandlers();
#endif // NO_READLINE

    // On Mac, we need to be passed a special file descriptor that has permissions allowing filesystem notifications.
    // This is how MEGAsync and the integration tests work.  (running a sudo also works but then the program has too much power)
    // The program megacli_fsloader in CMakeLists is the one that gets the special descriptor and starts megacli (mac only).
    std::vector<char*> myargv1(argv, argv + argc);

    SimpleLogger::setLogLevel(logMax);
    //SimpleLogger::setOutputClass(&gLogger);
    auto gLoggerAddr = &gLogger;
    g_externalLogger.addMegaLogger(&gLogger,

        [gLoggerAddr](const char *time, int loglevel, const char *source, const char *message
#ifdef ENABLE_LOG_PERFORMANCE
            , const char **directMessages, size_t *directMessagesSizes, unsigned numberMessages
#endif
            ){
                gLoggerAddr->log(time, loglevel, source, message
#ifdef ENABLE_LOG_PERFORMANCE
                    , directMessages, directMessagesSizes, numberMessages
#endif
                );
         });

    console = new CONSOLE_CLASS;

#ifdef GFX_CLASS
    auto gfx = new GfxProc(::mega::make_unique<GFX_CLASS>());
    gfx->startProcessingThread();
#else
    mega::GfxProc* gfx = nullptr;
#endif

    // Needed so we can get the cwd.
    auto fsAccess = ::mega::make_unique<FSACCESS_CLASS>();

#ifdef __APPLE__
    // Try and raise the file descriptor limit as high as we can.
    platformSetRLimitNumFile();
#endif

    // Where are we?
    if (!fsAccess->cwd(*startDir))
    {
        cerr << "Unable to determine current working directory." << endl;
        return EXIT_FAILURE;
    }

    fsAccess.reset();

    auto httpIO = new HTTPIO_CLASS;

#ifdef WIN32
    auto waiter = new CONSOLE_WAIT_CLASS(static_cast<CONSOLE_CLASS*>(console));
#else
    auto waiter = new CONSOLE_WAIT_CLASS;
#endif

    auto demoApp = new DemoApp;

    auto dbAccess =
#ifdef DBACCESS_CLASS
        new DBACCESS_CLASS(*startDir);
#else
        nullptr;
#endif


    // instantiate app components: the callback processor (DemoApp),
    // the HTTP I/O engine (WinHttpIO) and the MegaClient itself
    client = new MegaClient(demoApp,
                            waiter,
                            httpIO,
                            dbAccess,
                            gfx,
                            "Gk8DyQBS",
                            "megacli/" TOSTRING(MEGA_MAJOR_VERSION)
                            "." TOSTRING(MEGA_MINOR_VERSION)
                            "." TOSTRING(MEGA_MICRO_VERSION),
                            2);

    ac::ACN acs = autocompleteSyntax();
#if defined(WIN32) && defined(NO_READLINE)
    static_cast<WinConsole*>(console)->setAutocompleteSyntax((acs));
#endif

    clientFolder = NULL;    // additional for folder links

    client->mFilenameAnomalyReporter.reset(new AnomalyReporter()); // on by default

    megacli();

    delete client;
    delete waiter;
    delete httpIO;
    delete gfx;
    delete demoApp;
    acs.reset();
    autocompleteTemplate.reset();
    delete console;
    startDir.reset();

#if defined(USE_OPENSSL) && !defined(OPENSSL_IS_BORINGSSL)
    if (CurlHttpIO::sslMutexes)
    {
        int numLocks = CRYPTO_num_locks();
        for (int i = 0; i < numLocks; ++i)
        {
            delete CurlHttpIO::sslMutexes[i];
        }
        delete [] CurlHttpIO::sslMutexes;
    }
#endif

#if defined(_WIN32) && defined(_DEBUG)

    // Singleton enthusiasts rarely think about shutdown...
    const CryptoPP::MicrosoftCryptoProvider &hProvider = CryptoPP::Singleton<CryptoPP::MicrosoftCryptoProvider>().Ref();
    delete &hProvider;

    _CrtDumpMemoryLeaks();
#endif
}


void DemoAppFolder::login_result(error e)
{
    if (e)
    {
        cout << "Failed to load the folder link: " << errorstring(e) << endl;
    }
    else
    {
        cout << "Folder link loaded, retrieving account..." << endl;
        clientFolder->fetchnodes();
    }
}

void DemoAppFolder::fetchnodes_result(const Error& e)
{
    bool success = false;
    if (e)
    {
        if (e == API_ENOENT && e.hasExtraInfo())
        {
            cout << "Folder retrieval failed: " << getExtraInfoErrorString(e) << endl;
        }
        else
        {
            cout << "Folder retrieval failed (" << errorstring(e) << ")" << endl;
        }
    }
    else
    {
        // check if the key is invalid
        if (clientFolder->isValidFolderLink())
        {
            cout << "Folder link loaded correctly." << endl;
            success = true;
        }
        else
        {
            assert(client->nodeByHandle(client->mNodeManager.getRootNodeFiles()));   // node is there, but cannot be decrypted
            cout << "Folder retrieval succeed, but encryption key is wrong." << endl;
        }
    }

    if (!success)
    {
        delete clientFolder;
        clientFolder = NULL;
    }
}

void DemoAppFolder::nodes_updated(Node** n, int count)
{
    int c[2][6] = { { 0 } };

    if (n)
    {
        while (count--)
        {
            if ((*n)->type < 6)
            {
                c[!(*n)->changed.removed][(*n)->type]++;
                n++;
            }
        }
    }
    else
    {
        node_vector nodes = client->mNodeManager.getRootNodes();
        for (auto& node : nodes)
        {
            c[1][node->type] ++;
            c[1][FOLDERNODE] += static_cast<int>(node->getCounter().folders);
            c[1][FILENODE] += static_cast<int>(node->getCounter().files + node->getCounter().versions);
        }
    }

    cout << "The folder link contains ";
    nodestats(c[1], "");
}

void exec_metamac(autocomplete::ACState& s)
{
    Node *node = nodebypath(s.words[2].s.c_str());
    if (!node || node->type != FILENODE)
    {
        cerr << s.words[2].s
             << (node ? ": No such file or directory"
                      : ": Not a file")
             << endl;
        return;
    }

    auto ifAccess = client->fsaccess->newfileaccess();
    {
        auto localPath = localPathArg(s.words[1].s);
        if (!ifAccess->fopen(localPath, 1, 0))
        {
            cerr << "Failed to open: " << s.words[1].s << endl;
            return;
        }
    }

    SymmCipher cipher;
    int64_t remoteIv;
    int64_t remoteMac;

    {
        std::string remoteKey = node->nodekey();
        const char *iva = &remoteKey[SymmCipher::KEYLENGTH];

        cipher.setkey((byte*)&remoteKey[0], node->type);
        remoteIv = MemAccess::get<int64_t>(iva);
        remoteMac = MemAccess::get<int64_t>(iva + sizeof(int64_t));
    }

    auto result = generateMetaMac(cipher, *ifAccess, remoteIv);
    if (!result.first)
    {
        cerr << "Failed to generate metamac for: "
             << s.words[1].s
             << endl;
    }
    else
    {
        const std::ios::fmtflags flags = cout.flags();

        cout << s.words[2].s
             << " (remote): "
             << std::hex
             << (uint64_t)remoteMac
             << "\n"
             << s.words[1].s
             << " (local): "
             << (uint64_t)result.second
             << endl;

        cout.flags(flags);
    }
}

void exec_resetverifiedphonenumber(autocomplete::ACState& s)
{
    client->resetSmsVerifiedPhoneNumber();
}

void exec_banner(autocomplete::ACState& s)
{
    if (s.words.size() == 2 && s.words[1].s == "get")
    {
        cout << "Retrieving banner info..." << endl;

        client->reqs.add(new CommandGetBanners(client));
    }
    else if (s.words.size() == 3 && s.words[1].s == "dismiss")
    {
        cout << "Dismissing banner with id " << s.words[2].s << "..." << endl;

        client->reqs.add(new CommandDismissBanner(client, stoi(s.words[2].s), m_time(nullptr)));
    }
}

#ifdef ENABLE_SYNC

void sync_completion(error result, const SyncError& se, handle backupId)
{
    if (backupId == UNDEF)
    {
        cerr << "Sync could not be added " << (se == SyncError::PUT_NODES_ERROR ? "(putnodes for backup failed)" : "") << ": "
             << errorstring(result)
             << endl;
    }
    else if (result == API_OK && se == NO_SYNC_ERROR)
    {
        cerr << "Sync added and running: "
             << toHandle(backupId)
             << endl;
    }
    else
    {
        cerr << "Sync added but could not be started: "
             << errorstring(result)
             << endl;
    }
}

void exec_syncadd(autocomplete::ACState& s)
{
    if (client->loggedin() != FULLACCOUNT)
    {
        cerr << "You must be logged in to create a sync."
             << endl;
        return;
    }

    string drive, syncname, scanInterval;
    bool backup = s.extractflag("-backup");
    bool external = s.extractflagparam("-external", drive);
    bool named = s.extractflagparam("-name", syncname);

    LocalPath sourcePath = localPathArg(s.words[2].s);

    if (!named)
    {
        syncname = sourcePath.leafOrParentName();
    }

    // sync add source target
    LocalPath drivePath = external ? localPathArg(drive) : LocalPath();

    // Create a suitable sync config.
    auto config =
        SyncConfig(sourcePath,
            syncname,
            NodeHandle(),
            string(),
            0,
            move(drivePath),
            true,
            backup ? SyncConfig::TYPE_BACKUP : SyncConfig::TYPE_TWOWAY);


    if (!backup) // regular sync
    {
        // Does the target node exist?
        const string& targetPath = s.words[3].s;
        auto* targetNode = nodebypath(targetPath.c_str());

        if (!targetNode)
        {
            cerr << targetPath
                << ": Not found."
                << endl;
            return;
        }

        config.mRemoteNode = targetNode ? NodeHandle().set6byte(targetNode->nodehandle) : NodeHandle();
        config.mOriginalPathOfRemoteRootNode = targetNode ? targetNode->displaypath() : string();

        client->addsync(move(config), false, sync_completion, "");
    }

    else // backup
    {
        // drive must be without trailing separator
        if (!drive.empty() && drive.back() == LocalPath::localPathSeparator_utf8)
        {
            drive.pop_back();
        }

#ifdef _WIN32
        // source can be with or without trailing separator, except for Win where it must have it for drive root (OMG...)
        string src = s.words[2].s;
        if (!src.empty() && src.back() != LocalPath::localPathSeparator_utf8)
        {
            src.push_back(LocalPath::localPathSeparator_utf8);
            sourcePath = LocalPath::fromAbsolutePath(src);
        }
#endif

        client->preparebackup(config, [](Error err, SyncConfig sc, MegaClient::UndoFunction revertOnError){

            if (err != API_OK)
            {
                sync_completion(error(err), SyncError::PUT_NODES_ERROR, UNDEF);
            }
            else
            {
                client->addsync(move(sc), false, [revertOnError](error e, SyncError se, handle h){

                    if (e != API_OK)
                    {
                        if (revertOnError)
                        {
                            cerr << "Removing the created backup node, as backup sync add failed" << endl;
                            revertOnError(nullptr);
                        }
                    }
                    sync_completion(e, se, h);

                }, "");
            }
        });
    }
}

void exec_syncrename(autocomplete::ACState& s)
{
    // Are we logged in?
    if (client->loggedin() != FULLACCOUNT)
    {
        cerr << "You must be logged in to manipulate backup syncs."
            << endl;
        return;
    }

    // get id
    handle backupId = 0;
    Base64::atob(s.words[2].s.c_str(), (byte*) &backupId, sizeof(handle));

    string newname = s.words[3].s;

    client->syncs.renameSync(backupId, newname,
        [&](Error e)
        {
            if (!e) cout << "Rename succeeded" << endl;
            else cout << "Rename failed: " << e << endl;
        });
}

void exec_syncclosedrive(autocomplete::ACState& s)
{
    // Are we logged in?
    if (client->loggedin() != FULLACCOUNT)
    {
        cerr << "You must be logged in to manipulate backup syncs."
             << endl;
        return;
    }

    // sync backup remove drive
    const auto drivePath =
        localPathArg(s.words[2].s);

    client->syncs.backupCloseDrive(drivePath, [](Error e){
        conlock(cout) << "syncclosedrive result: "
            << errorstring(e)
            << endl;
    });
}

void exec_syncimport(autocomplete::ACState& s)
{
    if (client->loggedin() != FULLACCOUNT)
    {
        cerr << "You must be logged in to import syncs."
             << endl;
        return;
    }

    auto flags = std::ios::binary | std::ios::in;
    ifstream istream(s.words[2].s, flags);

    if (!istream)
    {
        cerr << "Unable to open "
             << s.words[2].s
             << " for reading."
             << endl;
        return;
    }

    string data;

    for (char buffer[512]; istream; )
    {
        istream.read(buffer, sizeof(buffer));
        data.append(buffer, istream.gcount());
    }

    if (!istream.eof())
    {
        cerr << "Unable to read "
             << s.words[2].s
             << endl;
        return;
    }

    auto completion =
      [](error result)
      {
          if (result)
          {
              cerr << "Unable to import sync configs: "
                   << errorstring(result)
                   << endl;
              return;
          }

          cout << "Sync configs successfully imported."
               << endl;
      };

    cout << "Importing sync configs..."
         << endl;

    client->importSyncConfigs(data.c_str(), std::move(completion));
}

void exec_syncexport(autocomplete::ACState& s)
{
    if (client->loggedin() != FULLACCOUNT)
    {
        cerr << "You must be logged in to export syncs."
             << endl;
        return;
    }

    auto configs = client->syncs.exportSyncConfigs();

    if (s.words.size() == 2)
    {
        cout << "Configs exported as: "
             << configs
             << endl;
        return;
    }

    auto flags = std::ios::binary | std::ios::out | std::ios::trunc;
    ofstream ostream(s.words[2].s, flags);

    ostream.write(configs.data(), configs.size());
    ostream.close();

    if (!ostream.good())
    {
        cout << "Failed to write exported configs to: "
             << s.words[2].s
             << endl;
    }
}

void exec_syncopendrive(autocomplete::ACState& s)
{
    if (client->loggedin() != FULLACCOUNT)
    {
        cerr << "You must be logged in to restore backup syncs."
             << endl;
        return;
    }

    // sync backup restore drive
    const auto drivePath =
        localPathArg(s.words[2].s);

    client->syncs.backupOpenDrive(drivePath, [](Error e){
        conlock(cout) << "syncopendrive result: "
            << errorstring(e)
            << endl;
        });
}

void exec_synclist(autocomplete::ACState& s)
{
    // Check the user's logged in.
    if (client->loggedin() != FULLACCOUNT)
    {
        cerr << "You must be logged in to list syncs (and backup syncs)."
             << endl;
        return;
    }

    SyncConfigVector configs = client->syncs.getConfigs(false);

    if (configs.empty())
    {
        cout << "No syncs configured yet" << endl;
        return;
    }

    for (SyncConfig& config : configs)
    {

        // Display name.
        cout << "Sync "
            << config.mName
            << " Id: "
            << toHandle(config.mBackupId)
            << "\n";

        auto cloudnode = client->nodeByHandle(config.mRemoteNode);
        string cloudpath = cloudnode ? cloudnode->displaypath() : "<null>";

        // Display source/target mapping.
        cout << "  Mapping: "
            << config.mLocalPath.toPath(false)
            << " -> "
            << cloudpath
            << (!cloudnode || cloudpath != config.mOriginalPathOfRemoteRootNode ? " (originally " + config.mOriginalPathOfRemoteRootNode + ")" : "")
            << "\n";


        string runStateName;
        switch (config.mRunState)
        {
        case SyncRunState::Pending: runStateName = "PENDING"; break;
        case SyncRunState::Loading: runStateName = "LOADING"; break;
        case SyncRunState::Run: runStateName = "RUNNING"; break;
        case SyncRunState::Pause: runStateName = "PAUSED"; break;
        case SyncRunState::Suspend: runStateName = "SUSPENDED"; break;
        case SyncRunState::Disable: runStateName = "DISABLED"; break;
        }

        // Display status info.
        cout << "  State: " << runStateName << " "
            << "\n";

        //    // Display some usage stats.
        //    cout << "  Statistics: "
        //         //<< sync->localbytes
        //         //<< " byte(s) across "
        //         << sync->localnodes[FILENODE]
        //         << " file(s) and "
        //         << sync->localnodes[FOLDERNODE]
        //         << " folder(s).\n";
        //}
        //else

        // Display what status info we can.
        auto msg = config.syncErrorToStr();
        cout << "  Enabled: "
            << config.getEnabled()
            << "\n"
            << "  Last Error: "
            << msg
            << "\n";

        // Display sync type.
        cout << "  Type: "
            << (config.isExternal() ? "EX" : "IN")
            << "TERNAL "
            << SyncConfig::synctypename(config.getType())
            << "\n"
            << endl;
      }
}

void exec_syncremove(autocomplete::ACState& s)
{
    // Are we logged in?
    if (client->loggedin() != FULLACCOUNT)
    {
        cerr << "You must be logged in to manipulate syncs."
             << endl;
        return;
    }

    string localPath;
    string remotePath;
    bool byLocal = s.extractflagparam("-by-local-path", localPath);
    bool byRemote = s.extractflagparam("-by-remote-path", remotePath);

    // Get move destination
    size_t bkpDestPos = (byLocal || byRemote) ? 5 : 4;
    handle bkpDest = UNDEF;
    if (s.words.size() > bkpDestPos)
    {
        // get final destination
        Node* destination = nodebypath(s.words[bkpDestPos].s.c_str());
        if (destination)
        {
            bkpDest = destination->nodehandle;
        }
        else
        {
            cout << "Wrong backup remove destination: " << s.words[bkpDestPos].s << endl;
            return;
        }
    }

    std::function<bool(SyncConfig&, Sync*)> predicate;
    bool found = false;
    bool isBackup = false;

    if (byLocal)
    {
        predicate = [&](SyncConfig& config, Sync*) {
            auto matched = config.mLocalPath.toPath(false) == localPath;

            found = found || matched;
            isBackup |= config.isBackup();

            return matched;
        };
    }
    else if (byRemote)
    {
        predicate = [&](SyncConfig& config, Sync*) {
            auto matched = config.mOriginalPathOfRemoteRootNode == remotePath;

            found = found || matched;
            isBackup |= config.isBackup();

            return matched;
        };
    }
    else
    {
        predicate = [&](SyncConfig& config, Sync*) {
            auto id = toHandle(config.mBackupId);
            auto matched = id == s.words[2].s;

            found = found || matched;
            isBackup |= config.isBackup();

            return matched;
        };
    }

    auto v = client->syncs.selectedSyncConfigs(predicate);

    if (v.size() != 1)
    {
        cerr << "Found " << v.size() << " matching syncs." << endl;
        return;
    }

    std::function<void(Error e)> completion = [=](Error e)
        {
            if (e == API_OK)
            {
                cout << "Sync - removed" << endl;
            }
            else if (e == API_ENOENT)
            {
                cout << "Sync - no config exists for "
                    << (byLocal ? localPath : (byRemote ? remotePath : s.words[2].s));
            }
            else
            {
                cout << "Sync - Failed to remove (" << error(e) << ": " << errorstring(e) << ')' << endl;
            }
        };

    if (v[0].isBackup())
    {
        // unlink the backup's Vault nodes after deregistering it
        NodeHandle source = v[0].mRemoteNode;
        NodeHandle destination = NodeHandle().set6byte(bkpDest);
        completion = [completion, source, destination](Error e){
            client->unlinkOrMoveBackupNodes(source, destination, completion);
        };
    }

    client->syncs.deregisterThenRemoveSync(v[0].mBackupId, completion, false);
}

void exec_syncxable(autocomplete::ACState& s)
{
    // Are we logged in?
    if (client->loggedin() != FULLACCOUNT)
    {
        cerr << "You must be logged in to manipulate syncs."
             << endl;
        return;
    }

    string errIdString;
    bool withError = s.extractflagparam("-error", errIdString);

    auto targetState = SyncRunState::Run;

    if (s.words[1].s == "run") targetState = SyncRunState::Run;
    else if (s.words[1].s == "pause") targetState = SyncRunState::Pause;
    else if (s.words[1].s == "suspend") targetState = SyncRunState::Suspend;
    else if (s.words[1].s == "disable") targetState = SyncRunState::Disable;

    handle backupId = 0;
    Base64::atob(s.words[2].s.c_str(), (byte*) &backupId, sizeof(handle));

    SyncConfig config;
    if (!client->syncs.configById(backupId, config))
    {
        cout << "No sync found with id: " << Base64Str<sizeof(handle)>(backupId) << endl;
        return;
    }

    if (config.mRunState == targetState)
    {
        cout << "Sync is already in that state" << endl;
        return;
    }


    switch (targetState)
    {
    case SyncRunState::Pending:
    case SyncRunState::Loading:
    case SyncRunState::Run:
    case SyncRunState::Pause:
    {
        // sync enable id
        bool pause = targetState == SyncRunState::Pause;
        client->syncs.enableSyncByBackupId(backupId, pause, false, true, true, [pause](error err, SyncError serr, handle)
            {
                if (err)
                {
                    cerr << "Unable to enable sync: "
                        << errorstring(err)
                        << endl;
                }
                else
                {
                    cout << (pause ? "Sync Paused." : "Sync Running.") << endl;
                }
            }, true, "");

        break;
    }
    case SyncRunState::Suspend:
    {
        cout << "not supported yet" << endl;
        break;
    }
    case SyncRunState::Disable:
    {
        client->syncs.disableSyncByBackupId(
            backupId,
            withError,
            static_cast<SyncError>(withError ? atoi(errIdString.c_str()) : 0),
            false,
            [targetState](){
                cout << (targetState == SyncRunState::Suspend ? "Sync Suspended." : "Sync Disabled.") << endl;
                });
        break;
    }
    }
}

#endif // ENABLE_SYNC

void printSet(const Set* s)
{
    if (!s)
    {
        cout << "Set not found" << endl;
        return;
    }

    cout << "Set " << toHandle(s->id()) << endl;
    cout << "\tkey: " << Base64::btoa(s->key()) << endl;
    cout << "\tuser: " << toHandle(s->user()) << endl;
    cout << "\tts: " << s->ts() << endl;
    cout << "\tname: " << s->name() << endl;
    handle cover = s->cover();
    cout << "\tcover: " << (cover == UNDEF ? "(no cover)" : toHandle(cover)) << endl;
    cout << endl;
}
void printElements(const map<handle, SetElement>* elems)
{
    if (!elems)
    {
        cout << "No elements" << endl;
        return;
    }

    for (const auto& p : *elems)
    {
        const SetElement& el = p.second;
        cout << "\t\telement " << toHandle(el.id()) << endl;
        cout << "\t\t\tset " << toHandle(el.set()) << endl;
        cout << "\t\t\tnode: " << toNodeHandle(el.node()) << endl;
        cout << "\t\t\tname: " << el.name() << endl;
        cout << "\t\t\torder: " << el.order() << endl;
        cout << "\t\t\tkey: " << (el.key().empty() ? "(no key)" : Base64::btoa(el.key())) << endl;
        cout << "\t\t\tts: " << el.ts() << endl;
    }
    cout << endl;
}

void exec_setsandelements(autocomplete::ACState& s)
{
    // Are we logged in?
    if (client->loggedin() != FULLACCOUNT)
    {
        cerr << "You must be logged in to manipulate Sets."
             << endl;
        return;
    }

    const auto command = s.words[1].s;

    if (command == "list")
    {
        const auto& sets = client->getSets();
        for (auto& set : sets)
        {
            printSet(&set.second);
            printElements(client->getSetElements(set.first));
        }
    }

    else if (command == "newset")
    {
        const char* name = (s.words.size() == 3) ? s.words[2].s.c_str() : nullptr;
        Set newset;
        if (name)
        {
            newset.setName(name);
        }

        client->putSet(move(newset), [](Error e, const Set* s)
            {
                if (e == API_OK && s)
                {
                    cout << "Created Set with id " << toHandle(s->id()) << endl;
                    printSet(s);
                }
                else
                {
                    cout << "Error creating new Set " << e << endl;
                }
            });
    }

    else if (command == "updateset")
    {
        handle id = 0; // must have remaining bits set to 0
        Base64::atob(s.words[2].s.c_str(), (byte*)&id, MegaClient::SETHANDLE);

        Set updset;
        updset.setId(id);
        string buf;
        if (s.extractflagparam("-n", buf) || s.extractflag("-n"))
        {
            updset.setName(move(buf));
        }
        buf.clear();
        if (s.extractflagparam("-c", buf) || s.extractflag("-c"))
        {
            if (buf.empty())
            {
                updset.setCover(UNDEF);
            }
            else
            {
                handle hc = 0;
                Base64::atob(buf.c_str(), (byte*)&hc, MegaClient::SETELEMENTHANDLE);
                updset.setCover(hc);
            }
        }

        client->putSet(move(updset), [id](Error e, const Set*)
            {
                if (e == API_OK)
                {
                    cout << "Updated Set " << toHandle(id) << endl;
                    printSet(client->getSet(id));
                    printElements(client->getSetElements(id));
                }
                else
                {
                    cout << "Error updating Set " << toHandle(id) << ' ' << e << endl;
                }
            });
    }

    else if (command == "removeset")
    {
        handle id = 0; // must have remaining bits set to 0
        Base64::atob(s.words[2].s.c_str(), (byte*)&id, MegaClient::SETHANDLE);

        client->removeSet(id, [id](Error e)
            {
                if (e == API_OK)
                    cout << "Removed Set " << toHandle(id) << endl;
                else
                    cout << "Error removing Set " << toHandle(id) << ' ' << e << endl;
            });
    }

    else if (command == "fetchset")
    {
        handle id = 0; // must have remaining bits set to 0
        Base64::atob(s.words[2].s.c_str(), (byte*)&id, MegaClient::SETHANDLE);

        client->fetchSet(id, [id](Error e, Set* s, map<handle, SetElement>* els)
            {
                if (e == API_OK)
                {
                    cout << "Fetched Set " << toHandle(id) << endl;
                    printSet(s);
                    printElements(els);
                }
                else
                {
                    cout << "Error fetching Set " << toHandle(id) << ' ' << e << endl;
                }
            });
    }

    else if (command == "removeelement")
    {
        handle sid = 0, eid = 0; // must have remaining bits set to 0
        Base64::atob(s.words[2].s.c_str(), (byte*)&sid, MegaClient::SETHANDLE);
        Base64::atob(s.words[3].s.c_str(), (byte*)&eid, MegaClient::SETELEMENTHANDLE);

        client->removeSetElement(sid, eid, [sid, eid](Error e)
            {
                if (e == API_OK)
                    cout << "Removed Element " << toHandle(eid) << " from Set " << toHandle(sid) << endl;
                else
                    cout << "Error removing Element " << toHandle(eid) << ' ' << e << endl;
            });
    }

    else // create or update element
    {
        handle setId = 0;   // must have remaining bits set to 0
        handle node = 0;    // must have remaining bits set to 0
        handle elemId = 0;  // must have remaining bits set to 0
        Base64::atob(s.words[2].s.c_str(), (byte*)&setId, MegaClient::SETHANDLE);

        bool createNew = command == "newelement";
        if (createNew)
        {
            Base64::atob(s.words[3].s.c_str(), (byte*)&node, MegaClient::NODEHANDLE);
            elemId = UNDEF;
        }

        else // "updateelement"
        {
            node = UNDEF;
            Base64::atob(s.words[3].s.c_str(), (byte*)&elemId, MegaClient::SETELEMENTHANDLE);
        }

        SetElement el;
        el.setSet(setId);
        el.setId(elemId);
        el.setNode(node);

        string param;
        if (s.extractflagparam("-n", param) || s.extractflag("-n"))
        {
            el.setName(move(param));
        }
        param.clear();
        if (s.extractflagparam("-o", param))
        {
            el.setOrder(atoll(param.c_str()));
            if (el.order() == 0 && param != "0")
            {
                cout << "Invalid order: " << param << endl;
                return;
            }
        }

        client->putSetElement(move(el), [createNew, setId, elemId](Error e, const SetElement* el)
            {
                if (createNew)
                {
                    if (e == API_OK && el)
                        cout << "Created Element " << toHandle(el->id()) << " in Set " << toHandle(setId) << endl;
                    else
                        cout << "Error creating new Element " << e << endl;
                }
                else
                {
                    if (e == API_OK)
                    {
                        cout << "Updated Element " << toHandle(elemId) << " in Set " << toHandle(setId) << endl;
                    }
                    else
                    {
                        cout << "Error updating Element " << toHandle(elemId) << ' ' << e << endl;
                    }
                }
            });
    }
}

void exec_reqstat(autocomplete::ACState &s)
{
    bool turnon = s.extractflag("-on");
    bool turnoff = s.extractflag("-off");

    if (turnon)
    {
        client->startRequestStatusMonitor();
    }
    else if (turnoff)
    {
        client->stopRequestStatusMonitor();
    }

    cout << "Request status monitor: " << (client->requestStatusMonitorEnabled() ? "on" : "off") << endl;
}

void DemoApp::reqstat_progress(int permilprogress)
{
    cout << "Progress (per mille) of request: " << permilprogress << endl;
}

void exec_numberofnodes(autocomplete::ACState &s)
{
    uint64_t numberOfNodes = client->mNodeManager.getNodeCount();
    // We have to add RootNode, Incoming and rubbish
    if (!client->loggedinfolderlink())
    {
        numberOfNodes += 3;
    }
    cout << "Total nodes: " << numberOfNodes << endl;
    cout << "Total nodes in RAM: " << client->mNodeManager.getNumberNodesInRam() << endl << endl;

    cout << "Number of outShares: " << client->mNodeManager.getNodesWithOutShares().size();
}

void exec_numberofchildren(autocomplete::ACState &s)
{
    Node *n;

    if (s.words.size() > 1)
    {
        if (!(n = nodebypath(s.words[1].s.c_str())))
        {
            cout << s.words[1].s << ": No such file or directory" << endl;
            return;
        }
    }
    else
    {
        n = client->nodeByHandle(cwd);
    }

    assert(n);

    size_t folders = client->mNodeManager.getNumberOfChildrenByType(n->nodeHandle(), FOLDERNODE);
    size_t files = client->mNodeManager.getNumberOfChildrenByType(n->nodeHandle(), FILENODE);

    cout << "Number of folders: " << folders << endl;
    cout << "Number of files: " << files << endl;
}

void exec_searchbyname(autocomplete::ACState &s)
{
    if (s.words.size() >= 2)
    {
        bool recursive = !s.extractflag("-norecursive");

        NodeHandle nodeHandle;
        if (s.words.size() == 3)
        {
            handle h;
            Base64::atob(s.words[2].s.c_str(), (byte*)&h, MegaClient::NODEHANDLE);
            nodeHandle.set6byte(h);
        }

        if (!recursive && nodeHandle.isUndef())
        {
            cout << "Search no recursive need node handle" << endl;
            return;
        }


        std::string searchString = s.words[1].s;
        node_vector nodes = client->mNodeManager.search(nodeHandle, searchString.c_str(), CancelToken(), recursive);

        for (const auto& node : nodes)
        {
            cout << "Node: " << node->nodeHandle() << "    Name: " << node->displayname() << endl;
        }
    }
}<|MERGE_RESOLUTION|>--- conflicted
+++ resolved
@@ -1803,7 +1803,24 @@
     }
 }
 
-<<<<<<< HEAD
+static void listnodependingshares(Node* n)
+{
+    if(n->pendingshares)
+    {
+        for (share_map::iterator it = n->pendingshares->begin(); it != n->pendingshares->end(); it++)
+        {
+            cout << "\t" << n->displayname();
+
+            if (it->first)
+            {
+                cout << ", pending share with " << it->second->pcr->targetemail << " (" << getAccessLevelStr(it->second->access) << ")";
+            }
+
+            cout << endl;
+        }
+    }
+}
+
 static void listallshares()
 {
     cout << "Shared folders:" << endl;
@@ -1835,23 +1852,16 @@
                         << endl;
                 }
             }
-=======
-static void listnodependingshares(Node* n)
-{
-    if(n->pendingshares)
-    {
-        for (share_map::iterator it = n->pendingshares->begin(); it != n->pendingshares->end(); it++)
-        {
-            cout << "\t" << n->displayname();
-
-            if (it->first)
-            {
-                cout << ", pending share with " << it->second->pcr->targetemail << " (" << getAccessLevelStr(it->second->access) << ")";
-            }
-
-            cout << endl;
->>>>>>> 2eefbc69
-        }
+        }
+    }
+
+    cout << "Pending shared folders:" << endl;
+
+    // pending outgoing
+    node_vector pendingoutshares = client->mNodeManager.getNodesWithPendingOutShares();
+    for (auto& share : pendingoutshares)
+    {
+        listnodependingshares(share);
     }
 }
 
@@ -5924,50 +5934,7 @@
     {
     case 1:		// list all shares (incoming, outgoing and pending outgoing)
     {
-<<<<<<< HEAD
         listallshares();
-=======
-        cout << "Shared folders:" << endl;
-
-        // outgoing
-        node_vector outshares = client->mNodeManager.getNodesWithOutShares();
-        for (auto& share : outshares)
-        {
-            listnodeshares(share);
-        }
-
-        // incoming
-        for (user_map::iterator uit = client->users.begin();
-            uit != client->users.end(); uit++)
-        {
-            User* u = &uit->second;
-            Node* n;
-
-            if (u->show == VISIBLE && u->sharing.size())
-            {
-                cout << "From " << u->email << ":" << endl;
-
-                for (handle_set::iterator sit = u->sharing.begin();
-                    sit != u->sharing.end(); sit++)
-                {
-                    if ((n = client->nodebyhandle(*sit)))
-                    {
-                        cout << "\t" << n->displayname() << " ("
-                            << getAccessLevelStr(n->inshare->access) << ")" << endl;
-                    }
-                }
-            }
-        }
-
-        cout << "Pending shared folders:" << endl;
-
-        // pending outgoing
-        node_vector pendingoutshares = client->mNodeManager.getNodesWithPendingOutShares();
-        for (auto& share : pendingoutshares)
-        {
-            listnodependingshares(share);
-        }
->>>>>>> 2eefbc69
     }
     break;
 
