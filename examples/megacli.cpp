/**
 * @file examples/megaclient.cpp
 * @brief Sample application, interactive GNU Readline CLI
 *
 * (c) 2013-2014 by Mega Limited, Auckland, New Zealand
 *
 * This file is part of the MEGA SDK - Client Access Engine.
 *
 * Applications using the MEGA API must present a valid application key
 * and comply with the the rules set forth in the Terms of Service.
 *
 * The MEGA SDK is distributed in the hope that it will be useful,
 * but WITHOUT ANY WARRANTY; without even the implied warranty of
 * MERCHANTABILITY or FITNESS FOR A PARTICULAR PURPOSE.
 *
 * @copyright Simplified (2-clause) BSD License.
 *
 * You should have received a copy of the license along with this
 * program.
 */

#include "mega.h"
#include "megacli.h"
#include <fstream>
#include <bitset>
#include "mega/testhooks.h"

#if defined(_WIN32) && defined(_DEBUG)
// so we can delete a secret internal CrytpoPP singleton
#include <cryptopp\osrng.h>
#endif

#define USE_VARARGS
#define PREFER_STDARG

#ifndef NO_READLINE
#include <signal.h>
#include <readline/readline.h>
#include <readline/history.h>
#endif

#if (__cplusplus >= 201703L)
    #include <filesystem>
    namespace fs = std::filesystem;
    #define USE_FILESYSTEM
#elif !defined(__MINGW32__) && !defined(__ANDROID__) && (!defined(__GNUC__) || (__GNUC__*100+__GNUC_MINOR__) >= 503)
#define USE_FILESYSTEM
#ifdef WIN32
    #include <filesystem>
    namespace fs = std::experimental::filesystem;
#else
    #include <experimental/filesystem>
    namespace fs = std::experimental::filesystem;
#endif
#endif

#include <regex>

#ifdef USE_FREEIMAGE
#include "mega/gfx/freeimage.h"
#endif

#ifdef WIN32
#include <winioctl.h>
#endif

#ifdef USE_ROTATIVEPERFORMANCELOGGER
#include "mega/rotativeperformancelogger.h"
#endif


namespace ac = ::mega::autocomplete;

#include <iomanip>

using namespace mega;
using std::cout;
using std::cerr;
using std::endl;
using std::flush;
using std::ifstream;
using std::ofstream;
using std::setw;
using std::hex;
using std::dec;

MegaClient* client;
MegaClient* clientFolder;

#ifdef __APPLE__
int gFilesystemEventsFd = -1;
#endif

int gNextClientTag = 1;
std::map<int, std::function<void(Node*)>> gOnPutNodeTag;

bool gVerboseMode = false;

// new account signup e-mail address and name
static string signupemail, signupname;

// signup code being confirmed
static string signupcode;

// signup password challenge and encrypted master key
static byte signuppwchallenge[SymmCipher::KEYLENGTH];

// password recovery e-mail address and code being confirmed
static string recoveryemail, recoverycode;

// password recovery code requires MK or not
static bool hasMasterKey;

// master key for password recovery
static byte masterkey[SymmCipher::KEYLENGTH];

// change email link to be confirmed
static string changeemail, changecode;

// import welcome pdf at account creation
static bool pdf_to_import = false;

// public link information
static string publiclink;

// local console
Console* console;

// loading progress of lengthy API responses
int responseprogress = -1;

//2FA pin attempts
int attempts = 0;

//Ephemeral account plus plus
std::string ephemeralFirstname;
std::string ephemeralLastName;

void uploadLocalPath(nodetype_t type, std::string name, const LocalPath& localname, Node* parent, const std::string& targetuser,
    TransferDbCommitter& committer, int& total, bool recursive, VersioningOption vo,
    std::function<std::function<void()>(LocalPath)> onCompletedGenerator, bool noRetries);


#ifdef ENABLE_SYNC

// converts the given sync configuration to a string
std::string syncConfigToString(const SyncConfig& config)
{
    std::string description(Base64Str<MegaClient::BACKUPHANDLE>(config.mBackupId));
    if (config.getType() == SyncConfig::TYPE_TWOWAY)
    {
        description.append(" TWOWAY");
    }
    else if (config.getType() == SyncConfig::TYPE_UP)
    {
        description.append(" UP");
    }
    else if (config.getType() == SyncConfig::TYPE_DOWN)
    {
        description.append(" DOWN");
    }
    return description;
}

#endif

static const char* getAccessLevelStr(int access)
{
    switch(access)
    {
    case ACCESS_UNKNOWN:
        return "unkown";
    case RDONLY:
        return "read-only";
    case RDWR:
        return "read/write";
    case FULL:
        return "full access";
    case OWNER:
        return "owner access";
    case OWNERPRELOGIN:
        return "owner (prelogin) access";
    default:
        return "UNDEFINED";
    }
}

const char* errorstring(error e)
{
    switch (e)
    {
        case API_OK:
            return "No error";
        case API_EINTERNAL:
            return "Internal error";
        case API_EARGS:
            return "Invalid argument";
        case API_EAGAIN:
            return "Request failed, retrying";
        case API_ERATELIMIT:
            return "Rate limit exceeded";
        case API_EFAILED:
            return "Transfer failed";
        case API_ETOOMANY:
            return "Too many concurrent connections or transfers";
        case API_ERANGE:
            return "Out of range";
        case API_EEXPIRED:
            return "Expired";
        case API_ENOENT:
            return "Not found";
        case API_ECIRCULAR:
            return "Circular linkage detected";
        case API_EACCESS:
            return "Access denied";
        case API_EEXIST:
            return "Already exists";
        case API_EINCOMPLETE:
            return "Incomplete";
        case API_EKEY:
            return "Invalid key/integrity check failed";
        case API_ESID:
            return "Bad session ID";
        case API_EBLOCKED:
            return "Blocked";
        case API_EOVERQUOTA:
            return "Over quota";
        case API_ETEMPUNAVAIL:
            return "Temporarily not available";
        case API_ETOOMANYCONNECTIONS:
            return "Connection overflow";
        case API_EWRITE:
            return "Write error";
        case API_EREAD:
            return "Read error";
        case API_EAPPKEY:
            return "Invalid application key";
        case API_EGOINGOVERQUOTA:
            return "Not enough quota";
        case API_EMFAREQUIRED:
            return "Multi-factor authentication required";
        case API_EMASTERONLY:
            return "Access denied for users";
        case API_EBUSINESSPASTDUE:
            return "Business account has expired";
        case API_EPAYWALL:
            return "Over Disk Quota Paywall";
        case LOCAL_ENOSPC:
            return "Insufficient disk space";
        default:
            return "Unknown error";
    }
}


struct ConsoleLock
{
    static std::recursive_mutex outputlock;
    std::ostream& os;
    bool locking = false;
    inline ConsoleLock(std::ostream& o)
        : os(o), locking(true)
    {
        outputlock.lock();
    }
    ConsoleLock(ConsoleLock&& o)
        : os(o.os), locking(o.locking)
    {
        o.locking = false;
    }
    ~ConsoleLock()
    {
        if (locking)
        {
            outputlock.unlock();
        }
    }

    template<class T>
    std::ostream& operator<<(T&& arg)
    {
        return os << std::forward<T>(arg);
    }
};

std::recursive_mutex ConsoleLock::outputlock;

ConsoleLock conlock(std::ostream& o)
{
    // Returns a temporary object that has locked a mutex.  The temporary's destructor will unlock the object.
    // So you can get multithreaded non-interleaved console output with just conlock(cout) << "some " << "strings " << endl;
    // (as the temporary's destructor will run at the end of the outermost enclosing expression).
    // Or, move-assign the temporary to an lvalue to control when the destructor runs (to lock output over several statements).
    // Be careful not to have cout locked across a g_megaApi member function call, as any callbacks that also log could then deadlock.
    return ConsoleLock(o);
}

static error startxfer(TransferDbCommitter& committer, unique_ptr<AppFileGet> file, const string& path)
{
    error result = API_OK;

    if (client->startxfer(GET, file.get(), committer, false, false, false, NoVersioning, &result))
    {
        file->appxfer_it = appxferq[GET].insert(appxferq[GET].end(), file.get());
        file.release();
    }
    else
    {
        conlock(cout) << "Unable to download file: "
                      << path
                      << " -> "
                      << file->localname.toPath()
                      << ": "
                      << errorstring(result)
                      << endl;
    }

    return result;
}

static error startxfer(TransferDbCommitter& committer, unique_ptr<AppFileGet> file, const Node& node)
{
    return startxfer(committer, std::move(file), node.displaypath());
}


AppFile::AppFile()
{
    static int nextseqno;

    seqno = ++nextseqno;
}

// transfer start
void AppFilePut::start()
{
}

void AppFileGet::start()
{
}

// transfer completion
void AppFileGet::completed(Transfer*, putsource_t source)
{
    if (onCompleted) onCompleted();

    // (at this time, the file has already been placed in the final location)
    delete this;
}

// transfer terminated - too many failures, or unrecoverable failure, or cancelled
void AppFileGet::terminated(error e)
{
    delete this;
}

void AppFilePut::completed(Transfer* t, putsource_t source)
{
    // perform standard completion (place node in user filesystem etc.)
    //File::completed(t, source);

    // standard completion except we want onCompleted to run at the end of putnodes:

    assert(!transfer || t == transfer);
    assert(source == PUTNODES_APP);  // derived class for sync doesn't use this code path
    assert(t->type == PUT);

    auto onCompleted_foward = onCompleted;
    sendPutnodes(t->client, t->uploadhandle, *t->ultoken, t->filekey, source, NodeHandle(),
        [onCompleted_foward](const Error& e, targettype_t, vector<NewNode>&, bool targetOverride){

            if (e)
            {
                cout << "Putnodes error is breaking upload/download cycle: " << e << endl;
            }
            else if (onCompleted_foward) onCompleted_foward();

        },
        nullptr, nullptr);

    delete this;
}

// transfer terminated - too many failures, or unrecoverable failure, or cancelled
void AppFilePut::terminated(error e)
{
    delete this;
}

AppFileGet::~AppFileGet()
{
    if (appxfer_it != appfile_list::iterator())
        appxferq[GET].erase(appxfer_it);
}

AppFilePut::~AppFilePut()
{
    appxferq[PUT].erase(appxfer_it);
}

void AppFilePut::displayname(string* dname)
{
    *dname = localname.toName(*transfer->client->fsaccess);
}

// transfer progress callback
void AppFile::progress()
{
}

static void displaytransferdetails(Transfer* t, const string& action)
{
    string name;

    for (file_list::iterator it = t->files.begin(); it != t->files.end(); it++)
    {
        if (it != t->files.begin())
        {
            cout << "/";
        }

        (*it)->displayname(&name);
        cout << name;
    }

    cout << ": " << (t->type == GET ? "Incoming" : "Outgoing") << " file transfer " << action << ": " << t->localfilename.toPath();
}

// a new transfer was added
void DemoApp::transfer_added(Transfer* /*t*/)
{
}

// a queued transfer was removed
void DemoApp::transfer_removed(Transfer* t)
{
    displaytransferdetails(t, "removed\n");
}

void DemoApp::transfer_update(Transfer* /*t*/)
{
    // (this is handled in the prompt logic)
}

void DemoApp::transfer_failed(Transfer* t, const Error& e, dstime)
{
    if (e == API_ETOOMANY && e.hasExtraInfo())
    {
        displaytransferdetails(t, "failed (" + getExtraInfoErrorString(e) + ")\n");
    }
    else
    {
        displaytransferdetails(t, "failed (" + string(errorstring(e)) + ")\n");
    }
}

void DemoApp::transfer_complete(Transfer* t)
{
    if (gVerboseMode)
    {
        displaytransferdetails(t, "completed, ");

        if (t->slot)
        {
            cout << t->slot->progressreported * 10 / (1024 * (Waiter::ds - t->slot->starttime + 1)) << " KB/s" << endl;
        }
        else
        {
            cout << "delayed" << endl;
        }
    }
}

// transfer about to start - make final preparations (determine localfilename, create thumbnail for image upload)
void DemoApp::transfer_prepare(Transfer* t)
{
    if (gVerboseMode)
    {
        displaytransferdetails(t, "starting\n");
    }

    if (t->type == GET)
    {
        // only set localfilename if the engine has not already done so
        if (t->localfilename.empty())
        {
            t->localfilename = LocalPath::fromAbsolutePath(".");
            t->localfilename.appendWithSeparator(LocalPath::tmpNameLocal(), false);
        }
    }
}

#ifdef ENABLE_SYNC

void DemoApp::syncupdate_stateconfig(const SyncConfig& config)
{
    conlock(cout) << "Sync config updated: " << toHandle(config.mBackupId) << endl;
}


void DemoApp::syncupdate_active(const SyncConfig& config, bool active)
{
    conlock(cout) << "Sync is now active: " << active << endl;
}

void DemoApp::sync_auto_resume_result(const SyncConfig& config, bool attempted, bool hadAnError)
{
    handle backupId = config.mBackupId;
    if (attempted)
    {
        conlock(cout) << "Sync - autoresumed " << toHandle(backupId) << " " << config.getLocalPath().toPath()  << " enabled: "
             << config.getEnabled()  << " syncError: " << config.mError
             << " hadAnErrorBefore: " << hadAnError << " Running: " << (config.mRunningState >= 0) << endl;
    }
    else
    {
        conlock(cout) << "Sync - autoloaded " << toHandle(backupId) << " " << config.getLocalPath().toPath() << " enabled: "
            << config.getEnabled() << " syncError: " << config.mError
            << " hadAnErrorBefore: " << hadAnError << " Running: " << (config.mRunningState >= 0) << endl;
    }
}

void DemoApp::sync_removed(const SyncConfig& config)
{
    conlock(cout) << "Sync - removed: " << toHandle(config.mBackupId) << endl;

}

void DemoApp::syncupdate_scanning(bool active)
{
    if (active)
    {
        cout << "Sync - scanning local files and folders" << endl;
    }
    else
    {
        cout << "Sync - scan completed" << endl;
    }
}
// flags to turn off cout output that can be too volumnous/time consuming
bool syncout_local_change_detection = true;
bool syncout_remote_change_detection = true;
bool syncout_transfer_activity = true;
bool syncout_folder_sync_state = false;

void DemoApp::syncupdate_local_lockretry(bool locked)
{
    if (locked)
    {
        conlock(cout) << "Sync - waiting for local filesystem lock" << endl;
    }
    else
    {
        conlock(cout) << "Sync - local filesystem lock issue resolved, continuing..." << endl;
    }
}

static const char* treestatename(treestate_t ts)
{
    switch (ts)
    {
        case TREESTATE_NONE:
            return "None/Undefined";
        case TREESTATE_SYNCED:
            return "Synced";
        case TREESTATE_PENDING:
            return "Pending";
        case TREESTATE_SYNCING:
            return "Syncing";
    }

    return "UNKNOWN";
}

void DemoApp::syncupdate_treestate(const SyncConfig &, const LocalPath& lp, treestate_t ts, nodetype_t type)
{
    if (syncout_folder_sync_state)
    {
        if (type != FILENODE)
        {
            conlock(cout) << "Sync - state change of folder " << lp.toPath() << " to " << treestatename(ts) << endl;
        }
    }
}

// generic name filter
// FIXME: configurable regexps
static bool is_syncable(const char* name)
{
    return *name != '.' && *name != '~' && strcmp(name, "Thumbs.db") && strcmp(name, "desktop.ini");
}

// determines whether remote node should be synced
bool DemoApp::sync_syncable(Sync *, const char *, LocalPath&, Node *n)
{
    return is_syncable(n->displayname());
}

// determines whether local file should be synced
bool DemoApp::sync_syncable(Sync *, const char *name, LocalPath&)
{
    return is_syncable(name);
}
#endif

AppFileGet::AppFileGet(Node* n, NodeHandle ch, byte* cfilekey, m_off_t csize, m_time_t cmtime, string* cfilename,
                       string* cfingerprint, const string& targetfolder)
{
    if (n)
    {
        h = n->nodeHandle();
        hprivate = true;

        *(FileFingerprint*) this = *n;
        name = n->displayname();
    }
    else
    {
        h = ch;
        memcpy(filekey, cfilekey, sizeof filekey);
        hprivate = false;

        size = csize;
        mtime = cmtime;

        if (!cfingerprint->size() || !unserializefingerprint(cfingerprint))
        {
            memcpy(crc.data(), filekey, sizeof crc);
        }
    }

    string s = targetfolder;
    if (s.empty()) s = ".";
    auto fstype = client->fsaccess->getlocalfstype(LocalPath::fromAbsolutePath(s));

    if (cfilename)
    {
        name = *cfilename;
    }

    auto ln = LocalPath::fromRelativeName(name, *client->fsaccess, fstype);
    ln.prependWithSeparator(LocalPath::fromAbsolutePath(s));
    localname = ln;
}

AppFilePut::AppFilePut(const LocalPath& clocalname, NodeHandle ch, const char* ctargetuser)
{
    // full local path
    localname = clocalname;

    // target parent node
    h = ch;

    // target user
    targetuser = ctargetuser;

    name = clocalname.leafName().toName(*client->fsaccess);
}

// user addition/update (users never get deleted)
void DemoApp::users_updated(User** u, int count)
{
    if (count == 1)
    {
        cout << "1 user received or updated" << endl;
    }
    else
    {
        cout << count << " users received or updated" << endl;
    }

    if (u)
    {
        User* user;
        for (int i = 0; i < count; i++)
        {
            user = u[i];
            cout << "User " << user->email;
            if (user->getTag()) // false if external change
            {
                cout << " has been changed by your own client" << endl;
            }
            else
            {
                cout << " has been changed externally" << endl;
            }
        }
    }
}

bool notifyAlerts = true;

string displayUser(handle user, MegaClient* mc)
{
    User* u = mc->finduser(user);
    return u ? u->email : "<user not found>";
}

string displayTime(m_time_t t)
{
    char timebuf[32];
    struct tm tmptr;
    m_localtime(t, &tmptr);
    strftime(timebuf, sizeof timebuf, "%c", &tmptr);
    return timebuf;
}

void printAlert(UserAlert::Base& b)
{
    string header, title;
    b.text(header, title, client);
    cout << "**alert " << b.id << ": " << header << " - " << title << " [at " << displayTime(b.timestamp) << "]" << " seen: " << b.seen << endl;
}

void DemoApp::useralerts_updated(UserAlert::Base** b, int count)
{
    if (b && notifyAlerts)
    {
        for (int i = 0; i < count; ++i)
        {
            if (!b[i]->seen)
            {
                printAlert(*b[i]);
            }
        }
    }
}


#ifdef ENABLE_CHAT

void DemoApp::chatcreate_result(TextChat *chat, error e)
{
    if (e)
    {
        cout << "Chat creation failed (" << errorstring(e) << ")" << endl;
    }
    else
    {
        cout << "Chat created successfully" << endl;
        printChatInformation(chat);
        cout << endl;
    }
}

void DemoApp::chatinvite_result(error e)
{
    if (e)
    {
        cout << "Chat invitation failed (" << errorstring(e) << ")" << endl;
    }
    else
    {
        cout << "Chat invitation successful" << endl;
    }
}

void DemoApp::chatremove_result(error e)
{
    if (e)
    {
        cout << "Peer removal failed (" << errorstring(e) << ")" << endl;
    }
    else
    {
        cout << "Peer removal successful" << endl;
    }
}

void DemoApp::chaturl_result(string *url, error e)
{
    if (e)
    {
        cout << "Chat URL retrieval failed (" << errorstring(e) << ")" << endl;
    }
    else
    {
        cout << "Chat URL: " << *url << endl;
    }
}

void DemoApp::chatgrantaccess_result(error e)
{
    if (e)
    {
        cout << "Grant access to node failed (" << errorstring(e) << ")" << endl;
    }
    else
    {
        cout << "Access to node granted successfully" << endl;
    }
}

void DemoApp::chatremoveaccess_result(error e)
{
    if (e)
    {
        cout << "Revoke access to node failed (" << errorstring(e) << ")" << endl;
    }
    else
    {
        cout << "Access to node removed successfully" << endl;
    }
}

void DemoApp::chatupdatepermissions_result(error e)
{
    if (e)
    {
        cout << "Permissions update failed (" << errorstring(e) << ")" << endl;
    }
    else
    {
        cout << "Permissions updated successfully" << endl;
    }
}

void DemoApp::chattruncate_result(error e)
{
    if (e)
    {
        cout << "Truncate message/s failed (" << errorstring(e) << ")" << endl;
    }
    else
    {
        cout << "Message/s truncated successfully" << endl;
    }
}

void DemoApp::chatsettitle_result(error e)
{
    if (e)
    {
        cout << "Set title failed (" << errorstring(e) << ")" << endl;
    }
    else
    {
        cout << "Title updated successfully" << endl;
    }
}

void DemoApp::chatpresenceurl_result(string *url, error e)
{
    if (e)
    {
        cout << "Presence URL retrieval failed (" << errorstring(e) << ")" << endl;
    }
    else
    {
        cout << "Presence URL: " << *url << endl;
    }
}

void DemoApp::chatlink_result(handle h, error e)
{
    if (e)
    {
        cout << "Chat link failed (" << errorstring(e) << ")" << endl;
    }
    else
    {
        if (ISUNDEF(h))
        {
            cout << "Chat link deleted successfully" << endl;
        }
        else
        {
            char hstr[sizeof(handle) * 4 / 3 + 4];
            Base64::btoa((const byte *)&h, MegaClient::CHATLINKHANDLE, hstr);
            cout << "Chat link: " << hstr << endl;
        }
    }
}

void DemoApp::chatlinkclose_result(error e)
{
    if (e)
    {
        cout << "Set private mode for chat failed  (" << errorstring(e) << ")" << endl;
    }
    else
    {
        cout << "Private mode successfully set" << endl;
    }
}

void DemoApp::chatlinkurl_result(handle chatid, int shard, string *url, string *ct, int, m_time_t ts, bool meetingRoom, handle callid, error e)
{
    if (e)
    {
        cout << "URL request for chat-link failed (" << errorstring(e) << ")" << endl;
    }
    else
    {
        char idstr[sizeof(handle) * 4 / 3 + 4];
        Base64::btoa((const byte *)&chatid, MegaClient::CHATHANDLE, idstr);
        cout << "Chatid: " << idstr << " (shard " << shard << ")" << endl;
        cout << "URL for chat-link: " << url->c_str() << endl;
        cout << "Encrypted chat-topic: " << ct->c_str() << endl;
        cout << "Creation timestamp: " << ts << endl;
    }
}

void DemoApp::chatlinkjoin_result(error e)
{
    if (e)
    {
        cout << "Join to openchat failed (" << errorstring(e) << ")" << endl;
    }
    else
    {
        cout << "Joined to openchat successfully." << endl;
    }
}

void DemoApp::chats_updated(textchat_map *chats, int count)
{
    if (count == 1)
    {
        cout << "1 chat received or updated" << endl;
    }
    else
    {
        cout << count << " chats received or updated" << endl;
    }

    if (chats)
    {
        textchat_map::iterator it;
        for (it = chats->begin(); it != chats->end(); it++)
        {
            printChatInformation(it->second);
        }
    }
}

void DemoApp::printChatInformation(TextChat *chat)
{
    if (!chat)
    {
        return;
    }

    cout << "Chat ID: " << Base64Str<sizeof(handle)>(chat->id) << endl;
    cout << "\tOwn privilege level: " << DemoApp::getPrivilegeString(chat->priv) << endl;
    cout << "\tCreation ts: " << chat->ts << endl;
    cout << "\tChat shard: " << chat->shard << endl;
    cout << "\tGroup chat: " << ((chat->group) ? "yes" : "no") << endl;
    cout << "\tArchived chat: " << ((chat->isFlagSet(TextChat::FLAG_OFFSET_ARCHIVE)) ? "yes" : "no") << endl;
    cout << "\tPublic chat: " << ((chat->publicchat) ? "yes" : "no") << endl;
    if (chat->publicchat)
    {
        cout << "\tUnified key: " << chat->unifiedKey.c_str() << endl;
        cout << "\tMeeting room: " << ((chat->meeting) ? "yes" : "no") << endl;
    }

    cout << "\tPeers:";

    if (chat->userpriv)
    {
        cout << "\t\t(userhandle)\t(privilege level)" << endl;
        for (unsigned i = 0; i < chat->userpriv->size(); i++)
        {
            Base64Str<sizeof(handle)> hstr(chat->userpriv->at(i).first);
            cout << "\t\t\t" << hstr;
            cout << "\t" << DemoApp::getPrivilegeString(chat->userpriv->at(i).second) << endl;
        }
    }
    else
    {
        cout << " no peers (only you as participant)" << endl;
    }
    cout << "\tIs own change: " << ((chat->tag) ? "yes" : "no") << endl;
    if (!chat->title.empty())
    {
        cout << "\tTitle: " << chat->title.c_str() << endl;
    }
}

string DemoApp::getPrivilegeString(privilege_t priv)
{
    switch (priv)
    {
    case PRIV_STANDARD:
        return "PRIV_STANDARD (standard access)";
    case PRIV_MODERATOR:
        return "PRIV_MODERATOR (moderator)";
    case PRIV_RO:
        return "PRIV_RO (read-only)";
    case PRIV_RM:
        return "PRIV_RM (removed)";
    case PRIV_UNKNOWN:
    default:
        return "PRIV_UNKNOWN";
    }
}

#endif


void DemoApp::pcrs_updated(PendingContactRequest** list, int count)
{
    int deletecount = 0;
    int updatecount = 0;
    if (list != NULL)
    {
        for (int i = 0; i < count; i++)
        {
            if (list[i]->changed.deleted)
            {
                deletecount++;
            }
            else
            {
                updatecount++;
            }
        }
    }
    else
    {
        // All pcrs are updated
        for (handlepcr_map::iterator it = client->pcrindex.begin(); it != client->pcrindex.end(); it++)
        {
            if (it->second->changed.deleted)
            {
                deletecount++;
            }
            else
            {
                updatecount++;
            }
        }
    }

    if (deletecount != 0)
    {
        cout << deletecount << " pending contact request" << (deletecount != 1 ? "s" : "") << " deleted" << endl;
    }
    if (updatecount != 0)
    {
        cout << updatecount << " pending contact request" << (updatecount != 1 ? "s" : "") << " received or updated" << endl;
    }
}

static void setattr_result(NodeHandle, Error e)
{
    if (e)
    {
        cout << "Node attribute update failed (" << errorstring(e) << ")" << endl;
    }
}

static void rename_result(NodeHandle, error e)
{
    if (e)
    {
        cout << "Node move failed (" << errorstring(e) << ")" << endl;
    }
}

void DemoApp::unlink_result(handle, error e)
{
    if (e)
    {
        cout << "Node deletion failed (" << errorstring(e) << ")" << endl;
    }
}

void DemoApp::fetchnodes_result(const Error& e)
{
    if (e)
    {
        if (e == API_ENOENT && e.hasExtraInfo())
        {
            cout << "File/folder retrieval failed: " << getExtraInfoErrorString(e) << endl;
        }
        else
        {
            cout << "File/folder retrieval failed (" << errorstring(e) << ")" << endl;
        }
        pdf_to_import = false;
    }
    else
    {
        // check if we fetched a folder link and the key is invalid
        if (client->loggedinfolderlink())
        {
            if (client->isValidFolderLink())
            {
                cout << "Folder link loaded correctly." << endl;
            }
            else
            {
                assert(client->nodeByHandle(client->mNodeManager.getRootNodeFiles()));   // node is there, but cannot be decrypted
                cout << "Folder retrieval succeed, but encryption key is wrong." << endl;
            }
        }

        if (pdf_to_import)
        {
            client->getwelcomepdf();
        }

        if (client->ephemeralSessionPlusPlus)
        {
            client->putua(ATTR_FIRSTNAME, (const byte*)ephemeralFirstname.c_str(), unsigned(ephemeralFirstname.size()));
            client->putua(ATTR_LASTNAME, (const byte*)ephemeralLastName.c_str(), unsigned(ephemeralLastName.size()));
        }
    }
}

void DemoApp::putnodes_result(const Error& e, targettype_t t, vector<NewNode>& nn, bool targetOverride)
{
    if (t == USER_HANDLE)
    {
        if (!e)
        {
            cout << "Success." << endl;
        }
    }

    if (pdf_to_import)   // putnodes from openfilelink_result()
    {
        if (!e)
        {
            cout << "Welcome PDF file has been imported successfully." << endl;
        }
        else
        {
            cout << "Failed to import Welcome PDF file" << endl;
        }

        pdf_to_import = false;
        return;
    }

    if (e)
    {
        cout << "Node addition failed (" << errorstring(e) << ")" << endl;
    }

    if (targetOverride)
    {
        cout << "Target folder has changed!" << endl;
    }

    auto i = gOnPutNodeTag.find(client->restag);
    if (i != gOnPutNodeTag.end())
    {
        for (auto &newNode : nn)
        {
            Node* n = client->nodebyhandle(newNode.mAddedHandle);
            if (n)
            {
                i->second(n);
            }
        }

        gOnPutNodeTag.erase(i);
    }
}

void DemoApp::setpcr_result(handle h, error e, opcactions_t action)
{
    if (e)
    {
        cout << "Outgoing pending contact request failed (" << errorstring(e) << ")" << endl;
    }
    else
    {
        if (h == UNDEF)
        {
            // must have been deleted
            cout << "Outgoing pending contact request " << (action == OPCA_DELETE ? "deleted" : "reminded") << " successfully" << endl;
        }
        else
        {
            cout << "Outgoing pending contact request succeeded, id: " << Base64Str<MegaClient::PCRHANDLE>(h) << endl;
        }
    }
}

void DemoApp::updatepcr_result(error e, ipcactions_t action)
{
    if (e)
    {
        cout << "Incoming pending contact request update failed (" << errorstring(e) << ")" << endl;
    }
    else
    {
        string labels[3] = {"accepted", "denied", "ignored"};
        cout << "Incoming pending contact request successfully " << labels[(int)action] << endl;
    }
}

void DemoApp::fa_complete(handle h, fatype type, const char* /*data*/, uint32_t len)
{
    cout << "Got attribute of type " << type << " (" << len << " byte(s))";
    Node *n = client->nodebyhandle(h);
    if (n)
    {
        cout << " for " << n->displayname() << endl;
    }
}

int DemoApp::fa_failed(handle, fatype type, int retries, error e)
{
    cout << "File attribute retrieval of type " << type << " failed (retries: " << retries << ") error: " << e << endl;

    return retries > 2;
}

void DemoApp::putfa_result(handle, fatype, error e)
{
    if (e)
    {
        cout << "File attribute attachment failed (" << errorstring(e) << ")" << endl;
    }
}

void DemoApp::removecontact_result(error e)
{
    if (e)
    {
        cout << "Contact removal failed (" << errorstring(e) << ")" << endl;
    }
    else
    {
        cout << "Success." << endl;
    }
}

void DemoApp::putua_result(error e)
{
    if (e)
    {
        cout << "User attribute update failed (" << errorstring(e) << ")" << endl;
    }
    else
    {
        cout << "Success." << endl;
    }
}

void DemoApp::getua_result(error e)
{
    if (client->fetchingkeys)
    {
        return;
    }

    cout << "User attribute retrieval failed (" << errorstring(e) << ")" << endl;
}

void DemoApp::getua_result(byte* data, unsigned l, attr_t type)
{
    if (client->fetchingkeys)
    {
        return;
    }

    if (gVerboseMode)
    {
        cout << "Received " << l << " byte(s) of user attribute: ";
        fwrite(data, 1, l, stdout);
        cout << endl;

        if (type == ATTR_ED25519_PUBK)
        {
            cout << "Credentials: " << AuthRing::fingerprint(string((const char*)data, l), true) << endl;
        }
    }

    if (type == ATTR_COOKIE_SETTINGS)
    {
        unsigned long cs = strtoul((const char*)data, nullptr, 10);
        std::bitset<32> bs(cs);
        cout << "Cookie settings = " << cs << " (" << bs << ')' << endl
             << "\tessential: " << bs[0] << endl
             << "\tpreferences: " << bs[1] << endl
             << "\tperformance: " << bs[2] << endl
             << "\tadvertising: " << bs[3] << endl
             << "\tthird party: " << bs[4] << endl;
    }
}

void DemoApp::getua_result(TLVstore *tlv, attr_t type)
{
    if (client->fetchingkeys)
    {
        return;
    }

    if (!tlv)
    {
        cout << "Error getting private user attribute" << endl;
    }
    else if (!gVerboseMode)
    {
        cout << "Received a TLV with " << tlv->size() << " item(s) of user attribute: " << endl;

        vector<string> *keys = tlv->getKeys();
        vector<string>::const_iterator it;
        unsigned valuelen;
        string value, key;
        char *buf;
        for (it=keys->begin(); it != keys->end(); it++)
        {
            key = (*it).empty() ? "(no key)" : *it;
            if (!tlv->get(*it, value) || value.empty())
            {
                cout << "\t" << key << "\t" << "(no value)" << endl;
                continue;
            }

            valuelen = unsigned(value.length());

            buf = new char[valuelen * 4 / 3 + 4];
            Base64::btoa((const byte *) value.data(), valuelen, buf);

            cout << "\t" << key << "\t" << buf << endl;
            delete [] buf;
        }
        delete keys;
    }
}

#ifdef DEBUG
void DemoApp::delua_result(error e)
{
    if (e)
    {
        cout << "User attribute removal failed (" << errorstring(e) << ")" << endl;
    }
    else
    {
        cout << "Success." << endl;
    }
}

void DemoApp::senddevcommand_result(int value)
{
    cout << "Dev subcommand finished with code: " << value << endl;
}

void exec_devcommand(autocomplete::ACState& s)
{
    const char *email = nullptr;
    if (s.words.size() == 3)
    {
        email = s.words[2].s.c_str();
    }
    const char *subcommand = s.words[1].s.c_str();
    client->senddevcommand(subcommand, email);
}
#endif


void DemoApp::notify_retry(dstime dsdelta, retryreason_t)
{
    if (dsdelta)
    {
        cout << "API request failed, retrying in " << dsdelta * 100 << " ms - Use 'retry' to retry immediately..."
             << endl;
    }
    else
    {
        cout << "Retried API request completed" << endl;
    }
}

string DemoApp::getExtraInfoErrorString(const Error& e)
{
    string textError;

    if (e.getUserStatus() == 7)
    {
        textError.append("User status is suspended due to ETD. ");
    }

    textError.append("Link status is: ");
    switch (e.getLinkStatus())
    {
        case 0:
            textError.append("Undeleted");
            break;
        case 1:
            textError.append("Deleted/down");
            break;
        case 2:
            textError.append("Down due to an ETD specifically");
            break;
        default:
            textError.append("Unknown link status");
            break;
    }

    return textError;
}

static void store_line(char*);
static void process_line(char *);
static char* line;

static std::shared_ptr<AccountDetails> account = std::make_shared<AccountDetails>();

// Current remote directory.
static NodeHandle cwd;

// Where we were on the local filesystem when megacli started.
static unique_ptr<LocalPath> startDir(new LocalPath);

// list available top-level nodes and contacts/incoming shares
static void listtrees()
{
    if (!client->mNodeManager.getRootNodeFiles().isUndef())
    {
        cout << "ROOT on /" << endl;
    }
    if (!client->mNodeManager.getRootNodeInbox().isUndef())
    {
        cout << "INBOX on //in" << endl;
    }
    if (!client->mNodeManager.getRootNodeRubbish().isUndef())
    {
        cout << "RUBBISH on //bin" << endl;
    }

    for (user_map::iterator uit = client->users.begin(); uit != client->users.end(); uit++)
    {
        User* u = &uit->second;
        Node* n;

        if (u->show == VISIBLE || u->sharing.size())
        {
            for (handle_set::iterator sit = u->sharing.begin(); sit != u->sharing.end(); sit++)
            {
                if ((n = client->nodebyhandle(*sit)) && n->inshare)
                {
                    cout << "INSHARE on " << u->email << ":" << n->displayname() << " ("
                         << getAccessLevelStr(n->inshare->access) << ")" << endl;
                }
            }
        }
    }

    if (clientFolder && !clientFolder->mNodeManager.getRootNodeFiles().isUndef())
    {
        Node *n = clientFolder->nodeByHandle(clientFolder->mNodeManager.getRootNodeFiles());
        if (n)
        {
            cout << "FOLDERLINK on " << n->displayname() << ":" << endl;
        }
    }
}

bool handles_on = false;
bool showattrs = false;

// returns node pointer determined by path relative to cwd
// path naming conventions:
// * path is relative to cwd
// * /path is relative to ROOT
// * //in is in INBOX
// * //bin is in RUBBISH
// * X: is user X's INBOX
// * X:SHARE is share SHARE from user X
// * Y:name is folder in FOLDERLINK, Y is the public handle
// * : and / filename components, as well as the \, must be escaped by \.
// (correct UTF-8 encoding is assumed)
// returns NULL if path malformed or not found
static Node* nodebypath(const char* ptr, string* user = NULL, string* namepart = NULL)
{
    vector<string> c;
    string s;
    int l = 0;
    const char* bptr = ptr;
    int remote = 0;
    int folderlink = 0;
    Node* n = nullptr;
    Node* nn;


    // special case access by handle, same syntax as megacmd
    if (handles_on && ptr && strlen(ptr) == 10 && *ptr == 'H' && ptr[1] == ':')
    {
        handle h8=0;
        Base64::atob(ptr+2, (byte*)&h8, MegaClient::NODEHANDLE);
        return client->nodeByHandle(NodeHandle().set6byte(h8));
    }

    // split path by / or :
    do {
        if (!l)
        {
            if (*(const signed char*)ptr >= 0)
            {
                if (*ptr == '\\')
                {
                    if (ptr > bptr)
                    {
                        s.append(bptr, ptr - bptr);
                    }

                    bptr = ++ptr;

                    if (*bptr == 0)
                    {
                        c.push_back(s);
                        break;
                    }

                    ptr++;
                    continue;
                }

                if (*ptr == '/' || *ptr == ':' || !*ptr)
                {
                    if (*ptr == ':')
                    {
                        if (c.size())
                        {
                            return NULL;
                        }

                        remote = 1;
                    }

                    if (ptr > bptr)
                    {
                        s.append(bptr, ptr - bptr);
                    }

                    bptr = ptr + 1;

                    c.push_back(s);

                    s.erase();
                }
            }
            else if ((*ptr & 0xf0) == 0xe0)
            {
                l = 1;
            }
            else if ((*ptr & 0xf8) == 0xf0)
            {
                l = 2;
            }
            else if ((*ptr & 0xfc) == 0xf8)
            {
                l = 3;
            }
            else if ((*ptr & 0xfe) == 0xfc)
            {
                l = 4;
            }
        }
        else
        {
            l--;
        }
    } while (*ptr++);

    if (l)
    {
        return NULL;
    }

    if (remote)
    {
        // target: user inbox - record username/email and return NULL
        if (c.size() == 2 && c[0].find("@") != string::npos && !c[1].size())
        {
            if (user)
            {
                *user = c[0];
            }

            return NULL;
        }

        // target is not a user, but a public folder link
        if (c.size() >= 2 && c[0].find("@") == string::npos)
        {
            if (!clientFolder)
            {
                return NULL;
            }

            n = clientFolder->nodeByHandle(clientFolder->mNodeManager.getRootNodeFiles());
            if (c.size() == 2 && c[1].empty())
            {
                return n;
            }
            l = 1;   // <folder_name>:[/<subfolder>][/<file>]
            folderlink = 1;
        }

        User* u;

        if ((u = client->finduser(c[0].c_str())))
        {
            // locate matching share from this user
            handle_set::iterator sit;
            string name;
            for (sit = u->sharing.begin(); sit != u->sharing.end(); sit++)
            {
                if ((n = client->nodebyhandle(*sit)))
                {
                    if(!name.size())
                    {
                        name =  c[1];
                        LocalPath::utf8_normalize(&name);
                    }

                    if (!strcmp(name.c_str(), n->displayname()))
                    {
                        l = 2;
                        break;
                    }
                }
            }
        }

        if (!l)
        {
            return NULL;
        }
    }
    else
    {
        // path starting with /
        if (c.size() > 1 && !c[0].size())
        {
            // path starting with //
            if (c.size() > 2 && !c[1].size())
            {
                if (c[2] == "in")
                {
                    n = client->nodeByHandle(client->mNodeManager.getRootNodeInbox());
                }
                else if (c[2] == "bin")
                {
                    n = client->nodeByHandle(client->mNodeManager.getRootNodeRubbish());
                }
                else
                {
                    return NULL;
                }

                l = 3;
            }
            else
            {
                n = client->nodeByHandle(client->mNodeManager.getRootNodeFiles());

                l = 1;
            }
        }
        else
        {
            n = client->nodeByHandle(cwd);
        }
    }

    // parse relative path
    while (n && l < (int)c.size())
    {
        if (c[l] != ".")
        {
            if (c[l] == "..")
            {
                if (n->parent)
                {
                    n = n->parent;
                }
            }
            else
            {
                // locate child node (explicit ambiguity resolution: not implemented)
                if (c[l].size())
                {
                    if (folderlink)
                    {
                        nn = clientFolder->childnodebyname(n, c[l].c_str());
                    }
                    else
                    {
                        nn = client->childnodebyname(n, c[l].c_str());
                    }

                    if (!nn)
                    {
                        // mv command target? return name part of not found
                        if (namepart && l == (int) c.size() - 1)
                        {
                            *namepart = c[l];
                            return n;
                        }

                        return NULL;
                    }

                    n = nn;
                }
            }
        }

        l++;
    }

    return n;
}

static void listnodeshares(Node* n)
{
    if(n->outshares)
    {
        for (share_map::iterator it = n->outshares->begin(); it != n->outshares->end(); it++)
        {
            cout << "\t" << n->displayname();

            if (it->first)
            {
                cout << ", shared with " << it->second->user->email << " (" << getAccessLevelStr(it->second->access) << ")"
                     << endl;
            }
            else
            {
                cout << ", shared as exported folder link" << endl;
            }
        }
    }
}

void TreeProcListOutShares::proc(MegaClient*, Node* n)
{
    listnodeshares(n);
}

static void dumptree(Node* n, bool recurse, int depth, const char* title, ofstream* toFile)
{
    std::ostream& stream = toFile ? *toFile : cout;
    string titleTmp;

    if (depth)
    {
        if (!toFile)
        {
            if (!title && !(title = n->displayname()))
            {
                title = "CRYPTO_ERROR";
            }

            for (int i = depth; i--; )
            {
                stream << "\t";
            }
        }
        else
        {
            titleTmp = n->displaypath();
            title = titleTmp.c_str();
        }

        stream << title << " (";

        switch (n->type)
        {
            case FILENODE:
            {
                stream << n->size;

                if (handles_on)
                {
                    Base64Str<MegaClient::NODEHANDLE> handlestr(n->nodehandle);
                    stream << " " << handlestr.chars;
                }

                const char* p;
                if ((p = strchr(n->fileattrstring.c_str(), ':')))
                {
                    stream << ", has file attributes " << p + 1;
                }

                if (showattrs && n->attrs.map.size())
                {
                    stream << ", has attrs";
                    for (auto& a : n->attrs.map)
                    {
                        char namebuf[100]{};
                        AttrMap::nameid2string(a.first, namebuf);
                        stream << " " << namebuf << "=" << a.second;
                    }
                }

                node_list nodeChildren = client->mNodeManager.getChildren(n);
                if (nodeChildren.size())
                {
                    Node *version = n;
                    int i = 0;
                    while (nodeChildren.size() && (version = nodeChildren.back()))
                    {
                        i++;
                        if (handles_on)
                        {
                            if (i == 1) stream << ", has versions: ";

                            Base64Str<MegaClient::NODEHANDLE> handlestr(version->nodehandle);
                            stream << " [" << i << "] " << handlestr.chars;
                        }

                        nodeChildren = client->mNodeManager.getChildren(version);
                    }
                    if (!handles_on)
                    {
                        stream << ", has " << i << " versions";
                    }
                }

                if (n->plink)
                {
                    stream << ", shared as exported";
                    if (n->plink->ets)
                    {
                        stream << " temporal";
                    }
                    else
                    {
                        stream << " permanent";
                    }
                    stream << " file link";
                }

                break;
            }
            case FOLDERNODE:
                stream << "folder";

                if (handles_on)
                {
                    Base64Str<MegaClient::NODEHANDLE> handlestr(n->nodehandle);
                    stream << " " << handlestr.chars;
                }

                if(n->outshares)
                {
                    for (share_map::iterator it = n->outshares->begin(); it != n->outshares->end(); it++)
                    {
                        if (it->first)
                        {
                            stream << ", shared with " << it->second->user->email << ", access "
                                 << getAccessLevelStr(it->second->access);
                        }
                    }

                    if (n->plink)
                    {
                        stream << ", shared as exported";
                        if (n->plink->ets)
                        {
                            stream << " temporal";
                        }
                        else
                        {
                            stream << " permanent";
                        }
                        stream << " folder link";
                    }
                }

                if (n->pendingshares)
                {
                    for (share_map::iterator it = n->pendingshares->begin(); it != n->pendingshares->end(); it++)
                    {
                        if (it->first)
                        {
                            stream << ", shared (still pending) with " << it->second->pcr->targetemail << ", access "
                                 << getAccessLevelStr(it->second->access);
                        }
                    }
                }

                if (n->inshare)
                {
                    stream << ", inbound " << getAccessLevelStr(n->inshare->access) << " share";
                }

                if (showattrs && n->attrs.map.size())
                {
                    stream << ", has attrs";
                    for (auto& a : n->attrs.map)
                    {
                        char namebuf[100]{};
                        AttrMap::nameid2string(a.first, namebuf);
                        stream << " " << namebuf << "=" << a.second;
                    }
                }

                break;

            default:
                stream << "unsupported type, please upgrade";
        }

        stream << ")" << (n->changed.removed ? " (DELETED)" : "") << endl;

        if (!recurse)
        {
            return;
        }
    }

    if (n->type != FILENODE)
    {
        for (Node* node : client->getChildren(n))
        {
            dumptree(node, recurse, depth + 1, NULL, toFile);
        }
    }
}

#ifdef USE_FILESYSTEM
static void local_dumptree(const fs::path& de, int recurse, int depth = 0)
{
    if (depth)
    {
        for (int i = depth; i--; )
        {
            cout << "\t";
        }

        cout << de.filename().u8string() << " (";

        if (fs::is_directory(de))
        {
            cout << "folder";
        }

        cout << ")" << endl;

        if (!recurse)
        {
            return;
        }
    }

    if (fs::is_directory(de))
    {
        for (auto i = fs::directory_iterator(de); i != fs::directory_iterator(); ++i)
        {
            local_dumptree(*i, recurse, depth + 1);
        }
    }
}
#endif

static void nodepath(NodeHandle h, string* path)
{
    Node* n = client->nodeByHandle(h);
    *path = n ? n->displaypath() : "";
}

appfile_list appxferq[2];

static const char* prompts[] =
{
    "MEGAcli> ", "Password:", "Old Password:", "New Password:", "Retype New Password:", "Master Key (base64):", "Type 2FA pin:", "Type pin to enable 2FA:", "-Input m to get more, q to quit-"
};

enum prompttype
{
    COMMAND, LOGINPASSWORD, OLDPASSWORD, NEWPASSWORD, PASSWORDCONFIRM, MASTERKEY, LOGINTFA, SETTFA, PAGER
};

static prompttype prompt = COMMAND;

#if defined(WIN32) && defined(NO_READLINE)
static char pw_buf[512];  // double space for unicode
#else
static char pw_buf[256];
#endif

static int pw_buf_pos;

static void setprompt(prompttype p)
{
    auto cl = conlock(cout); // use this wherever we might have output threading issues

    prompt = p;

    if (p == COMMAND)
    {
        console->setecho(true);
    }
    else if (p == PAGER)
    {
        cout << endl << prompts[p] << flush;
        console->setecho(false); // doesn't seem to do anything
    }
    else
    {
        pw_buf_pos = 0;
#if defined(WIN32) && defined(NO_READLINE)
        static_cast<WinConsole*>(console)->updateInputPrompt(prompts[p]);
#else
        cout << prompts[p] << flush;
#endif
        console->setecho(false);
    }
}

class TreeProcCopy_mcli : public TreeProc
{
    // This is a duplicate of the TreeProcCopy declared in treeproc.h and defined in megaapi_impl.cpp.
    // However some products are built with the megaapi_impl intermediate layer and some without so
    // we can avoid duplicated symbols in some products this way
public:
    vector<NewNode> nn;
    unsigned nc = 0;
    bool populated = false;


    void allocnodes()
    {
        nn.resize(nc);
        populated = true;
    }

    // determine node tree size (nn = NULL) or write node tree to new nodes array
    void proc(MegaClient* mc, Node* n)
    {
        if (populated)
        {
            string attrstring;
            SymmCipher key;
            NewNode* t = &nn[--nc];

            // copy node
            t->source = NEW_NODE;
            t->type = n->type;
            t->nodehandle = n->nodehandle;
            t->parenthandle = n->parent ? n->parent->nodehandle : UNDEF;

            // copy key (if file) or generate new key (if folder)
            if (n->type == FILENODE)
            {
                t->nodekey = n->nodekey();
            }
            else
            {
                byte buf[FOLDERNODEKEYLENGTH];
                mc->rng.genblock(buf, sizeof buf);
                t->nodekey.assign((char*) buf, FOLDERNODEKEYLENGTH);
            }

            key.setkey((const byte*) t->nodekey.data(), n->type);

            AttrMap tattrs;
            tattrs.map = n->attrs.map;
            nameid rrname = AttrMap::string2nameid("rr");
            attr_map::iterator it = tattrs.map.find(rrname);
            if (it != tattrs.map.end())
            {
                LOG_debug << "Removing rr attribute";
                tattrs.map.erase(it);
            }

            t->attrstring.reset(new string);
            tattrs.getjson(&attrstring);
            mc->makeattr(&key, t->attrstring, attrstring.c_str());
        }
        else
        {
            nc++;
        }
    }
};

int loadfile(LocalPath& localPath, string* data)
{
    auto fa = client->fsaccess->newfileaccess();

    if (fa->fopen(localPath, 1, 0))
    {
        data->resize(size_t(fa->size));
        fa->fread(data, unsigned(data->size()), 0, 0);
        return 1;
    }
    return 0;
}

void xferq(direction_t d, int cancel, bool showActive, bool showAll, bool showCount)
{
    string name;
    int count = 0, activeCount = 0;

    TransferDbCommitter committer(client->tctable);
    for (appfile_list::iterator it = appxferq[d].begin(); it != appxferq[d].end(); )
    {
        if (cancel < 0 || cancel == (*it)->seqno)
        {
            bool active = (*it)->transfer && (*it)->transfer->slot;
            (*it)->displayname(&name);

            if ((active && showActive) || showAll)
            {
                cout << (*it)->seqno << ": " << name;

                if (d == PUT)
                {
                    AppFilePut* f = (AppFilePut*)*it;

                    cout << " -> ";

                    if (f->targetuser.size())
                    {
                        cout << f->targetuser << ":";
                    }
                    else
                    {
                        string path;
                        nodepath(f->h, &path);
                        cout << path;
                    }
                }

                if (active)
                {
                    cout << " [ACTIVE] " << ((*it)->transfer->slot->progressreported * 100 / ((*it)->transfer->size ? (*it)->transfer->size : 1)) << "% of " << (*it)->transfer->size;
                }
                cout << endl;
            }

            if (cancel >= 0)
            {
                cout << "Cancelling..." << endl;


                if ((*it)->transfer)
                {
                    client->stopxfer(*it++, &committer);  // stopping calls us back, we delete it, destructor removes it from the map
                }
                continue;
            }

            ++count;
            activeCount += active ? 1 : 0;
        }
        ++it;
    }
    if (showCount)
    {
        cout << "Transfer count: " << count << " active: " << activeCount << endl;
    }
}

#ifdef USE_MEDIAINFO

string showMediaInfo(const MediaProperties& mp, MediaFileInfo& mediaInfo, bool oneline)
{
    ostringstream out;
    string sep(oneline ? " " : "\n");

    MediaFileInfo::MediaCodecs::shortformatrec sf;
    sf.containerid = 0;
    sf.videocodecid = 0;
    sf.audiocodecid = 0;
    if (mp.shortformat == 255)
    {
        return "MediaInfo could not identify this file";
    }
    else if (mp.shortformat == 0)
    {
        // from attribute 9
        sf.containerid = mp.containerid;
        sf.videocodecid = mp.videocodecid;
        sf.audiocodecid = mp.audiocodecid;
    }
    else if (mp.shortformat < mediaInfo.mediaCodecs.shortformats.size())
    {
        sf = mediaInfo.mediaCodecs.shortformats[mp.shortformat];
    }

    for (std::map<std::string, unsigned>::const_iterator i = mediaInfo.mediaCodecs.containers.begin(); i != mediaInfo.mediaCodecs.containers.end(); ++i)
    {
        if (i->second == sf.containerid)
        {
            out << "Format: " << i->first << sep;
        }
    }
    for (std::map<std::string, unsigned>::const_iterator i = mediaInfo.mediaCodecs.videocodecs.begin(); i != mediaInfo.mediaCodecs.videocodecs.end(); ++i)
    {
        if (i->second == sf.videocodecid)
        {
            out << "Video: " << i->first << sep;
        }
    }

    for (std::map<std::string, unsigned>::const_iterator i = mediaInfo.mediaCodecs.audiocodecs.begin(); i != mediaInfo.mediaCodecs.audiocodecs.end(); ++i)
    {
        if (i->second == sf.audiocodecid)
        {
            out << "Audio: " << i->first << sep;
        }
    }

    if (mp.width > 0)
    {
        out << "Width: " << mp.width << sep;
    }
    if (mp.height > 0)
    {
        out << "Height: " << mp.height << sep;
    }
    if (mp.fps > 0)
    {
        out << "Fps: " << mp.fps << sep;
    }
    if (mp.playtime > 0)
    {
        out << "Playtime: " << mp.playtime << sep;
    }

    string result = out.str();
    result.erase(result.size() - (result.empty() ? 0 : 1));
    return result;
}

string showMediaInfo(const std::string& fileattributes, uint32_t fakey[4], MediaFileInfo& mediaInfo, bool oneline)
{
    MediaProperties mp = MediaProperties::decodeMediaPropertiesAttributes(fileattributes, fakey);
    return showMediaInfo(mp, mediaInfo, oneline);
}

string showMediaInfo(Node* n, MediaFileInfo& /*mediaInfo*/, bool oneline)
{
    if (n->hasfileattribute(fa_media))
    {
        MediaProperties mp = MediaProperties::decodeMediaPropertiesAttributes(n->fileattrstring, (uint32_t*)(n->nodekey().data() + FILENODEKEYLENGTH / 2));
        return showMediaInfo(mp, client->mediaFileInfo, oneline);
    }
    return "The node has no mediainfo attribute";
}

#endif

// password change-related state information
static byte pwkey[SymmCipher::KEYLENGTH];
static byte pwkeybuf[SymmCipher::KEYLENGTH];
static byte newpwkey[SymmCipher::KEYLENGTH];
static string newpassword;

// readline callback - exit if EOF, add to history unless password
#if !defined(WIN32) || !defined(NO_READLINE)
static void store_line(char* l)
{
    if (!l)
    {
#ifndef NO_READLINE
        rl_callback_handler_remove();
#endif /* ! NO_READLINE */

        delete console;
        exit(0);
    }

#ifndef NO_READLINE
    if (*l && prompt == COMMAND)
    {
        add_history(l);
    }
#endif

    line = l;
}
#endif

class FileFindCommand : public Command
{
public:
    struct Stack : public std::deque<handle>
    {
        size_t filesLeft = 0;
        set<string> servers;
    };

    FileFindCommand(std::shared_ptr<Stack>& s, MegaClient* mc) : stack(s)
    {
        h = stack->front();
        stack->pop_front();

        client = mc;

        cmd("g");
        arg("n", (byte*)&h, MegaClient::NODEHANDLE);
        arg("g", 1);
        arg("v", 2);  // version 2: server can supply details for cloudraid files

        if (mc->usehttps)
        {
            arg("ssl", 2);
        }
    }

    static string server(const string& url)
    {
        const string pattern("://");
        size_t start_index = url.find(pattern);
        if (start_index != string::npos)
        {
            start_index += pattern.size();
            const size_t end_index = url.find("/", start_index);
            if (end_index != string::npos)
            {
                return url.substr(start_index, end_index - start_index);
            }
        }
        return "";
    }

    // process file credentials
    bool procresult(Result r) override
    {
        if (!r.wasErrorOrOK())
        {
            std::vector<string> tempurls;
            bool done = false;
            while (!done)
            {
                switch (client->json.getnameid())
                {
                case EOO:
                    done = true;
                    break;

                case 'g':
                    if (client->json.enterarray())   // now that we are requesting v2, the reply will be an array of 6 URLs for a raid download, or a single URL for the original direct download
                    {
                        for (;;)
                        {
                            std::string tu;
                            if (!client->json.storeobject(&tu))
                            {
                                break;
                            }
                            tempurls.push_back(tu);
                        }
                        client->json.leavearray();
                        if (tempurls.size() == 6)
                        {
                            if (Node* n = client->nodebyhandle(h))
                            {
                                cout << n->displaypath() << endl;

                                for (const auto& url : tempurls)
                                {
                                    stack->servers.insert(server(url));
                                }
                            }
                        }
                        break;
                    }
                    // fall-through

                default:
                    client->json.storeobject();
                }
            }
        }

        // now query for the next one - we don't send them all at once as there may be a lot!
        --stack->filesLeft;
        if (!stack->empty())
        {
            client->reqs.add(new FileFindCommand(stack, client));
        }
        else if (!stack->filesLeft)
        {
            cout << "<find complete>" << endl;
            for (auto s : stack->servers)
            {
                cout << s << endl;
            }
        }
        return true;
    }

private:
    handle h;
    std::shared_ptr<Stack> stack;
};


void getDepthFirstFileHandles(Node* n, deque<handle>& q)
{
    for (auto c : client->getChildren(n))
    {
        if (c->type == FILENODE)
        {
            q.push_back(c->nodehandle);
        }
    }
    for (auto& c : client->getChildren(n))
    {
        if (c->type > FILENODE)
        {
            getDepthFirstFileHandles(c, q);
        }
    }
}

void exec_find(autocomplete::ACState& s)
{
    if (s.words[1].s == "raided")
    {
        if (Node* n = client->nodeByHandle(cwd))
        {
            auto q = std::make_shared<FileFindCommand::Stack>();
            getDepthFirstFileHandles(n, *q);
            q->filesLeft = q->size();
            cout << "<find checking " << q->size() << " files>" << endl;
            if (q->empty())
            {
                cout << "<find complete>" << endl;
            }
            else
            {
                for (int i = 0; i < 25 && !q->empty(); ++i)
                {
                    client->reqs.add(new FileFindCommand(q, client));
                }
            }
        }
    }
}

bool recurse_findemptysubfoldertrees(Node* n, bool moveToTrash)
{
    if (n->type == FILENODE)
    {
        return false;
    }

    std::vector<Node*> emptyFolders;
    bool empty = true;
    Node* trash = client->nodeByHandle(client->mNodeManager.getRootNodeRubbish());
    for (auto c : client->getChildren(n))
    {
        bool subfolderEmpty = recurse_findemptysubfoldertrees(c, moveToTrash);
        if (subfolderEmpty)
        {
            emptyFolders.push_back(c);
        }
        empty = empty && subfolderEmpty;
    }
    if (!empty)
    {
        for (auto c : emptyFolders)
        {
            if (moveToTrash)
            {
                cout << "moving to trash: " << c->displaypath() << endl;
                client->rename(c, trash, SYNCDEL_NONE, NodeHandle(), nullptr, rename_result);
            }
            else
            {
                cout << "empty folder tree at: " << c->displaypath() << endl;
            }
        }
    }
    return empty;
}

void exec_findemptysubfoldertrees(autocomplete::ACState& s)
{
    bool moveToTrash = s.extractflag("-movetotrash");
    if (Node* n = client->nodeByHandle(cwd))
    {
        if (recurse_findemptysubfoldertrees(n, moveToTrash))
        {
            cout << "the search root path only contains empty folders: " << n->displaypath() << endl;
        }
    }
}

bool typematchesnodetype(nodetype_t pathtype, nodetype_t nodetype)
{
    switch (pathtype)
    {
    case FILENODE:
    case FOLDERNODE: return nodetype == pathtype;
    default: return false;
    }
}

#ifdef USE_FILESYSTEM
bool recursiveCompare(Node* mn, fs::path p)
{
    nodetype_t pathtype = fs::is_directory(p) ? FOLDERNODE : fs::is_regular_file(p) ? FILENODE : TYPE_UNKNOWN;
    if (!typematchesnodetype(pathtype, mn->type))
    {
        cout << "Path type mismatch: " << mn->displaypath() << ":" << mn->type << " " << p.u8string() << ":" << pathtype << endl;
        return false;
    }

    if (pathtype == FILENODE)
    {
        uint64_t size = (uint64_t) fs::file_size(p);
        if (size != (uint64_t) mn->size)
        {
            cout << "File size mismatch: " << mn->displaypath() << ":" << mn->size << " " << p.u8string() << ":" << size << endl;
        }
    }

    if (pathtype != FOLDERNODE)
    {
        return true;
    }

    std::string path = p.u8string();
    auto fileSystemType = client->fsaccess->getlocalfstype(LocalPath::fromAbsolutePath(path));
    multimap<string, Node*> ms;
    multimap<string, fs::path> ps;
    for (auto& m : client->getChildren(mn))
    {
        string leafname = m->displayname();
        client->fsaccess->escapefsincompatible(&leafname, fileSystemType);
        ms.emplace(leafname, m);
    }
    for (fs::directory_iterator pi(p); pi != fs::directory_iterator(); ++pi)
    {
        auto leafname = pi->path().filename().u8string();
        client->fsaccess->escapefsincompatible(&leafname, fileSystemType);
        ps.emplace(leafname, pi->path());
    }

    for (auto p_iter = ps.begin(); p_iter != ps.end(); )
    {
        auto er = ms.equal_range(p_iter->first);
        auto next_p = p_iter;
        ++next_p;
        for (auto i = er.first; i != er.second; ++i)
        {
            if (recursiveCompare(i->second, p_iter->second))
            {
                ms.erase(i);
                ps.erase(p_iter);
                break;
            }
        }
        p_iter = next_p;
    }
    if (ps.empty() && ms.empty())
    {
        return true;
    }
    else
    {
        cout << "Extra content detected between " << mn->displaypath() << " and " << p.u8string() << endl;
        for (auto& mi : ms) cout << "Extra remote: " << mi.first << endl;
        for (auto& pi : ps) cout << "Extra local: " << pi.second << endl;
        return false;
    };
}
#endif
Node* nodeFromRemotePath(const string& s)
{
    Node* n;
    if (s.empty())
    {
        n = client->nodeByHandle(cwd);
    }
    else
    {
        n = nodebypath(s.c_str());
    }
    if (!n)
    {
        cout << "remote path not found: '" << s << "'" << endl;
    }
    return n;
}

#ifdef MEGA_MEASURE_CODE

void exec_deferRequests(autocomplete::ACState& s)
{
    // cause all the API requests of this type to be gathered up so they will be sent in a single batch, for timing purposes
    bool putnodes = s.extractflag("-putnodes");
    bool movenode = s.extractflag("-movenode");
    bool delnode = s.extractflag("-delnode");

    client->reqs.deferRequests =    [=](Command* c)
                                    {
                                        return  (putnodes && dynamic_cast<CommandPutNodes*>(c)) ||
                                                (movenode && dynamic_cast<CommandMoveNode*>(c)) ||
                                                (delnode && dynamic_cast<CommandDelNode*>(c));
                                    };
}

void exec_sendDeferred(autocomplete::ACState& s)
{
    // send those gathered up commands, and optionally reset the gathering
    client->reqs.sendDeferred();

    if (s.extractflag("-reset"))
    {
        client->reqs.deferRequests = nullptr;
    }
}

void exec_codeTimings(autocomplete::ACState& s)
{
    bool reset = s.extractflag("-reset");
    cout << client->performanceStats.report(reset, client->httpio, client->waiter, client->reqs) << flush;
}

#endif

std::function<void()> onCompletedUploads;

void setAppendAndUploadOnCompletedUploads(string local_path, int count)
{

    onCompletedUploads = [local_path, count](){

        {
            ofstream f(local_path, std::ios::app);
            f << count << endl;
        }
        cout << count << endl;

        TransferDbCommitter committer(client->tctable);
        int total = 0;
        auto lp = LocalPath::fromAbsolutePath(local_path);
        uploadLocalPath(FILENODE, lp.leafName().toPath(), lp, client->nodeByHandle(cwd), "", committer, total, false, ClaimOldVersion, nullptr, false);

        if (count > 0)
        {
            setAppendAndUploadOnCompletedUploads(local_path, count-1);
        }
        else
        {
            onCompletedUploads = nullptr;
        }
    };
}

std::deque<std::function<void()>> mainloopActions;

#ifdef USE_FILESYSTEM
fs::path pathFromLocalPath(const string& s, bool mustexist)
{
    fs::path p = s.empty() ? fs::current_path() : fs::u8path(s);
    if (mustexist && !fs::exists(p))
    {
        cout << "local path not found: '" << s << "'";
        return fs::path();
    }
    return p;
}

void exec_treecompare(autocomplete::ACState& s)
{
    fs::path p = pathFromLocalPath(s.words[1].s, true);
    Node* n = nodeFromRemotePath(s.words[2].s);
    if (n && !p.empty())
    {
        recursiveCompare(n, p);
    }
}


bool buildLocalFolders(fs::path targetfolder, const string& prefix, int foldersperfolder, int recurselevel, int filesperfolder, uint64_t filesize, int& totalfilecount, int& totalfoldercount, vector<LocalPath>* localPaths)
{
    fs::path p = targetfolder / fs::u8path(prefix);
    if (!fs::is_directory(p) && !fs::create_directory(p))
        return false;
    ++totalfoldercount;

    for (int i = 0; i < filesperfolder; ++i)
    {
        string filename = prefix + "_file_" + std::to_string(++totalfilecount);
        fs::path fp = p / fs::u8path(filename);
        if (localPaths) localPaths->push_back(LocalPath::fromAbsolutePath(fp.u8string()));
        ofstream fs(fp.u8string(), std::ios::binary);
        char buffer[64 * 1024];
        fs.rdbuf()->pubsetbuf(buffer, sizeof(buffer));

        int counter = totalfilecount;
        for (auto j = filesize / sizeof(int); j--; )
        {
            fs.write((char*)&counter, sizeof(int));
            ++counter;
        }
        fs.write((char*)&counter, filesize % sizeof(int));
    }

    if (recurselevel > 1)
    {
        for (int i = 0; i < foldersperfolder; ++i)
        {
            if (!buildLocalFolders(p, prefix + "_" + std::to_string(i), foldersperfolder, recurselevel - 1, filesperfolder, filesize, totalfilecount, totalfoldercount, nullptr))
                return false;
        }
    }
    return true;
}

void exec_generatetestfilesfolders(autocomplete::ACState& s)
{
    string param, nameprefix = "test";
    int folderdepth = 1, folderwidth = 1, filecount = 100;
    int64_t filesize = 1024;
    if (s.extractflagparam("-folderdepth", param)) folderdepth = atoi(param.c_str());
    if (s.extractflagparam("-folderwidth", param)) folderwidth = atoi(param.c_str());
    if (s.extractflagparam("-filecount", param)) filecount = atoi(param.c_str());
    if (s.extractflagparam("-filesize", param)) filesize = atoll(param.c_str());
    if (s.extractflagparam("-nameprefix", param)) nameprefix = param;

    fs::path p = pathFromLocalPath(s.words[1].s, true);
    if (!p.empty())
    {
        int totalfilecount = 0, totalfoldercount = 0;
        buildLocalFolders(p, nameprefix, folderwidth, folderdepth, filecount, filesize, totalfilecount, totalfoldercount, nullptr);
        cout << "created " << totalfilecount << " files and " << totalfoldercount << " folders" << endl;
    }
    else
    {
        cout << "invalid directory: " << p.u8string() << endl;
    }
}

map<string, int> cycleUploadChunkFails;
map<string, int> cycleDownloadFails;

void checkReportCycleFails()
{
    for (auto& i : cycleDownloadFails) cout << i.first << " " << i.second;
    for (auto& i : cycleUploadChunkFails) cout << i.first << " " << i.second;
}

Node* cycleUploadDownload_cloudWorkingFolder = nullptr;
void cycleDownload(LocalPath lp, int count);
void cycleUpload(LocalPath lp, int count)
{
    checkReportCycleFails();
    TransferDbCommitter committer(client->tctable);

    LocalPath upload_lp = lp;
    upload_lp.append(LocalPath::fromRelativePath("_" + std::to_string(count)));
    string leaf = upload_lp.leafName().toPath();

    int total = 0;
    uploadLocalPath(FILENODE, leaf, upload_lp, cycleUploadDownload_cloudWorkingFolder, "", committer, total, false, NoVersioning,
        [lp, count](LocalPath)
        {
            return [lp, count]()
                {
                    cycleDownload(lp, count);
                };
        }, true);

    // also delete the old remote file
    if (count > 0)
    {
        string leaf2 = lp.leafName().toPath() + "_" + std::to_string(count-1);
        if (Node* lastuploaded = client->childnodebyname(cycleUploadDownload_cloudWorkingFolder, leaf2.c_str(), true))
        {
            client->unlink(lastuploaded, false, client->nextreqtag(), nullptr);
        }
    }

}

void cycleDownload(LocalPath lp, int count)
{
    checkReportCycleFails();

    string leaf = lp.leafName().toPath() + "_" + std::to_string(count);

    Node* uploaded = client->childnodebyname(cycleUploadDownload_cloudWorkingFolder, leaf.c_str(), true);

    if (!uploaded)
    {
        cout << "Uploaded file " << leaf << " not found, cycle broken" << endl;
        return;
    }

    LocalPath downloadName = lp;
    downloadName.append(LocalPath::fromRelativePath("_" + std::to_string(count+1)));


    string newleaf = lp.leafName().toPath();
    newleaf += "_" + std::to_string(count + 1);

    auto f = new AppFileGet(uploaded, NodeHandle(), NULL, -1, 0, &newleaf, NULL, lp.parentPath().toPath());
    f->noRetries = true;

    f->onCompleted = [lp, count]()
    {
        cycleUpload(lp, count+1);
    };

    f->appxfer_it = appxferq[GET].insert(appxferq[GET].end(), f);
    TransferDbCommitter committer(client->tctable);
    client->startxfer(GET, f, committer, false, false, false, NoVersioning);

    // also delete the old local file
    lp.append(LocalPath::fromRelativePath("_" + std::to_string(count)));
    client->fsaccess->unlinklocal(lp);
}

int gap_resumed_uploads = 0;

void exec_cycleUploadDownload(autocomplete::ACState& s)
{

#ifdef MEGASDK_DEBUG_TEST_HOOKS_ENABLED
    globalMegaTestHooks.onUploadChunkFailed = [](error e)
        {
            ++cycleUploadChunkFails["upload-chunk-err-" + std::to_string(int(e))];
        };
    globalMegaTestHooks.onDownloadFailed = [](error e)
        {
            if (e != API_EINCOMPLETE)
            {
                ++cycleDownloadFails["download-err-" + std::to_string(int(e))];
            }
        };

    globalMegaTestHooks.onUploadChunkSucceeded = [](Transfer* t, TransferDbCommitter& committer)
        {
            if (t->chunkmacs.hasUnfinishedGap(1024ll*1024*1024*1024*1024))
            //if (t->pos > 5000000 && rand() % 2 == 0)
            {
                ++gap_resumed_uploads;

                // simulate this transfer
                string serialized;
                t->serialize(&serialized);

                // put the transfer in cachedtransfers so we can resume it
                Transfer::unserialize(client, &serialized, client->cachedtransfers);

                // prep to try to resume this upload after we get back to our main loop
                auto fpstr = t->files.front()->localname.toPath();
                auto countpos = fpstr.find_last_of('_');
                auto count = atoi(fpstr.c_str() + countpos + 1);
                fpstr.resize(countpos);

                mainloopActions.push_back([fpstr, count](){ cycleUpload(LocalPath::fromAbsolutePath(fpstr), count); });

                //terminate this transfer
                t->failed(API_EINCOMPLETE, committer);
                return false; // exit doio() for this transfer
            }
            return true;
        };
#endif

    string param, nameprefix = "cycleUpDown";
    int filecount = 10;
    int64_t filesize = 305560;
    if (s.extractflagparam("-filecount", param)) filecount = atoi(param.c_str());
    if (s.extractflagparam("-filesize", param)) filesize = atoll(param.c_str());
    if (s.extractflagparam("-nameprefix", param)) nameprefix = param;

    fs::path p = pathFromLocalPath(s.words[1].s, true);
    cycleUploadDownload_cloudWorkingFolder = nodeFromRemotePath(s.words[2].s);

    if (!p.empty())
    {
        int totalfilecount = 0, totalfoldercount = 0;
        vector<LocalPath> localPaths;
        buildLocalFolders(p, nameprefix, 1, 1, filecount, filesize, totalfilecount, totalfoldercount, &localPaths);
        cout << "created " << totalfilecount << " files and " << totalfoldercount << " folders" << endl;

        for (auto& fp : localPaths)
        {
            LocalPath startPath = fp;
            startPath.append(LocalPath::fromRelativePath("_0"));
            client->fsaccess->renamelocal(fp, startPath, true);
            cycleUpload(fp, 0);
        }
    }
    else
    {
        cout << "invalid directory: " << p.u8string() << endl;
    }
}


void exec_generate_put_fileversions(autocomplete::ACState& s)
{
    int count = 100;
    string param;
    if (s.extractflagparam("-count", param)) count = atoi(param.c_str());

    setAppendAndUploadOnCompletedUploads(s.words[1].s, count);
    onCompletedUploads();
}

void exec_generatesparsefile(autocomplete::ACState& s)
{
    int64_t filesize = int64_t(2) * 1024 * 1024 * 1024 * 1024;
    string param;
    if (s.extractflagparam("-filesize", param)) filesize = atoll(param.c_str());

    fs::path p = pathFromLocalPath(s.words[1].s, false);
    std::ofstream(p).put('a');
    cout << "File size:  " << fs::file_size(p) << '\n'
        << "Free space: " << fs::space(p).free << '\n';

#ifdef WIN32
    HANDLE hFile = CreateFileW((LPCWSTR)p.u16string().data(),
        GENERIC_READ | GENERIC_WRITE,
        FILE_SHARE_WRITE | FILE_SHARE_READ,
        NULL,
        OPEN_ALWAYS,
        0,
        NULL);
    DWORD bytesReturned = 0;
    if (!DeviceIoControl(
        hFile,                             // handle to a file
        FSCTL_SET_SPARSE,                  // dwIoControlCode
        (PFILE_SET_SPARSE_BUFFER) NULL,    // input buffer
        (DWORD) 0,                         // size of input buffer
        NULL,                              // lpOutBuffer
        0,                                 // nOutBufferSize
        &bytesReturned,                    // number of bytes returned
        NULL))                              // OVERLAPPED structure
    {
        cout << "Set sparse file operation failed." << endl;
    }
    CloseHandle(hFile);
#endif //WIN32

    fs::resize_file(p, filesize);
    cout << "File size:  " << fs::file_size(p) << '\n'
        << "Free space: " << fs::space(p).free << '\n';
}

void exec_lreplace(autocomplete::ACState& s)
{
    bool file = s.extractflag("-file");
    bool folder = s.extractflag("-folder");

    fs::path p = pathFromLocalPath(s.words[1].s, true);

    // replace (or create) a file/folder - this is to test a changed fsid in sync code
    if (file)
    {
        string content = s.words[2].s;
        ofstream f(p);
        f << content;
    }
    else if (folder)
    {
        if (fs::exists(p)) fs::remove(p);
        fs::create_directory(p);
    }
}

void exec_lrenamereplace(autocomplete::ACState& s)
{
    bool file = s.extractflag("-file");
    bool folder = s.extractflag("-folder");

    fs::path p = pathFromLocalPath(s.words[1].s, true);
    string content = s.words[2].s;
    fs::path p2 = pathFromLocalPath(s.words[3].s, false);

    // replace (or create) a file/folder - this is to test a changed fsid in sync code
    fs::rename(p, p2);
    if (file)
    {
        ofstream f(p);
        f << content;
    }
    else if (folder)
    {
        fs::create_directory(p);
    }
}

#endif

void exec_getcloudstorageused(autocomplete::ACState&)
{
    if (client->loggedin() != FULLACCOUNT && !client->loggedIntoFolder())
    {
        cout << "Not logged in" << endl;
        return;
    }

    NodeCounter nc = client->mNodeManager.getCounterOfRootNodes();
    cout << "Total cloud storage: " << nc.storage + nc.versionStorage << " bytes" << endl;
}

void exec_getuserquota(autocomplete::ACState& s)
{
    bool storage = s.extractflag("-storage");
    bool transfer = s.extractflag("-transfer");
    bool pro = s.extractflag("-pro");

    if (!storage && !transfer && !pro)
    {
        storage = transfer = pro = true;
    }

    client->getaccountdetails(std::make_shared<AccountDetails>(), storage, transfer, pro, false, false, false, -1);
}

void exec_getuserdata(autocomplete::ACState& s)
{
    client->getuserdata(client->reqtag);
}

void exec_querytransferquota(autocomplete::ACState& ac)
{
    client->querytransferquota(atoll(ac.words[1].s.c_str()));
}

void DemoApp::querytransferquota_result(int n)
{
    cout << "querytransferquota_result: " << n << endl;
}

autocomplete::ACN autocompleteTemplate;

void exec_help(ac::ACState&)
{
    cout << *autocompleteTemplate << flush;
}

bool quit_flag = false;

void exec_quit(ac::ACState&)
{
    quit_flag = true;
}

void exec_showattributes(autocomplete::ACState& s)
{
    if (const Node* n = nodeFromRemotePath(s.words[1].s))
    {
        for (auto pair : n->attrs.map)
        {
            char namebuf[10]{};
            AttrMap::nameid2string(pair.first, namebuf);
            if (pair.first == 'c')
            {
                FileFingerprint f;
                f.unserializefingerprint(&pair.second);
                cout << namebuf << ": " << pair.second << " (fingerprint: size " << f.size << " mtime " << f.mtime
                    << " crc " << std::hex << f.crc[0] << " " << f.crc[1] << " " << f.crc[2] << " " << f.crc[3] << std::dec << ")"
                    << " (node fingerprint: size " << n->size << " mtime " << n->mtime
                    << " crc " << std::hex << n->crc[0] << " " << n->crc[1] << " " << n->crc[2] << " " << n->crc[3] << std::dec << ")" << endl;
            }
            else
            {
                cout << namebuf << ": " << pair.second << endl;
            }
        }
    }
}

void printAuthringInformation(handle userhandle)
{
    for (auto &it : client->mAuthRings)
    {
        AuthRing &authring = it.second;
        attr_t at = it.first;
        cout << User::attr2string(at) << ": " << endl;
        for (auto &uh : authring.getTrackedUsers())
        {
            if (uh == userhandle || ISUNDEF(userhandle))    // no user was typed --> show authring for all users
            {
                User *user = client->finduser(uh);
                string email = user ? user->email : "not a contact";

                cout << "\tUserhandle: \t" << Base64Str<MegaClient::USERHANDLE>(uh) << endl;
                cout << "\tEmail:      \t" << email << endl;
                cout << "\tFingerprint:\t" << Utils::stringToHex(authring.getFingerprint(uh)) << endl;
                cout << "\tAuth. level: \t" << AuthRing::authMethodToStr(authring.getAuthMethod(uh)) << endl;
            }
        }
    }
}

void exec_setmaxconnections(autocomplete::ACState& s)
{
    auto direction = s.words[1].s == "put" ? PUT : GET;
    if (s.words.size() == 3)
    {
        client->setmaxconnections(direction, atoi(s.words[2].s.c_str()));
    }
    cout << "connections: " << (int)client->connections[direction] << endl;
}


class MegaCLILogger : public ::mega::Logger {
public:
    ofstream mLogFile;
    string mLogFileName;
    bool logToConsole = false;

    void log(const char*, int loglevel, const char*, const char *message
#ifdef ENABLE_LOG_PERFORMANCE
                 , const char **directMessages, size_t *directMessagesSizes, unsigned numberMessages
#endif
    ) override
    {
        using namespace std::chrono;
        auto et =system_clock::now().time_since_epoch();
        auto millisec_since_epoch =  duration_cast<milliseconds>(et).count();
        auto sec_since_epoch = duration_cast<seconds>(et).count();
        char ts[50];
        auto t = std::time(NULL);
        t = (m_time_t) sec_since_epoch;
        if (!std::strftime(ts, sizeof(ts), "%H:%M:%S", std::localtime(&t)))
        {
            ts[0] = '\0';
        }

        auto ms = std::to_string(unsigned(millisec_since_epoch - 1000*sec_since_epoch));
        string s;
        s.reserve(1024);
        s += ts;
        s += "." + string(3 - std::min<size_t>(3, ms.size()), '0') + ms;
        s += " ";
        if (message) s += message;
#ifdef ENABLE_LOG_PERFORMANCE
        for (unsigned i = 0; i < numberMessages; ++i) s.append(directMessages[i], directMessagesSizes[i]);
#endif

        if (logToConsole)
        {
            std::cout << s << std::endl;
        }

        if (mLogFile.is_open())
        {
            mLogFile << s << std::endl;
        }

#ifdef WIN32
        // Supply the log strings to Visual Studio Output window, regardless of toconsole/file settings
        s += "\r\n";
        OutputDebugStringA(s.c_str());
#endif
    }
};

LocalPath localPathArg(string s)
{
    if (s.empty()) return LocalPath();
    return LocalPath::fromAbsolutePath(s);
}

void exec_fingerprint(autocomplete::ACState& s)
{
    auto localfilepath = localPathArg(s.words[1].s);
    auto fa = client->fsaccess->newfileaccess();

    if (fa->fopen(localfilepath, true, false, nullptr))
    {
        FileFingerprint fp;
        fp.genfingerprint(fa.get());
        cout << Utils::stringToHex(std::string((const char*)&fp.size, sizeof(fp.size))) << "/" <<
                Utils::stringToHex(std::string((const char*)&fp.mtime, sizeof(fp.mtime))) << "/" <<
                Utils::stringToHex(std::string((const char*)&fp.crc, sizeof(fp.crc))) << endl;
    }
    else
    {
        cout << "Failed to open: " << s.words[1].s << endl;
    }
}

void exec_showattrs(autocomplete::ACState& s)
{
    if (s.words.size() == 2)
    {
        if (s.words[1].s == "on")
        {
            showattrs = true;
        }
        else if (s.words[1].s == "off")
        {
            showattrs = false;
        }
        else
        {
            cout << "invalid showattrs setting" << endl;
        }
    }
    else
    {
        cout << "      showattrs on|off " << endl;
    }
}

void exec_timelocal(autocomplete::ACState& s)
{
    bool get = s.words[1].s == "get";
    auto localfilepath = localPathArg(s.words[2].s);

    if ((get && s.words.size() != 3) || (!get && s.words.size() != 4))
    {
        cout << "wrong number of arguments for : " << s.words[1].s << endl;
        return;
    }

    m_time_t set_time = 0;

    if (!get)
    {
        // similar to Transfers::complete()

        std::istringstream is(s.words[3].s);
        std::tm tm_record;
        is >> std::get_time(&tm_record, "%Y-%m-%d %H:%M:%S");

        set_time = m_mktime(&tm_record);

        cout << "Setting mtime to " << set_time << endl;

        bool success = client->fsaccess->setmtimelocal(localfilepath, set_time);
        if (!success)
        {
            cout << "setmtimelocal failed!  Was it transient? " << client->fsaccess->transient_error << endl;
        }
    }

    // perform get in both cases
    auto fa = client->fsaccess->newfileaccess();
    if (fa->fopen(localfilepath, true, false))
    {
        FileFingerprint fp;
        fp.genfingerprint(fa.get());
        if (fp.isvalid)
        {
            std::tm tm_record;
            m_localtime(fp.mtime, &tm_record);
            cout << "mtime for file is " << fp.mtime << ": " << std::put_time(&tm_record, "%Y-%m-%d %H:%M:%S") << endl;

            if (!get)
            {
                if (::mega::abs(set_time - fp.mtime) <= 2)
                {
                    cout << "mtime read back is within 2 seconds, so success. Actual difference: " << ::mega::abs(set_time - fp.mtime) << endl;
                }
                else
                {
                    cout << "ERROR Silent failure in setmtimelocal, difference is " << ::mega::abs(set_time - fp.mtime) << endl;
                }
            }
        }
        else
        {
            cout << "fingerprint generation failed: " << localfilepath.toPath() << endl;
        }
    }
    else
    {
        cout << "fopen failed: " << localfilepath.toPath() << endl;
    }

}

void exec_backupcentre(autocomplete::ACState& s)
{
    bool delFlag = s.extractflag("-del");

    if (s.words.size() == 1)
    {
        client->reqs.add(new CommandBackupSyncFetch([&](Error e, vector<CommandBackupSyncFetch::Data>& data){
            if (e)
            {
                cout << "backupcentre failed: " << e << endl;
            }
            else
            {
                for (auto& d : data)
                {
                    cout << "Backup ID: " << toHandle(d.backupId) << endl;
                    cout << "  backup type: " << backupTypeToStr(d.backupType) << endl;
                    cout << "  root handle: " << toNodeHandle(d.rootNode) << endl;
                    cout << "  local folder: " << d.localFolder << endl;
                    cout << "  device id: " << d.deviceId << endl;
                    cout << "  sync state: " << d.syncState << endl;
                    cout << "  sync substate: " << d.syncSubstate << endl;
                    cout << "  extra: " << d.extra << endl;
                    cout << "    backup name: " << d.backupName << endl;
                    cout << "  heartbeat timestamp: " << d.hbTimestamp << endl;
                    cout << "  heartbeat status: " << d.hbStatus << endl;
                    cout << "  heartbeat progress: " << d.hbProgress << endl;
                    cout << "  heartbeat uploads: " << d.uploads << endl;
                    cout << "  heartbeat downloads: " << d.downloads << endl;
                    cout << "  last activity time: " << d.lastActivityTs << endl;
                    cout << "  last node handle: " << toNodeHandle(d.lastSyncedNodeHandle) << endl << endl;
                }

                cout << "Backup Centre - Backups count: " << data.size() << endl;
            }
        }));
    }
    else if (s.words.size() == 2 && delFlag)
    {
        handle backupId;
        Base64::atob(s.words[1].s.c_str(), (byte*)&backupId, MegaClient::BACKUPHANDLE);
        client->reqs.add(new CommandBackupRemove(client, backupId));
    }
}

class AnomalyReporter
    : public FilenameAnomalyReporter
{
public:
    void anomalyDetected(FilenameAnomalyType type,
                            const LocalPath& localPath,
                            const string& remotePath) override
    {
        string typeName;

        switch (type)
        {
        case FILENAME_ANOMALY_NAME_MISMATCH:
            typeName = "NAME_MISMATCH";
            break;
        case FILENAME_ANOMALY_NAME_RESERVED:
            typeName = "NAME_RESERVED";
            break;
        default:
            assert(!"Unknown anomaly type!");
            typeName = "UNKNOWN";
            break;
        }

        cout << "Filename anomaly detected: type: "
                << typeName
                << ": local path: "
                << localPath.toPath()
                << ": remote path: "
                << remotePath
                << endl;
    }
}; // AnomalyReporter

void exec_logFilenameAnomalies(autocomplete::ACState& s)
{
    unique_ptr<FilenameAnomalyReporter> reporter;

    if (s.words[1].s == "on")
    {
        reporter.reset(new AnomalyReporter());
    }

    cout << "Filename anomaly reporting is "
         << (reporter ? "en" : "dis")
         << "abled."
         << endl;

    client->mFilenameAnomalyReporter = std::move(reporter);
}

#ifdef ENABLE_SYNC
void exec_syncoutput(autocomplete::ACState& s)
{
    bool onOff = s.words[3].s == "on";

    if (s.words[2].s == "local_change_detection")
    {
        syncout_local_change_detection = onOff;
    }
    else if (s.words[2].s == "remote_change_detection")
    {
        syncout_remote_change_detection = onOff;
    }
    else if (s.words[2].s == "transfer_activity")
    {
        syncout_transfer_activity = onOff;
    }
    else if (s.words[2].s == "folder_sync_state")
    {
        syncout_transfer_activity = onOff;
    }
    else if (s.words[2].s == "all")
    {
        syncout_local_change_detection = onOff;
        syncout_remote_change_detection = onOff;
        syncout_transfer_activity = onOff;
        syncout_transfer_activity = onOff;
    }
}
#endif

MegaCLILogger gLogger;

autocomplete::ACN autocompleteSyntax()
{
    using namespace autocomplete;
    std::unique_ptr<Either> p(new Either("      "));

    p->Add(exec_apiurl, sequence(text("apiurl"), opt(sequence(param("url"), opt(param("disablepkp"))))));
    p->Add(exec_login, sequence(text("login"), opt(flag("-fresh")), either(sequence(param("email"), opt(param("password"))),
                                                      sequence(exportedLink(false, true), opt(param("auth_key"))),
                                                      param("session"),
                                                      sequence(text("autoresume"), opt(param("id"))))));
    p->Add(exec_begin, sequence(text("begin"), opt(flag("-e++")),
                                opt(either(sequence(param("firstname"), param("lastname")),     // to create an ephemeral++
                                        param("ephemeralhandle#ephemeralpw"),               // to resume an ephemeral
                                        param("session")))));                                 // to resume an ephemeral++
    p->Add(exec_signup, sequence(text("signup"),
                                 either(sequence(param("email"), param("name")),
                                        param("confirmationlink"))));

    p->Add(exec_cancelsignup, sequence(text("cancelsignup")));
    p->Add(exec_session, sequence(text("session"), opt(sequence(text("autoresume"), opt(param("id"))))));
    p->Add(exec_mount, sequence(text("mount")));
    p->Add(exec_ls, sequence(text("ls"), opt(flag("-R")), opt(sequence(flag("-tofile"), param("filename"))), opt(remoteFSFolder(client, &cwd))));
    p->Add(exec_cd, sequence(text("cd"), opt(remoteFSFolder(client, &cwd))));
    p->Add(exec_pwd, sequence(text("pwd")));
    p->Add(exec_lcd, sequence(text("lcd"), opt(localFSFolder())));
    p->Add(exec_llockfile, sequence(text("llockfile"), opt(flag("-read")), opt(flag("-write")), opt(flag("-unlock")), localFSFile()));
#ifdef USE_FILESYSTEM
    p->Add(exec_lls, sequence(text("lls"), opt(flag("-R")), opt(localFSFolder())));
    p->Add(exec_lpwd, sequence(text("lpwd")));
    p->Add(exec_lmkdir, sequence(text("lmkdir"), localFSFolder()));
#endif
    p->Add(exec_import, sequence(text("import"), exportedLink(true, false)));
    p->Add(exec_folderlinkinfo, sequence(text("folderlink"), opt(param("link"))));

    p->Add(exec_open,
           sequence(text("open"),
                    exportedLink(false, true),
                    opt(param("authToken"))));

    p->Add(exec_put, sequence(text("put"), opt(flag("-r")), opt(flag("-noversion")), opt(flag("-version")), opt(flag("-versionreplace")), localFSPath("localpattern"), opt(either(remoteFSPath(client, &cwd, "dst"),param("dstemail")))));
    p->Add(exec_putq, sequence(text("putq"), repeat(either(flag("-active"), flag("-all"), flag("-count"))), opt(param("cancelslot"))));
#ifdef USE_FILESYSTEM
    p->Add(exec_get, sequence(text("get"), opt(sequence(flag("-r"), opt(flag("-foldersonly")))), remoteFSPath(client, &cwd), opt(sequence(param("offset"), opt(param("length"))))));
#else
    p->Add(exec_get, sequence(text("get"), remoteFSPath(client, &cwd), opt(sequence(param("offset"), opt(param("length"))))));
#endif
    p->Add(exec_get, sequence(text("get"), flag("-re"), param("regularexpression")));
    p->Add(exec_get, sequence(text("get"), exportedLink(true, false), opt(sequence(param("offset"), opt(param("length"))))));
    p->Add(exec_getq, sequence(text("getq"), repeat(either(flag("-active"), flag("-all"), flag("-count"))), opt(param("cancelslot"))));
    p->Add(exec_more, sequence(text("more"), opt(remoteFSPath(client, &cwd))));
    p->Add(exec_pause, sequence(text("pause"), either(text("status"), sequence(opt(either(text("get"), text("put"))), opt(text("hard"))))));
    p->Add(exec_getfa, sequence(text("getfa"), wholenumber(1), opt(remoteFSPath(client, &cwd)), opt(text("cancel"))));
#ifdef USE_MEDIAINFO
    p->Add(exec_mediainfo, sequence(text("mediainfo"), either(sequence(text("calc"), localFSFile()), sequence(text("show"), remoteFSFile(client, &cwd)))));
#endif
    p->Add(exec_smsverify, sequence(text("smsverify"), either(sequence(text("send"), param("phonenumber"), opt(param("reverifywhitelisted"))), sequence(text("code"), param("verificationcode")))));
    p->Add(exec_verifiedphonenumber, sequence(text("verifiedphone")));
    p->Add(exec_resetverifiedphonenumber, sequence(text("resetverifiedphone")));
    p->Add(exec_mkdir, sequence(text("mkdir"), opt(flag("-allowduplicate")), opt(flag("-exactleafname")), remoteFSFolder(client, &cwd)));
    p->Add(exec_rm, sequence(text("rm"), remoteFSPath(client, &cwd), opt(sequence(flag("-regexchild"), param("regex")))));
    p->Add(exec_mv, sequence(text("mv"), remoteFSPath(client, &cwd, "src"), remoteFSPath(client, &cwd, "dst")));
    p->Add(exec_cp, sequence(text("cp"), opt(flag("-noversion")), opt(flag("-version")), opt(flag("-versionreplace")), remoteFSPath(client, &cwd, "src"), either(remoteFSPath(client, &cwd, "dst"), param("dstemail"))));
    p->Add(exec_du, sequence(text("du"), opt(remoteFSPath(client, &cwd))));
    p->Add(exec_numberofnodes, sequence(text("nn")));
    p->Add(exec_numberofchildren, sequence(text("nc"), opt(remoteFSPath(client, &cwd))));


#ifdef ENABLE_SYNC
    p->Add(exec_backupcentre, sequence(text("backupcentre"), opt(sequence(flag("-del"), param("backup_id")))));

    p->Add(exec_syncadd,
           sequence(text("sync"),
                    text("add"),
                    opt(flag("-backup")),
                    opt(sequence(flag("-external"), param("drivePath"))),
                    opt(sequence(flag("-name"), param("syncname"))),
                    localFSFolder("source"),
                    remoteFSFolder(client, &cwd, "target")));

    p->Add(exec_syncrename, sequence(text("sync"), text("rename"), param("id"), param("newname")));

    p->Add(exec_syncclosedrive,
           sequence(text("sync"),
                    text("closedrive"),
                    localFSFolder("drive")));

    p->Add(exec_syncexport,
           sequence(text("sync"),
                    text("export"),
                    opt(localFSFile("outputFile"))));

    p->Add(exec_syncimport,
           sequence(text("sync"),
                    text("import"),
                    localFSFile("inputFile")));

    p->Add(exec_syncopendrive,
           sequence(text("sync"),
                    text("opendrive"),
                    localFSFolder("drive")));

    p->Add(exec_synclist,
           sequence(text("sync"), text("list")));

    p->Add(exec_syncremove,
           sequence(text("sync"),
                    text("remove"),
                    param("id")));

    p->Add(exec_syncxable,
           sequence(text("sync"),
                    either(sequence(either(text("disable"), text("fail")),
                                    param("id"),
                                    opt(param("error"))),
                           sequence(text("enable"),
                                    param("id")))));

    p->Add(exec_syncoutput, sequence(text("sync"), text("output"),
        either(text("local_change_detection"),
            text("remote_change_detection"),
            text("transfer_activity"),
            text("folder_sync_state"),
            text("detail_log"),
            text("all")),
        either(text("on"), text("off"))));

#endif

    p->Add(exec_export, sequence(text("export"), remoteFSPath(client, &cwd), opt(flag("-mega-hosted")), opt(either(flag("-writable"), param("expiretime"), text("del")))));
    p->Add(exec_share, sequence(text("share"), opt(sequence(remoteFSPath(client, &cwd), opt(sequence(contactEmail(client), opt(either(text("r"), text("rw"), text("full"))), opt(param("origemail"))))))));
    p->Add(exec_invite, sequence(text("invite"), param("dstemail"), opt(either(param("origemail"), text("del"), text("rmd")))));

    p->Add(exec_clink, sequence(text("clink"), either(text("renew"), sequence(text("query"), param("handle")), sequence(text("del"), opt(param("handle"))))));

    p->Add(exec_ipc, sequence(text("ipc"), param("handle"), either(text("a"), text("d"), text("i"))));
    p->Add(exec_showpcr, sequence(text("showpcr")));
    p->Add(exec_users, sequence(text("users"), opt(sequence(contactEmail(client), text("del")))));
    p->Add(exec_getua, sequence(text("getua"), param("attrname"), opt(contactEmail(client))));
    p->Add(exec_putua, sequence(text("putua"), param("attrname"), opt(either(
                                                                          text("del"),
                                                                          sequence(text("set"), param("string")),
                                                                          sequence(text("map"), param("key"), param("value")),
                                                                          sequence(text("load"), localFSFile())))));
#ifdef DEBUG
    p->Add(exec_delua, sequence(text("delua"), param("attrname")));
    p->Add(exec_devcommand, sequence(text("devcommand"), param("subcommand"), opt(param("email"))));
#endif
    p->Add(exec_alerts, sequence(text("alerts"), opt(either(text("new"), text("old"), wholenumber(10), text("notify"), text("seen")))));
    p->Add(exec_recentactions, sequence(text("recentactions"), param("hours"), param("maxcount")));
    p->Add(exec_recentnodes, sequence(text("recentnodes"), param("hours"), param("maxcount")));

    p->Add(exec_putbps, sequence(text("putbps"), opt(either(wholenumber(100000), text("auto"), text("none")))));
    p->Add(exec_killsession, sequence(text("killsession"), opt(either(text("all"), param("sessionid")))));
    p->Add(exec_whoami, sequence(text("whoami"), repeat(either(flag("-storage"), flag("-transfer"), flag("-pro"), flag("-transactions"), flag("-purchases"), flag("-sessions")))));
    p->Add(exec_verifycredentials, sequence(text("credentials"), either(text("show"), text("status"), text("verify"), text("reset")), opt(contactEmail(client))));
    p->Add(exec_passwd, sequence(text("passwd")));
    p->Add(exec_reset, sequence(text("reset"), contactEmail(client), opt(text("mk"))));
    p->Add(exec_recover, sequence(text("recover"), param("recoverylink")));
    p->Add(exec_cancel, sequence(text("cancel"), opt(param("cancellink"))));
    p->Add(exec_email, sequence(text("email"), opt(either(param("newemail"), param("emaillink")))));
    p->Add(exec_retry, sequence(text("retry")));
    p->Add(exec_recon, sequence(text("recon")));
    p->Add(exec_reload, sequence(text("reload"), opt(text("nocache"))));
    p->Add(exec_logout, sequence(text("logout"), opt(flag("-keepsyncconfigs"))));
    p->Add(exec_locallogout, sequence(text("locallogout")));
    p->Add(exec_version, sequence(text("version")));
    p->Add(exec_debug, sequence(text("debug"),
                opt(either(flag("-on"), flag("-off"), flag("-verbose"))),
                opt(either(flag("-console"), flag("-noconsole"))),
                opt(either(flag("-nofile"), sequence(flag("-file"), localFSFile())))
#ifdef USE_ROTATIVEPERFORMANCELOGGER
                ,opt(sequence(flag("-rotative_performance_logger_file"), localFSFile(), opt(flag("-rotative_performance_logger_toconsole")), opt(flag("-rotative_performance_logger_exerciseOutput"))))
#endif
                ));

#if defined(WIN32) && defined(NO_READLINE)
    p->Add(exec_clear, sequence(text("clear")));
    p->Add(exec_codepage, sequence(text("codepage"), opt(sequence(wholenumber(65001), opt(wholenumber(65001))))));
    p->Add(exec_log, sequence(text("log"), either(text("utf8"), text("utf16"), text("codepage")), localFSFile()));
#endif
    p->Add(exec_test, sequence(text("test"), opt(param("data"))));
    p->Add(exec_fingerprint, sequence(text("fingerprint"), localFSFile("localfile")));
#ifdef ENABLE_CHAT
    p->Add(exec_chats, sequence(text("chats"), opt(param("chatid"))));
    p->Add(exec_chatc, sequence(text("chatc"), param("group"), repeat(opt(sequence(contactEmail(client), either(text("ro"), text("sta"), text("mod")))))));
    p->Add(exec_chati, sequence(text("chati"), param("chatid"), contactEmail(client), either(text("ro"), text("sta"), text("mod"))));
    p->Add(exec_chatcp, sequence(text("chatcp"), flag("-meeting"), param("mownkey"), opt(sequence(text("t"), param("title64"))),
                                 repeat(sequence(contactEmail(client), either(text("ro"), text("sta"), text("mod"))))));
    p->Add(exec_chatr, sequence(text("chatr"), param("chatid"), opt(contactEmail(client))));
    p->Add(exec_chatu, sequence(text("chatu"), param("chatid")));
    p->Add(exec_chatup, sequence(text("chatup"), param("chatid"), param("userhandle"), either(text("ro"), text("sta"), text("mod"))));
    p->Add(exec_chatpu, sequence(text("chatpu")));
    p->Add(exec_chatga, sequence(text("chatga"), param("chatid"), param("nodehandle"), param("uid")));
    p->Add(exec_chatra, sequence(text("chatra"), param("chatid"), param("nodehandle"), param("uid")));
    p->Add(exec_chatst, sequence(text("chatst"), param("chatid"), param("title64")));
    p->Add(exec_chata, sequence(text("chata"), param("chatid"), param("archive")));
    p->Add(exec_chatl, sequence(text("chatl"), param("chatid"), either(text("del"), text("query"))));
    p->Add(exec_chatsm, sequence(text("chatsm"), param("chatid"), opt(param("title64"))));
    p->Add(exec_chatlu, sequence(text("chatlu"), param("publichandle")));
    p->Add(exec_chatlj, sequence(text("chatlj"), param("publichandle"), param("unifiedkey")));
#endif
    p->Add(exec_setmaxdownloadspeed, sequence(text("setmaxdownloadspeed"), opt(wholenumber(10000))));
    p->Add(exec_setmaxuploadspeed, sequence(text("setmaxuploadspeed"), opt(wholenumber(10000))));
    p->Add(exec_handles, sequence(text("handles"), opt(either(text("on"), text("off")))));
    p->Add(exec_httpsonly, sequence(text("httpsonly"), opt(either(text("on"), text("off")))));
    p->Add(exec_showattrs, sequence(text("showattrs"), opt(either(text("on"), text("off")))));
    p->Add(exec_timelocal, sequence(text("mtimelocal"), either(text("set"), text("get")), localFSPath(), opt(param("datetime"))));

    p->Add(exec_mfac, sequence(text("mfac"), param("email")));
    p->Add(exec_mfae, sequence(text("mfae")));
    p->Add(exec_mfad, sequence(text("mfad"), param("pin")));

#if defined(WIN32) && defined(NO_READLINE)
    p->Add(exec_autocomplete, sequence(text("autocomplete"), opt(either(text("unix"), text("dos")))));
    p->Add(exec_history, sequence(text("history")));
#endif
    p->Add(exec_help, either(text("help"), text("h"), text("?")));
    p->Add(exec_quit, either(text("quit"), text("q"), text("exit")));

    p->Add(exec_find, sequence(text("find"), text("raided")));
    p->Add(exec_findemptysubfoldertrees, sequence(text("findemptysubfoldertrees"), opt(flag("-movetotrash"))));

#ifdef MEGA_MEASURE_CODE
    p->Add(exec_deferRequests, sequence(text("deferrequests"), repeat(either(flag("-putnodes")))));
    p->Add(exec_sendDeferred, sequence(text("senddeferred"), opt(flag("-reset"))));
    p->Add(exec_codeTimings, sequence(text("codetimings"), opt(flag("-reset"))));
#endif

#ifdef USE_FILESYSTEM
    p->Add(exec_treecompare, sequence(text("treecompare"), localFSPath(), remoteFSPath(client, &cwd)));
    p->Add(exec_generatetestfilesfolders, sequence(text("generatetestfilesfolders"),
        repeat(either(  sequence(flag("-folderdepth"), param("depth")),
                        sequence(flag("-folderwidth"), param("width")),
                        sequence(flag("-filecount"), param("count")),
                        sequence(flag("-filesize"), param("size")),
                        sequence(flag("-nameprefix"), param("prefix")))), localFSFolder("parent")));
    p->Add(exec_generatesparsefile, sequence(text("generatesparsefile"), opt(sequence(flag("-filesize"), param("size"))), localFSFile("targetfile")));
    p->Add(exec_generate_put_fileversions, sequence(text("generate_put_fileversions"), opt(sequence(flag("-count"), param("n"))), localFSFile("targetfile")));
    p->Add(exec_lreplace, sequence(text("lreplace"), either(flag("-file"), flag("-folder")), localFSPath("existing"), param("content")));
    p->Add(exec_lrenamereplace, sequence(text("lrenamereplace"), either(flag("-file"), flag("-folder")), localFSPath("existing"), param("content"), localFSPath("renamed")));

    p->Add(exec_cycleUploadDownload, sequence(text("cycleuploaddownload"),
        repeat(either(
            sequence(flag("-filecount"), param("count")),
            sequence(flag("-filesize"), param("size")),
            sequence(flag("-nameprefix"), param("prefix")))), localFSFolder("localworkingfolder"), remoteFSFolder(client, &cwd, "remoteworkingfolder")));

#endif
    p->Add(exec_querytransferquota, sequence(text("querytransferquota"), param("filesize")));
    p->Add(exec_getcloudstorageused, sequence(text("getcloudstorageused")));
    p->Add(exec_getuserquota, sequence(text("getuserquota"), repeat(either(flag("-storage"), flag("-transfer"), flag("-pro")))));
    p->Add(exec_getuserdata, text("getuserdata"));

    p->Add(exec_showattributes, sequence(text("showattributes"), remoteFSPath(client, &cwd)));

    p->Add(exec_setmaxconnections, sequence(text("setmaxconnections"), either(text("put"), text("get")), opt(wholenumber(4))));
    p->Add(exec_metamac, sequence(text("metamac"), localFSPath(), remoteFSPath(client, &cwd)));
    p->Add(exec_banner, sequence(text("banner"), either(text("get"), sequence(text("dismiss"), param("id")))));

    p->Add(exec_logFilenameAnomalies,
           sequence(text("logfilenameanomalies"), either(text("on"), text("off"))));

    p->Add(exec_drivemonitor, sequence(text("drivemonitor"), opt(either(flag("-on"), flag("-off")))));

    p->Add(exec_driveid,
           sequence(text("driveid"),
                    either(sequence(text("get"), localFSFolder()),
                           sequence(text("set"), localFSFolder(), opt(text("force"))))));

    p->Add(exec_randomfile,
           sequence(text("randomfile"),
                    localFSPath("outputPath"),
                    opt(param("lengthKB"))));

    return autocompleteTemplate = std::move(p);
}


#ifdef USE_FILESYSTEM
bool recursiveget(fs::path&& localpath, Node* n, bool folders, unsigned& queued)
{
    if (n->type == FILENODE)
    {
        if (!folders)
        {
            TransferDbCommitter committer(client->tctable);
            auto file = ::mega::make_unique<AppFileGet>(n, NodeHandle(), nullptr, -1, 0, nullptr, nullptr, localpath.u8string());
            error result = startxfer(committer, std::move(file), *n);
            queued += result == API_OK ? 1 : 0;
        }
    }
    else if (n->type == FOLDERNODE || n->type == ROOTNODE)
    {
        fs::path newpath = localpath / fs::u8path(n->type == ROOTNODE ? "ROOTNODE" : n->displayname());
        if (folders)
        {
            std::error_code ec;
            if (fs::create_directory(newpath, ec) || !ec)
            {
                cout << newpath << endl;
            }
            else
            {
                cout << "Failed trying to create " << newpath << ": " << ec.message() << endl;
                return false;
            }
        }
        for (Node* node : client->getChildren(n))
        {
            if (!recursiveget(std::move(newpath), node, folders, queued))
            {
                return false;
            }
        }
    }
    return true;
}
#endif

bool regexget(const string& expression, Node* n, unsigned& queued)
{
    try
    {
        std::regex re(expression);

        if (n->type == FOLDERNODE || n->type == ROOTNODE)
        {
<<<<<<< HEAD
            DBTableTransactionCommitter committer(client->tctable);
            for (Node* node : client->getChildren(n))
=======
            TransferDbCommitter committer(client->tctable);
            for (node_list::iterator it = n->children.begin(); it != n->children.end(); it++)
>>>>>>> 49a46997
            {
                if (node->type == FILENODE)
                {
                    if (regex_search(string(node->displayname()), re))
                    {
                        auto file = ::mega::make_unique<AppFileGet>(node);
                        error result = startxfer(committer, std::move(file), *node);
                        queued += result == API_OK ? 1 : 0;
                    }
                }
            }
        }
    }
    catch (std::exception& e)
    {
        cout << "ERROR: " << e.what() << endl;
        return false;
    }
    return true;
}

struct Login
{
    string email, password, salt, pin;
    int version;

    Login() : version(0)
    {
    }

    void reset()
    {
        *this = Login();
    }

    void login(MegaClient* mc)
    {
        byte keybuf[SymmCipher::KEYLENGTH];

        if (version == 1)
        {
            if (error e = mc->pw_key(password.c_str(), keybuf))
            {
                cout << "Login error: " << e << endl;
            }
            else
            {
                mc->login(email.c_str(), keybuf, (!pin.empty()) ? pin.c_str() : NULL);
            }
        }
        else if (version == 2 && !salt.empty())
        {
            mc->login2(email.c_str(), password.c_str(), &salt, (!pin.empty()) ? pin.c_str() : NULL);
        }
        else
        {
            cout << "Login unexpected error" << endl;
        }
    }
};
static Login login;

ofstream* pread_file = NULL;
m_off_t pread_file_end = 0;


// execute command
static void process_line(char* l)
{
    switch (prompt)
    {
    case LOGINTFA:
        if (strlen(l) > 1)
        {
            login.pin = l;
            login.login(client);
        }
        else
        {
            cout << endl << "The pin length is invalid, please try to login again." << endl;
        }

        setprompt(COMMAND);
        return;

    case SETTFA:
        client->multifactorauthsetup(l);
        setprompt(COMMAND);
        return;

    case LOGINPASSWORD:

        if (signupcode.size())
        {
            // verify correctness of supplied signup password
            client->pw_key(l, pwkey);
            SymmCipher pwcipher(pwkey);
            pwcipher.ecb_decrypt(signuppwchallenge);

            if (MemAccess::get<int64_t>((const char*)signuppwchallenge + 4))
            {
                cout << endl << "Incorrect password, please try again." << endl;
            }

            signupcode.clear();
        }
        else if (recoverycode.size())   // cancelling account --> check password
        {
            client->pw_key(l, pwkey);
            client->validatepwd(pwkey);
        }
        else if (changecode.size())     // changing email --> check password to avoid creating an invalid hash
        {
            client->pw_key(l, pwkey);
            client->validatepwd(pwkey);
        }
        else
        {
            login.password = l;
            login.login(client);
            cout << endl << "Logging in..." << endl;
        }

        setprompt(COMMAND);
        return;

    case OLDPASSWORD:
        client->pw_key(l, pwkeybuf);

        if (!memcmp(pwkeybuf, pwkey, sizeof pwkey))
        {
            cout << endl;
            setprompt(NEWPASSWORD);
        }
        else
        {
            cout << endl << "Bad password, please try again" << endl;
            setprompt(COMMAND);
        }
        return;

    case NEWPASSWORD:
        newpassword = l;
        client->pw_key(l, newpwkey);

        cout << endl;
        setprompt(PASSWORDCONFIRM);
        return;

    case PASSWORDCONFIRM:
        client->pw_key(l, pwkeybuf);

        if (memcmp(pwkeybuf, newpwkey, sizeof pwkeybuf))
        {
            cout << endl << "Mismatch, please try again" << endl;
        }
        else
        {
            error e;

            if (signupemail.size())
            {
                client->sendsignuplink2(signupemail.c_str(), newpassword.c_str(), signupname.c_str());
            }
            else if (recoveryemail.size() && recoverycode.size())
            {
                cout << endl << "Resetting password..." << endl;

                if (hasMasterKey)
                {
                    client->confirmrecoverylink(recoverycode.c_str(), recoveryemail.c_str(), newpassword.c_str(), masterkey);
                }
                else
                {
                    client->confirmrecoverylink(recoverycode.c_str(), recoveryemail.c_str(), newpassword.c_str(), NULL);
                }

                recoverycode.clear();
                recoveryemail.clear();
                hasMasterKey = false;
                memset(masterkey, 0, sizeof masterkey);
            }
            else
            {
                if ((e = client->changepw(newpassword.c_str())) == API_OK)
                {
                    memcpy(pwkey, newpwkey, sizeof pwkey);
                    cout << endl << "Changing password..." << endl;
                }
                else
                {
                    cout << "You must be logged in to change your password." << endl;
                }
            }
        }

        setprompt(COMMAND);
        signupemail.clear();
        return;

    case MASTERKEY:
        cout << endl << "Retrieving private RSA key for checking integrity of the Master Key..." << endl;

        Base64::atob(l, masterkey, sizeof masterkey);
        client->getprivatekey(recoverycode.c_str());
        return;

    case COMMAND:
        try
        {
            std::string consoleOutput;
            ac::autoExec(string(l), string::npos, autocompleteTemplate, false, consoleOutput, true); // todo: pass correct unixCompletions flag
            if (!consoleOutput.empty())
            {
                cout << consoleOutput << flush;
            }
        }
        catch (std::exception& e)
        {
            cout << "Command failed: " << e.what() << endl;
        }
        return;
    case PAGER:
        if (strlen(l) && l[0] == 'q')
        {
            setprompt(COMMAND); // quit pager view if 'q' is sent, see README
        }
        else
        {
            autocomplete::ACState nullState; //not entirely sure about this
            exec_more(nullState); //else, get one more page
        }
        return;
    }
}

void exec_ls(autocomplete::ACState& s)
{
    Node* n;
    bool recursive = s.extractflag("-R");
    string toFilename;
    bool toFileFlag = s.extractflagparam("-tofile", toFilename);

    ofstream toFile;
    if (toFileFlag)
    {
        toFile.open(toFilename);
    }

    if (s.words.size() > 1)
    {
        n = nodebypath(s.words[1].s.c_str());
    }
    else
    {
        n = client->nodeByHandle(cwd);
    }

    if (n)
    {
        dumptree(n, recursive, 0, NULL, toFileFlag ? &toFile : nullptr);
    }
}

void exec_cd(autocomplete::ACState& s)
{
    if (s.words.size() > 1)
    {
        if (Node* n = nodebypath(s.words[1].s.c_str()))
        {
            if (n->type == FILENODE)
            {
                cout << s.words[1].s << ": Not a directory" << endl;
            }
            else
            {
                cwd = n->nodeHandle();
            }
        }
        else
        {
            cout << s.words[1].s << ": No such file or directory" << endl;
        }
    }
    else
    {
        cwd = client->mNodeManager.getRootNodeFiles();
    }
}

void exec_rm(autocomplete::ACState& s)
{
    string childregexstring;
    bool useregex = s.extractflagparam("-regexchild", childregexstring);

    if (Node* n = nodebypath(s.words[1].s.c_str()))
    {
        vector<Node*> v;
        if (useregex)
        {
            std::regex re(childregexstring);
            for (Node* c : client->getChildren(n))
            {
                if (std::regex_match(c->displayname(), re))
                {
                    v.push_back(c);
                }
            }
        }
        else
        {
            v.push_back(n);
        }

        for (auto d : v)
        {
            if (client->checkaccess(d, FULL))
            {
                error e = client->unlink(d, false, 0);

                if (e)
                {
                    cout << d->displaypath() << ": Deletion failed (" << errorstring(e) << ")" << endl;
                }
            }
            else
            {
                cout << d->displaypath() << ": Access denied" << endl;
            }
        }
    }
    else
    {
        cout << s.words[1].s << ": No such file or directory" << endl;
    }
}

void exec_mv(autocomplete::ACState& s)
{
    Node *n, *tn;
    string newname;

    if (s.words.size() > 2)
    {
        // source node must exist
        if ((n = nodebypath(s.words[1].s.c_str())))
        {
            // we have four situations:
            // 1. target path does not exist - fail
            // 2. target node exists and is folder - move
            // 3. target node exists and is file - delete and rename (unless same)
            // 4. target path exists, but filename does not - rename
            if ((tn = nodebypath(s.words[2].s.c_str(), NULL, &newname)))
            {
                error e;

                if (newname.size())
                {
                    if (tn->type == FILENODE)
                    {
                        cout << s.words[2].s << ": Not a directory" << endl;

                        return;
                    }
                    else
                    {
                        if ((e = client->checkmove(n, tn)) == API_OK)
                        {
                            if (!client->checkaccess(n, RDWR))
                            {
                                cout << "Write access denied" << endl;

                                return;
                            }

                            // rename
                            LocalPath::utf8_normalize(&newname);

                            if ((e = client->setattr(n, attr_map('n', newname), 0, nullptr, setattr_result)))
                            {
                                cout << "Cannot rename file (" << errorstring(e) << ")" << endl;
                            }
                        }
                        else
                        {
                            cout << "Cannot rename file (" << errorstring(e) << ")" << endl;
                        }
                    }
                }
                else
                {
                    if (tn->type == FILENODE)
                    {
                        // (there should never be any orphaned filenodes)
                        if (!tn->parent)
                        {
                            return;
                        }

                        if ((e = client->checkmove(n, tn->parent)) == API_OK)
                        {
                            if (!client->checkaccess(n, RDWR))
                            {
                                cout << "Write access denied" << endl;

                                return;
                            }

                            // overwrite existing target file: rename source...
                            e = client->setattr(n, attr_map('n', tn->attrs.map['n']), 0, nullptr, setattr_result);

                            if (e)
                            {
                                cout << "Rename failed (" << errorstring(e) << ")" << endl;
                            }

                            if (n != tn)
                            {
                                // ...delete target...
                                e = client->unlink(tn, false, 0);

                                if (e)
                                {
                                    cout << "Remove failed (" << errorstring(e) << ")" << endl;
                                }
                            }
                        }

                        // ...and set target to original target's parent
                        tn = tn->parent;
                    }
                    else
                    {
                        e = client->checkmove(n, tn);
                    }
                }

                if (n->parent != tn)
                {
                    if (e == API_OK)
                    {
                        e = client->rename(n, tn, SYNCDEL_NONE, NodeHandle(), nullptr, rename_result);

                        if (e)
                        {
                            cout << "Move failed (" << errorstring(e) << ")" << endl;
                        }
                    }
                    else
                    {
                        cout << "Move not permitted - try copy" << endl;
                    }
                }
            }
            else
            {
                cout << s.words[2].s << ": No such directory" << endl;
            }
        }
        else
        {
            cout << s.words[1].s << ": No such file or directory" << endl;
        }
    }
}


void exec_cp(autocomplete::ACState& s)
{
    Node *n, *tn;
    string targetuser;
    string newname;
    error e;


    VersioningOption vo = UseLocalVersioningFlag;
    if (s.extractflag("-noversion")) vo = NoVersioning;
    if (s.extractflag("-version")) vo = ClaimOldVersion;
    if (s.extractflag("-versionreplace")) vo = ReplaceOldVersion;

    if (s.words.size() > 2)
    {
        if ((n = nodebypath(s.words[1].s.c_str())))
        {
            if ((tn = nodebypath(s.words[2].s.c_str(), &targetuser, &newname)))
            {
                if (!client->checkaccess(tn, RDWR))
                {
                    cout << "Write access denied" << endl;

                    return;
                }

                if (tn->type == FILENODE)
                {
                    if (n->type == FILENODE)
                    {
                        // overwrite target if source and taret are files

                        // (there should never be any orphaned filenodes)
                        if (!tn->parent)
                        {
                            return;
                        }

                        // ...delete target...
                        e = client->unlink(tn, false, 0);

                        if (e)
                        {
                            cout << "Cannot delete existing file (" << errorstring(e) << ")"
                                << endl;
                        }

                        // ...and set target to original target's parent
                        tn = tn->parent;
                    }
                    else
                    {
                        cout << "Cannot overwrite file with folder" << endl;
                        return;
                    }
                }
            }

            TreeProcCopy_mcli tc;
            NodeHandle ovhandle;

            if (!n->keyApplied())
            {
                cout << "Cannot copy a node without key" << endl;
                return;
            }

            if (n->attrstring)
            {
                n->applykey();
                n->setattr();
                if (n->attrstring)
                {
                    cout << "Cannot copy undecryptable node" << endl;
                    return;
                }
            }

            string sname;
            if (newname.size())
            {
                sname = newname;
                LocalPath::utf8_normalize(&sname);
            }
            else
            {
                attr_map::iterator it = n->attrs.map.find('n');
                if (it != n->attrs.map.end())
                {
                    sname = it->second;
                }
            }

            if (tn && n->type == FILENODE)
            {
                Node *ovn = client->childnodebyname(tn, sname.c_str(), true);
                if (ovn)
                {
                    if (n->isvalid && ovn->isvalid && *(FileFingerprint*)n == *(FileFingerprint*)ovn)
                    {
                        cout << "Skipping identical node" << endl;
                        return;
                    }

                    ovhandle = ovn->nodeHandle();
                }
            }

            // determine number of nodes to be copied
            client->proctree(n, &tc, false, !ovhandle.isUndef());

            tc.allocnodes();

            // build new nodes array
            client->proctree(n, &tc, false, !ovhandle.isUndef());

            // if specified target is a filename, use it
            if (newname.size())
            {
                SymmCipher key;
                string attrstring;

                // copy source attributes and rename
                AttrMap attrs;

                attrs.map = n->attrs.map;
                attrs.map['n'] = sname;

                key.setkey((const byte*)tc.nn[0].nodekey.data(), tc.nn[0].type);

                // JSON-encode object and encrypt attribute string
                attrs.getjson(&attrstring);
                tc.nn[0].attrstring.reset(new string);
                client->makeattr(&key, tc.nn[0].attrstring, attrstring.c_str());
            }

            // tree root: no parent
            tc.nn[0].parenthandle = UNDEF;
            tc.nn[0].ovhandle = ovhandle;

            if (tn)
            {
                // add the new nodes
                client->putnodes(tn->nodeHandle(), vo, move(tc.nn), nullptr, gNextClientTag++);
            }
            else
            {
                if (targetuser.size())
                {
                    cout << "Attempting to drop into user " << targetuser << "'s inbox..." << endl;

                    client->putnodes(targetuser.c_str(), move(tc.nn), gNextClientTag++);
                }
                else
                {
                    cout << s.words[2].s << ": No such file or directory" << endl;
                }
            }
        }
        else
        {
            cout << s.words[1].s << ": No such file or directory" << endl;
        }
    }
}

void exec_du(autocomplete::ACState &s)
{
    Node *n;

    if (s.words.size() > 1)
    {
        if (!(n = nodebypath(s.words[1].s.c_str())))
        {
            cout << s.words[1].s << ": No such file or directory" << endl;
            return;
        }
    }
    else
    {
        n = client->nodeByHandle(cwd);
    }

    NodeCounter nc = n->getCounter();

    cout << "Total storage used: " << nc.storage << endl;
    cout << "Total storage used by versions: " << nc.versionStorage << endl << endl;

    cout << "Total # of files: " << nc.files << endl;
    cout << "Total # of folders: " << nc.folders << endl;
    cout << "Total # of versions: " << nc.versions << endl;
}

void exec_get(autocomplete::ACState& s)
{
    Node *n;
    string regularexpression;
    if (s.extractflag("-r"))
    {
#ifdef USE_FILESYSTEM
        // recursive get.  create local folder structure first, then queue transfer of all files
        bool foldersonly = s.extractflag("-foldersonly");

        if (!(n = nodebypath(s.words[1].s.c_str())))
        {
            cout << s.words[1].s << ": No such folder (or file)" << endl;
        }
        else if (n->type != FOLDERNODE && n->type != ROOTNODE)
        {
            cout << s.words[1].s << ": not a folder" << endl;
        }
        else
        {
            unsigned queued = 0;
            cout << "creating folders: " << endl;
            if (recursiveget(fs::current_path(), n, true, queued))
            {
                if (!foldersonly)
                {
                    cout << "queueing files..." << endl;
                    bool alldone = recursiveget(fs::current_path(), n, false, queued);
                    cout << "queued " << queued << " files for download" << (!alldone ? " before failure" : "") << endl;
                }
            }
        }
#else
        cout << "Sorry, -r not supported yet" << endl;
#endif
    }
    else if (s.extractflagparam("-re", regularexpression))
    {
        if (!(n = nodebypath(".")))
        {
            cout << ": No current folder" << endl;
        }
        else if (n->type != FOLDERNODE && n->type != ROOTNODE)
        {
            cout << ": not in a folder" << endl;
        }
        else
        {
            unsigned queued = 0;
            if (regexget(regularexpression, n, queued))
            {
                cout << "queued " << queued << " files for download" << endl;
            }
        }
    }
    else
    {
        handle ph = UNDEF;
        byte key[FILENODEKEYLENGTH];
        if (client->parsepubliclink(s.words[1].s.c_str(), ph, key, false) == API_OK)
        {
            cout << "Checking link..." << endl;

            client->reqs.add(new CommandGetFile(client, key, FILENODEKEYLENGTH, ph, false, nullptr, nullptr, nullptr, false,
                [key, ph](const Error &e, m_off_t size, m_time_t ts, m_time_t tm, dstime /*timeleft*/,
                   std::string* filename, std::string* fingerprint, std::string* fileattrstring,
                   const std::vector<std::string> &/*tempurls*/, const std::vector<std::string> &/*ips*/)
                {
                    if (!fingerprint) // failed processing the command
                    {
                        if (e == API_ETOOMANY && e.hasExtraInfo())
                        {
                             cout << "Link check failed: " << DemoApp::getExtraInfoErrorString(e) << endl;
                        }
                        else
                        {
                            cout << "Link check failed: " << errorstring(e) << endl;
                        }
                        return true;
                    }

                    cout << "Name: " << *filename << ", size: " << size;

                    if (fingerprint->size())
                    {
                        cout << ", fingerprint available";
                    }

                    if (fileattrstring->size())
                    {
                        cout << ", has attributes";
                    }

                    cout << endl;

                    if (e)
                    {
                        cout << "Not available: " << errorstring(e) << endl;
                    }
                    else
                    {
                        cout << "Initiating download..." << endl;

                        TransferDbCommitter committer(client->tctable);
                        auto file = ::mega::make_unique<AppFileGet>(nullptr, NodeHandle().set6byte(ph), (byte*)key, size, tm, filename, fingerprint);
                        startxfer(committer, std::move(file), *filename);
                    }

                    return true;
                }));

            return;
        }

        n = nodebypath(s.words[1].s.c_str());

        if (n)
        {
            if (s.words.size() > 2)
            {
                // read file slice
                m_off_t offset = atol(s.words[2].s.c_str());
                m_off_t count = (s.words.size() > 3) ? atol(s.words[3].s.c_str()) : 0;

                if (offset + count > n->size)
                {
                    if (offset < n->size)
                    {
                        count = n->size - offset;
                        cout << "Count adjusted to " << count << " bytes (filesize is " << n->size << " bytes)" << endl;
                    }
                    else
                    {
                        cout << "Nothing to read: offset + length > filesize (" << offset << " + " << count << " > " << n->size << " bytes)" << endl;
                        return;
                    }
                }

                if (s.words.size() == 5)
                {
                    pread_file = new ofstream(s.words[4].s.c_str(), std::ios_base::binary);
                    pread_file_end = offset + count;
                }

                client->pread(n, offset, count, NULL);
            }
            else
            {
                TransferDbCommitter committer(client->tctable);

                // queue specified file...
                if (n->type == FILENODE)
                {
                    auto f = ::mega::make_unique<AppFileGet>(n);

                    string::size_type index = s.words[1].s.find(":");
                    // node from public folder link
                    if (index != string::npos && s.words[1].s.substr(0, index).find("@") == string::npos)
                    {
                        handle h = clientFolder->mNodeManager.getRootNodeFiles().as8byte();
                        char *pubauth = new char[12];
                        Base64::btoa((byte*)&h, MegaClient::NODEHANDLE, pubauth);
                        f->pubauth = pubauth;
                        f->hprivate = true;
                        f->hforeign = true;
                        memcpy(f->filekey, n->nodekey().data(), FILENODEKEYLENGTH);
                    }

                    startxfer(committer, std::move(f), *n);
                }
                else
                {
                    // ...or all files in the specified folder (non-recursive)
                    for (Node* node : client->getChildren(n))
                    {
                        if (node->type == FILENODE)
                        {
                            auto f = ::mega::make_unique<AppFileGet>(node);
                            startxfer(committer, std::move(f), *node);
                        }
                    }
                }
            }
        }
        else
        {
            cout << s.words[1].s << ": No such file or folder" << endl;
        }
    }
}

/* more_node here is intentionally defined with filescope, it allows us to
 * resume an interrupted pagination.
 * Node contents are fetched one page at a time, defaulting to 1KB of data.
 * Improvement: Get console layout and use width*height for precise pagination.
 */
static Node    *more_node = nullptr; // Remote node that we are paging through
static m_off_t  more_offset = 0; // Current offset in the remote file
static const m_off_t MORE_BYTES = 1024;

void exec_more(autocomplete::ACState& s)
{
    if(s.words.size() > 1) // set up new node for pagination
    {
        more_offset = 0;
        more_node = nodebypath(s.words[1].s.c_str());
    }
    if(more_node && (more_node->type == FILENODE))
    {
        m_off_t count = (more_offset + MORE_BYTES <= more_node->size)
                ? MORE_BYTES : (more_node->size - more_offset);

        client->pread(more_node, more_offset, count, NULL);
    }
}

void uploadLocalFolderContent(const LocalPath& localname, Node* cloudFolder, VersioningOption vo);

void uploadLocalPath(nodetype_t type, std::string name, const LocalPath& localname, Node* parent, const std::string& targetuser,
    TransferDbCommitter& committer, int& total, bool recursive, VersioningOption vo,
    std::function<std::function<void()>(LocalPath)> onCompletedGenerator, bool noRetries)
{

    Node *previousNode = client->childnodebyname(parent, name.c_str(), false);

    if (type == FILENODE)
    {
        auto fa = client->fsaccess->newfileaccess();
        if (fa->fopen(localname, true, false))
        {
            FileFingerprint fp;
            fp.genfingerprint(fa.get());

            if (previousNode)
            {
                if (previousNode->type == FILENODE)
                {
                    if (fp.isvalid && previousNode->isvalid && fp == *((FileFingerprint *)previousNode))
                    {
                        cout << "Identical file already exist. Skipping transfer of " << name << endl;
                        return;
                    }
                }
                else
                {
                    cout << "Can't upload file over the top of a folder with the same name: " << name << endl;
                    return;
                }
            }
            fa.reset();

            AppFilePut* f = new AppFilePut(localname, parent ? parent->nodeHandle() : NodeHandle(), targetuser.c_str());
            f->noRetries = noRetries;

            if (onCompletedGenerator) f->onCompleted = onCompletedGenerator(localname);
            *static_cast<FileFingerprint*>(f) = fp;
            f->appxfer_it = appxferq[PUT].insert(appxferq[PUT].end(), f);
            client->startxfer(PUT, f, committer, false, false, false, vo);
            total++;
        }
        else
        {
            cout << "Can't open file: " << name << endl;
        }
    }
    else if (type == FOLDERNODE && recursive)
    {

        if (previousNode)
        {
            if (previousNode->type == FILENODE)
            {
                cout << "Can't upload a folder over the top of a file with the same name: " << name << endl;
                return;
            }
            else
            {
                // upload into existing folder with the same name
                uploadLocalFolderContent(localname, previousNode, vo);
            }
        }
        else
        {
            vector<NewNode> nn(1);
            client->putnodes_prepareOneFolder(&nn[0], name);

            gOnPutNodeTag[gNextClientTag] = [localname, vo](Node* parent) {
                auto tmp = localname;
                uploadLocalFolderContent(tmp, parent, vo);
            };

            client->putnodes(parent->nodeHandle(), NoVersioning, move(nn), nullptr, gNextClientTag++);
        }
    }
}


string localpathToUtf8Leaf(const LocalPath& itemlocalname)
{
    return itemlocalname.leafName().toPath();
}

void uploadLocalFolderContent(const LocalPath& localname, Node* cloudFolder, VersioningOption vo)
{
#ifndef DONT_USE_SCAN_SERVICE

    auto fa = client->fsaccess->newfileaccess();
    fa->fopen(localname);
    if (fa->type != FOLDERNODE)
    {
        cout << "Path is not a folder: " << localname.toPath();
        return;
    }

    ScanService s(*client->waiter);
    ScanService::RequestPtr r = s.queueScan(localname, fa->fsid, false, {});

    while (!r->completed())
    {
        std::this_thread::sleep_for(std::chrono::milliseconds(10));
    }
    if (r->completionResult() != SCAN_SUCCESS)
    {
        cout << "Scan failed: " << r->completionResult() << " for path: " << localname.toPath();
        return;
    }

    std::vector<FSNode> results = r->resultNodes();

    TransferDbCommitter committer(client->tctable);
    int total = 0;

    for (auto& rr : results)
    {
        auto newpath = localname;
        newpath.appendWithSeparator(rr.localname, true);
        uploadLocalPath(rr.type, rr.localname.toPath(), newpath, cloudFolder, "", committer, total, true, vo, nullptr, false);
    }

    if (gVerboseMode)
    {
        cout << "Queued " << total << " more uploads from folder " << localname.toPath() << endl;
    }

#else

    auto da = client->fsaccess->newdiraccess();

    LocalPath lp(localname);
    if (da->dopen(&lp, NULL, false))
    {
        TransferDbCommitter committer(client->tctable);

        int total = 0;
        nodetype_t type;
        LocalPath itemlocalleafname;
        while (da->dnext(lp, itemlocalleafname, true, &type))
        {
            string leafNameUtf8 = localpathToUtf8Leaf(itemlocalleafname);

            if (gVerboseMode)
            {
                cout << "Queueing " << leafNameUtf8 << "..." << endl;
            }
            auto newpath = lp;
            newpath.appendWithSeparator(itemlocalleafname, true);
            uploadLocalPath(type, leafNameUtf8, newpath, cloudFolder, "", committer, total, true, vo, nullptr, true);
        }
        if (gVerboseMode)
        {
            cout << "Queued " << total << " more uploads from folder " << localpathToUtf8Leaf(localname) << endl;
        }
    }
#endif
}

void exec_put(autocomplete::ACState& s)
{
    NodeHandle target = cwd;
    string targetuser;
    string newname;
    int total = 0;
    Node* n = NULL;

    VersioningOption vo = UseLocalVersioningFlag;
    if (s.extractflag("-noversion")) vo = NoVersioning;
    if (s.extractflag("-version")) vo = ClaimOldVersion;
    if (s.extractflag("-versionreplace")) vo = ReplaceOldVersion;

    bool recursive = s.extractflag("-r");

    if (s.words.size() > 2)
    {
        if ((n = nodebypath(s.words[2].s.c_str(), &targetuser, &newname)))
        {
            target = n->nodeHandle();
        }
    }
    else    // target is current path
    {
        n = client->nodeByHandle(target);
    }

    if (client->loggedin() == NOTLOGGEDIN && !targetuser.size() && !client->loggedIntoWritableFolder())
    {
        cout << "Not logged in." << endl;

        return;
    }

    if (recursive && !targetuser.empty())
    {
        cout << "Sorry, can't send recursively to a user" << endl;
    }

    auto localname = localPathArg(s.words[1].s);

    auto da = client->fsaccess->newdiraccess();

    // search with glob, eg *.txt
    if (da->dopen(&localname, NULL, true))
    {
        TransferDbCommitter committer(client->tctable);

        nodetype_t type;
        LocalPath itemlocalname;
        while (da->dnext(localname, itemlocalname, true, &type))
        {
            string leafNameUtf8 = localpathToUtf8Leaf(itemlocalname);

            if (gVerboseMode)
            {
                cout << "Queueing " << leafNameUtf8 << "..." << endl;
            }
            uploadLocalPath(type, leafNameUtf8, itemlocalname, n, targetuser, committer, total, recursive, vo, nullptr, false);
        }
    }

    cout << "Queued " << total << " file(s) for upload, " << appxferq[PUT].size()
        << " file(s) in queue" << endl;
}

void exec_pwd(autocomplete::ACState& s)
{
    string path;

    nodepath(cwd, &path);

    cout << path << endl;
}

void exec_lcd(autocomplete::ACState& s)
{
    LocalPath localpath = localPathArg(s.words[1].s);

    if (!client->fsaccess->chdirlocal(localpath))
    {
        cout << s.words[1].s << ": Failed" << endl;
    }
}


void exec_llockfile(autocomplete::ACState& s)
{
    bool readlock = s.extractflag("-read");
    bool writelock = s.extractflag("-write");
    bool unlock = s.extractflag("-unlock");

    if (!readlock && !writelock && !unlock)
    {
        readlock = true;
        writelock = true;
    }

    LocalPath localpath = localPathArg(s.words[1].s);

#ifdef WIN32
    static map<LocalPath, HANDLE> llockedFiles;

    if (unlock)
    {
        CloseHandle(llockedFiles[localpath]);
    }
    else
    {
        string pe = localpath.platformEncoded();
        HANDLE hFile = CreateFileW(wstring((wchar_t*)pe.data(), pe.size()/2).c_str(),
            readlock ? GENERIC_READ : (writelock ? GENERIC_WRITE : 0),
            0, // no sharing
            NULL, OPEN_EXISTING, 0, NULL);

        if (hFile == INVALID_HANDLE_VALUE)
        {
            auto err = GetLastError();
            cout << "Error locking file: " << err;
        }
        else
        {
            llockedFiles[localpath] = hFile;
        }
    }

#else
    cout << " sorry, not implemented yet" << endl;
#endif
}

#ifdef USE_FILESYSTEM
void exec_lls(autocomplete::ACState& s)
{
    bool recursive = s.extractflag("-R");
    fs::path ls_folder = s.words.size() > 1 ? fs::u8path(s.words[1].s) : fs::current_path();
    std::error_code ec;
    auto status = fs::status(ls_folder, ec);
    (void)status;
    if (ec)
    {
        cerr << ec.message() << endl;
    }
    else if (!fs::exists(ls_folder))
    {
        cerr << "not found" << endl;
    }
    else
    {
        local_dumptree(ls_folder, recursive);
    }
}
#endif

void exec_ipc(autocomplete::ACState& s)
{
    // incoming pending contact action
    handle phandle;
    if (s.words.size() == 3 && Base64::atob(s.words[1].s.c_str(), (byte*) &phandle, sizeof phandle) == sizeof phandle)
    {
        ipcactions_t action;
        if (s.words[2].s == "a")
        {
            action = IPCA_ACCEPT;
        }
        else if (s.words[2].s == "d")
        {
            action = IPCA_DENY;
        }
        else if (s.words[2].s == "i")
        {
            action = IPCA_IGNORE;
        }
        else
        {
            return;
        }
        client->updatepcr(phandle, action);
    }
}

#if defined(WIN32) && defined(NO_READLINE)
void exec_log(autocomplete::ACState& s)
{
    if (s.words.size() == 1)
    {
        // close log
        static_cast<WinConsole*>(console)->log("", WinConsole::no_log);
        cout << "log closed" << endl;
    }
    else if (s.words.size() == 3)
    {
        // open log
        WinConsole::logstyle style = WinConsole::no_log;
        if (s.words[1].s == "utf8")
        {
            style = WinConsole::utf8_log;
        }
        else if (s.words[1].s == "utf16")
        {
            style = WinConsole::utf16_log;
        }
        else if (s.words[1].s == "codepage")
        {
            style = WinConsole::codepage_log;
        }
        else
        {
            cout << "unknown log style" << endl;
        }
        if (!static_cast<WinConsole*>(console)->log(s.words[2].s, style))
        {
            cout << "failed to open log file" << endl;
        }
    }
}
#endif

void exec_putq(autocomplete::ACState& s)
{
    bool showActive = s.extractflag("-active");
    bool showAll = s.extractflag("-all");
    bool showCount = s.extractflag("-count");

    if (!showActive && !showAll && !showCount)
    {
        showCount = true;
    }

    xferq(PUT, s.words.size() > 1 ? atoi(s.words[1].s.c_str()) : -1, showActive, showAll, showCount);
}

void exec_getq(autocomplete::ACState& s)
{
    bool showActive = s.extractflag("-active");
    bool showAll = s.extractflag("-all");
    bool showCount = s.extractflag("-count");

    if (!showActive && !showAll && !showCount)
    {
        showCount = true;
    }

    xferq(GET, s.words.size() > 1 ? atoi(s.words[1].s.c_str()) : -1, showActive, showAll, showCount);
}

void exec_open(autocomplete::ACState& s)
{
    if (strstr(s.words[1].s.c_str(), "#F!") || strstr(s.words[1].s.c_str(), "folder/"))  // folder link indicator
    {
        if (!clientFolder)
        {
            using namespace mega;
#ifdef GFX_CLASS
            auto gfx = new GfxProc(::mega::make_unique<GFX_CLASS>());
            gfx->startProcessingThread();
#endif

            auto fsAccess = ::mega::make_unique<FSACCESS_CLASS>();

            // create a new MegaClient with a different MegaApp to process callbacks
            // from the client logged into a folder. Reuse the waiter and httpio
            clientFolder = new MegaClient(new DemoAppFolder,
                                          client->waiter,
                                          client->httpio,
                                          move(fsAccess),
                #ifdef DBACCESS_CLASS
                                          new DBACCESS_CLASS(*startDir),
                #else
                                          NULL,
                #endif
                #ifdef GFX_CLASS
                                          gfx,
                #else
                                          NULL,
                #endif
                                          "Gk8DyQBS",
                                          "megacli_folder/" TOSTRING(MEGA_MAJOR_VERSION)
                                          "." TOSTRING(MEGA_MINOR_VERSION)
                                          "." TOSTRING(MEGA_MICRO_VERSION),
                                          2);
        }
        else
        {
            clientFolder->logout(false);
        }

        const char* authToken = nullptr;

        if (s.words.size() > 2)
            authToken = s.words[2].s.c_str();

        return clientFolder->app->login_result(clientFolder->folderaccess(s.words[1].s.c_str(), authToken));
    }
    else
    {
        cout << "Invalid folder link." << endl;
    }
}

#ifdef USE_FILESYSTEM
void exec_lpwd(autocomplete::ACState& s)
{
    cout << fs::current_path().u8string() << endl;
}
#endif


void exec_test(autocomplete::ACState& s)
{
}

void exec_mfad(autocomplete::ACState& s)
{
    client->multifactorauthdisable(s.words[1].s.c_str());
}

void exec_mfac(autocomplete::ACState& s)
{
    string email;
    if (s.words.size() == 2)
    {
        email = s.words[1].s;
    }
    else
    {
        email = login.email;
    }

    client->multifactorauthcheck(email.c_str());
}

void exec_mfae(autocomplete::ACState& s)
{
    client->multifactorauthsetup();
}

void exec_login(autocomplete::ACState& s)
{
    //bool fresh = s.extractflag("-fresh");
    if (client->loggedin() == NOTLOGGEDIN)
    {
        if (s.words.size() > 1)
        {
            if ((s.words.size() == 2 || s.words.size() == 3) && s.words[1].s == "autoresume")
            {
                string filename = "megacli_autoresume_session" + (s.words.size() == 3 ? "_" + s.words[2].s : "");
                ifstream file(filename.c_str());
                string session;
                file >> session;
                if (file.is_open() && session.size())
                {
                    cout << "Resuming session..." << endl;
                    return client->login(Base64::atob(session));
                }
                cout << "Failed to get a valid session id from file " << filename << endl;
            }
            else if (strchr(s.words[1].s.c_str(), '@'))
            {
                login.reset();
                login.email = s.words[1].s;

                // full account login
                if (s.words.size() > 2)
                {
                    login.password = s.words[2].s;
                    cout << "Initiated login attempt..." << endl;
                }
                client->prelogin(login.email.c_str());
            }
            else
            {
                const char* ptr;
                if ((ptr = strchr(s.words[1].s.c_str(), '#')))  // folder link indicator
                {
                    const char *authKey = s.words.size() == 3 ? s.words[2].s.c_str() : nullptr;
                    return client->app->login_result(client->folderaccess(s.words[1].s.c_str(), authKey));
                }
                else
                {
                    return client->login(Base64::atob(s.words[1].s));
                }
            }
        }
        else
        {
            cout << "      login email [password]" << endl
                << "      login exportedfolderurl#key [authKey]" << endl
                << "      login session" << endl;
        }
    }
    else
    {
        cout << "Already logged in. Please log out first." << endl;
    }
}

void exec_begin(autocomplete::ACState& s)
{
    bool ephemeralPlusPlus = s.extractflag("-e++");
    if (s.words.size() == 1)
    {
        cout << "Creating ephemeral session..." << endl;
        pdf_to_import = true;
        client->createephemeral();
    }
    else if (s.words.size() == 2)   // resume session
    {
        if (ephemeralPlusPlus)
        {
            client->resumeephemeralPlusPlus(Base64::atob(s.words[1].s));
        }
        else
        {
            handle uh;
            byte pw[SymmCipher::KEYLENGTH];

            if (Base64::atob(s.words[1].s.c_str(), (byte*) &uh, MegaClient::USERHANDLE) == sizeof uh && Base64::atob(
                s.words[1].s.c_str() + 12, pw, sizeof pw) == sizeof pw)
            {
                client->resumeephemeral(uh, pw);
            }
            else
            {
                cout << "Malformed ephemeral session identifier." << endl;
            }
        }
    }
    else if (ephemeralPlusPlus && s.words.size() == 3)  // begin -e++ firstname lastname
    {
        cout << "Creating ephemeral session plus plus..." << endl;

        pdf_to_import = true;
        ephemeralFirstname = s.words[1].s;
        ephemeralLastName = s.words[2].s;
        client->createephemeralPlusPlus();
    }
}

void exec_mount(autocomplete::ACState& )
{
    listtrees();
}

void exec_share(autocomplete::ACState& s)
{
    bool writable = false;

    switch (s.words.size())
    {
    case 1:		// list all shares (incoming and outgoing)
    {
        TreeProcListOutShares listoutshares;

        cout << "Shared folders:" << endl;

        client->proctree(client->nodeByHandle(client->mNodeManager.getRootNodeFiles()), &listoutshares);
        client->proctree(client->nodeByHandle(client->mNodeManager.getRootNodeInbox()), &listoutshares);
        client->proctree(client->nodeByHandle(client->mNodeManager.getRootNodeRubbish()), &listoutshares);

        for (user_map::iterator uit = client->users.begin();
            uit != client->users.end(); uit++)
        {
            User* u = &uit->second;
            Node* n;

            if (u->show == VISIBLE && u->sharing.size())
            {
                cout << "From " << u->email << ":" << endl;

                for (handle_set::iterator sit = u->sharing.begin();
                    sit != u->sharing.end(); sit++)
                {
                    if ((n = client->nodebyhandle(*sit)))
                    {
                        cout << "\t" << n->displayname() << " ("
                            << getAccessLevelStr(n->inshare->access) << ")" << endl;
                    }
                }
            }
        }
    }
    break;

    case 2:	    // list all outgoing shares on this path
    case 3:	    // remove outgoing share to specified e-mail address
    case 4:	    // add outgoing share to specified e-mail address
    case 5:     // user specified a personal representation to appear as for the invitation
        if (Node* n = nodebypath(s.words[1].s.c_str()))
        {
            if (s.words.size() == 2)
            {
                listnodeshares(n);
            }
            else
            {
                accesslevel_t a = ACCESS_UNKNOWN;
                const char* personal_representation = NULL;
                if (s.words.size() > 3)
                {
                    if (s.words[3].s == "r" || s.words[3].s == "ro")
                    {
                        a = RDONLY;
                    }
                    else if (s.words[3].s == "rw")
                    {
                        a = RDWR;
                    }
                    else if (s.words[3].s == "full")
                    {
                        a = FULL;
                    }
                    else
                    {
                        cout << "Access level must be one of r, rw or full" << endl;

                        return;
                    }

                    if (s.words.size() > 4)
                    {
                        personal_representation = s.words[4].s.c_str();
                    }
                }

                client->setshare(n, s.words[2].s.c_str(), a, writable, personal_representation, gNextClientTag++, [](Error e, bool){
                    if (e)
                    {
                        cout << "Share creation/modification request failed (" << errorstring(e) << ")" << endl;
                    }
                    else
                    {
                        cout << "Share creation/modification succeeded." << endl;
                    }
                });
            }
        }
        else
        {
            cout << s.words[1].s << ": No such directory" << endl;
        }
        break;
    }
}

void exec_users(autocomplete::ACState& s)
{
    if (s.words.size() == 1)
    {
        for (user_map::iterator it = client->users.begin(); it != client->users.end(); it++)
        {
            if (it->second.email.size())
            {
                cout << "\t" << it->second.email;

                if (it->second.userhandle == client->me)
                {
                    cout << ", session user";
                }
                else if (it->second.show == VISIBLE)
                {
                    cout << ", visible";
                }
                else if (it->second.show == HIDDEN)
                {
                    cout << ", hidden";
                }
                else if (it->second.show == INACTIVE)
                {
                    cout << ", inactive";
                }
                else if (it->second.show == BLOCKED)
                {
                    cout << ", blocked";
                }
                else
                {
                    cout << ", unknown visibility (" << it->second.show << ")";
                }

                if (it->second.sharing.size())
                {
                    cout << ", sharing " << it->second.sharing.size() << " folder(s)";
                }

                if (it->second.pubk.isvalid())
                {
                    cout << ", public key cached";
                }

                if (it->second.mBizMode == BIZ_MODE_MASTER)
                {
                    cout << ", business master user";
                }
                else if (it->second.mBizMode == BIZ_MODE_SUBUSER)
                {
                    cout << ", business sub-user";
                }

                cout << endl;
            }
        }
    }
    else if (s.words.size() == 3 && s.words[2].s == "del")
    {
        client->removecontact(s.words[1].s.c_str(), HIDDEN);
    }
}

void exec_mkdir(autocomplete::ACState& s)
{
    bool allowDuplicate = s.extractflag("-allowduplicate");
    bool exactLeafName = s.extractflag("-exactleafname");

    if (s.words.size() > 1)
    {
        string newname;

        Node* n;
        if (exactLeafName)
        {
            n = client->nodeByHandle(cwd);
            newname = s.words[1].s;
        }
        else
        {
            n = nodebypath(s.words[1].s.c_str(), NULL, &newname);
        }

        if (n)
        {
            if (!client->checkaccess(n, RDWR))
            {
                cout << "Write access denied" << endl;

                return;
            }

            if (newname.size())
            {
                vector<NewNode> nn(1);
                client->putnodes_prepareOneFolder(&nn[0], newname);
                client->putnodes(n->nodeHandle(), NoVersioning, move(nn), nullptr, gNextClientTag++);
            }
            else if (allowDuplicate && n->parent && n->parent->nodehandle != UNDEF)
            {
                // the leaf name already exists and was returned in n
                auto leafname = s.words[1].s;
                auto pos = leafname.find_last_of("/");
                if (pos != string::npos) leafname.erase(0, pos + 1);
                vector<NewNode> nn(1);
                client->putnodes_prepareOneFolder(&nn[0], leafname);
                client->putnodes(n->parent->nodeHandle(), NoVersioning, move(nn), nullptr, gNextClientTag++);
            }
            else
            {
                cout << s.words[1].s << ": Path already exists" << endl;
            }
        }
        else
        {
            cout << s.words[1].s << ": Target path not found" << endl;
        }
    }
}

void exec_getfa(autocomplete::ACState& s)
{
    Node* n;
    int cancel = s.words.size() > 2 && s.words.back().s == "cancel";

    if (s.words.size() < 3)
    {
        n = client->nodeByHandle(cwd);
    }
    else if (!(n = nodebypath(s.words[2].s.c_str())))
    {
        cout << s.words[2].s << ": Path not found" << endl;
    }

    if (n)
    {
        int c = 0;
        fatype type;

        type = fatype(atoi(s.words[1].s.c_str()));

        if (n->type == FILENODE)
        {
            if (n->hasfileattribute(type))
            {
                client->getfa(n->nodehandle, &n->fileattrstring, n->nodekey(), type, cancel);
                c++;
            }
        }
        else
        {
            for (Node* node : client->getChildren(n))
            {
                if (node->type == FILENODE && node->hasfileattribute(type))
                {
                    client->getfa(node->nodehandle, &node->fileattrstring, node->nodekey(), type, cancel);
                    c++;
                }
            }
        }

        cout << (cancel ? "Canceling " : "Fetching ") << c << " file attribute(s) of type " << type << "..." << endl;
    }
}

void exec_getua(autocomplete::ACState& s)
{
    User* u = NULL;

    if (s.words.size() == 3)
    {
        // get other user's attribute
        if (!(u = client->finduser(s.words[2].s.c_str())))
        {
            cout << "Retrieving user attribute for unknown user: " << s.words[2].s << endl;
            client->getua(s.words[2].s.c_str(), User::string2attr(s.words[1].s.c_str()));
            return;
        }
    }
    else if (s.words.size() != 2)
    {
        cout << "      getua attrname [email]" << endl;
        return;
    }

    if (!u)
    {
        // get logged in user's attribute
        if (!(u = client->ownuser()))
        {
            cout << "Must be logged in to query own attributes." << endl;
            return;
        }
    }

    if (s.words[1].s == "pubk")
    {
        client->getpubkey(u->uid.c_str());
        return;
    }

    client->getua(u, User::string2attr(s.words[1].s.c_str()));
}

void exec_putua(autocomplete::ACState& s)
{

    if (!client->loggedin())
    {
        cout << "Must be logged in to set user attributes." << endl;
        return;
    }

    attr_t attrtype = User::string2attr(s.words[1].s.c_str());
    if (attrtype == ATTR_UNKNOWN)
    {
        cout << "Attribute not recognized" << endl;
        return;
    }

    if (s.words.size() == 2)
    {
        // delete attribute
        client->putua(attrtype);

        return;
    }
    else if (s.words.size() == 3)
    {
        if (s.words[2].s == "del")
        {
            client->putua(attrtype);

            return;
        }
    }
    else if (s.words.size() == 4)
    {
        if (s.words[2].s == "set")
        {
            client->putua(attrtype, (const byte*)s.words[3].s.c_str(), unsigned(s.words[3].s.size()));
            return;
        }
        else if (s.words[2].s == "set64")
        {
            int len = int(s.words[3].s.size() * 3 / 4 + 3);
            byte *value = new byte[len];
            int valuelen = Base64::atob(s.words[3].s.data(), value, len);
            client->putua(attrtype, value, valuelen);
            delete [] value;
            return;
        }
        else if (s.words[2].s == "load")
        {
            string data;
            auto localpath = localPathArg(s.words[3].s);

            if (loadfile(localpath, &data))
            {
                client->putua(attrtype, (const byte*) data.data(), unsigned(data.size()));
            }
            else
            {
                cout << "Cannot read " << s.words[3].s << endl;
            }

            return;
        }
    }
    else if (s.words.size() == 5)
    {
        if (s.words[2].s == "map")  // putua <attrtype> map <attrKey> <attrValue>
        {
            if (attrtype == ATTR_DEVICE_NAMES
                    || attrtype == ATTR_DRIVE_NAMES
                    || attrtype == ATTR_ALIAS)
            {
                std::string key = s.words[3].s;
                std::string value = Base64::btoa(s.words[4].s);
                string_map attrMap;
                attrMap[key] = value;

                std::unique_ptr<TLVstore> tlv;

                User *ownUser = client->finduser(client->me);
                const std::string *oldValue = ownUser->getattr(attrtype);
                if (!oldValue)  // attr doesn't exist -> create it
                {
                    tlv.reset(new TLVstore());
                    tlv->set(key, value);
                }
                else if (!ownUser->isattrvalid(attrtype)) // not fetched yet or outdated
                {
                    cout << "User attribute is versioned (need to know current version first). ";
                    cout << "Fetch the attribute first" << endl;
                    return;
                }
                else
                {
                    tlv.reset(TLVstore::containerToTLVrecords(oldValue, &client->key));

                    if (!User::mergeUserAttribute(attrtype, attrMap, *tlv.get()))
                    {
                        cout << "Failed to merge with existing values" << endl;
                        return;
                    }
                }

                // serialize and encrypt the TLV container
                std::unique_ptr<std::string> container(tlv->tlvRecordsToContainer(client->rng, &client->key));
                client->putua(attrtype, (byte *)container->data(), unsigned(container->size()));

                return;
            }
        }
    }
}

#ifdef DEBUG
void exec_delua(autocomplete::ACState& s)
{
    client->delua(s.words[1].s.c_str());
}
#endif

void exec_pause(autocomplete::ACState& s)
{
    bool getarg = false, putarg = false, hardarg = false, statusarg = false;

    for (size_t i = s.words.size(); --i; )
    {
        if (s.words[i].s == "get")
        {
            getarg = true;
        }
        if (s.words[i].s == "put")
        {
            putarg = true;
        }
        if (s.words[i].s == "hard")
        {
            hardarg = true;
        }
        if (s.words[i].s == "status")
        {
            statusarg = true;
        }
    }

    if (statusarg)
    {
        if (!hardarg && !getarg && !putarg)
        {
            if (!client->xferpaused[GET] && !client->xferpaused[PUT])
            {
                cout << "Transfers not paused at the moment." << endl;
            }
            else
            {
                if (client->xferpaused[GET])
                {
                    cout << "GETs currently paused." << endl;
                }
                if (client->xferpaused[PUT])
                {
                    cout << "PUTs currently paused." << endl;
                }
            }
        }
        return;
    }

    if (!getarg && !putarg)
    {
        getarg = true;
        putarg = true;
    }

    TransferDbCommitter committer(client->tctable);

    if (getarg)
    {
        client->pausexfers(GET, client->xferpaused[GET] ^= true, hardarg, committer);
        if (client->xferpaused[GET])
        {
            cout << "GET transfers paused. Resume using the same command." << endl;
        }
        else
        {
            cout << "GET transfers unpaused." << endl;
        }
    }

    if (putarg)
    {
        client->pausexfers(PUT, client->xferpaused[PUT] ^= true, hardarg, committer);
        if (client->xferpaused[PUT])
        {
            cout << "PUT transfers paused. Resume using the same command." << endl;
        }
        else
        {
            cout << "PUT transfers unpaused." << endl;
        }
    }
}

void exec_debug(autocomplete::ACState& s)
{
    if (s.extractflag("-off"))
    {
        SimpleLogger::setLogLevel(logWarning);
        gLogger.logToConsole = false;
        gLogger.mLogFile.close();
    }
    if (s.extractflag("-on"))
    {
        SimpleLogger::setLogLevel(logDebug);
    }
    if (s.extractflag("-verbose"))
    {
        SimpleLogger::setLogLevel(logMax);
    }
    if (s.extractflag("-console"))
    {
        gLogger.logToConsole = true;

    }
    if (s.extractflag("-noconsole"))
    {
        gLogger.logToConsole = false;
    }
    if (s.extractflag("-nofile"))
    {
        gLogger.mLogFile.close();
    }
    string filename;
    if (s.extractflagparam("-file", filename))
    {
        gLogger.mLogFile.close();
        if (!filename.empty())
        {
            gLogger.mLogFile.open(filename.c_str());
            if (gLogger.mLogFile.is_open())
            {
                gLogger.mLogFileName = filename;

            }
            else
            {
                cout << "Log file open failed: '" << filename << "'" << endl;
            }
        }
    }
#ifdef USE_ROTATIVEPERFORMANCELOGGER
    string rpl_filename;
    string rpl_toconsole;
    if (s.extractflagparam("-rotative_performance_logger_file", rpl_filename))
    {
        bool toconsole = s.extractflag("-rotative_performance_logger_toconsole");

        bool exerciseOutput = s.extractflag("-rotative_performance_logger_exerciseOutput");

        // singletons...
        RotativePerformanceLogger::Instance().initialize(".", rpl_filename.c_str(), toconsole);

        if (exerciseOutput)
        {
            // two competing threads, both logging, so we're not just paused during gzipping

            new std::thread([](){
                std::map<long, int> fps;

                auto start = std::chrono::high_resolution_clock::now();
                while (std::chrono::duration_cast<std::chrono::seconds>(std::chrono::high_resolution_clock::now() - start).count() < 10)
                {
                    LOG_info << "Logging from thread 1" ;
                    fps[long(m_time())]++;
                    std::this_thread::sleep_for(std::chrono::milliseconds(1000/30));
                }
                auto cl = conlock(cout);
                cl << "thread 1:";
                for (auto& n : fps) cl << " " << n.second;
                cl << "\n";
            });


            new std::thread([](){
                std::map<long, int> fps;

                auto start = std::chrono::high_resolution_clock::now();
                while (std::chrono::duration_cast<std::chrono::seconds>(std::chrono::high_resolution_clock::now() - start).count() < 10)
                {
                    LOG_info << "Logging from thread 2" ;
                    fps[long(m_time())]++;
                    std::this_thread::sleep_for(std::chrono::milliseconds(1000/30));
                }
                auto cl = conlock(cout);
                cl << "thread 2:";
                for (auto& n : fps) cl << " " << n.second;
                cl << "\n";
            });

            std::this_thread::sleep_for(std::chrono::milliseconds(2000));
            string dm(99999999, 'x');
            for (int i = 0 ; i < 30 ; i++)
            {
                LOG_err << DirectMessage(dm.c_str());
            }


        }

    }
#endif


    cout << "Debug level set to " << SimpleLogger::logCurrentLevel << endl;
    cout << "Log to console: " << (gLogger.logToConsole ? "on" : "off") << endl;
    cout << "Log to file: " << (gLogger.mLogFile.is_open() ? gLogger.mLogFileName : "<off>") << endl;

}

#if defined(WIN32) && defined(NO_READLINE)
void exec_clear(autocomplete::ACState& s)
{
    static_cast<WinConsole*>(console)->clearScreen();
}
#endif

void exec_retry(autocomplete::ACState& s)
{
    if (client->abortbackoff())
    {
        cout << "Retrying..." << endl;
    }
    else
    {
        cout << "No failed request pending." << endl;
    }
}

void exec_recon(autocomplete::ACState& s)
{
    cout << "Closing all open network connections..." << endl;

    client->disconnect();
}

void exec_email(autocomplete::ACState& s)
{
    if (s.words.size() == 1)
    {
        User *u = client->finduser(client->me);
        if (u)
        {
            cout << "Your current email address is " << u->email << endl;
        }
        else
        {
            cout << "Please, login first" << endl;
        }
    }
    else if (s.words.size() == 2)
    {
        if (s.words[1].s.find("@") != string::npos)    // get change email link
        {
            client->getemaillink(s.words[1].s.c_str());
        }
        else    // confirm change email link
        {
            string link = s.words[1].s;

            size_t pos = link.find(MegaClient::verifyLinkPrefix());
            if (pos == link.npos)
            {
                cout << "Invalid email change link." << endl;
                return;
            }

            changecode.assign(link.substr(pos + strlen(MegaClient::verifyLinkPrefix())));
            client->queryrecoverylink(changecode.c_str());
        }
    }
}

#ifdef ENABLE_CHAT
void exec_chatc(autocomplete::ACState& s)
{
    size_t wordscount = s.words.size();
    if (wordscount < 2 || wordscount == 3)
    {
        cout << "Invalid syntax to create chatroom" << endl;
        cout << "      chatc group [email ro|sta|mod]* " << endl;
        return;
    }

    int group = atoi(s.words[1].s.c_str());
    if (group != 0 && group != 1)
    {
        cout << "Invalid syntax to create chatroom" << endl;
        cout << "      chatc group [email ro|sta|mod]* " << endl;
        return;
    }

    unsigned parseoffset = 2;
    if (((wordscount - parseoffset) % 2) == 0)
    {
        if (!group && (wordscount - parseoffset) != 2)
        {
            cout << "Peer to peer chats must have only one peer" << endl;
            return;
        }

        userpriv_vector *userpriv = new userpriv_vector;

        unsigned numUsers = 0;
        while ((numUsers + 1) * 2 + parseoffset <= wordscount)
        {
            string email = s.words[numUsers * 2 + parseoffset].s;
            User *u = client->finduser(email.c_str(), 0);
            if (!u)
            {
                cout << "User not found: " << email << endl;
                delete userpriv;
                return;
            }

            string privstr = s.words[numUsers * 2 + parseoffset + 1].s;
            privilege_t priv;
            if (!group) // 1:1 chats enforce peer to be moderator
            {
                priv = PRIV_MODERATOR;
            }
            else
            {
                if (privstr == "ro")
                {
                    priv = PRIV_RO;
                }
                else if (privstr == "sta")
                {
                    priv = PRIV_STANDARD;
                }
                else if (privstr == "mod")
                {
                    priv = PRIV_MODERATOR;
                }
                else
                {
                    cout << "Unknown privilege for " << email << endl;
                    delete userpriv;
                    return;
                }
            }

            userpriv->push_back(userpriv_pair(u->userhandle, priv));
            numUsers++;
        }

        client->createChat(group, false, userpriv);
        delete userpriv;
    }
}

void exec_chati(autocomplete::ACState& s)
{
    if (s.words.size() >= 4 && s.words.size() <= 7)
    {
        handle chatid;
        Base64::atob(s.words[1].s.c_str(), (byte*)&chatid, MegaClient::CHATHANDLE);

        string email = s.words[2].s;
        User *u = client->finduser(email.c_str(), 0);
        if (!u)
        {
            cout << "User not found: " << email << endl;
            return;
        }

        string privstr = s.words[3].s;
        privilege_t priv;
        if (privstr == "ro")
        {
            priv = PRIV_RO;
        }
        else if (privstr == "sta")
        {
            priv = PRIV_STANDARD;
        }
        else if (privstr == "mod")
        {
            priv = PRIV_MODERATOR;
        }
        else
        {
            cout << "Unknown privilege for " << email << endl;
            return;
        }

        string title;
        string unifiedKey;
        if (s.words.size() == 5)
        {
            unifiedKey = s.words[4].s;
        }
        else if (s.words.size() >= 6 && s.words[4].s == "t")
        {
            title = s.words[5].s;
            if (s.words.size() == 7)
            {
                unifiedKey = s.words[6].s;
            }
        }
        const char *t = !title.empty() ? title.c_str() : NULL;
        const char *uk = !unifiedKey.empty() ? unifiedKey.c_str() : NULL;

        client->inviteToChat(chatid, u->userhandle, priv, uk, t);
        return;
    }
}

void exec_chatr(autocomplete::ACState& s)
{
    if (s.words.size() > 1 && s.words.size() < 4)
    {
        handle chatid;
        Base64::atob(s.words[1].s.c_str(), (byte*)&chatid, MegaClient::CHATHANDLE);

        if (s.words.size() == 2)
        {
            client->removeFromChat(chatid, client->me);
            return;
        }
        else if (s.words.size() == 3)
        {
            string email = s.words[2].s;
            User *u = client->finduser(email.c_str(), 0);
            if (!u)
            {
                cout << "User not found: " << email << endl;
                return;
            }

            client->removeFromChat(chatid, u->userhandle);
            return;
        }
    }
}

void exec_chatu(autocomplete::ACState& s)
{
    handle chatid;
    Base64::atob(s.words[1].s.c_str(), (byte*)&chatid, MegaClient::CHATHANDLE);

    client->getUrlChat(chatid);
}

void exec_chata(autocomplete::ACState& s)
{
    handle chatid;
    Base64::atob(s.words[1].s.c_str(), (byte*)&chatid, MegaClient::CHATHANDLE);
    bool archive = (s.words[2].s == "1");
    if (!archive && (s.words[2].s != "0"))
    {
        cout << "Use 1 or 0 to archive/unarchive chats" << endl;
        return;
    }

    client->archiveChat(chatid, archive);
}

void exec_chats(autocomplete::ACState& s)
{
    if (s.words.size() == 1)
    {
        textchat_map::iterator it;
        for (it = client->chats.begin(); it != client->chats.end(); it++)
        {
            DemoApp::printChatInformation(it->second);
        }
        return;
    }
    if (s.words.size() == 2)
    {
        handle chatid;
        Base64::atob(s.words[1].s.c_str(), (byte*)&chatid, MegaClient::CHATHANDLE);

        textchat_map::iterator it = client->chats.find(chatid);
        if (it == client->chats.end())
        {
            cout << "Chatid " << s.words[1].s.c_str() << " not found" << endl;
            return;
        }

        DemoApp::printChatInformation(it->second);
        return;
    }
}

void exec_chatl(autocomplete::ACState& s)
{
    handle chatid;
    Base64::atob(s.words[1].s.c_str(), (byte*) &chatid, MegaClient::CHATHANDLE);
    bool delflag = (s.words.size() == 3 && s.words[2].s == "del");
    bool createifmissing = s.words.size() == 2 || (s.words.size() == 3 && s.words[2].s != "query");

    client->chatlink(chatid, delflag, createifmissing);
}
#endif

void exec_reset(autocomplete::ACState& s)
{
    if (client->loggedin() != NOTLOGGEDIN)
    {
        cout << "You're logged in. Please, logout first." << endl;
    }
    else if (s.words.size() == 2 ||
        (s.words.size() == 3 && (hasMasterKey = (s.words[2].s == "mk"))))
    {
        recoveryemail = s.words[1].s;
        client->getrecoverylink(recoveryemail.c_str(), hasMasterKey);
    }
    else
    {
        cout << "      reset email [mk]" << endl;
    }
}

void exec_clink(autocomplete::ACState& s)
{
    bool renew = false;
    if (s.words.size() == 1 || (s.words.size() == 2 && (renew = s.words[1].s == "renew")))
    {
        client->contactlinkcreate(renew);
    }
    else if ((s.words.size() == 3) && (s.words[1].s == "query"))
    {
        handle clink = UNDEF;
        Base64::atob(s.words[2].s.c_str(), (byte*)&clink, MegaClient::CONTACTLINKHANDLE);

        client->contactlinkquery(clink);

    }
    else if (((s.words.size() == 3) || (s.words.size() == 2)) && (s.words[1].s == "del"))
    {
        handle clink = UNDEF;

        if (s.words.size() == 3)
        {
            Base64::atob(s.words[2].s.c_str(), (byte*)&clink, MegaClient::CONTACTLINKHANDLE);
        }

        client->contactlinkdelete(clink);
    }
}

void exec_apiurl(autocomplete::ACState& s)
{
    if (s.words.size() == 1)
    {
        cout << "Current APIURL = " << client->httpio->APIURL << endl;
        cout << "Current disablepkp = " << (client->httpio->disablepkp ? "true" : "false") << endl;
    }
    else if (client->loggedin() != NOTLOGGEDIN)
    {
        cout << "You must not be logged in, to change APIURL" << endl;
    }
    else if (s.words.size() == 3 || s.words.size() == 2)
    {
        if (s.words[1].s.size() < 8 || s.words[1].s.substr(0, 8) != "https://")
        {
            s.words[1].s = "https://" + s.words[1].s;
        }
        if (s.words[1].s.empty() || s.words[1].s[s.words[1].s.size() - 1] != '/')
        {
            s.words[1].s += '/';
        }
        client->httpio->APIURL = s.words[1].s;
        if (s.words.size() == 3)
        {
            client->httpio->disablepkp = s.words[2].s == "true";
        }
    }
}

void exec_passwd(autocomplete::ACState& s)
{
    if (client->loggedin() != NOTLOGGEDIN)
    {
        setprompt(NEWPASSWORD);
    }
    else
    {
        cout << "Not logged in." << endl;
    }
}

void exec_putbps(autocomplete::ACState& s)
{
    if (s.words.size() > 1)
    {
        if (s.words[1].s == "auto")
        {
            client->putmbpscap = -1;
        }
        else if (s.words[1].s == "none")
        {
            client->putmbpscap = 0;
        }
        else
        {
            int t = atoi(s.words[1].s.c_str());

            if (t > 0)
            {
                client->putmbpscap = t;
            }
            else
            {
                cout << "      putbps [limit|auto|none]" << endl;
                return;
            }
        }
    }

    cout << "Upload speed limit set to ";

    if (client->putmbpscap < 0)
    {
        cout << "AUTO (approx. 90% of your available bandwidth)" << endl;
    }
    else if (!client->putmbpscap)
    {
        cout << "NONE" << endl;
    }
    else
    {
        cout << client->putmbpscap << " byte(s)/second" << endl;
    }
}

void exec_invite(autocomplete::ACState& s)
{
    if (client->loggedin() != FULLACCOUNT)
    {
        cout << "Not logged in." << endl;
    }
    else
    {
        if (client->ownuser()->email.compare(s.words[1].s))
        {
            int delflag = s.words.size() == 3 && s.words[2].s == "del";
            int rmd = s.words.size() == 3 && s.words[2].s == "rmd";
            int clink = s.words.size() == 4 && s.words[2].s == "clink";
            if (s.words.size() == 2 || s.words.size() == 3 || s.words.size() == 4)
            {
                if (delflag || rmd)
                {
                    client->setpcr(s.words[1].s.c_str(), delflag ? OPCA_DELETE : OPCA_REMIND);
                }
                else
                {
                    handle contactLink = UNDEF;
                    if (clink)
                    {
                        Base64::atob(s.words[3].s.c_str(), (byte*)&contactLink, MegaClient::CONTACTLINKHANDLE);
                    }

                    // Original email is not required, but can be used if this account has multiple email addresses associated,
                    // to have the invite come from a specific email
                    client->setpcr(s.words[1].s.c_str(), OPCA_ADD, "Invite from MEGAcli", s.words.size() == 3 ? s.words[2].s.c_str() : NULL, contactLink);
                }
            }
            else
            {
                cout << "      invite dstemail [origemail|del|rmd|clink <link>]" << endl;
            }
        }
        else
        {
            cout << "Cannot send invitation to your own user" << endl;
        }
    }
}

void exec_signup(autocomplete::ACState& s)
{
    if (s.words.size() == 2)
    {
        const char* ptr = s.words[1].s.c_str();
        const char* tptr;

        if ((tptr = strstr(ptr, "confirm")))
        {
            ptr = tptr + 7;

            std::string code = Base64::atob(std::string(ptr));
            if (code.find("ConfirmCodeV2") != string::npos)
            {
                size_t posEmail = 13 + 15;
                size_t endEmail = code.find("\t", posEmail);
                if (endEmail != string::npos)
                {
                    signupemail = code.substr(posEmail, endEmail - posEmail);
                    signupname = code.substr(endEmail + 1, code.size() - endEmail - 9);

                    if (client->loggedin() == FULLACCOUNT)
                    {
                        cout << "Already logged in." << endl;
                    }
                    else    // not-logged-in / ephemeral account / partially confirmed
                    {
                        client->confirmsignuplink2((const byte*)code.data(), unsigned(code.size()));
                    }
                }
            }
            else
            {
                cout << "Received argument was not a confirmation link." << endl;
            }
        }
        else
        {
            cout << "New accounts must follow registration flow v2. Old flow is not supported anymore." << endl;
        }
    }
    else if (s.words.size() == 3)
    {
        switch (client->loggedin())
        {
        case FULLACCOUNT:
            cout << "Already logged in." << endl;
            break;

        case CONFIRMEDACCOUNT:
            cout << "Current account already confirmed." << endl;
            break;

        case EPHEMERALACCOUNT:
        case EPHEMERALACCOUNTPLUSPLUS:
            if (s.words[1].s.find('@') + 1 && s.words[1].s.find('.') + 1)
            {
                signupemail = s.words[1].s;
                signupname = s.words[2].s;

                cout << endl;
                setprompt(NEWPASSWORD);
            }
            else
            {
                cout << "Please enter a valid e-mail address." << endl;
            }
            break;

        case NOTLOGGEDIN:
            cout << "Please use the begin command to commence or resume the ephemeral session to be upgraded." << endl;
        }
    }
}

void exec_cancelsignup(autocomplete::ACState& s)
{
    client->cancelsignup();
}

void exec_whoami(autocomplete::ACState& s)
{
    if (client->loggedin() == NOTLOGGEDIN)
    {
        cout << "Not logged in." << endl;
    }
    else
    {
        User* u;

        if ((u = client->finduser(client->me)))
        {
            cout << "Account e-mail: " << u->email << " handle: " << Base64Str<MegaClient::USERHANDLE>(client->me) << endl;
            if (client->signkey)
            {
                string pubKey((const char *)client->signkey->pubKey, EdDSA::PUBLIC_KEY_LENGTH);
                cout << "Credentials: " << AuthRing::fingerprint(pubKey, true) << endl;
            }
        }

        bool storage = s.extractflag("-storage");
        bool transfer = s.extractflag("-transfer");
        bool pro = s.extractflag("-pro");
        bool transactions = s.extractflag("-transactions");
        bool purchases = s.extractflag("-purchases");
        bool sessions = s.extractflag("-sessions");

        bool all = !storage && !transfer && !pro && !transactions && !purchases && !sessions;

        cout << "Retrieving account status..." << endl;

        client->getaccountdetails(account, all || storage, all || transfer, all || pro, all || transactions, all || purchases, all || sessions);
    }
}

void exec_verifycredentials(autocomplete::ACState& s)
{
    User* u = nullptr;
    if (s.words.size() == 2 && (s.words[1].s == "show" || s.words[1].s == "status"))
    {
        u = client->finduser(client->me);
    }
    else if (s.words.size() == 3)
    {
        u = client->finduser(s.words[2].s.c_str());
    }
    else
    {
        cout << "      credentials show|status|verify|reset [email]" << endl;
        return;
    }

    if (!u)
    {
        cout << "Invalid user" << endl;
        return;
    }

    if (s.words[1].s == "show")
    {
        if (u->isattrvalid(ATTR_ED25519_PUBK))
        {
            cout << "Credentials: " << AuthRing::fingerprint(*u->getattr(ATTR_ED25519_PUBK), true) << endl;
        }
        else
        {
            cout << "Fetching singing key... " << endl;
            client->getua(u->uid.c_str(), ATTR_ED25519_PUBK);
        }
    }
    else if (s.words[1].s == "status")
    {
        handle uh = s.words.size() == 3 ? u->userhandle : UNDEF;
        printAuthringInformation(uh);
    }
    else if (s.words[1].s == "verify")
    {
        error e;
        if ((e = client->verifyCredentials(u->userhandle)))
        {
            cout << "Verification failed. Error: " << errorstring(e) << endl;
            return;
        }
    }
    else if (s.words[1].s == "reset")
    {
        error e;
        if ((e = client->resetCredentials(u->userhandle)))
        {
            cout << "Reset verification failed. Error: " << errorstring(e) << endl;
            return;
        }
    }
}

void exec_export(autocomplete::ACState& s)
{
    void exportnode_result(Error e, handle h, handle ph);

    Node* n;
    int deltmp = 0;
    int etstmp = 0;

    bool writable = s.extractflag("-writable");
    bool megaHosted = s.extractflag("-mega-hosted");


    if ((n = nodebypath(s.words[1].s.c_str())))
    {
        if (s.words.size() > 2)
        {
            deltmp = (s.words[2].s == "del");
            if (!deltmp)
            {
                etstmp = atoi(s.words[2].s.c_str());
            }
        }


        cout << "Exporting..." << endl;

        error e;
        if ((e = client->exportnode(n, deltmp, etstmp, writable, megaHosted, gNextClientTag++, [](Error e, handle h, handle ph){
            exportnode_result(e, h, ph);
        })))
        {
            cout << s.words[1].s << ": Export rejected (" << errorstring(e) << ")" << endl;
        }
    }
    else
    {
        cout << s.words[1].s << ": Not found" << endl;
    }
}

void exec_import(autocomplete::ACState& s)
{
    handle ph = UNDEF;
    byte key[FILENODEKEYLENGTH];
    error e = client->parsepubliclink(s.words[1].s.c_str(), ph, key, false);
    if (e == API_OK)
    {
        cout << "Opening link..." << endl;
        client->openfilelink(ph, key);
    }
    else
    {
        cout << "Malformed link. Format: Exported URL or fileid#filekey" << endl;
    }
}

void exec_folderlinkinfo(autocomplete::ACState& s)
{
    publiclink = s.words[1].s;

    handle ph = UNDEF;
    byte folderkey[SymmCipher::KEYLENGTH];
    if (client->parsepubliclink(publiclink.c_str(), ph, folderkey, true) == API_OK)
    {
        cout << "Loading public folder link info..." << endl;
        client->getpubliclinkinfo(ph);
    }
    else
    {
        cout << "Malformed link: " << publiclink << endl;
    }
}

void exec_reload(autocomplete::ACState& s)
{
    cout << "Reloading account..." << endl;

    bool nocache = false;
    if (s.words.size() == 2 && s.words[1].s == "nocache")
    {
        nocache = true;
    }

    cwd = NodeHandle();
    client->cachedscsn = UNDEF;
    client->fetchnodes(nocache);
}

void exec_logout(autocomplete::ACState& s)
{
    cout << "Logging off..." << endl;

    bool keepSyncConfigs = s.extractflag("-keepsyncconfigs");

    cwd = NodeHandle();
    client->logout(keepSyncConfigs);

    if (clientFolder)
    {
        clientFolder->logout(keepSyncConfigs);
        delete clientFolder;
        clientFolder = NULL;
    }

    ephemeralFirstname.clear();
    ephemeralLastName.clear();
}

#ifdef ENABLE_CHAT
void exec_chatga(autocomplete::ACState& s)
{
    handle chatid;
    Base64::atob(s.words[1].s.c_str(), (byte*) &chatid, MegaClient::CHATHANDLE);

    handle nodehandle = 0; // make sure top two bytes are 0
    Base64::atob(s.words[2].s.c_str(), (byte*) &nodehandle, MegaClient::NODEHANDLE);

    const char *uid = s.words[3].s.c_str();

    client->grantAccessInChat(chatid, nodehandle, uid);
}

void exec_chatra(autocomplete::ACState& s)
{
    handle chatid;
    Base64::atob(s.words[1].s.c_str(), (byte*)&chatid, MegaClient::CHATHANDLE);

    handle nodehandle = 0; // make sure top two bytes are 0
    Base64::atob(s.words[2].s.c_str(), (byte*)&nodehandle, MegaClient::NODEHANDLE);

    const char *uid = s.words[3].s.c_str();

    client->removeAccessInChat(chatid, nodehandle, uid);
}

void exec_chatst(autocomplete::ACState& s)
{
    handle chatid;
    Base64::atob(s.words[1].s.c_str(), (byte*)&chatid, MegaClient::CHATHANDLE);

    if (s.words.size() == 2)  // empty title / remove title
    {
        client->setChatTitle(chatid, "");
    }
    else if (s.words.size() == 3)
    {
        client->setChatTitle(chatid, s.words[2].s.c_str());
    }
}

void exec_chatpu(autocomplete::ACState& s)
{
    client->getChatPresenceUrl();
}

void exec_chatup(autocomplete::ACState& s)
{
    handle chatid;
    Base64::atob(s.words[1].s.c_str(), (byte*)&chatid, MegaClient::CHATHANDLE);

    handle uh;
    Base64::atob(s.words[2].s.c_str(), (byte*)&uh, MegaClient::USERHANDLE);

    string privstr = s.words[3].s;
    privilege_t priv;
    if (privstr == "ro")
    {
        priv = PRIV_RO;
    }
    else if (privstr == "sta")
    {
        priv = PRIV_STANDARD;
    }
    else if (privstr == "mod")
    {
        priv = PRIV_MODERATOR;
    }
    else
    {
        cout << "Unknown privilege for " << s.words[2].s << endl;
        return;
    }

    client->updateChatPermissions(chatid, uh, priv);
}

void exec_chatlu(autocomplete::ACState& s)
{
    handle publichandle = 0;
    Base64::atob(s.words[1].s.c_str(), (byte*)&publichandle, MegaClient::CHATLINKHANDLE);

    client->chatlinkurl(publichandle);
}

void exec_chatsm(autocomplete::ACState& s)
{
    handle chatid;
    Base64::atob(s.words[1].s.c_str(), (byte*)&chatid, MegaClient::CHATHANDLE);

    const char *title = (s.words.size() == 3) ? s.words[2].s.c_str() : NULL;
    client->chatlinkclose(chatid, title);
}

void exec_chatlj(autocomplete::ACState& s)
{
    handle publichandle = 0;
    Base64::atob(s.words[1].s.c_str(), (byte*)&publichandle, MegaClient::CHATLINKHANDLE);

    client->chatlinkjoin(publichandle, s.words[2].s.c_str());
}

void exec_chatcp(autocomplete::ACState& s)
{
    bool meeting = s.extractflag("-meeting");
    size_t wordscount = s.words.size();
    userpriv_vector *userpriv = new userpriv_vector;
    string_map *userkeymap = new string_map;
    string mownkey = s.words[1].s;
    unsigned parseoffset = 2;
    const char *title = NULL;

    if (wordscount >= 4)
    {
        if (s.words[2].s == "t")
        {
            if (s.words[3].s.empty())
            {
                cout << "Title cannot be set to empty string" << endl;
                delete userpriv;
                delete userkeymap;
                return;
            }
            title = s.words[3].s.c_str();
            parseoffset = 4;
        }

        if (((wordscount - parseoffset) % 3) != 0)
        {
            cout << "Invalid syntax to create chatroom" << endl;
            cout << "      chatcp mownkey [t title64] [email ro|sta|mod unifiedkey]* " << endl;
            delete userpriv;
            delete userkeymap;
            return;
        }

        unsigned numUsers = 0;
        while ((numUsers + 1) * 3 + parseoffset <= wordscount)
        {
            string email = s.words[numUsers * 3 + parseoffset].s;
            User *u = client->finduser(email.c_str(), 0);
            if (!u)
            {
                cout << "User not found: " << email << endl;
                delete userpriv;
                delete userkeymap;
                return;
            }

            string privstr = s.words[numUsers * 3 + parseoffset + 1].s;
            privilege_t priv;
            if (privstr == "ro")
            {
                priv = PRIV_RO;
            }
            else if (privstr == "sta")
            {
                priv = PRIV_STANDARD;
            }
            else if (privstr == "mod")
            {
                priv = PRIV_MODERATOR;
            }
            else
            {
                cout << "Unknown privilege for " << email << endl;
                delete userpriv;
                delete userkeymap;
                return;
            }
            userpriv->push_back(userpriv_pair(u->userhandle, priv));
            string unifiedkey = s.words[numUsers * 3 + parseoffset + 2].s;
            char uhB64[12];
            Base64::btoa((byte *)&u->userhandle, MegaClient::USERHANDLE, uhB64);
            uhB64[11] = '\0';
            userkeymap->insert(std::pair<string, string>(uhB64, unifiedkey));
            numUsers++;
        }
    }
    char ownHandleB64[12];
    Base64::btoa((byte *)&client->me, MegaClient::USERHANDLE, ownHandleB64);
    ownHandleB64[11] = '\0';
    userkeymap->insert(std::pair<string, string>(ownHandleB64, mownkey));
    client->createChat(true, true, userpriv, userkeymap, title, meeting);
    delete userpriv;
    delete userkeymap;
}
#endif

void exec_cancel(autocomplete::ACState& s)
{
    if (client->loggedin() != FULLACCOUNT)
    {
        cout << "Please, login into your account first." << endl;
        return;
    }

    if (s.words.size() == 1)  // get link
    {
        User *u = client->finduser(client->me);
        if (!u)
        {
            cout << "Error retrieving logged user." << endl;
            return;
        }
        client->getcancellink(u->email.c_str());
    }
    else if (s.words.size() == 2) // link confirmation
    {
        string link = s.words[1].s;

        size_t pos = link.find(MegaClient::cancelLinkPrefix());
        if (pos == link.npos)
        {
            cout << "Invalid cancellation link." << endl;
            return;
        }

        client->confirmcancellink(link.substr(pos + strlen(MegaClient::cancelLinkPrefix())).c_str());
    }
}

void exec_alerts(autocomplete::ACState& s)
{
    bool shownew = false, showold = false;
    size_t showN = 0;
    if (s.words.size() == 1)
    {
        shownew = showold = true;
    }
    else if (s.words.size() == 2)
    {
        if (s.words[1].s == "seen")
        {
            client->useralerts.acknowledgeAll();
            return;
        }
        else if (s.words[1].s == "notify")
        {
            notifyAlerts = !notifyAlerts;
            cout << "notification of alerts is now " << (notifyAlerts ? "on" : "off") << endl;
            return;
        }
        else if (s.words[1].s == "old")
        {
            showold = true;
        }
        else if (s.words[1].s == "new")
        {
            shownew = true;
        }
        else if (s.words[1].s == "test_reminder")
        {
            client->useralerts.add(new UserAlert::PaymentReminder(time(NULL) - 86000*3 /2, client->useralerts.nextId()));
        }
        else if (s.words[1].s == "test_payment")
        {
            client->useralerts.add(new UserAlert::Payment(true, 1, time(NULL) + 86000 * 1, client->useralerts.nextId()));
        }
        else if (atoi(s.words[1].s.c_str()) > 0)
        {
            showN = atoi(s.words[1].s.c_str());
        }
    }
    if (showold || shownew || showN > 0)
    {
        UserAlerts::Alerts::const_iterator i = client->useralerts.alerts.begin();
        if (showN)
        {
            size_t n = 0;
            for (UserAlerts::Alerts::const_reverse_iterator i = client->useralerts.alerts.rbegin(); i != client->useralerts.alerts.rend(); ++i, ++n)
            {
                showN += ((*i)->relevant || n >= showN) ? 0 : 1;
            }
        }

        size_t n = client->useralerts.alerts.size();
        for (; i != client->useralerts.alerts.end(); ++i)
        {
            if ((*i)->relevant)
            {
                if (--n < showN || (shownew && !(*i)->seen) || (showold && (*i)->seen))
                {
                    printAlert(**i);
                }
            }
        }
    }
}

#ifdef USE_FILESYSTEM
void exec_lmkdir(autocomplete::ACState& s)
{
    std::error_code ec;
    if (!fs::create_directory(s.words[1].s.c_str(), ec))
    {
        cerr << "Create directory failed: " << ec.message() << endl;
    }
}
#endif

void exec_recover(autocomplete::ACState& s)
{
    if (client->loggedin() != NOTLOGGEDIN)
    {
        cout << "You're logged in. Please, logout first." << endl;
    }
    else if (s.words.size() == 2)
    {
        string link = s.words[1].s;

        size_t pos = link.find(MegaClient::recoverLinkPrefix());
        if (pos == link.npos)
        {
            cout << "Invalid recovery link." << endl;
        }

        recoverycode.assign(link.substr(pos + strlen(MegaClient::recoverLinkPrefix())));
        client->queryrecoverylink(recoverycode.c_str());
    }
}

void exec_session(autocomplete::ACState& s)
{
    string session;

    int size = client->dumpsession(session);

    if (size > 0)
    {
        if ((s.words.size() == 2 || s.words.size() == 3) && s.words[1].s == "autoresume")
        {
            string filename = "megacli_autoresume_session" + (s.words.size() == 3 ? "_" + s.words[2].s : "");
            ofstream file(filename.c_str());
            if (file.fail() || !file.is_open())
            {
                cout << "could not open file: " << filename << endl;
            }
            else
            {
                file << Base64::btoa(session);
                cout << "Your (secret) session is saved in file '" << filename << "'" << endl;
            }
        }
        else
        {
            cout << "Your (secret) session is: " << Base64::btoa(session) << endl;
        }
    }
    else if (!size)
    {
        cout << "Not logged in." << endl;
    }
    else
    {
        cout << "Internal error." << endl;
    }
}

void exec_version(autocomplete::ACState& s)
{
    cout << "MEGA SDK version: " << MEGA_MAJOR_VERSION << "." << MEGA_MINOR_VERSION << "." << MEGA_MICRO_VERSION << endl;

    cout << "Features enabled:" << endl;

#ifdef USE_CRYPTOPP
    cout << "* CryptoPP" << endl;
#endif

#ifdef USE_SQLITE
    cout << "* SQLite" << endl;
#endif

#ifdef USE_BDB
    cout << "* Berkeley DB" << endl;
#endif

#ifdef USE_INOTIFY
    cout << "* inotify" << endl;
#endif

#ifdef HAVE_FDOPENDIR
    cout << "* fdopendir" << endl;
#endif

#ifdef HAVE_SENDFILE
    cout << "* sendfile" << endl;
#endif

#ifdef _LARGE_FILES
    cout << "* _LARGE_FILES" << endl;
#endif

#ifdef USE_FREEIMAGE
    cout << "* FreeImage" << endl;
#endif

#ifdef HAVE_PDFIUM
    cout << "* PDFium" << endl;
#endif

#ifdef ENABLE_SYNC
    cout << "* sync subsystem" << endl;
#endif

#ifdef USE_MEDIAINFO
    cout << "* MediaInfo" << endl;
#endif

    cwd = NodeHandle();
}

void exec_showpcr(autocomplete::ACState& s)
{
    string outgoing = "";
    string incoming = "";
    for (handlepcr_map::iterator it = client->pcrindex.begin(); it != client->pcrindex.end(); it++)
    {
        if (it->second->isoutgoing)
        {
            ostringstream os;
            os << setw(34) << it->second->targetemail;

            os << "\t(id: ";
            os << Base64Str<MegaClient::PCRHANDLE>(it->second->id);

            os << ", ts: ";

            os << it->second->ts;

            outgoing.append(os.str());
            outgoing.append(")\n");
        }
        else
        {
            ostringstream os;
            os << setw(34) << it->second->originatoremail;

            os << "\t(id: ";
            os << Base64Str<MegaClient::PCRHANDLE>(it->second->id);

            os << ", ts: ";

            os << it->second->ts;

            incoming.append(os.str());
            incoming.append(")\n");
        }
    }
    cout << "Incoming PCRs:" << endl << incoming << endl;
    cout << "Outgoing PCRs:" << endl << outgoing << endl;
}

#if defined(WIN32) && defined(NO_READLINE)
void exec_history(autocomplete::ACState& s)
{
    static_cast<WinConsole*>(console)->outputHistory();
}
#endif

void exec_handles(autocomplete::ACState& s)
{
    if (s.words.size() == 2)
    {
        if (s.words[1].s == "on")
        {
            handles_on = true;
        }
        else if (s.words[1].s == "off")
        {
            handles_on = false;
        }
        else
        {
            cout << "invalid handles setting" << endl;
        }
    }
    else
    {
        cout << "      handles on|off " << endl;
    }
}

#if defined(WIN32) && defined(NO_READLINE)
void exec_codepage(autocomplete::ACState& s)
{
    WinConsole* wc = static_cast<WinConsole*>(console);
    if (s.words.size() == 1)
    {
        UINT cp1, cp2;
        wc->getShellCodepages(cp1, cp2);
        cout << "Current codepage is " << cp1;
        if (cp2 != cp1)
        {
            cout << " with failover to codepage " << cp2 << " for any absent glyphs";
        }
        cout << endl;
        for (int i = 32; i < 256; ++i)
        {
            string theCharUtf8 = WinConsole::toUtf8String(WinConsole::toUtf16String(string(1, (char)i), cp1));
            cout << "  dec/" << i << " hex/" << hex << i << dec << ": '" << theCharUtf8 << "'";
            if (i % 4 == 3)
            {
                cout << endl;
            }
        }
    }
    else if (s.words.size() == 2 && atoi(s.words[1].s.c_str()) != 0)
    {
        if (!wc->setShellConsole(atoi(s.words[1].s.c_str()), atoi(s.words[1].s.c_str())))
        {
            cout << "Code page change failed - unicode selected" << endl;
        }
    }
    else if (s.words.size() == 3 && atoi(s.words[1].s.c_str()) != 0 && atoi(s.words[2].s.c_str()) != 0)
    {
        if (!wc->setShellConsole(atoi(s.words[1].s.c_str()), atoi(s.words[2].s.c_str())))
        {
            cout << "Code page change failed - unicode selected" << endl;
        }
    }
}
#endif

void exec_httpsonly(autocomplete::ACState& s)
{
    if (s.words.size() == 1)
    {
        cout << "httpsonly: " << (client->usehttps ? "on" : "off") << endl;
    }
    else if (s.words.size() == 2)
    {
        if (s.words[1].s == "on")
        {
            client->usehttps = true;
        }
        else if (s.words[1].s == "off")
        {
            client->usehttps = false;
        }
        else
        {
            cout << "invalid setting" << endl;
        }
    }
}

#ifdef USE_MEDIAINFO
void exec_mediainfo(autocomplete::ACState& s)
{
    if (client->mediaFileInfo.mediaCodecsFailed)
    {
        cout << "Sorry, mediainfo lookups could not be retrieved." << endl;
        return;
    }
    else if (!client->mediaFileInfo.mediaCodecsReceived)
    {
        client->mediaFileInfo.requestCodecMappingsOneTime(client, LocalPath());
        cout << "Mediainfo lookups requested" << endl;
    }

    if (s.words.size() == 3 && s.words[1].s == "calc")
    {
        MediaProperties mp;
        auto localFilename = localPathArg(s.words[2].s);

        string ext;
        if (client->fsaccess->getextension(localFilename, ext) && MediaProperties::isMediaFilenameExt(ext))
        {
            mp.extractMediaPropertyFileAttributes(localFilename, client->fsaccess.get());
                                uint32_t dummykey[4] = { 1, 2, 3, 4 };  // check encode/decode
                                string attrs = mp.convertMediaPropertyFileAttributes(dummykey, client->mediaFileInfo);
                                MediaProperties dmp = MediaProperties::decodeMediaPropertiesAttributes(":" + attrs, dummykey);
                                cout << showMediaInfo(dmp, client->mediaFileInfo, false) << endl;
        }
        else
        {
            cout << "Filename extension is not suitable for mediainfo analysis." << endl;
        }
    }
    else if (s.words.size() == 3 && s.words[1].s == "show")
    {
        if (Node *n = nodebypath(s.words[2].s.c_str()))
        {
            switch (n->type)
            {
            case FILENODE:
                cout << showMediaInfo(n, client->mediaFileInfo, false) << endl;
                break;

            case FOLDERNODE:
            case ROOTNODE:
            case INCOMINGNODE:
            case RUBBISHNODE:
            {
                for (Node* m : client->getChildren(n))
                {
                    if (m->type == FILENODE && m->hasfileattribute(fa_media))
                    {
                        cout << m->displayname() << "   " << showMediaInfo(m, client->mediaFileInfo, true) << endl;
                    }
                }
                break;
            }
            case TYPE_DONOTSYNC:
            case TYPE_SPECIAL:
            case TYPE_UNKNOWN:
                cout << "node type is inappropriate for mediainfo: " << n->type << endl;
                break;
            }
        }
        else
        {
            cout << "remote file not found: " << s.words[2].s << endl;
        }
    }
}
#endif

void exec_smsverify(autocomplete::ACState& s)
{
    if (s.words[1].s == "send")
    {
        bool reverifywhitelisted = (s.words.size() == 4 && s.words[3].s == "reverifywhitelisted");
        if (client->smsverificationsend(s.words[2].s, reverifywhitelisted) != API_OK)
        {
            cout << "phonenumber is invalid" << endl;
        }
    }
    else if (s.words[1].s == "code")
    {
        if (client->smsverificationcheck(s.words[2].s) != API_OK)
        {
            cout << "verificationcode is invalid" << endl;
        }
    }
}

void exec_verifiedphonenumber(autocomplete::ACState& s)
{
    cout << "Verified phone number: " << client->mSmsVerifiedPhone << endl;
}

void exec_killsession(autocomplete::ACState& s)
{
    if (s.words[1].s == "all")
    {
        // Kill all sessions (except current)
        client->killallsessions();
    }
    else
    {
        handle sessionid;
        if (Base64::atob(s.words[1].s.c_str(), (byte*)&sessionid, sizeof sessionid) == sizeof sessionid)
        {
            client->killsession(sessionid);
        }
        else
        {
            cout << "invalid session id provided" << endl;
        }
    }
}

void exec_locallogout(autocomplete::ACState& s)
{
    cout << "Logging off locally..." << endl;

    cwd = NodeHandle();
    client->locallogout(false, true);

    ephemeralFirstname.clear();
    ephemeralLastName.clear();
}

void exec_recentnodes(autocomplete::ACState& s)
{
    if (s.words.size() == 3)
    {
        node_vector nv = client->getRecentNodes(atoi(s.words[2].s.c_str()), m_time() - 60 * 60 * atoi(s.words[1].s.c_str()));
        for (unsigned i = 0; i < nv.size(); ++i)
        {
            cout << nv[i]->displaypath() << endl;
        }
    }
}

#if defined(WIN32) && defined(NO_READLINE)
void exec_autocomplete(autocomplete::ACState& s)
{
    if (s.words[1].s == "unix")
    {
        static_cast<WinConsole*>(console)->setAutocompleteStyle(true);
    }
    else if (s.words[1].s == "dos")
    {
        static_cast<WinConsole*>(console)->setAutocompleteStyle(false);
    }
    else
    {
        cout << "invalid autocomplete style" << endl;
    }
}
#endif

void exec_recentactions(autocomplete::ACState& s)
{
    recentactions_vector nvv = client->getRecentActions(atoi(s.words[2].s.c_str()), m_time() - 60 * 60 * atoi(s.words[1].s.c_str()));
    for (unsigned i = 0; i < nvv.size(); ++i)
    {
        if (i != 0)
        {
            cout << "---" << endl;
        }
        cout << displayTime(nvv[i].time) << " " << displayUser(nvv[i].user, client) << " " << (nvv[i].updated ? "updated" : "uploaded") << " " << (nvv[i].media ? "media" : "files") << endl;
        for (unsigned j = 0; j < nvv[i].nodes.size(); ++j)
        {
            cout << nvv[i].nodes[j]->displaypath() << "  (" << displayTime(nvv[i].nodes[j]->ctime) << ")" << endl;
        }
    }
}

void exec_setmaxuploadspeed(autocomplete::ACState& s)
{
    if (s.words.size() > 1)
    {
        bool done = client->setmaxuploadspeed(atoi(s.words[1].s.c_str()));
        cout << (done ? "Success. " : "Failed. ");
    }
    cout << "Max Upload Speed: " << client->getmaxuploadspeed() << endl;
}

void exec_setmaxdownloadspeed(autocomplete::ACState& s)
{
    if (s.words.size() > 1)
    {
        bool done = client->setmaxdownloadspeed(atoi(s.words[1].s.c_str()));
        cout << (done ? "Success. " : "Failed. ");
    }
    cout << "Max Download Speed: " << client->getmaxdownloadspeed() << endl;
}

void exec_drivemonitor(autocomplete::ACState& s)
{
#ifdef USE_DRIVE_NOTIFICATIONS

    bool turnon = s.extractflag("-on");
    bool turnoff = s.extractflag("-off");

    if (turnon)
    {
        // start receiving notifications
        if (!client->startDriveMonitor())
        {
            // return immediately, when this functionality was not implemented
            cout << "Failed starting drive notifications" << endl;
        }
    }
    else if (turnoff)
    {
        client->stopDriveMonitor();
    }

    cout << "Drive monitor " << (client->driveMonitorEnabled() ? "on" : "off") << endl;
#else
    std::cout << "Failed! This functionality was disabled at compile time." << std::endl;
#endif // USE_DRIVE_NOTIFICATIONS
}

void exec_driveid(autocomplete::ACState& s)
{
    auto drivePath = s.words[2].s.c_str();
    auto get = s.words[1].s == "get";
    auto force = s.words.size() == 4;

    if (!force)
    {
        auto id = UNDEF;
        auto result = readDriveId(*client->fsaccess, drivePath, id);

        switch (result)
        {
        case API_ENOENT:
            if (!get) break;

            cout << "No drive ID has been assigned to "
                 << drivePath
                 << endl;
            return;

        case API_EREAD:
            cout << "Unable to read drive ID from "
                 << drivePath
                 << endl;
            return;

        case API_OK:
            cout << "Drive "
                 << drivePath
                 << " has the ID "
                 << toHandle(id)
                 << endl;
            return;

        default:
            assert(!"Uexpected result from readDriveID(...)");
            cerr << "Unexpected result from readDriveId(...): "
                 << errorstring(result)
                 << endl;
            return;
        }
    }

    auto id = generateDriveId(client->rng);
    auto result = writeDriveId(*client->fsaccess, drivePath, id);

    if (result != API_OK)
    {
        cout << "Unable to write drive ID to "
             << drivePath
             << endl;
        return;
    }

    cout << "Drive ID "
         << toHandle(id)
         << " has been written to "
         << drivePath
         << endl;
}

void exec_randomfile(autocomplete::ACState& s)
{
    // randomfile path [length]
    auto length = 2l;

    if (s.words.size() > 2)
        length = std::atol(s.words[2].s.c_str());

    if (length <= 0)
    {
        std::cerr << "Invalid length specified: "
                  << s.words[2].s
                  << std::endl;
        return;
    }

    constexpr auto flags =
      std::ios::binary | std::ios::out | std::ios::trunc;

    std::ofstream ostream(s.words[1].s, flags);

    if (!ostream)
    {
        std::cerr << "Unable to open file for writing: "
                  << s.words[1].s
                  << std::endl;
        return;
    }

    std::generate_n(std::ostream_iterator<char>(ostream),
                    length << 10,
                    []() { return (char)std::rand(); });

    if (!ostream.flush())
    {
        std::cerr << "Encountered an error while writing: "
                  << s.words[1].s
                  << std::endl;
        return;
    }

    std::cout << "Successfully wrote "
              << length
              << " kilobytes of random binary data to: "
              << s.words[1].s
              << std::endl;
}

#ifdef USE_DRIVE_NOTIFICATIONS
void DemoApp::drive_presence_changed(bool appeared, const LocalPath& driveRoot)
{
    std::cout << "Drive " << (appeared ? "connected" : "disconnected") << ": " << driveRoot.platformEncoded() << endl;
}
#endif // USE_DRIVE_NOTIFICATIONS

// callback for non-EAGAIN request-level errors
// in most cases, retrying is futile, so the application exits
// this can occur e.g. with syntactically malformed requests (due to a bug), an invalid application key
void DemoApp::request_error(error e)
{
    if ((e == API_ESID) || (e == API_ENOENT))   // Invalid session or Invalid folder handle
    {
        cout << "Invalid or expired session, logging out..." << endl;
        client->locallogout(true, true);
        return;
    }
    else if (e == API_EBLOCKED)
    {
        if (client->sid.size())
        {
            cout << "Your account is blocked." << endl;
            client->whyamiblocked();
        }
        else
        {
            cout << "The link has been blocked." << endl;
        }
        return;
    }

    cout << "FATAL: Request failed (" << errorstring(e) << "), exiting" << endl;

#ifndef NO_READLINE
    rl_callback_handler_remove();
#endif /* ! NO_READLINE */

    delete console;
    exit(0);
}

void DemoApp::request_response_progress(m_off_t current, m_off_t total)
{
    if (total > 0)
    {
        responseprogress = int(current * 100 / total);
    }
    else
    {
        responseprogress = -1;
    }
}

//2FA disable result
void DemoApp::multifactorauthdisable_result(error e)
{
    if (!e)
    {
        cout << "2FA, disabled succesfully..." << endl;
    }
    else
    {
        cout << "Error enabling 2FA : " << errorstring(e) << endl;
    }
    setprompt(COMMAND);
}

//2FA check result
void DemoApp::multifactorauthcheck_result(int enabled)
{
    if (enabled)
    {
        cout << "2FA is enabled for this account" << endl;
    }
    else
    {
        cout << "2FA is disabled for this account" << endl;
    }
    setprompt(COMMAND);
}

//2FA enable result
void DemoApp::multifactorauthsetup_result(string *code, error e)
{
    if (!e)
    {
        if (!code)
        {
            cout << "2FA enabled successfully" << endl;
            setprompt(COMMAND);
            attempts = 0;
        }
        else
        {
            cout << "2FA code: " << *code << endl;
            setprompt(SETTFA);
        }
    }
    else
    {
        cout << "Error enabling 2FA : " << errorstring(e) << endl;
        if (e == API_EFAILED)
        {
            if (++attempts >= 3)
            {
                attempts = 0;
                cout << "Too many attempts"<< endl;
                setprompt(COMMAND);
            }
            else
            {
                setprompt(SETTFA);
            }
        }
    }
}


void DemoApp::prelogin_result(int version, string* /*email*/, string *salt, error e)
{
    if (e)
    {
        cout << "Login error: " << e << endl;
        setprompt(COMMAND);
        return;
    }

    login.version = version;
    login.salt = (version == 2 && salt ? *salt : string());

    if (login.password.empty())
    {
        setprompt(LOGINPASSWORD);
    }
    else
    {
        login.login(client);
    }
}


// login result
void DemoApp::login_result(error e)
{
    if (!e)
    {
        login.reset();
        cout << "Login successful, retrieving account..." << endl;
        client->fetchnodes();
    }
    else if (e == API_EMFAREQUIRED)
    {
        setprompt(LOGINTFA);
    }
    else
    {
        login.reset();
        cout << "Login failed: " << errorstring(e) << endl;
    }
}

// ephemeral session result
void DemoApp::ephemeral_result(error e)
{
    if (e)
    {
        cout << "Ephemeral session error (" << errorstring(e) << ")" << endl;
    }
    pdf_to_import = false;
}

// signup link send request result
void DemoApp::sendsignuplink_result(error e)
{
    if (e)
    {
        cout << "Unable to send signup link (" << errorstring(e) << ")" << endl;
    }
    else
    {
        cout << "Thank you. Please check your e-mail and enter the command signup followed by the confirmation link." << endl;
    }
}

void DemoApp::confirmsignuplink2_result(handle, const char *name, const char *email, error e)
{
    if (e)
    {
        cout << "Signuplink confirmation failed (" << errorstring(e) << ")" << endl;
    }
    else
    {
        cout << "Signup confirmed successfully. Logging by first time..." << endl;
        login.reset();
        login.email = email;
        login.password = newpassword;
        client->prelogin(email);
    }
}

// asymmetric keypair configuration result
void DemoApp::setkeypair_result(error e)
{
    if (e)
    {
        cout << "RSA keypair setup failed (" << errorstring(e) << ")" << endl;
    }
    else
    {
        cout << "RSA keypair added. Account setup complete." << endl;
    }
}

void DemoApp::getrecoverylink_result(error e)
{
    if (e)
    {
        cout << "Unable to send the link (" << errorstring(e) << ")" << endl;
    }
    else
    {
        cout << "Please check your e-mail and enter the command \"recover\" / \"cancel\" followed by the link." << endl;
    }
}

void DemoApp::queryrecoverylink_result(error e)
{
        cout << "The link is invalid (" << errorstring(e) << ")." << endl;
}

void DemoApp::queryrecoverylink_result(int type, const char *email, const char* /*ip*/, time_t /*ts*/, handle /*uh*/, const vector<string>* /*emails*/)
{
    recoveryemail = email ? email : "";
    hasMasterKey = (type == RECOVER_WITH_MASTERKEY);

    cout << "The link is valid";

    if (type == RECOVER_WITH_MASTERKEY)
    {
        cout <<  " to reset the password for " << email << " with masterkey." << endl;

        setprompt(MASTERKEY);
    }
    else if (type == RECOVER_WITHOUT_MASTERKEY)
    {
        cout <<  " to reset the password for " << email << " without masterkey." << endl;

        setprompt(NEWPASSWORD);
    }
    else if (type == CANCEL_ACCOUNT)
    {
        cout << " to cancel the account for " << email << "." << endl;
    }
    else if (type == CHANGE_EMAIL)
    {
        cout << " to change the email from " << client->finduser(client->me)->email << " to " << email << "." << endl;

        changeemail = email ? email : "";
        setprompt(LOGINPASSWORD);
    }
}

void DemoApp::getprivatekey_result(error e,  const byte *privk, const size_t len_privk)
{
    if (e)
    {
        cout << "Unable to get private key (" << errorstring(e) << ")" << endl;
        setprompt(COMMAND);
    }
    else
    {
        // check the private RSA is valid after decryption with master key
        SymmCipher key;
        key.setkey(masterkey);

        byte privkbuf[AsymmCipher::MAXKEYLENGTH * 2];
        memcpy(privkbuf, privk, len_privk);
        key.ecb_decrypt(privkbuf, len_privk);

        AsymmCipher uk;
        if (!uk.setkey(AsymmCipher::PRIVKEY, privkbuf, unsigned(len_privk)))
        {
            cout << "The master key doesn't seem to be correct." << endl;

            recoverycode.clear();
            recoveryemail.clear();
            hasMasterKey = false;
            memset(masterkey, 0, sizeof masterkey);

            setprompt(COMMAND);
        }
        else
        {
            cout << "Private key successfully retrieved for integrity check masterkey." << endl;
            setprompt(NEWPASSWORD);
        }
    }
}

void DemoApp::confirmrecoverylink_result(error e)
{
    if (e)
    {
        cout << "Unable to reset the password (" << errorstring(e) << ")" << endl;
    }
    else
    {
        cout << "Password changed successfully." << endl;
    }
}

void DemoApp::confirmcancellink_result(error e)
{
    if (e)
    {
        cout << "Unable to cancel the account (" << errorstring(e) << ")" << endl;
    }
    else
    {
        cout << "Account cancelled successfully." << endl;
    }
}

void DemoApp::validatepassword_result(error e)
{
    if (e)
    {
        cout << "Wrong password (" << errorstring(e) << ")" << endl;
        setprompt(LOGINPASSWORD);
    }
    else
    {
        if (recoverycode.size())
        {
            cout << "Password is correct, cancelling account..." << endl;

            client->confirmcancellink(recoverycode.c_str());
            recoverycode.clear();
        }
        else if (changecode.size())
        {
            cout << "Password is correct, changing email..." << endl;

            client->confirmemaillink(changecode.c_str(), changeemail.c_str(), pwkey);
            changecode.clear();
            changeemail.clear();
        }
    }
}

void DemoApp::getemaillink_result(error e)
{
    if (e)
    {
        cout << "Unable to send the link (" << errorstring(e) << ")" << endl;
    }
    else
    {
        cout << "Please check your e-mail and enter the command \"email\" followed by the link." << endl;
    }
}

void DemoApp::confirmemaillink_result(error e)
{
    if (e)
    {
        cout << "Unable to change the email address (" << errorstring(e) << ")" << endl;
    }
    else
    {
        cout << "Email address changed successfully to " << changeemail << "." << endl;
    }
}

void DemoApp::ephemeral_result(handle uh, const byte* pw)
{
    cout << "Ephemeral session established, session ID: ";
    if (client->loggedin() == EPHEMERALACCOUNT)
    {
        cout << Base64Str<MegaClient::USERHANDLE>(uh) << "#";
        cout << Base64Str<SymmCipher::KEYLENGTH>(pw) << endl;
    }
    else
    {
        string session;
        client->dumpsession(session);
        cout << Base64::btoa(session) << endl;
    }

    client->fetchnodes();
}

void DemoApp::cancelsignup_result(error)
{
    cout << "Singup link canceled. Start again!" << endl;
    signupcode.clear();
    signupemail.clear();
    signupname.clear();
}

void DemoApp::whyamiblocked_result(int code)
{
    if (code < 0)
    {
        error e = (error) code;
        cout << "Why am I blocked failed: " << errorstring(e) << endl;
    }
    else if (code == 0)
    {
        cout << "You're not blocked" << endl;
    }
    else    // code > 0
    {
        string reason = "Your account was terminated due to breach of Mega's Terms of Service, such as abuse of rights of others; sharing and/or importing illegal data; or system abuse.";

        if (code == 100)    // deprecated
        {
            reason = "You have been suspended due to excess data usage.";
        }
        else if (code == 200)
        {
            reason = "Your account has been suspended due to multiple breaches of Mega's Terms of Service. Please check your email inbox.";
        }
        else if (code == 300)
        {
            reason = "Your account has been suspended due to copyright violations. Please check your email inbox.";
        }
        else if (code == 400)
        {
            reason = "Your account has been disabled by your administrator. You may contact your business account administrator for further details.";
        }
        else if (code == 401)
        {
            reason = "Your account has been removed by your administrator. You may contact your business account administrator for further details.";
        }
        else if (code == 500)
        {
            reason = "Your account has been blocked pending verification via SMS.";
        }
        else if (code == 700)
        {
            reason = "Your account has been temporarily suspended for your safety. Please verify your email and follow its steps to unlock your account.";
        }
        //else if (code == ACCOUNT_BLOCKED_DEFAULT) --> default reason

        cout << "Reason: " << reason << endl;

        if (code != 500 && code != 700)
        {
            cout << "Logging out..." << endl;
            client->locallogout(true, true);
        }
    }
}

// password change result
void DemoApp::changepw_result(error e)
{
    if (e)
    {
        cout << "Password update failed: " << errorstring(e) << endl;
    }
    else
    {
        cout << "Password updated." << endl;
    }
}


void exportnode_result(Error e, handle h, handle ph)
{
    if (e)
    {
        cout << "Export failed: " << errorstring(e) << endl;
        return;
    }

    Node* n;

    if ((n = client->nodebyhandle(h)))
    {
        string path;
        nodepath(NodeHandle().set6byte(h), &path);
        cout << "Exported " << path << ": ";

        if (n->type != FILENODE && !n->sharekey)
        {
            cout << "No key available for exported folder" << endl;
            return;
        }

        string publicLink;
        if (n->type == FILENODE)
        {
            publicLink = MegaClient::publicLinkURL(client->mNewLinkFormat, n->type, ph, Base64Str<FILENODEKEYLENGTH>((const byte*)n->nodekey().data()));
        }
        else
        {
            publicLink = MegaClient::publicLinkURL(client->mNewLinkFormat, n->type, ph, Base64Str<FOLDERNODEKEYLENGTH>(n->sharekey->key));
        }

        cout << publicLink;

        if (n->plink)
        {
            string authKey = n->plink->mAuthKey;

            if (authKey.size())
            {
                string authToken(publicLink);
                authToken = authToken.substr(MegaClient::MEGAURL.size()+strlen("/folder/")).append(":").append(authKey);
                cout << "\n          AuthToken = " << authToken;
            }
        }

        cout << endl;

    }
    else
    {
        cout << "Exported node no longer available" << endl;
    }
}

// the requested link could not be opened
void DemoApp::openfilelink_result(const Error& e)
{
    if (e)
    {
        if (pdf_to_import) // import welcome pdf has failed
        {
            cout << "Failed to import Welcome PDF file" << endl;
        }
        else
        {
            if (e == API_ETOOMANY && e.hasExtraInfo())
            {
                cout << "Failed to open link: " << getExtraInfoErrorString(e) << endl;
            }
            else
            {
                cout << "Failed to open link: " << errorstring(e) << endl;
            }

        }
    }
    pdf_to_import = false;
}

// the requested link was opened successfully - import to cwd
void DemoApp::openfilelink_result(handle ph, const byte* key, m_off_t size,
                                  string* a, string* /*fa*/, int)
{
    Node* n;

    if (!key)
    {
        cout << "File is valid, but no key was provided." << endl;
        pdf_to_import = false;
        return;
    }

    // check if the file is decryptable
    string attrstring;

    attrstring.resize(a->length()*4/3+4);
    attrstring.resize(Base64::btoa((const byte *)a->data(), int(a->length()), (char *)attrstring.data()));

    SymmCipher nodeKey;
    nodeKey.setkey(key, FILENODE);

    byte *buf = Node::decryptattr(&nodeKey,attrstring.c_str(), attrstring.size());
    if (!buf)
    {
        cout << "The file won't be imported, the provided key is invalid." << endl;
        pdf_to_import = false;
    }
    else if (client->loggedin() != NOTLOGGEDIN)
    {
        if (pdf_to_import)
        {
            n = client->nodeByHandle(client->mNodeManager.getRootNodeFiles());
        }
        else
        {
            n = client->nodeByHandle(cwd);
        }

        if (!n)
        {
            cout << "Target folder not found." << endl;
            pdf_to_import = false;
            delete [] buf;
            return;
        }

        AttrMap attrs;
        JSON json;
        nameid name;
        string* t;
        json.begin((char*)buf + 5);
        vector<NewNode> nn(1);
        NewNode* newnode = &nn[0];

        // set up new node as folder node
        newnode->source = NEW_PUBLIC;
        newnode->type = FILENODE;
        newnode->nodehandle = ph;
        newnode->parenthandle = UNDEF;
        newnode->nodekey.assign((char*)key, FILENODEKEYLENGTH);
        newnode->attrstring.reset(new string(*a));

        while ((name = json.getnameid()) != EOO && json.storeobject((t = &attrs.map[name])))
        {
            JSON::unescape(t);

            if (name == 'n')
            {
                LocalPath::utf8_normalize(t);
            }
        }

        attr_map::iterator it = attrs.map.find('n');
        if (it != attrs.map.end())
        {
            Node *ovn = client->childnodebyname(n, it->second.c_str(), true);
            if (ovn)
            {
                attr_map::iterator it2 = attrs.map.find('c');
                if (it2 != attrs.map.end())
                {
                    FileFingerprint ffp;
                    if (ffp.unserializefingerprint(&it2->second))
                    {
                        ffp.size = size;
                        if (ffp.isvalid && ovn->isvalid && ffp == *(FileFingerprint*)ovn)
                        {
                            cout << "Success. (identical node skipped)" << endl;
                            pdf_to_import = false;
                            delete [] buf;
                            return;
                        }
                    }
                }

                newnode->ovhandle = ovn->nodeHandle();
            }
        }

        client->putnodes(n->nodeHandle(), UseLocalVersioningFlag, move(nn), nullptr, client->restag);
    }
    else
    {
        cout << "Need to be logged in to import file links." << endl;
        pdf_to_import = false;
    }

    delete [] buf;
}

void DemoApp::folderlinkinfo_result(error e, handle owner, handle /*ph*/, string *attr, string* k, m_off_t currentSize, uint32_t numFiles, uint32_t numFolders, m_off_t versionsSize, uint32_t numVersions)
{
    if (e != API_OK)
    {
        cout << "Retrieval of public folder link information failed: " << e << endl;
        return;
    }

    handle ph;
    byte folderkey[FOLDERNODEKEYLENGTH];
    #ifndef NDEBUG
    error eaux =
    #endif
    client->parsepubliclink(publiclink.c_str(), ph, folderkey, true);
    assert(eaux == API_OK);

    // Decrypt nodekey with the key of the folder link
    SymmCipher cipher;
    cipher.setkey(folderkey);
    const char *nodekeystr = k->data() + 9;    // skip the userhandle(8) and the `:`
    byte nodekey[FOLDERNODEKEYLENGTH];
    if (client->decryptkey(nodekeystr, nodekey, sizeof(nodekey), &cipher, 0, UNDEF))
    {
        // Decrypt node attributes with the nodekey
        cipher.setkey(nodekey);
        byte* buf = Node::decryptattr(&cipher, attr->c_str(), attr->size());
        if (buf)
        {
            AttrMap attrs;
            string fileName;
            string fingerprint;
            FileFingerprint ffp;
            m_time_t mtime = 0;
            Node::parseattr(buf, attrs, currentSize, mtime, fileName, fingerprint, ffp);

            // Normalize node name to UTF-8 string
            attr_map::iterator it = attrs.map.find('n');
            if (it != attrs.map.end() && !it->second.empty())
            {
                LocalPath::utf8_normalize(&(it->second));
                fileName = it->second.c_str();
            }

            std::string ownerStr, ownerBin((const char *)&owner, sizeof(owner));
            Base64::btoa(ownerBin, ownerStr);

            cout << "Folder link information:" << publiclink << endl;
            cout << "\tFolder name: " << fileName << endl;
            cout << "\tOwner: " << ownerStr << endl;
            cout << "\tNum files: " << numFiles << endl;
            cout << "\tNum folders: " << numFolders - 1 << endl;
            cout << "\tNum versions: " << numVersions << endl;

            delete [] buf;
        }
        else
        {
            cout << "folderlink: error decrypting node attributes with decrypted nodekey" << endl;
        }
    }
    else
    {
        cout << "folderlink: error decrypting nodekey with folder link key";
    }

    publiclink.clear();
}

bool DemoApp::pread_data(byte* data, m_off_t len, m_off_t pos, m_off_t, m_off_t, void* /*appdata*/)
{
    // Improvement: is there a way to have different pread_data receivers for
    // different modes?
    if(more_node)  // are we paginating through a node?
    {
        fwrite(data, 1, size_t(len), stdout);
        if((pos + len) >= more_node->size) // is this the last chunk?
        {
            more_node = nullptr;
            more_offset = 0;
            cout << "-End of file-" << endl;
            setprompt(COMMAND);
        }
        else
        {
            // there's more to get, so set PAGER prompt
            setprompt(PAGER);
            more_offset += len;
        }
    }
    else if (pread_file)
    {
        pread_file->write((const char*)data, (size_t)len);
        cout << "Received " << len << " partial read byte(s) at position " << pos << endl;
        if (pread_file_end == pos + len)
        {
            delete pread_file;
            pread_file = NULL;
            cout << "Completed pread" << endl;
        }
    }
    else
    {
        cout << "Received " << len << " partial read byte(s) at position " << pos << ": ";
        fwrite(data, 1, size_t(len), stdout);
        cout << endl;
    }
    return true;
}

dstime DemoApp::pread_failure(const Error &e, int retry, void* /*appdata*/, dstime)
{
    if (retry < 5 && !(e == API_ETOOMANY && e.hasExtraInfo()))
    {
        cout << "Retrying read (" << errorstring(e) << ", attempt #" << retry << ")" << endl;
        return (dstime)(retry*10);
    }
    else
    {
        cout << "Too many failures (" << errorstring(e) << "), giving up" << endl;
        if (pread_file)
        {
            delete pread_file;
            pread_file = NULL;
        }
        return ~(dstime)0;
    }
}

// reload needed
void DemoApp::reload(const char* reason)
{
    cout << "Reload suggested (" << reason << ") - use 'reload' to trigger" << endl;
}

// reload initiated
void DemoApp::clearing()
{
    LOG_debug << "Clearing all nodes/users...";
}

// nodes have been modified
// (nodes with their removed flag set will be deleted immediately after returning from this call,
// at which point their pointers will become invalid at that point.)
void DemoApp::nodes_updated(Node** /*n*/, int /*count*/)
{
    if (cwd.isUndef())
    {
        cwd = client->mNodeManager.getRootNodeFiles();
    }
}

// nodes now (almost) current, i.e. no server-client notifications pending
void DemoApp::nodes_current()
{
    LOG_debug << "Nodes current.";
}

void DemoApp::account_updated()
{
    if (client->loggedin() == EPHEMERALACCOUNT || client->loggedin() == EPHEMERALACCOUNTPLUSPLUS)
    {
        LOG_debug << "Account has been confirmed by another client. Proceed to login with credentials.";
    }
    else
    {
        LOG_debug << "Account has been upgraded/downgraded.";
    }
}

void DemoApp::notify_confirmation(const char *email)
{
    if (client->loggedin() == EPHEMERALACCOUNT || client->loggedin() == EPHEMERALACCOUNTPLUSPLUS)
    {
        LOG_debug << "Account has been confirmed with email " << email << ". Proceed to login with credentials.";
    }
}

void DemoApp::enumeratequotaitems_result(unsigned, handle, unsigned, int, int, unsigned, unsigned, unsigned, unsigned, const char*, const char*, const char*, std::unique_ptr<BusinessPlan>)
{
    // FIXME: implement
}

void DemoApp::enumeratequotaitems_result(unique_ptr<CurrencyData> data)
{
    cout << "Currency data: " << endl;
    cout << "\tName: " << data->currencyName;
    cout << "\tSymbol: " << Base64::atob(data->currencySymbol);
    if (data->localCurrencyName.size())
    {
        cout << "\tName (local): " << data->localCurrencyName;
        cout << "\tSymbol (local): " << Base64::atob(data->localCurrencySymbol);
    }
}

void DemoApp::enumeratequotaitems_result(error)
{
    // FIXME: implement
}

void DemoApp::additem_result(error)
{
    // FIXME: implement
}

void DemoApp::checkout_result(const char*, error)
{
    // FIXME: implement
}

void DemoApp::getmegaachievements_result(AchievementsDetails *details, error /*e*/)
{
    // FIXME: implement display of values
    delete details;
}

#ifdef ENABLE_CHAT
void DemoApp::richlinkrequest_result(string *json, error e)
{
    if (!e)
    {
        cout << "Result:" << endl << *json << endl;
    }
    else
    {
        cout << "Failed to request rich link. Error: " << e << endl;

    }
}
#endif

void DemoApp::contactlinkcreate_result(error e, handle h)
{
    if (e)
    {
        cout << "Failed to create contact link. Error: " << e << endl;
    }
    else
    {
        cout << "Contact link created successfully: " << LOG_NODEHANDLE(h) << endl;
    }
}

void DemoApp::contactlinkquery_result(error e, handle h, string *email, string *fn, string *ln, string* /*avatar*/)
{
    if (e)
    {
        cout << "Failed to get contact link details. Error: " << e << endl;
    }
    else
    {
        cout << "Contact link created successfully: " << endl;
        cout << "\tUserhandle: " << LOG_HANDLE(h) << endl;
        cout << "\tEmail: " << *email << endl;
        cout << "\tFirstname: " << Base64::atob(*fn) << endl;
        cout << "\tLastname: " << Base64::atob(*ln) << endl;
    }
}

void DemoApp::contactlinkdelete_result(error e)
{
    if (e)
    {
        cout << "Failed to delete contact link. Error: " << e << endl;
    }
    else
    {
        cout << "Contact link deleted successfully." << endl;
    }
}

void reportNodeStorage(NodeStorage* ns, const string& rootnodename)
{
    cout << "\t\tIn " << rootnodename << ": " << ns->bytes << " byte(s) in " << ns->files << " file(s) and " << ns->folders << " folder(s)" << endl;
    cout << "\t\tUsed storage by versions: " << ns->version_bytes << " byte(s) in " << ns->version_files << " file(s)" << endl;
}

// display account details/history
void DemoApp::account_details(AccountDetails* ad, bool storage, bool transfer, bool pro, bool purchases,
                              bool transactions, bool sessions)
{
    char timebuf[32], timebuf2[32];

    if (storage)
    {
        cout << "\tAvailable storage: " << ad->storage_max << " byte(s)  used:  " << ad->storage_used << " available: " << (ad->storage_max - ad->storage_used) << endl;

        reportNodeStorage(&ad->storage[client->mNodeManager.getRootNodeFiles().as8byte()], "/");
        reportNodeStorage(&ad->storage[client->mNodeManager.getRootNodeInbox().as8byte()], "//in");
        reportNodeStorage(&ad->storage[client->mNodeManager.getRootNodeRubbish().as8byte()], "//bin");
    }

    if (transfer)
    {
        if (ad->transfer_max)
        {
            long long transferFreeUsed = 0;
            for (unsigned i = 0; i < ad->transfer_hist.size(); i++)
            {
                transferFreeUsed += ad->transfer_hist[i];
            }

            cout << "\tTransfer in progress: " << ad->transfer_own_reserved << "/" << ad->transfer_srv_reserved << endl;
            cout << "\tTransfer completed: " << ad->transfer_own_used << "/" << ad->transfer_srv_used << "/" << transferFreeUsed << " of "
                 << ad->transfer_max << " ("
                 << (100 * (ad->transfer_own_used + ad->transfer_srv_used + transferFreeUsed) / ad->transfer_max) << "%)" << endl;
            cout << "\tServing bandwidth ratio: " << ad->srv_ratio << "%" << endl;
        }

        if (ad->transfer_hist_starttime)
        {
            m_time_t t = m_time() - ad->transfer_hist_starttime;

            cout << "\tTransfer history:\n";

            for (unsigned i = 0; i < ad->transfer_hist.size(); i++)
            {
                cout << "\t\t" << t;
                t -= ad->transfer_hist_interval;
                if (t < 0)
                {
                    cout << " second(s) ago until now: ";
                }
                else
                {
                    cout << "-" << t << " second(s) ago: ";
                }
                cout << ad->transfer_hist[i] << " byte(s)" << endl;
            }
        }
    }

    if (pro)
    {
        cout << "\tPro level: " << ad->pro_level << endl;
        cout << "\tSubscription type: " << ad->subscription_type << endl;
        cout << "\tAccount balance:" << endl;

        for (vector<AccountBalance>::iterator it = ad->balances.begin(); it != ad->balances.end(); it++)
        {
            printf("\tBalance: %.3s %.02f\n", it->currency, it->amount);
        }
    }

    if (purchases)
    {
        cout << "Purchase history:" << endl;

        for (vector<AccountPurchase>::iterator it = ad->purchases.begin(); it != ad->purchases.end(); it++)
        {
            time_t ts = it->timestamp;
            strftime(timebuf, sizeof timebuf, "%c", localtime(&ts));
            printf("\tID: %.11s Time: %s Amount: %.3s %.02f Payment method: %d\n", it->handle, timebuf, it->currency,
                   it->amount, it->method);
        }
    }

    if (transactions)
    {
        cout << "Transaction history:" << endl;

        for (vector<AccountTransaction>::iterator it = ad->transactions.begin(); it != ad->transactions.end(); it++)
        {
            time_t ts = it->timestamp;
            strftime(timebuf, sizeof timebuf, "%c", localtime(&ts));
            printf("\tID: %.11s Time: %s Delta: %.3s %.02f\n", it->handle, timebuf, it->currency, it->delta);
        }
    }

    if (sessions)
    {
        cout << "Currently Active Sessions:" << endl;
        for (vector<AccountSession>::iterator it = ad->sessions.begin(); it != ad->sessions.end(); it++)
        {
            if (it->alive)
            {
                time_t ts = it->timestamp;
                strftime(timebuf, sizeof timebuf, "%c", localtime(&ts));
                ts = it->mru;
                strftime(timebuf2, sizeof timebuf, "%c", localtime(&ts));

                Base64Str<MegaClient::SESSIONHANDLE> id(it->id);

                if (it->current)
                {
                    printf("\t* Current Session\n");
                }
                printf("\tSession ID: %s\n\tSession start: %s\n\tMost recent activity: %s\n\tIP: %s\n\tCountry: %.2s\n\tUser-Agent: %s\n\t-----\n",
                        id.chars, timebuf, timebuf2, it->ip.c_str(), it->country, it->useragent.c_str());
            }
        }

        if(gVerboseMode)
        {
            cout << endl << "Full Session history:" << endl;

            for (vector<AccountSession>::iterator it = ad->sessions.begin(); it != ad->sessions.end(); it++)
            {
                time_t ts = it->timestamp;
                strftime(timebuf, sizeof timebuf, "%c", localtime(&ts));
                ts = it->mru;
                strftime(timebuf2, sizeof timebuf, "%c", localtime(&ts));
                printf("\tSession start: %s\n\tMost recent activity: %s\n\tIP: %s\n\tCountry: %.2s\n\tUser-Agent: %s\n\t-----\n",
                        timebuf, timebuf2, it->ip.c_str(), it->country, it->useragent.c_str());
            }
        }
    }
}

// account details could not be retrieved
void DemoApp::account_details(AccountDetails* /*ad*/, error e)
{
    if (e)
    {
        cout << "Account details retrieval failed (" << errorstring(e) << ")" << endl;
    }
}

// account details could not be retrieved
void DemoApp::sessions_killed(handle sessionid, error e)
{
    if (e)
    {
        cout << "Session killing failed (" << errorstring(e) << ")" << endl;
        return;
    }

    if (sessionid == UNDEF)
    {
        cout << "All sessions except current have been killed" << endl;
    }
    else
    {
        Base64Str<MegaClient::SESSIONHANDLE> id(sessionid);
        cout << "Session with id " << id << " has been killed" << endl;
    }
}

void DemoApp::smsverificationsend_result(error e)
{
    if (e)
    {
        cout << "SMS send failed: " << e << endl;
    }
    else
    {
        cout << "SMS send succeeded" << endl;
    }
}

void DemoApp::smsverificationcheck_result(error e, string *phoneNumber)
{
    if (e)
    {
        cout << "SMS verification failed: " << e << endl;
    }
    else
    {
        cout << "SMS verification succeeded" << endl;
        if (phoneNumber)
        {
            cout << "Phone number: " << *phoneNumber << ")" << endl;
        }
    }
}

// user attribute update notification
void DemoApp::userattr_update(User* u, int priv, const char* n)
{
    cout << "Notification: User " << u->email << " -" << (priv ? " private" : "") << " attribute "
          << n << " added or updated" << endl;
}

void DemoApp::resetSmsVerifiedPhoneNumber_result(error e)
{
    if (e)
    {
        cout << "Reset verified phone number failed: " << e << endl;
    }
    else
    {
        cout << "Reset verified phone number succeeded" << endl;
    }
}

void DemoApp::getbanners_result(error e)
{
    cout << "Getting Smart Banners failed: " << e << endl;
}

void DemoApp::getbanners_result(vector< tuple<int, string, string, string, string, string, string> >&& banners)
{
    for (auto& b : banners)
    {
        cout << "Smart Banner:" << endl
             << "\tid         : " << std::get<0>(b) << endl
             << "\ttitle      : " << std::get<1>(b) << endl
             << "\tdescription: " << std::get<2>(b) << endl
             << "\timage      : " << std::get<3>(b) << endl
             << "\turl        : " << std::get<4>(b) << endl
             << "\tbkgr image : " << std::get<5>(b) << endl
             << "\tdsp        : " << std::get<6>(b) << endl;
    }
}

void DemoApp::dismissbanner_result(error e)
{
    if (e)
    {
        cout << "Dismissing Smart Banner failed: " << e << endl;
    }
    else
    {
        cout << "Dismissing Smart Banner succeeded" << endl;
    }
}

void DemoApp::backupremove_result(const Error &e, handle backupId)
{
    if (e != API_OK)
    {
        cout << "Removal of backup " << toHandle(backupId) << " failed: " << errorstring(e) <<endl;
    }
    else
    {
        cout << "Backup " << toHandle(backupId) << " removed successfully" << endl;
    }
}

#ifndef NO_READLINE
char* longestCommonPrefix(ac::CompletionState& acs)
{
    string s = acs.completions[0].s;
    for (size_t i = acs.completions.size(); i--; )
    {
        for (unsigned j = 0; j < s.size() && j < acs.completions[i].s.size(); ++j)
        {
            if (s[j] != acs.completions[i].s[j])
            {
                s.erase(j, string::npos);
                break;
            }
        }
    }
    return strdup(s.c_str());
}

char** my_rl_completion(const char* /*text*/, int /*start*/, int end)
{
    rl_attempted_completion_over = 1;

    std::string line(rl_line_buffer, end);
    ac::CompletionState acs = ac::autoComplete(line, line.size(), autocompleteTemplate, true);

    if (acs.completions.empty())
    {
        return NULL;
    }

    if (acs.completions.size() == 1 && !acs.completions[0].couldExtend)
    {
        acs.completions[0].s += " ";
    }

    char** result = (char**)malloc((sizeof(char*)*(2+acs.completions.size())));
    for (size_t i = acs.completions.size(); i--; )
    {
        result[i+1] = strdup(acs.completions[i].s.c_str());
    }
    result[acs.completions.size()+1] = NULL;
    result[0] = longestCommonPrefix(acs);
    //for (int i = 0; i <= acs.completions.size(); ++i)
    //{
    //    cout << "i " << i << ": " << result[i] << endl;
    //}
    rl_completion_suppress_append = true;
    rl_basic_word_break_characters = " \r\n";
    rl_completer_word_break_characters = strdup(" \r\n");
    rl_completer_quote_characters = "";
    rl_special_prefixes = "";
    return result;
}
#endif

// main loop
void megacli()
{
#ifndef NO_READLINE
    char *saved_line = NULL;
    int saved_point = 0;
    rl_attempted_completion_function = my_rl_completion;

    rl_save_prompt();

#elif defined(WIN32) && defined(NO_READLINE)

    static_cast<WinConsole*>(console)->setShellConsole(CP_UTF8, GetConsoleOutputCP());

    COORD fontSize;
    string fontname = static_cast<WinConsole*>(console)->getConsoleFont(fontSize);
    cout << "Using font '" << fontname << "', " << fontSize.X << "x" << fontSize.Y
         << ". <CHAR/hex> will be used for absent characters.  If seen, try the 'codepage' command or a different font." << endl;

#else
    #error non-windows platforms must use the readline library
#endif

    for (;;)
    {
        if (prompt == COMMAND)
        {
            ostringstream  dynamicprompt;

            // display put/get transfer speed in the prompt
            if (client->tslots.size() || responseprogress >= 0)
            {
                m_off_t xferrate[2] = { 0 };
                Waiter::bumpds();

                for (transferslot_list::iterator it = client->tslots.begin(); it != client->tslots.end(); it++)
                {
                    if ((*it)->fa)
                    {
                        xferrate[(*it)->transfer->type]
                            += (*it)->mTransferSpeed.calculateSpeed();
                    }
                }
                xferrate[GET] /= 1024;
                xferrate[PUT] /= 1024;

                dynamicprompt << "MEGA";

                if (xferrate[GET] || xferrate[PUT] || responseprogress >= 0)
                {
                    dynamicprompt << " (";

                    if (xferrate[GET])
                    {
                        dynamicprompt << "In: " << xferrate[GET] << " KB/s";

                        if (xferrate[PUT])
                        {
                            dynamicprompt << "/";
                        }
                    }

                    if (xferrate[PUT])
                    {
                        dynamicprompt << "Out: " << xferrate[PUT] << " KB/s";
                    }

                    if (responseprogress >= 0)
                    {
                        dynamicprompt << responseprogress << "%";
                    }

                    dynamicprompt  << ")";
                }

                dynamicprompt  << "> ";
            }

            string dynamicpromptstr = dynamicprompt.str();

#if defined(WIN32) && defined(NO_READLINE)
            {
                auto cl = conlock(cout);
                static_cast<WinConsole*>(console)->updateInputPrompt(!dynamicpromptstr.empty() ? dynamicpromptstr : prompts[COMMAND]);
            }
#else
            rl_callback_handler_install(!dynamicpromptstr.empty() ? dynamicpromptstr.c_str() : prompts[prompt], store_line);

            // display prompt
            if (saved_line)
            {
                rl_replace_line(saved_line, 0);
                free(saved_line);
            }

            rl_point = saved_point;
            rl_redisplay();
#endif
        }

        // command editing loop - exits when a line is submitted or the engine requires the CPU
        for (;;)
        {
            int w = client->wait();

            if (w & Waiter::HAVESTDIN)
            {
#if defined(WIN32) && defined(NO_READLINE)
                line = static_cast<WinConsole*>(console)->checkForCompletedInputLine();
#else
                if ((prompt == COMMAND) || (prompt == PAGER))
                {
                    // Note: this doesn't act like unbuffered input, still
                    // requires Return line ending
                    rl_callback_read_char();
                }
                else
                {
                    console->readpwchar(pw_buf, sizeof pw_buf, &pw_buf_pos, &line);
                }
#endif
            }

            if (w & Waiter::NEEDEXEC || line)
            {
                break;
            }
        }

#ifndef NO_READLINE
        // save line
        saved_point = rl_point;
        saved_line = rl_copy_text(0, rl_end);

        // remove prompt
        rl_save_prompt();
        rl_replace_line("", 0);
        rl_redisplay();
#endif

        if (line)
        {
            // execute user command
            if (*line)
            {
                process_line(line);
            }
            else if (prompt != COMMAND)
            {
                setprompt(prompt);
            }
            free(line);
            line = NULL;

            if (quit_flag)
            {
#ifndef NO_READLINE
                rl_callback_handler_remove();
#endif /* ! NO_READLINE */
                delete client;
                client = nullptr;
                return;
            }

            if (!cerr)
            {
                cerr.clear();
                cerr << "Console error output failed, perhaps on a font related utf8 error or on NULL.  It is now reset." << endl;
            }
            if (!cout)
            {
                cout.clear();
                cerr << "Console output failed, perhaps on a font related utf8 error or on NULL.  It is now reset." << endl;
            }
        }


        auto puts = appxferq[PUT].size();
        auto gets = appxferq[GET].size();

        // pass the CPU to the engine (nonblocking)
        client->exec();
        if (clientFolder) clientFolder->exec();

        if (puts && !appxferq[PUT].size())
        {
            cout << "Uploads complete" << endl;
            if (onCompletedUploads) onCompletedUploads();
        }
        if (gets && !appxferq[GET].size())
        {
            cout << "Downloads complete" << endl;
        }

        while (!mainloopActions.empty())
        {
            mainloopActions.front()();
            mainloopActions.pop_front();
        }

    }
}

#ifndef NO_READLINE

static void onFatalSignal(int signum)
{
    // Restore the terminal's settings.
    rl_callback_handler_remove();

    // Re-trigger the signal.
    raise(signum);
}

static void registerSignalHandlers()
{
    std::vector<int> signals = {
        SIGABRT,
        SIGBUS,
        SIGILL,
        SIGKILL,
        SIGSEGV,
        SIGTERM
    }; // signals

    struct sigaction action;

    action.sa_handler = &onFatalSignal;

    // Restore default signal handler after invoking our own.
    action.sa_flags = SA_NODEFER | SA_RESETHAND;

    // Don't ignore any signals.
    sigemptyset(&action.sa_mask);

    for (int signal : signals)
    {
        (void)sigaction(signal, &action, nullptr);
    }
}

#endif // ! NO_READLINE

int main(int argc, char* argv[])
{
#if defined(_WIN32) && defined(_DEBUG)
    _CrtSetBreakAlloc(124);  // set this to an allocation number to hunt leaks.  Prior to 124 and prior are from globals/statics so won't be detected by this
#endif

#ifndef NO_READLINE
    registerSignalHandlers();
#endif // NO_READLINE

    // On Mac, we need to be passed a special file descriptor that has permissions allowing filesystem notifications.
    // This is how MEGAsync and the integration tests work.  (running a sudo also works but then the program has too much power)
    // The program megacli_fsloader in CMakeLists is the one that gets the special descriptor and starts megacli (mac only).
    std::vector<char*> myargv1(argv, argv + argc);

    SimpleLogger::setLogLevel(logMax);
    //SimpleLogger::setOutputClass(&gLogger);
    auto gLoggerAddr = &gLogger;
    g_externalLogger.addMegaLogger(&gLogger,

        [gLoggerAddr](const char *time, int loglevel, const char *source, const char *message
#ifdef ENABLE_LOG_PERFORMANCE
            , const char **directMessages, size_t *directMessagesSizes, unsigned numberMessages
#endif
            ){
                gLoggerAddr->log(time, loglevel, source, message
#ifdef ENABLE_LOG_PERFORMANCE
                    , directMessages, directMessagesSizes, numberMessages
#endif
                );
         });

    console = new CONSOLE_CLASS;

#ifdef GFX_CLASS
    auto gfx = new GfxProc(::mega::make_unique<GFX_CLASS>());
    gfx->startProcessingThread();
#else
    mega::GfxProc* gfx = nullptr;
#endif

    // Needed so we can get the cwd.
    auto fsAccess = ::mega::make_unique<FSACCESS_CLASS>();

#ifdef __APPLE__
    // Try and raise the file descriptor limit as high as we can.
    platformSetRLimitNumFile();
#endif

    // Where are we?
    if (!fsAccess->cwd(*startDir))
    {
        cerr << "Unable to determine current working directory." << endl;
        return EXIT_FAILURE;
    }

    auto httpIO = new HTTPIO_CLASS;

#ifdef WIN32
    auto waiter = new CONSOLE_WAIT_CLASS(static_cast<CONSOLE_CLASS*>(console));
#else
    auto waiter = new CONSOLE_WAIT_CLASS;
#endif

    auto demoApp = new DemoApp;

    auto dbAccess =
#ifdef DBACCESS_CLASS
        new DBACCESS_CLASS(*startDir);
#else
        nullptr;
#endif


    // instantiate app components: the callback processor (DemoApp),
    // the HTTP I/O engine (WinHttpIO) and the MegaClient itself
    client = new MegaClient(demoApp,
                            waiter,
                            httpIO,
                            move(fsAccess),
                            dbAccess,
                            gfx,
                            "Gk8DyQBS",
                            "megacli/" TOSTRING(MEGA_MAJOR_VERSION)
                            "." TOSTRING(MEGA_MINOR_VERSION)
                            "." TOSTRING(MEGA_MICRO_VERSION),
                            2);

    ac::ACN acs = autocompleteSyntax();
#if defined(WIN32) && defined(NO_READLINE)
    static_cast<WinConsole*>(console)->setAutocompleteSyntax((acs));
#endif

    clientFolder = NULL;    // additional for folder links

    client->mFilenameAnomalyReporter.reset(new AnomalyReporter()); // on by default

    megacli();

    delete client;
    delete waiter;
    delete httpIO;
    delete gfx;
    delete demoApp;
    acs.reset();
    autocompleteTemplate.reset();
    delete console;
    startDir.reset();

#if defined(USE_OPENSSL) && !defined(OPENSSL_IS_BORINGSSL)
    delete CurlHttpIO::sslMutexes;
#endif

#if defined(_WIN32) && defined(_DEBUG)

    // Singleton enthusiasts rarely think about shutdown...
    const CryptoPP::MicrosoftCryptoProvider &hProvider = CryptoPP::Singleton<CryptoPP::MicrosoftCryptoProvider>().Ref();
    delete &hProvider;

    _CrtDumpMemoryLeaks();
#endif
}


void DemoAppFolder::login_result(error e)
{
    if (e)
    {
        cout << "Failed to load the folder link: " << errorstring(e) << endl;
    }
    else
    {
        cout << "Folder link loaded, retrieving account..." << endl;
        clientFolder->fetchnodes();
    }
}

void DemoAppFolder::fetchnodes_result(const Error& e)
{
    bool success = false;
    if (e)
    {
        if (e == API_ENOENT && e.hasExtraInfo())
        {
            cout << "Folder retrieval failed: " << getExtraInfoErrorString(e) << endl;
        }
        else
        {
            cout << "Folder retrieval failed (" << errorstring(e) << ")" << endl;
        }
    }
    else
    {
        // check if the key is invalid
        if (clientFolder->isValidFolderLink())
        {
            cout << "Folder link loaded correctly." << endl;
            success = true;
        }
        else
        {
            assert(client->nodeByHandle(client->mNodeManager.getRootNodeFiles()));   // node is there, but cannot be decrypted
            cout << "Folder retrieval succeed, but encryption key is wrong." << endl;
        }
    }

    if (!success)
    {
        delete clientFolder;
        clientFolder = NULL;
    }
}

void DemoAppFolder::nodes_updated(Node** /*n*/, int /*count*/)
{
}

void exec_metamac(autocomplete::ACState& s)
{
    Node *node = nodebypath(s.words[2].s.c_str());
    if (!node || node->type != FILENODE)
    {
        cerr << s.words[2].s
             << (node ? ": No such file or directory"
                      : ": Not a file")
             << endl;
        return;
    }

    auto ifAccess = client->fsaccess->newfileaccess();
    {
        auto localPath = localPathArg(s.words[1].s);
        if (!ifAccess->fopen(localPath, 1, 0))
        {
            cerr << "Failed to open: " << s.words[1].s << endl;
            return;
        }
    }

    SymmCipher cipher;
    int64_t remoteIv;
    int64_t remoteMac;

    {
        std::string remoteKey = node->nodekey();
        const char *iva = &remoteKey[SymmCipher::KEYLENGTH];

        cipher.setkey((byte*)&remoteKey[0], node->type);
        remoteIv = MemAccess::get<int64_t>(iva);
        remoteMac = MemAccess::get<int64_t>(iva + sizeof(int64_t));
    }

    auto result = generateMetaMac(cipher, *ifAccess, remoteIv);
    if (!result.first)
    {
        cerr << "Failed to generate metamac for: "
             << s.words[1].s
             << endl;
    }
    else
    {
        const std::ios::fmtflags flags = cout.flags();

        cout << s.words[2].s
             << " (remote): "
             << std::hex
             << (uint64_t)remoteMac
             << "\n"
             << s.words[1].s
             << " (local): "
             << (uint64_t)result.second
             << endl;

        cout.flags(flags);
    }
}

void exec_resetverifiedphonenumber(autocomplete::ACState& s)
{
    client->resetSmsVerifiedPhoneNumber();
}

void exec_banner(autocomplete::ACState& s)
{
    if (s.words.size() == 2 && s.words[1].s == "get")
    {
        cout << "Retrieving banner info..." << endl;

        client->reqs.add(new CommandGetBanners(client));
    }
    else if (s.words.size() == 3 && s.words[1].s == "dismiss")
    {
        cout << "Dismissing banner with id " << s.words[2].s << "..." << endl;

        client->reqs.add(new CommandDismissBanner(client, stoi(s.words[2].s), m_time(nullptr)));
    }
}

#ifdef ENABLE_SYNC

void sync_completion(error result, const SyncError& se, handle backupId)
{
    if (backupId == UNDEF)
    {
        cerr << "Sync could not be added: "
             << errorstring(result)
             << endl;
    }
    else if (result == API_OK && se == NO_SYNC_ERROR)
    {
        cerr << "Sync added and running: "
             << toHandle(backupId)
             << endl;
    }
    else
    {
        cerr << "Sync added but could not be started: "
             << errorstring(result)
             << endl;
    }
}

void exec_syncadd(autocomplete::ACState& s)
{
    if (client->loggedin() != FULLACCOUNT)
    {
        cerr << "You must be logged in to create a sync."
             << endl;
        return;
    }

    string drive, syncname;
    bool backup = s.extractflag("-backup");
    bool external = s.extractflagparam("-external", drive);
    bool named = s.extractflagparam("-name", syncname);

    // sync add source target
    LocalPath drivePath = localPathArg(drive);
    LocalPath sourcePath = localPathArg(s.words[2].s);
    string targetPath = s.words[3].s;

    // Does the target node exist?
    auto* targetNode = nodebypath(targetPath.c_str());

    if (!targetNode)
    {
        cerr << targetPath
             << ": Not found."
             << endl;
        return;
    }

    // Create a suitable sync config.
    auto config =
      SyncConfig(sourcePath,
                 named ? syncname : sourcePath.leafName().toPath(),
                 NodeHandle().set6byte(targetNode->nodehandle),
                 targetNode->displaypath(),
                 0,
                 external ? std::move(drivePath) : LocalPath(),
                 true,
                 backup ? SyncConfig::TYPE_BACKUP : SyncConfig::TYPE_TWOWAY);

    if (external)
    {
        if (!backup)
        {
            cerr << "Sorry, external syncs must be backups for now" << endl;
        }

        // Try and generate a drive ID.
        auto id = UNDEF;
        auto result = readDriveId(*client->fsaccess, drive.c_str(), id);

        if (result == API_ENOENT)
        {
            id = generateDriveId(client->rng);
            result = writeDriveId(*client->fsaccess, drive.c_str(), id);
        }

        if (result != API_OK)
        {
            cerr << "Unable to generate drive ID for " << drive << endl;
            return;
        }
    }

    // Try and add the new sync.
	// All validation is performed in this function.
    client->addsync(config, false, sync_completion, "");
}

void exec_syncrename(autocomplete::ACState& s)
{
    // Are we logged in?
    if (client->loggedin() != FULLACCOUNT)
    {
        cerr << "You must be logged in to manipulate backup syncs."
            << endl;
        return;
    }

    // get id
    handle backupId = 0;
    Base64::atob(s.words[2].s.c_str(), (byte*) &backupId, sizeof(handle));

    string newname = s.words[3].s;

    client->syncs.renameSync(backupId, newname,
        [&](Error e)
        {
            if (!e) cout << "Rename succeeded" << endl;
            else cout << "Rename failed: " << e << endl;
        });
}

void exec_syncclosedrive(autocomplete::ACState& s)
{
    // Are we logged in?
    if (client->loggedin() != FULLACCOUNT)
    {
        cerr << "You must be logged in to manipulate backup syncs."
             << endl;
        return;
    }

    // sync backup remove drive
    const auto drivePath =
        localPathArg(s.words[2].s);

    const auto result = client->syncs.backupCloseDrive(drivePath);

    if (result)
    {
        cerr << "Unable to remove backup database: "
             << errorstring(result)
             << endl;
    }
}

void exec_syncimport(autocomplete::ACState& s)
{
    if (client->loggedin() != FULLACCOUNT)
    {
        cerr << "You must be logged in to import syncs."
             << endl;
        return;
    }

    auto flags = std::ios::binary | std::ios::in;
    ifstream istream(s.words[2].s, flags);

    if (!istream)
    {
        cerr << "Unable to open "
             << s.words[2].s
             << " for reading."
             << endl;
        return;
    }

    string data;

    for (char buffer[512]; istream; )
    {
        istream.read(buffer, sizeof(buffer));
        data.append(buffer, istream.gcount());
    }

    if (!istream.eof())
    {
        cerr << "Unable to read "
             << s.words[2].s
             << endl;
        return;
    }

    auto completion =
      [](error result)
      {
          if (result)
          {
              cerr << "Unable to import sync configs: "
                   << errorstring(result)
                   << endl;
              return;
          }

          cout << "Sync configs successfully imported."
               << endl;
      };

    cout << "Importing sync configs..."
         << endl;

    client->importSyncConfigs(data.c_str(), std::move(completion));
}

void exec_syncexport(autocomplete::ACState& s)
{
    if (client->loggedin() != FULLACCOUNT)
    {
        cerr << "You must be logged in to export syncs."
             << endl;
        return;
    }

    auto configs = client->syncs.exportSyncConfigs();

    if (s.words.size() == 2)
    {
        cout << "Configs exported as: "
             << configs
             << endl;
        return;
    }

    auto flags = std::ios::binary | std::ios::out | std::ios::trunc;
    ofstream ostream(s.words[2].s, flags);

    ostream.write(configs.data(), configs.size());
    ostream.close();

    if (!ostream.good())
    {
        cout << "Failed to write exported configs to: "
             << s.words[2].s
             << endl;
    }
}

void exec_syncopendrive(autocomplete::ACState& s)
{
    if (client->loggedin() != FULLACCOUNT)
    {
        cerr << "You must be logged in to restore backup syncs."
             << endl;
        return;
    }

    // sync backup restore drive
    const auto drivePath =
        localPathArg(s.words[2].s);

    auto result = client->syncs.backupOpenDrive(drivePath);

    if (result)
    {
        cerr << "Unable to restore backups from '"
             << s.words[2].s
             << "': "
             << errorstring(result)
             << endl;
    }
}

void exec_synclist(autocomplete::ACState& s)
{
    // Check the user's logged in.
    if (client->loggedin() != FULLACCOUNT)
    {
        cerr << "You must be logged in to list syncs (and backup syncs)."
             << endl;
        return;
    }

    SyncConfigVector configs = client->syncs.getConfigs(false);

    if (configs.empty())
    {
        cout << "No syncs configured yet" << endl;
        return;
    }

    for (SyncConfig& config : configs)
    {

        // Display name.
        cout << "Sync "
            << config.mName
            << " Id: "
            << toHandle(config.mBackupId)
            << "\n";

        auto cloudnode = client->nodeByHandle(config.mRemoteNode);
        string cloudpath = cloudnode ? cloudnode->displaypath() : "<null>";

        // Display source/target mapping.
        cout << "  Mapping: "
            << config.mLocalPath.toPath()
            << " -> "
            << cloudpath
            << (!cloudnode || cloudpath != config.mOriginalPathOfRemoteRootNode ? " (originally " + config.mOriginalPathOfRemoteRootNode + ")" : "")
            << "\n";

        //if (sync)
        //{
        //    // Display status info.
        //    cout << "  State: "
        //        << SyncConfig::syncstatename(sync->state)
        //        << (sync->isSyncPaused() ? " (paused)" : "")
        //        << "\n";

        //    // Display some usage stats.
        //    cout << "  Statistics: "
        //         //<< sync->localbytes
        //         //<< " byte(s) across "
        //         << sync->localnodes[FILENODE]
        //         << " file(s) and "
        //         << sync->localnodes[FOLDERNODE]
        //         << " folder(s).\n";
        //}
        //else

        // Display what status info we can.
        auto msg = config.syncErrorToStr();
        cout << "  Enabled: "
            << config.getEnabled()
            << "\n"
            << "  Last Error: "
            << msg
            << "\n";

        // Display sync type.
        cout << "  Type: "
            << (config.isExternal() ? "EX" : "IN")
            << "TERNAL "
            << SyncConfig::synctypename(config.getType())
            << "\n"
            << endl;
      }
}

void exec_syncremove(autocomplete::ACState& s)
{
    // Are we logged in?
    if (client->loggedin() != FULLACCOUNT)
    {
        cerr << "You must be logged in to manipulate backup syncs."
             << endl;
        return;
    }

    // sync remove id
    handle backupId = 0;
    Base64::atob(s.words[2].s.c_str(), (byte*) &backupId, sizeof(handle));

    // Try and remove the config.
    bool found = false;

    client->syncs.removeSelectedSyncs(
      [&](SyncConfig& config, Sync*)
      {
          auto matched = config.mBackupId == backupId;

          found |= matched;

          return matched;
      });

    if (!found)
    {
        cerr << "No sync config exists with the backupId "
             << Base64Str<sizeof(handle)>(backupId)
             << endl;
        return;
    }
}

void exec_syncxable(autocomplete::ACState& s)
{
    // Are we logged in?
    if (client->loggedin() != FULLACCOUNT)
    {
        cerr << "You must be logged in to manipulate syncs."
             << endl;
        return;
    }

    const auto command = s.words[1].s;

    handle backupId = 0;
    Base64::atob(s.words[2].s.c_str(), (byte*) &backupId, sizeof(handle));

    if (command == "enable")
    {
        // sync enable id
        UnifiedSync* unifiedSync;
        error result =
          client->syncs.enableSyncByBackupId(backupId, false, unifiedSync, "");

        if (result)
        {
            cerr << "Unable to enable sync: "
                 << errorstring(result)
                 << endl;
        }

        return;
    }

    // sync disable id [error]
    // sync fail id [error]

    int error = NO_SYNC_ERROR;

    // Has the user provided a specific error code?
    if (s.words.size() > 3)
    {
        // Yep, use it.
        error = atoi(s.words[3].s.c_str());
    }

    // Disable or fail?
    if (command == "fail")
    {
        client->syncs.disableSyncByBackupId(
            backupId,
            true, // disable is fail
            static_cast<SyncError>(error),
            false, nullptr);

        cout << "Failing of syncs complete." << endl;
    }
    else    // command == "disable"
    {
        client->syncs.disableSyncByBackupId(
          backupId,
          false,
          static_cast<SyncError>(error),
          false, nullptr);

        cout << "disablement complete." << endl;
    }
}

#endif // ENABLE_SYNC

void exec_numberofnodes(autocomplete::ACState &s)
{
    uint64_t numberOfNodes = client->mNodeManager.getNodeCount();
    // We have to add RootNode, Incoming and rubbish
    if (!client->loggedinfolderlink())
    {
        numberOfNodes += 3;
    }
    cout << "Total nodes: " << numberOfNodes << endl;
    cout << "Total nodes in RAM: " << client->mNodeManager.getNumberNodesInRam() << endl << endl;
}

void exec_numberofchildren(autocomplete::ACState &s)
{
    Node *n;

    if (s.words.size() > 1)
    {
        if (!(n = nodebypath(s.words[1].s.c_str())))
        {
            cout << s.words[1].s << ": No such file or directory" << endl;
            return;
        }
    }
    else
    {
        n = client->nodeByHandle(cwd);
    }

    assert(n);

    size_t folders = client->mNodeManager.getNumberOfChildrenByType(n->nodeHandle(), FOLDERNODE);
    size_t files = client->mNodeManager.getNumberOfChildrenByType(n->nodeHandle(), FILENODE);

    cout << "Number of folders: " << folders << endl;
    cout << "Number of files: " << files << endl;
}<|MERGE_RESOLUTION|>--- conflicted
+++ resolved
@@ -3727,13 +3727,8 @@
 
         if (n->type == FOLDERNODE || n->type == ROOTNODE)
         {
-<<<<<<< HEAD
-            DBTableTransactionCommitter committer(client->tctable);
+            TransferDbCommitter committer(client->tctable);
             for (Node* node : client->getChildren(n))
-=======
-            TransferDbCommitter committer(client->tctable);
-            for (node_list::iterator it = n->children.begin(); it != n->children.end(); it++)
->>>>>>> 49a46997
             {
                 if (node->type == FILENODE)
                 {
