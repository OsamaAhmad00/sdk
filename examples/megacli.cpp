--- conflicted
+++ resolved
@@ -8814,33 +8814,23 @@
     mega::GfxProc* gfx = nullptr;
 #endif
 
-<<<<<<< HEAD
     // Determine the current working directory.
-=======
-    // Needed so we can get the cwd.
+    {
+        // Needed so we can get the cwd.
+        auto fsAccess = ::mega::make_unique<FSACCESS_CLASS>();
+
+        // Where are we?
+        if (!fsAccess->cwd(*startDir))
+        {
+            cerr << "Unable to determine current working directory." << endl;
+            return EXIT_FAILURE;
+        }
+    }
+
 #ifdef __APPLE__
-    auto fsAccess = ::mega::make_unique<FSACCESS_CLASS>(gFilesystemEventsFd);
-
     // Try and raise the file descriptor limit as high as we can.
     platformSetRLimitNumFile();
-#else
-    auto fsAccess = ::mega::make_unique<FSACCESS_CLASS>();
-#endif
-
-    // Where are we?
-    if (!fsAccess->cwd(*startDir))
->>>>>>> 588e95e4
-    {
-        // Needed so we can get the cwd.
-        auto fsAccess = ::mega::make_unique<FSACCESS_CLASS>();
-
-        // Where are we?
-        if (!fsAccess->cwd(*startDir))
-        {
-            cerr << "Unable to determine current working directory." << endl;
-            return EXIT_FAILURE;
-        }
-    }
+#endif // __APPLE__
 
     auto httpIO = new HTTPIO_CLASS;
 
