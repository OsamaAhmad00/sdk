/**
 * @file node.cpp
 * @brief Classes for accessing local and remote nodes
 *
 * (c) 2013-2014 by Mega Limited, Auckland, New Zealand
 *
 * This file is part of the MEGA SDK - Client Access Engine.
 *
 * Applications using the MEGA API must present a valid application key
 * and comply with the the rules set forth in the Terms of Service.
 *
 * The MEGA SDK is distributed in the hope that it will be useful,
 * but WITHOUT ANY WARRANTY; without even the implied warranty of
 * MERCHANTABILITY or FITNESS FOR A PARTICULAR PURPOSE.
 *
 * @copyright Simplified (2-clause) BSD License.
 *
 * You should have received a copy of the license along with this
 * program.
 */

#include "mega/node.h"
#include "mega/megaclient.h"
#include "mega/megaapp.h"
#include "mega/share.h"
#include "mega/serialize64.h"
#include "mega/base64.h"
#include "mega/sync.h"
#include "mega/transfer.h"
#include "mega/transferslot.h"
#include "mega/logging.h"
#include "mega/heartbeats.h"
#include "megafs.h"

namespace mega {

Node::Node(MegaClient* cclient, node_vector* dp, NodeHandle h, NodeHandle ph,
           nodetype_t t, m_off_t s, handle u, const char* fa, m_time_t ts)
{
    client = cclient;
    outshares = NULL;
    pendingshares = NULL;
    tag = 0;
    appdata = NULL;

    nodehandle = h.as8byte();
    parenthandle = ph.as8byte();

    parent = NULL;

#ifdef ENABLE_SYNC
    syncget = NULL;

    syncdeleted = SYNCDEL_NONE;
    todebris_it = client->toDebris.end();
    tounlink_it = client->toUnlink.end();
#endif

    type = t;

    size = s;
    owner = u;

    JSON::copystring(&fileattrstring, fa);

    ctime = ts;

    inshare = NULL;
    sharekey = NULL;
    foreignkey = false;

    plink = NULL;

    memset(&changed, 0, sizeof changed);

    Node* p;

    client->nodes[h] = this;

    if (t == ROOTNODE) client->rootnodes.files = h;
    if (t == VAULTNODE) client->rootnodes.vault = h;
    if (t == RUBBISHNODE) client->rootnodes.rubbish = h;

    // set parent linkage or queue for delayed parent linkage in case of
    // out-of-order delivery
    if ((p = client->nodeByHandle(ph)))
    {
        setparent(p);
    }
    else
    {
        dp->push_back(this);
    }

    client->mFingerprints.newnode(this);
}

Node::~Node()
{
    if (keyApplied())
    {
        client->mAppliedKeyNodeCount--;
        assert(client->mAppliedKeyNodeCount >= 0);
    }

    // abort pending direct reads
    client->preadabort(this);

    // remove node's fingerprint from hash
    if (!client->mOptimizePurgeNodes)
    {
        client->mFingerprints.remove(this);
    }

#ifdef ENABLE_SYNC
    // remove from todebris node_set
    if (todebris_it != client->toDebris.end())
    {
        client->toDebris.erase(todebris_it);
    }

    // remove from tounlink node_set
    if (tounlink_it != client->toUnlink.end())
    {
        client->toUnlink.erase(tounlink_it);
    }
#endif

    if (outshares)
    {
        // delete outshares, including pointers from users for this node
        for (share_map::iterator it = outshares->begin(); it != outshares->end(); it++)
        {
            delete it->second;
        }
        delete outshares;
    }

    if (pendingshares)
    {
        // delete pending shares
        for (share_map::iterator it = pendingshares->begin(); it != pendingshares->end(); it++)
        {
            delete it->second;
        }
        delete pendingshares;
    }


    if (!client->mOptimizePurgeNodes)
    {
        // remove from parent's children
        if (parent)
        {
            parent->children.erase(child_it);
        }

        const Node* fa = firstancestor();
        NodeHandle ancestor = fa->nodeHandle();
        if (client->rootnodes.isRootNode(ancestor) || fa->inshare)
        {
            client->mNodeCounters[firstancestor()->nodeHandle()] -= subnodeCounts();
        }

        if (inshare)
        {
            client->mNodeCounters.erase(nodeHandle());
        }

        // delete child-parent associations (normally not used, as nodes are
        // deleted bottom-up)
        for (node_list::iterator it = children.begin(); it != children.end(); it++)
        {
            (*it)->parent = NULL;
        }
    }

    if (plink)
    {
        client->mPublicLinks.erase(nodehandle);
    }

    delete plink;
    delete inshare;
    delete sharekey;

#ifdef ENABLE_SYNC
    // sync: remove reference from local filesystem node
    if (localnode)
    {
        localnode->deleted = true;
        localnode.reset();
    }

    // in case this node is currently being transferred for syncing: abort transfer
    delete syncget;
#endif
}

#ifdef ENABLE_SYNC

void Node::detach(const bool recreate)
{
    if (localnode)
    {
        localnode->detach(recreate);
    }
}

#endif // ENABLE_SYNC

<<<<<<< HEAD
bool Node::getExtension(std::string& ext) const
{
    const char* name = displayname();
    const size_t size = strlen(name);

    const char* ptr = name + size;
    char c;

    for (unsigned i = 0; i < size; ++i)
    {
        if (*--ptr == '.')
        {
            ptr++; // Avoid add dot
            ext.reserve(i);

            unsigned j = 0;
            for (; j <= i - 1; j++)
            {
                if (*ptr < '.' || *ptr > 'z') return false;

                c = *(ptr++);

                // tolower()
                if (c >= 'A' && c <= 'Z') c |= ' ';

                ext.push_back(c);
            }

            return true;
        }
    }

    return false;
}

// these lists of file extensions (and the logic to use them) all come from the webclient - if updating here, please make sure the webclient is updated too, preferably webclient first.

static std::set<nameid> documentExtensions = {MAKENAMEID3('a','n','s'), MAKENAMEID5('a','s','c','i','i'), MAKENAMEID3('d','o','c'), MAKENAMEID4('d','o','c','x'), MAKENAMEID4('d','o','t', 'x'), MAKENAMEID4('j','s','o','n'),  MAKENAMEID3('l','o','g'), MAKENAMEID3('o','d','s'), MAKENAMEID3('o','d','t'), MAKENAMEID5('p','a','g','e','s'), MAKENAMEID3('p','d','f'), MAKENAMEID3('p','p','c'), MAKENAMEID3('p','p','s'), MAKENAMEID3('p','p','t'), MAKENAMEID4('p','p','t','x'), MAKENAMEID3('r','t','f'),
                                             MAKENAMEID3('s','t','c'), MAKENAMEID3('s','t','d'), MAKENAMEID3('s','t','w'), MAKENAMEID3('s','t','i'), MAKENAMEID3('s','x','c'), MAKENAMEID3('s','x','d'), MAKENAMEID3('s','x','i'), MAKENAMEID3('s','x','m'), MAKENAMEID3('s','x','w'), MAKENAMEID3('t','x','t'), MAKENAMEID3('w','p','d'), MAKENAMEID3('w','p','s'), MAKENAMEID3('x','l','s'), MAKENAMEID4('x','l','s','x'), MAKENAMEID3('x','l','t'), MAKENAMEID4('x','l','t','m')};

static std::set<nameid> audioExtensions = {MAKENAMEID3('a','c','3'), MAKENAMEID3('e','c','3'), MAKENAMEID3('3','g','a'), MAKENAMEID3('a','a','c'), MAKENAMEID3('a','d','p'), MAKENAMEID3('a','i','f'), MAKENAMEID4('a','i','f','f'), MAKENAMEID2('a','u'), MAKENAMEID3('c','a','f'), MAKENAMEID3('d','r','a'), MAKENAMEID3('d','t','s'), MAKENAMEID5('d','t','s','h','d'), MAKENAMEID3('e','o','l'), MAKENAMEID4('f','l','a','c'), MAKENAMEID3('i','f','f'), MAKENAMEID3('k','a','r'), MAKENAMEID3('l','v','p'),
                                          MAKENAMEID3('m','2','a'), MAKENAMEID3('m','3','a'), MAKENAMEID3('m','3','u'), MAKENAMEID3('m','4','a'), MAKENAMEID3('m','i','d'), MAKENAMEID4('m','i','d','i'), MAKENAMEID3('m','k','a'), MAKENAMEID3('m','p','2'), MAKENAMEID4('m','p','2','a'), MAKENAMEID3('m','p','3'), MAKENAMEID4('m','p','4','a'), MAKENAMEID4('m','p','g','a'), MAKENAMEID3('o','g','a'), MAKENAMEID3('o','g','g'), MAKENAMEID4('o','p','u','s'), MAKENAMEID3('p','y','a'), MAKENAMEID2('r','a'),
                                          MAKENAMEID3('r','a','m'), MAKENAMEID3('r','i','p'), MAKENAMEID3('r','m','i'), MAKENAMEID3('r','m','p'), MAKENAMEID3('s','3','m'), MAKENAMEID3('s','i','l'), MAKENAMEID3('s','n','d'), MAKENAMEID3('s','p','x'), MAKENAMEID3('u','v','a'), MAKENAMEID3('u','v','a'), MAKENAMEID4('u','v','v','a'), MAKENAMEID3('w','a','v'), MAKENAMEID3('w','a','x'), MAKENAMEID4('w','e','b','a'), MAKENAMEID3('w','m','a'), MAKENAMEID2('x','m')};

// Store extension than can't be stored in nameid due they have more than 8 characters
static std::set<std::string> longAudioExtension = {"ecelp4800", "ecelp7470", "ecelp9600"};

static std::set<nameid> videoExtensions = {MAKENAMEID3('3','g','2'), MAKENAMEID3('3','g','p'), MAKENAMEID3('a','s','f'), MAKENAMEID3('a','s','x'), MAKENAMEID3('a','v','i'), MAKENAMEID3('d','v','b'), MAKENAMEID3('f','4','v'), MAKENAMEID3('f','l','i'), MAKENAMEID3('f','l','v'), MAKENAMEID3('f','v','t'), MAKENAMEID4('h','2','6','1'), MAKENAMEID4('h','2','6','3'), MAKENAMEID4('h','2','6','4'), MAKENAMEID4('j','p','g','m'), MAKENAMEID4('j','p','g','v'), MAKENAMEID3('j','p','m'), MAKENAMEID3('m','1','v'),
                                          MAKENAMEID3('m','2','v'), MAKENAMEID3('m','4','u'), MAKENAMEID3('m','4','v'), MAKENAMEID3('m','j','2'), MAKENAMEID4('m','j','p','2'), MAKENAMEID4('m','k','3','d'), MAKENAMEID3('m','k','s'), MAKENAMEID3('m','k','v'), MAKENAMEID3('m','n','g'), MAKENAMEID3('m','o','v'), MAKENAMEID5('m','o','v','i','e'), MAKENAMEID3('m','p','4'), MAKENAMEID4('m','p','4','v'), MAKENAMEID3('m','p','e'), MAKENAMEID4('m','p','e','g'), MAKENAMEID3('m','p','g'), MAKENAMEID4('m','p','g','4'),
                                          MAKENAMEID3('m','x','u'), MAKENAMEID3('o','g','v'), MAKENAMEID3('p','y','v'), MAKENAMEID2('q','t'), MAKENAMEID3('s','m','v'), MAKENAMEID3('u','v','h'), MAKENAMEID3('u','v','m'), MAKENAMEID3('u','v','p'), MAKENAMEID3('u','v','s'), MAKENAMEID3('u','v','u'), MAKENAMEID3('u','v','v'), MAKENAMEID4('u','v','v','h'), MAKENAMEID4('u','v','v','m'), MAKENAMEID4('u','v','v','p'), MAKENAMEID4('u','v','v','s'), MAKENAMEID4('u','v','v','u'), MAKENAMEID4('u','v','v','v'),
                                          MAKENAMEID3('v','i','v'), MAKENAMEID3('v','o','b'), MAKENAMEID4('w','e','b','m'), MAKENAMEID2('w','m'), MAKENAMEID3('w','m','v'), MAKENAMEID3('w','m','x'), MAKENAMEID3('w','v','x')};

static std::set<nameid> photoExtensions = {MAKENAMEID3('3','d','s'), MAKENAMEID3('b','m','p'), MAKENAMEID4('b','t','i','f'), MAKENAMEID3('c','g','m'), MAKENAMEID3('c','m','x'), MAKENAMEID3('d','j','v'), MAKENAMEID4('d','j','v','u'), MAKENAMEID3('d','w','g'), MAKENAMEID3('d','x','f'), MAKENAMEID3('f','b','s'), MAKENAMEID2('f','h'), MAKENAMEID3('f','h','4'), MAKENAMEID3('f','h','5'), MAKENAMEID3('f','h','7'), MAKENAMEID3('f','h','c'), MAKENAMEID3('f','p','x'), MAKENAMEID3('f','s','t'), MAKENAMEID2('g','3'),
                                          MAKENAMEID3('g','i','f'), MAKENAMEID4('h','e','i','c'), MAKENAMEID4('h','e','i','f'), MAKENAMEID3('i','c','o'), MAKENAMEID3('i','e','f'), MAKENAMEID3('j','p','e'), MAKENAMEID4('j','p','e','g'), MAKENAMEID3('j','p','g'), MAKENAMEID3('k','t','x'), MAKENAMEID3('m','d','i'), MAKENAMEID3('m','m','r'), MAKENAMEID3('n','p','x'), MAKENAMEID3('p','b','m'), MAKENAMEID3('p','c','t'), MAKENAMEID3('p','c','x'), MAKENAMEID3('p','g','m'), MAKENAMEID3('p','i','c'),
                                          MAKENAMEID3('p','n','g'), MAKENAMEID3('p','n','m'), MAKENAMEID3('p','p','m'), MAKENAMEID3('p','s','d'), MAKENAMEID3('r','a','s'), MAKENAMEID3('r','g','b'), MAKENAMEID3('r','l','c'), MAKENAMEID3('s','g','i'), MAKENAMEID3('s','i','d'), MAKENAMEID3('s','v','g'), MAKENAMEID4('s','v','g','z'), MAKENAMEID3('t','g','a'), MAKENAMEID3('t','i','f'), MAKENAMEID4('t','i','f','f'), MAKENAMEID3('u','v','g'), MAKENAMEID3('u','v','i'), MAKENAMEID4('u','v','v','g'),
                                          MAKENAMEID4('u','v','v','i'), MAKENAMEID4('w','b','m','p'), MAKENAMEID3('w','d','p'), MAKENAMEID4('w','e','b','p'), MAKENAMEID3('x','b','m'), MAKENAMEID3('x','i','f'), MAKENAMEID3('x','p','m'), MAKENAMEID3('x','w','d')};

static std::set<nameid> photoRawExtensions = {MAKENAMEID3('3','f','r'), MAKENAMEID3('a','r','w'), MAKENAMEID3('c','r','2'), MAKENAMEID3('c','r','w'), MAKENAMEID4('c','i','f','f'), MAKENAMEID3('c','s','1'), MAKENAMEID3('d','c','r'), MAKENAMEID3('d','n','g'), MAKENAMEID3('e','r','f'), MAKENAMEID3('i','i','q'), MAKENAMEID3('k','2','5'), MAKENAMEID3('k','d','c'), MAKENAMEID3('m','e','f'), MAKENAMEID3('m','o','s'), MAKENAMEID3('m','r','w'), MAKENAMEID3('n','e','f'), MAKENAMEID3('n','r','w'),
                                          MAKENAMEID3('o','r','f'), MAKENAMEID3('p','e','f'), MAKENAMEID3('r','a','f'), MAKENAMEID3('r','a','w'), MAKENAMEID3('r','w','2'), MAKENAMEID3('r','w','l'), MAKENAMEID3('s','r','2'), MAKENAMEID3('s','r','f'), MAKENAMEID3('s','r','w'), MAKENAMEID3('x','3','f')};

static std::set<nameid> photoImageDefExtension = {MAKENAMEID3('j','p','g'), MAKENAMEID4('j','p','e','g'), MAKENAMEID3('g','i','f'), MAKENAMEID3('b','m','p'), MAKENAMEID3('p','n','g')};

bool Node::isPhoto(const std::string& ext, bool checkPreview) const
{
    nameid extNameid = getNameid(ext);
    // evaluate according to the webclient rules, so that we get exactly the same bucketing.
    return photoImageDefExtension.find(extNameid) != photoImageDefExtension.end() ||
        photoRawExtensions.find(extNameid) != photoRawExtensions.end() ||
        (photoExtensions.find(extNameid) != photoExtensions.end()
            && (!checkPreview || hasfileattribute(GfxProc::PREVIEW)));
}

bool Node::isVideo(const std::string& ext) const
{
    if (hasfileattribute(fa_media) && nodekey().size() == FILENODEKEYLENGTH)
    {
#ifdef USE_MEDIAINFO
        if (client->mediaFileInfo.mediaCodecsReceived)
        {
            MediaProperties mp = MediaProperties::decodeMediaPropertiesAttributes(fileattrstring, (uint32_t*)(nodekey().data() + FILENODEKEYLENGTH / 2));
            unsigned videocodec = mp.videocodecid;
            if (!videocodec && mp.shortformat)
            {
                auto& v = client->mediaFileInfo.mediaCodecs.shortformats;
                if (mp.shortformat < v.size())
                {
                    videocodec = v[mp.shortformat].videocodecid;
                }
            }
            // approximation: the webclient has a lot of logic to determine if a particular codec is playable in that browser.  We'll just base our decision on the presence of a video codec.
            if (!videocodec)
            {
                return false; // otherwise double-check by extension
            }
        }
#endif
    }

    return videoExtensions.find(getNameid(ext)) != videoExtensions.end();
}

bool Node::isAudio(const std::string& ext) const
{
    nameid extNameid = getNameid(ext);
    if (extNameid != 0)
    {
        return audioExtensions.find(extNameid) != audioExtensions.end();
    }

    // Check longer extension
    return longAudioExtension.find(ext) != longAudioExtension.end();
}

bool Node::isDocument(const std::string& ext) const
{
    return documentExtensions.find(getNameid(ext)) != documentExtensions.end();
}

nameid Node::getNameid(const std::string& ext)
{
    if (ext.length() > 8)
    {
        return 0;
    }

    const char* pos = ext.data();
    const char* ptr = pos;
    size_t evaluateCharacters = 0;
    nameid id = 0;

    while (*ptr && evaluateCharacters < ext.length())
    {
        id = (id << 8) + *ptr++;
        evaluateCharacters++;
    }

    return id;
}


=======

Node* Node::childbyname(const string& name)
{
    for (auto* child : children)
    {
        if (child->hasName(name))
            return child;
    }

    return nullptr;
}

bool Node::hasChildWithName(const string& name) const
{
    for (auto* child : children)
    {
        if (child->hasName(name))
            return true;
    }

    return false;
}

>>>>>>> 4c50d504
void Node::setkeyfromjson(const char* k)
{
    if (keyApplied()) --client->mAppliedKeyNodeCount;
    JSON::copystring(&nodekeydata, k);
    if (keyApplied()) ++client->mAppliedKeyNodeCount;
    assert(client->mAppliedKeyNodeCount >= 0);
}

// update node key and decrypt attributes
void Node::setkey(const byte* newkey)
{
    if (newkey)
    {
        if (keyApplied()) --client->mAppliedKeyNodeCount;
        nodekeydata.assign(reinterpret_cast<const char*>(newkey), (type == FILENODE) ? FILENODEKEYLENGTH : FOLDERNODEKEYLENGTH);
        if (keyApplied()) ++client->mAppliedKeyNodeCount;
        assert(client->mAppliedKeyNodeCount >= 0);
    }

    setattr();
}

// parse serialized node and return Node object - updates nodes hash and parent
// mismatch vector
Node* Node::unserialize(MegaClient* client, const string* d, node_vector* dp)
{
    // Makes sure the node's properly unlinked when we delete it.
    auto node_deleter = [client, dp](Node* node) {
        // Make sure the client has no dangling references.
        client->nodes.erase(node->nodeHandle());

        // Make sure the node vector has no dangling references.
        if (!dp->empty() && dp->back() == node)
            dp->pop_back();

        // Destroy the node.
        delete node;
    };

    // For convenience.
    using node_pointer = unique_ptr<Node, decltype(node_deleter)>;

    handle h, ph;
    nodetype_t t;
    m_off_t s;
    handle u;
    const byte* k = NULL;
    const char* fa;
    m_time_t ts;
    const byte* skey;
    const char* ptr = d->data();
    const char* end = ptr + d->size();
    unsigned short ll;
    node_pointer n(nullptr, std::move(node_deleter));
    int i;
    char isExported = '\0';
    char hasLinkCreationTs = '\0';

    if (ptr + sizeof s + 2 * MegaClient::NODEHANDLE + MegaClient::USERHANDLE + 2 * sizeof ts + sizeof ll > end)
    {
        return NULL;
    }

    s = MemAccess::get<m_off_t>(ptr);
    ptr += sizeof s;

    if (s < 0 && s >= -RUBBISHNODE)
    {
        t = (nodetype_t)-s;
    }
    else
    {
        t = FILENODE;
    }

    h = 0;
    memcpy((char*)&h, ptr, MegaClient::NODEHANDLE);
    ptr += MegaClient::NODEHANDLE;

    ph = 0;
    memcpy((char*)&ph, ptr, MegaClient::NODEHANDLE);
    ptr += MegaClient::NODEHANDLE;

    if (!ph)
    {
        ph = UNDEF;
    }

    u = 0;
    memcpy((char*)&u, ptr, MegaClient::USERHANDLE);
    ptr += MegaClient::USERHANDLE;

    // FIME: use m_time_t / Serialize64 instead
    ptr += sizeof(time_t);

    ts = (uint32_t)MemAccess::get<time_t>(ptr);
    ptr += sizeof(time_t);

    if ((t == FILENODE) || (t == FOLDERNODE))
    {
        int keylen = ((t == FILENODE) ? FILENODEKEYLENGTH : FOLDERNODEKEYLENGTH);

        if (ptr + keylen + 8 + sizeof(short) > end)
        {
            return NULL;
        }

        k = (const byte*)ptr;
        ptr += keylen;
    }

    if (t == FILENODE)
    {
        ll = MemAccess::get<unsigned short>(ptr);
        ptr += sizeof ll;

        if (ptr + ll > end)
        {
            return NULL;
        }

        fa = ptr;
        ptr += ll;
    }
    else
    {
        fa = NULL;
    }

    if (ptr + sizeof isExported + sizeof hasLinkCreationTs > end)
    {
        return NULL;
    }

    isExported = MemAccess::get<char>(ptr);
    ptr += sizeof(isExported);

    hasLinkCreationTs = MemAccess::get<char>(ptr);
    ptr += sizeof(hasLinkCreationTs);

    auto authKeySize = MemAccess::get<char>(ptr);

    ptr += sizeof authKeySize;
    const char *authKey = nullptr;
    if (authKeySize)
    {
        authKey = ptr;
        ptr += authKeySize;
    }

    for (i = 5; i--;)
    {
        if (ptr + (unsigned char)*ptr < end)
        {
            ptr += (unsigned char)*ptr + 1;
        }
    }

    if (ptr + sizeof(short) > end)
    {
        return NULL;
    }

    short numshares = MemAccess::get<short>(ptr);
    ptr += sizeof(numshares);

    if (numshares)
    {
        if (ptr + SymmCipher::KEYLENGTH > end)
        {
            return NULL;
        }

        skey = (const byte*)ptr;
        ptr += SymmCipher::KEYLENGTH;
    }
    else
    {
        skey = NULL;
    }

    n.reset(new Node(client, dp, NodeHandle().set6byte(h), NodeHandle().set6byte(ph), t, s, u, fa, ts));

    if (k)
    {
        n->setkey(k);
    }

    // read inshare, outshares, or pending shares
    while (numshares)   // inshares: -1, outshare/s: num_shares
    {
        int direction = (numshares > 0) ? -1 : 0;
        NewShare *newShare = Share::unserialize(direction, h, skey, &ptr, end);
        if (!newShare)
        {
            LOG_err << "Failed to unserialize Share";
            break;
        }

        client->newshares.push_back(newShare);
        if (numshares > 0)  // outshare/s
        {
            numshares--;
        }
        else    // inshare
        {
            break;
        }
    }

    ptr = n->attrs.unserialize(ptr, end);
    if (!ptr)
        return NULL;

    // It's needed to re-normalize node names because
    // the updated version of utf8proc doesn't provide
    // exactly the same output as the previous one that
    // we were using
    attr_map::iterator it = n->attrs.map.find('n');
    if (it != n->attrs.map.end())
    {
        LocalPath::utf8_normalize(&(it->second));
    }

    PublicLink *plink = NULL;
    if (isExported)
    {
        if (ptr + MegaClient::NODEHANDLE + sizeof(m_time_t) + sizeof(bool) > end)
            return NULL;

        handle ph = 0;
        memcpy((char*)&ph, ptr, MegaClient::NODEHANDLE);
        ptr += MegaClient::NODEHANDLE;
        m_time_t ets = MemAccess::get<m_time_t>(ptr);
        ptr += sizeof(ets);
        bool takendown = MemAccess::get<bool>(ptr);
        ptr += sizeof(takendown);

        m_time_t cts = 0;
        if (hasLinkCreationTs)
        {
            cts = MemAccess::get<m_time_t>(ptr);
            ptr += sizeof(cts);
        }

        plink = new PublicLink(ph, cts, ets, takendown, authKey ? authKey : "");
        client->mPublicLinks[n->nodehandle] = plink->ph;
    }
    n->plink = plink;

    n->setfingerprint();

    if (ptr == end)
    {
        return n.release();
    }
    else
    {
        return nullptr;
    }
}

// serialize node - nodes with pending or RSA keys are unsupported
bool Node::serialize(string* d)
{
    // do not serialize encrypted nodes
    if (attrstring)
    {
        LOG_warn << "Trying to serialize an encrypted node";

        //Last attempt to decrypt the node
        applykey();
        setattr();

        if (attrstring)
        {
            LOG_warn << "Skipping undecryptable node";
            return false;
        }
    }

    switch (type)
    {
        case FILENODE:
            if ((int)nodekeydata.size() != FILENODEKEYLENGTH)
            {
                return false;
            }
            break;

        case FOLDERNODE:
            if ((int)nodekeydata.size() != FOLDERNODEKEYLENGTH)
            {
                return false;
            }
            break;

        default:
            if (nodekeydata.size())
            {
                return false;
            }
    }

    unsigned short ll;
    short numshares;
    m_off_t s;

    s = type ? -type : size;

    d->append((char*)&s, sizeof s);

    d->append((char*)&nodehandle, MegaClient::NODEHANDLE);

    if (parent)
    {
        d->append((char*)&parent->nodehandle, MegaClient::NODEHANDLE);
    }
    else
    {
        d->append("\0\0\0\0\0", MegaClient::NODEHANDLE);
    }

    d->append((char*)&owner, MegaClient::USERHANDLE);

    // FIXME: use Serialize64
    time_t ts = 0;  // we don't want to break backward compatibiltiy by changing the size (where m_time_t differs)
    d->append((char*)&ts, sizeof(ts));

    ts = (time_t)ctime;
    d->append((char*)&ts, sizeof(ts));

    d->append(nodekeydata);

    if (type == FILENODE)
    {
        ll = static_cast<unsigned short>(fileattrstring.size() + 1);
        d->append((char*)&ll, sizeof ll);
        d->append(fileattrstring.c_str(), ll);
    }

    char isExported = plink ? 1 : 0;
    d->append((char*)&isExported, 1);

    char hasLinkCreationTs = plink ? 1 : 0;
    d->append((char*)&hasLinkCreationTs, 1);

    if (isExported && plink && plink->mAuthKey.size())
    {
        auto authKeySize = (char)plink->mAuthKey.size();
        d->append((char*)&authKeySize, sizeof(authKeySize));
        d->append(plink->mAuthKey.data(), authKeySize);
    }
    else
    {
        d->append("", 1);
    }

    d->append("\0\0\0\0", 5); // Use these bytes for extensions

    if (inshare)
    {
        numshares = -1;
    }
    else
    {
        numshares = 0;
        if (outshares)
        {
            numshares = static_cast<short int>(numshares + outshares->size());
        }
        if (pendingshares)
        {
            numshares = static_cast<short int>(numshares + pendingshares->size());
        }
    }

    d->append((char*)&numshares, sizeof numshares);

    if (numshares)
    {
        d->append((char*)sharekey->key, SymmCipher::KEYLENGTH);

        if (inshare)
        {
            inshare->serialize(d);
        }
        else
        {
            if (outshares)
            {
                for (share_map::iterator it = outshares->begin(); it != outshares->end(); it++)
                {
                    it->second->serialize(d);
                }
            }
            if (pendingshares)
            {
                for (share_map::iterator it = pendingshares->begin(); it != pendingshares->end(); it++)
                {
                    it->second->serialize(d);
                }
            }
        }
    }

    attrs.serialize(d);

    if (isExported)
    {
        d->append((char*) &plink->ph, MegaClient::NODEHANDLE);
        d->append((char*) &plink->ets, sizeof(plink->ets));
        d->append((char*) &plink->takendown, sizeof(plink->takendown));
        if (hasLinkCreationTs)
        {
            d->append((char*) &plink->cts, sizeof(plink->cts));
        }
    }

    return true;
}

// decrypt attrstring and check magic number prefix
byte* Node::decryptattr(SymmCipher* key, const char* attrstring, size_t attrstrlen)
{
    if (attrstrlen)
    {
        int l = int(attrstrlen * 3 / 4 + 3);
        byte* buf = new byte[l];

        l = Base64::atob(attrstring, buf, l);

        if (!(l & (SymmCipher::BLOCKSIZE - 1)))
        {
            key->cbc_decrypt(buf, l);

            if (!memcmp(buf, "MEGA{\"", 6))
            {
                return buf;
            }
        }

        delete[] buf;
    }

    return NULL;
}

void Node::parseattr(byte *bufattr, AttrMap &attrs, m_off_t size, m_time_t &mtime , string &fileName, string &fingerprint, FileFingerprint &ffp)
{
    JSON json;
    nameid name;
    string *t;

    json.begin((char*)bufattr + 5);
    while ((name = json.getnameid()) != EOO && json.storeobject((t = &attrs.map[name])))
    {
        JSON::unescape(t);
    }

    attr_map::iterator it = attrs.map.find('n');   // filename
    if (it == attrs.map.end())
    {
        fileName = "CRYPTO_ERROR";
    }
    else if (it->second.empty())
    {
        fileName = "BLANK";
    }

    it = attrs.map.find('c');   // checksum
    if (it != attrs.map.end())
    {
        if (ffp.unserializefingerprint(&it->second))
        {
            ffp.size = size;
            mtime = ffp.mtime;

            char bsize[sizeof(size) + 1];
            int l = Serialize64::serialize((byte *)bsize, size);
            char *buf = new char[l * 4 / 3 + 4];
            char ssize = static_cast<char>('A' + Base64::btoa((const byte *)bsize, l, buf));

            string result(1, ssize);
            result.append(buf);
            result.append(it->second);
            delete [] buf;

            fingerprint = result;
        }
    }
}

// return temporary SymmCipher for this nodekey
SymmCipher* Node::nodecipher()
{
    return client->getRecycledTemporaryNodeCipher(&nodekeydata);
}

// decrypt attributes and build attribute hash
void Node::setattr()
{
    byte* buf;
    SymmCipher* cipher;

    if (attrstring && (cipher = nodecipher()) && (buf = decryptattr(cipher, attrstring->c_str(), attrstring->size())))
    {
        JSON json;
        nameid name;
        string* t;

        AttrMap oldAttrs(attrs);
        attrs.map.clear();
        json.begin((char*)buf + 5);

        while ((name = json.getnameid()) != EOO && json.storeobject((t = &attrs.map[name])))
        {
            JSON::unescape(t);

            if (name == 'n')
            {
                LocalPath::utf8_normalize(t);
            }
        }

        changed.name = attrs.hasDifferentValue('n', oldAttrs.map);
        changed.favourite = attrs.hasDifferentValue(AttrMap::string2nameid("fav"), oldAttrs.map);

        setfingerprint();

        delete[] buf;

        attrstring.reset();
    }
}

nameid Node::sdsId()
{
    constexpr nameid nid = MAKENAMEID3('s', 'd', 's');
    return nid;
}

vector<pair<handle, int>> Node::getSdsBackups() const
{
    vector<pair<handle, int>> bkps;

    auto it = attrs.map.find(sdsId());
    if (it != attrs.map.end())
    {
        std::istringstream is(it->second);  // "b64aa:8,b64bb:8"
        while (!is.eof())
        {
            string b64BkpIdStr;
            std::getline(is, b64BkpIdStr, ':');
            if (!is.good())
            {
                LOG_err << "Invalid format in 'sds' attr value for backup id";
                break;
            }
            handle bkpId = UNDEF;
            Base64::atob(b64BkpIdStr.c_str(), (byte*)&bkpId, MegaClient::BACKUPHANDLE);
            assert(bkpId != UNDEF);

            string stateStr;
            std::getline(is, stateStr, ',');
            try
            {
                int state = std::stoi(stateStr);
                bkps.push_back(std::make_pair(bkpId, state));
            }
            catch (...)
            {
                LOG_err << "Invalid backup state in 'sds' attr value";
                break;
            }
        }
    }

    return bkps;
}

string Node::toSdsString(const vector<pair<handle, int>>& ids)
{
    string value;

    for (const auto& i : ids)
    {
        std::string idStr(Base64Str<MegaClient::BACKUPHANDLE>(i.first));
        value += idStr + ':' + std::to_string(i.second) + ','; // `b64aa:8,b64bb:8,`
    }

    if (!value.empty())
    {
        value.pop_back(); // remove trailing ','
    }

    return value;
}

// if present, configure FileFingerprint from attributes
// otherwise, the file's fingerprint is derived from the file's mtime/size/key
void Node::setfingerprint()
{
    if (type == FILENODE && nodekeydata.size() >= sizeof crc)
    {
        client->mFingerprints.remove(this);

        attr_map::iterator it = attrs.map.find('c');

        if (it != attrs.map.end())
        {
            if (!unserializefingerprint(&it->second))
            {
                LOG_warn << "Invalid fingerprint";
            }
        }

        // if we lack a valid FileFingerprint for this file, use file's key,
        // size and client timestamp instead
        if (!isvalid)
        {
            memcpy(crc.data(), nodekeydata.data(), sizeof crc);
            mtime = ctime;
        }

        client->mFingerprints.add(this);
    }
}

bool Node::hasName(const string& name) const
{
    auto it = attrs.map.find('n');
    return it != attrs.map.end() && it->second == name;
}

bool Node::hasName() const
{
    auto i = attrs.map.find('n');

    return i != attrs.map.end() && !i->second.empty();
}

// return file/folder name or special status strings
const char* Node::displayname() const
{
    // not yet decrypted
    if (attrstring)
    {
        LOG_debug << "NO_KEY " << type << " " << size << " " << Base64Str<MegaClient::NODEHANDLE>(nodehandle);
#ifdef ENABLE_SYNC
        if (localnode)
        {
            LOG_debug << "Local name: " << localnode->name;
        }
#endif
        return "NO_KEY";
    }

    attr_map::const_iterator it;

    it = attrs.map.find('n');

    if (it == attrs.map.end())
    {
        if (type < ROOTNODE || type > RUBBISHNODE)
        {
            LOG_debug << "CRYPTO_ERROR " << type << " " << size << " " << nodehandle;
#ifdef ENABLE_SYNC
            if (localnode)
            {
                LOG_debug << "Local name: " << localnode->name;
            }
#endif
        }
        return "CRYPTO_ERROR";
    }

    if (!it->second.size())
    {
        LOG_debug << "BLANK " << type << " " << size << " " << nodehandle;
#ifdef ENABLE_SYNC
        if (localnode)
        {
            LOG_debug << "Local name: " << localnode->name;
        }
#endif
        return "BLANK";
    }

    return it->second.c_str();
}

string Node::displaypath() const
{
    // factored from nearly identical functions in megapi_impl and megacli
    string path;
    const Node* n = this;
    for (; n; n = n->parent)
    {
        switch (n->type)
        {
        case FOLDERNODE:
            path.insert(0, n->displayname());

            if (n->inshare)
            {
                path.insert(0, ":");
                if (n->inshare->user)
                {
                    path.insert(0, n->inshare->user->email);
                }
                else
                {
                    path.insert(0, "UNKNOWN");
                }
                return path;
            }
            break;

        case VAULTNODE:
            path.insert(0, "//in");
            return path;

        case ROOTNODE:
            return path.empty() ? "/" : path;

        case RUBBISHNODE:
            path.insert(0, "//bin");
            return path;

        case TYPE_DONOTSYNC:
        case TYPE_SPECIAL:
        case TYPE_UNKNOWN:
        case FILENODE:
            path.insert(0, n->displayname());
        }
        path.insert(0, "/");
    }
    return path;
}

MimeType_t Node::getMimetype(bool checkPreview) const
{
    if (type != FILENODE)
    {
        return MimeType_t::MIME_TYPE_UNKNOWN;
    }

    std::string extension;
    if (!getExtension(extension))
    {
        return MimeType_t::MIME_TYPE_UNKNOWN;
    }

    if (isPhoto(extension, checkPreview))
    {
        return MimeType_t::MIME_TYPE_PHOTO;
    }
    else if (isVideo(extension))
    {
        return MimeType_t::MIME_TYPE_VIDEO;
    }
    else if (isAudio(extension))
    {
        return MimeType_t::MIME_TYPE_AUDIO;
    }
    else if (isDocument(extension))
    {
        return MimeType_t::MIME_TYPE_DOCUMENT;
    }

    return MimeType_t::MIME_TYPE_UNKNOWN;
}

// returns position of file attribute or 0 if not present
int Node::hasfileattribute(fatype t) const
{
    return Node::hasfileattribute(&fileattrstring, t);
}

int Node::hasfileattribute(const string *fileattrstring, fatype t)
{
    char buf[24];

    sprintf(buf, ":%u*", t);
    return static_cast<int>(fileattrstring->find(buf) + 1);
}

// attempt to apply node key - sets nodekey to a raw key if successful
bool Node::applykey()
{
    if (type > FOLDERNODE)
    {
        //Root nodes contain an empty attrstring
        attrstring.reset();
    }

    if (keyApplied() || !nodekeydata.size())
    {
        return false;
    }

    int l = -1;
    size_t t = 0;
    handle h;
    const char* k = NULL;
    SymmCipher* sc = &client->key;
    handle me = client->loggedin() ? client->me : client->rootnodes.files.as8byte();

    while ((t = nodekeydata.find_first_of(':', t)) != string::npos)
    {
        // compound key: locate suitable subkey (always symmetric)
        h = 0;

        l = Base64::atob(nodekeydata.c_str() + (nodekeydata.find_last_of('/', t) + 1), (byte*)&h, sizeof h);
        t++;

        if (l == MegaClient::USERHANDLE)
        {
            // this is a user handle - reject if it's not me
            if (h != me)
            {
                continue;
            }
        }
        else
        {
            // look for share key if not folder access with folder master key
            if (h != me)
            {
                Node* n;

                // this is a share node handle - check if we have node and the
                // share key
                if (!(n = client->nodebyhandle(h)) || !n->sharekey)
                {
                    continue;
                }

                sc = n->sharekey;

                // this key will be rewritten when the node leaves the outbound share
                foreignkey = true;
            }
        }

        k = nodekeydata.c_str() + t;
        break;
    }

    // no: found => personal key, use directly
    // otherwise, no suitable key available yet - bail (it might arrive soon)
    if (!k)
    {
        if (l < 0)
        {
            k = nodekeydata.c_str();
        }
        else
        {
            return false;
        }
    }

    byte key[FILENODEKEYLENGTH];
    unsigned keylength = (type == FILENODE) ? FILENODEKEYLENGTH : FOLDERNODEKEYLENGTH;

    if (client->decryptkey(k, key, keylength, sc, 0, nodehandle))
    {
        client->mAppliedKeyNodeCount++;
        nodekeydata.assign((const char*)key, keylength);
        setattr();
    }

    assert(keyApplied());
    return true;
}

NodeCounter Node::subnodeCounts() const
{
    NodeCounter nc;
    for (Node *child : children)
    {
        nc += child->subnodeCounts();
    }
    if (type == FILENODE)
    {
        nc.files += 1;
        nc.storage += size;
        if (parent && parent->type == FILENODE)
        {
            nc.versions += 1;
            nc.versionStorage += size;
        }
    }
    else if (type == FOLDERNODE)
    {
        nc.folders += 1;
    }
    return nc;
}

// returns whether node was moved
bool Node::setparent(Node* p)
{
    if (p == parent)
    {
        return false;
    }

    NodeCounter nc;
    bool gotnc = false;

    const Node *originalancestor = firstancestor();
    NodeHandle oah = originalancestor->nodeHandle();
    if (client->rootnodes.isRootNode(oah) || originalancestor->inshare)
    {
        nc = subnodeCounts();
        gotnc = true;

        // nodes moving from cloud drive to rubbish for example, or between inshares from the same user.
        client->mNodeCounters[oah] -= nc;
    }

    if (parent)
    {
        parent->children.erase(child_it);
    }

#ifdef ENABLE_SYNC
    Node *oldparent = parent;
#endif

    parent = p;

    if (parent)
    {
        child_it = parent->children.insert(parent->children.end(), this);
    }

    const Node* newancestor = firstancestor();
    NodeHandle nah = newancestor->nodeHandle();
    if (client->rootnodes.isRootNode(nah) || newancestor->inshare)
    {
        if (!gotnc)
        {
            nc = subnodeCounts();
        }

        client->mNodeCounters[nah] += nc;
    }

#ifdef ENABLE_SYNC
    // if we are moving an entire sync, don't cancel GET transfers
    if (!localnode || localnode->parent)
    {
        // if the new location is not synced, cancel all GET transfers
        while (p)
        {
            if (p->localnode)
            {
                break;
            }

            p = p->parent;
        }

        if (!p || p->type == FILENODE)
        {
            DBTableTransactionCommitter committer(client->tctable); // potentially stopping many transfers here
            TreeProcDelSyncGet tdsg;
            client->proctree(this, &tdsg);
        }
    }

    if (oldparent && oldparent->localnode)
    {
        oldparent->localnode->treestate(oldparent->localnode->checkstate());
    }
#endif

    return true;
}

const Node* Node::firstancestor() const
{
    const Node* n = this;
    while (n->parent != NULL)
    {
        n = n->parent;
    }
    return n;
}

const Node* Node::latestFileVersion() const
{
    const Node* n = this;
    if (type == FILENODE)
    {
        while (n->parent && n->parent->type == FILENODE)
        {
            n = n->parent;
        }
    }
    return n;
}

unsigned Node::depth() const
{
    auto* node = latestFileVersion();
    unsigned depth = 0u;

    for ( ; node->parent; node = node->parent)
        ++depth;

    return depth;
}

// returns 1 if n is under p, 0 otherwise
bool Node::isbelow(Node* p) const
{
    const Node* n = this;

    for (;;)
    {
        if (!n)
        {
            return false;
        }

        if (n == p)
        {
            return true;
        }

        n = n->parent;
    }
}

bool Node::isbelow(NodeHandle p) const
{
    const Node* n = this;

    for (;;)
    {
        if (!n)
        {
            return false;
        }

        if (n->nodeHandle() == p)
        {
            return true;
        }

        n = n->parent;
    }
}

void Node::setpubliclink(handle ph, m_time_t cts, m_time_t ets, bool takendown, const string &authKey)
{
    if (!plink) // creation
    {
        assert(client->mPublicLinks.find(nodehandle) == client->mPublicLinks.end());
        plink = new PublicLink(ph, cts, ets, takendown, authKey.empty() ? nullptr : authKey.c_str());
    }
    else            // update
    {
        assert(client->mPublicLinks.find(nodehandle) != client->mPublicLinks.end());
        plink->ph = ph;
        plink->cts = cts;
        plink->ets = ets;
        plink->takendown = takendown;
        plink->mAuthKey = authKey;
    }
    client->mPublicLinks[nodehandle] = ph;
}

PublicLink::PublicLink(handle ph, m_time_t cts, m_time_t ets, bool takendown, const char *authKey)
{
    this->ph = ph;
    this->cts = cts;
    this->ets = ets;
    this->takendown = takendown;
    if (authKey)
    {
        this->mAuthKey = authKey;
    }
}

PublicLink::PublicLink(PublicLink *plink)
{
    this->ph = plink->ph;
    this->cts = plink->cts;
    this->ets = plink->ets;
    this->takendown = plink->takendown;
    this->mAuthKey = plink->mAuthKey;
}

bool PublicLink::isExpired()
{
    if (!ets)       // permanent link: ets=0
        return false;

    m_time_t t = m_time();
    return ets < t;
}

#ifdef ENABLE_SYNC
// set, change or remove LocalNode's parent and name/localname/slocalname.
// newlocalpath must be a full path and must not point to an empty string.
// no shortname allowed as the last path component.
void LocalNode::setnameparent(LocalNode* newparent, const LocalPath* newlocalpath, std::unique_ptr<LocalPath> newshortname)
{
    if (!sync)
    {
        LOG_err << "LocalNode::init() was never called";
        assert(false);
        return;
    }

    bool newnode = localname.empty();
    Node* todelete = NULL;
    int nc = 0;
    Sync* oldsync = NULL;
    bool canChangeVault = sync->isBackup();

    assert(!newparent || newparent->node || newnode);

    if (parent)
    {
        // remove existing child linkage
        parent->children.erase(&localname);

        if (slocalname)
        {
            parent->schildren.erase(slocalname.get());
            slocalname.reset();
        }
    }

    if (newlocalpath)
    {
        // extract name component from localpath, check for rename unless newnode
        size_t p = newlocalpath->getLeafnameByteIndex();

        // has the name changed?
        if (!newlocalpath->backEqual(p, localname))
        {
            // set new name
            localname = newlocalpath->subpathFrom(p);
            name = localname.toName(*sync->syncs.fsaccess);

            if (node)
            {
                if (name != node->attrs.map['n'])
                {
                    if (node->type == FILENODE)
                    {
                        treestate(TREESTATE_SYNCING);
                    }
                    else
                    {
                        sync->client->app->syncupdate_treestate(sync->getConfig(), getLocalPath(), ts, type);
                    }

                    string prevname = node->attrs.map['n'];

                    // set new name
                    sync->client->setattr(node, attr_map('n', name), sync->client->nextreqtag(), prevname.c_str(), nullptr, canChangeVault);
                }
            }
        }
    }

    if (parent && parent != newparent && !sync->mDestructorRunning)
    {
        treestate(TREESTATE_NONE);
    }

    if (newparent)
    {
        if (newparent != parent)
        {
            parent = newparent;

            if (!newnode && node)
            {
                sync->client->nextreqtag(); //make reqtag advance to use the next one
                LOG_debug << "Moving node: " << node->displaypath() << " to " << parent->node->displaypath();
                if (sync->client->rename(node, parent->node, SYNCDEL_NONE, node->parent ? node->parent->nodeHandle() : NodeHandle(), nullptr, canChangeVault, nullptr) == API_EACCESS
                        && sync != parent->sync)
                {
                    LOG_debug << "Rename not permitted. Using node copy/delete";

                    // save for deletion
                    todelete = node;
                }

                if (type == FILENODE)
                {
                    ts = TREESTATE_SYNCING;
                }
            }

            if (sync != parent->sync)
            {
                LOG_debug << "Moving files between different syncs";
                oldsync = sync;
            }

            if (todelete || oldsync)
            {
                // prepare localnodes for a sync change or/and a copy operation
                LocalTreeProcMove tp(parent->sync, todelete != NULL);
                sync->client->proclocaltree(this, &tp);
                nc = tp.nc;
            }
        }

        // (we don't construct a UTF-8 or sname for the root path)
        parent->children[&localname] = this;

        if (newshortname && *newshortname != localname)
        {
            slocalname = std::move(newshortname);
            parent->schildren[slocalname.get()] = this;
        }
        else
        {
            slocalname.reset();
        }

        treestate(TREESTATE_NONE);

        if (todelete)
        {
            // complete the copy/delete operation
            dstime nds = NEVER;
            sync->client->syncup(parent, &nds);

            // check if nodes can be immediately created
            bool immediatecreation = nc == (int) (sync->client->synccreateForVault.size()
                                                + sync->client->synccreateGeneral.size());

            sync->client->syncupdate();

            // try to keep nodes in syncdebris if they can't be immediately created
            // to avoid uploads
            sync->client->movetosyncdebris(todelete, immediatecreation || oldsync->inshare, sync->isBackup());
        }

        if (oldsync)
        {
            // update local cache if there is a sync change
            oldsync->cachenodes();
            sync->cachenodes();
        }
    }

    if (newlocalpath)
    {
        LocalTreeProcUpdateTransfers tput;
        sync->client->proclocaltree(this, &tput);
    }
}

// delay uploads by 1.1 s to prevent server flooding while a file is still being written
void LocalNode::bumpnagleds()
{
    if (!sync)
    {
        LOG_err << "LocalNode::init() was never called";
        assert(false);
        return;
    }

    nagleds = sync->client->waiter->ds + 11;
}

LocalNode::LocalNode(Sync* csync)
: sync(csync)
, deleted{false}
, created{false}
, reported{false}
, checked{false}
, needsRescan(false)
{}

// initialize fresh LocalNode object - must be called exactly once
void LocalNode::init(nodetype_t ctype, LocalNode* cparent, const LocalPath& cfullpath, std::unique_ptr<LocalPath> shortname)
{
    parent = NULL;
    node.reset();
    notseen = 0;
    deleted = false;
    created = false;
    reported = false;
    needsRescan = false;
    syncxfer = true;
    newnode.reset();
    parent_dbid = 0;
    slocalname = NULL;

    ts = TREESTATE_NONE;
    dts = TREESTATE_NONE;

    type = ctype;
    syncid = sync->client->nextsyncid();

    bumpnagleds();

    if (cparent)
    {
        setnameparent(cparent, &cfullpath, std::move(shortname));
    }
    else
    {
        localname = cfullpath;
        slocalname.reset(shortname && *shortname != localname ? shortname.release() : nullptr);
        name = localname.toPath(true);
    }

    scanseqno = sync->scanseqno;

    // mark fsid as not valid
    fsid_it = sync->client->fsidnode.end();

    // enable folder notification
    if (type == FOLDERNODE && sync->dirnotify)
    {
        sync->dirnotify->addnotify(this, cfullpath);
    }

    sync->client->syncactivity = true;

    sync->client->totalLocalNodes++;
    sync->localnodes[type]++;
}

// update treestates back to the root LocalNode, inform app about changes
void LocalNode::treestate(treestate_t newts)
{
    if (!sync)
    {
        LOG_err << "LocalNode::init() was never called";
        assert(false);
        return;
    }

    if (newts != TREESTATE_NONE)
    {
        ts = newts;
    }

    if (ts != dts)
    {
        sync->client->app->syncupdate_treestate(sync->getConfig(), getLocalPath(), ts, type);
    }

    if (parent && ((newts == TREESTATE_NONE && ts != TREESTATE_NONE)
                   || (ts != dts && (!(ts == TREESTATE_SYNCED && parent->ts == TREESTATE_SYNCED))
                                 && (!(ts == TREESTATE_SYNCING && parent->ts == TREESTATE_SYNCING))
                                 && (!(ts == TREESTATE_PENDING && (parent->ts == TREESTATE_PENDING
                                                                   || parent->ts == TREESTATE_SYNCING))))))
    {
        treestate_t state = TREESTATE_NONE;
        if (newts != TREESTATE_NONE && ts == TREESTATE_SYNCING)
        {
            state = TREESTATE_SYNCING;
        }
        else
        {
            state = parent->checkstate();
        }

        parent->treestate(state);
    }

    dts = ts;
}

treestate_t LocalNode::checkstate()
{
    if (type == FILENODE)
        return ts;

    treestate_t state = TREESTATE_SYNCED;
    for (localnode_map::iterator it = children.begin(); it != children.end(); it++)
    {
        if (it->second->ts == TREESTATE_SYNCING)
        {
            state = TREESTATE_SYNCING;
            break;
        }

        if (it->second->ts == TREESTATE_PENDING && state == TREESTATE_SYNCED)
        {
            state = TREESTATE_PENDING;
        }
    }
    return state;
}

void LocalNode::setnode(Node* cnode)
{
    deleted = false;

    node.reset();
    if (cnode)
    {
        cnode->localnode.reset();
        node.crossref(cnode, this);
    }
}

void LocalNode::setnotseen(int newnotseen)
{
    if (!sync)
    {
        LOG_err << "LocalNode::init() was never called";
        assert(false);
        return;
    }

    if (!newnotseen)
    {
        if (notseen)
        {
            sync->client->localsyncnotseen.erase(notseen_it);
        }

        notseen = 0;
        scanseqno = sync->scanseqno;
    }
    else
    {
        if (!notseen)
        {
            notseen_it = sync->client->localsyncnotseen.insert(this).first;
        }

        notseen = newnotseen;
    }
}

// set fsid - assume that an existing assignment of the same fsid is no longer current and revoke
void LocalNode::setfsid(handle newfsid, handlelocalnode_map& fsidnodes)
{
    if (!sync)
    {
        LOG_err << "LocalNode::init() was never called";
        assert(false);
        return;
    }

    if (fsid_it != fsidnodes.end())
    {
        if (newfsid == fsid)
        {
            return;
        }

        fsidnodes.erase(fsid_it);
    }

    fsid = newfsid;

    pair<handlelocalnode_map::iterator, bool> r = fsidnodes.insert(std::make_pair(fsid, this));

    fsid_it = r.first;

    if (!r.second)
    {
        // remove previous fsid assignment (the node is likely about to be deleted)
        fsid_it->second->fsid_it = fsidnodes.end();
        fsid_it->second = this;
    }
}

LocalNode::~LocalNode()
{
    if (!sync)
    {
        LOG_err << "LocalNode::init() was never called";
        assert(false);
        return;
    }

    if (!sync->mDestructorRunning && (
        sync->state() == SYNC_ACTIVE || sync->state() == SYNC_INITIALSCAN))
    {
        sync->statecachedel(this);

        if (type == FOLDERNODE)
        {
            LOG_debug << "Sync - local folder deletion detected: " << getLocalPath();
        }
        else
        {
            LOG_debug << "Sync - local file deletion detected: " << getLocalPath();
        }
    }

    setnotseen(0);

    newnode.reset();

    if (sync->dirnotify.get())
    {
        // deactivate corresponding notifyq records
        for (int q = DirNotify::RETRY; q >= DirNotify::EXTRA; q--)
        {
            sync->dirnotify->notifyq[q].replaceLocalNodePointers(this, (LocalNode*)~0);
        }
    }

    // remove from fsidnode map, if present
    if (fsid_it != sync->client->fsidnode.end())
    {
        sync->client->fsidnode.erase(fsid_it);
    }

    sync->client->totalLocalNodes--;
    sync->localnodes[type]--;

    if (type == FILENODE && size > 0)
    {
        sync->localbytes -= size;
    }

    if (type == FOLDERNODE)
    {
        if (sync->dirnotify.get())
        {
            sync->dirnotify->delnotify(this);
        }
    }

    // remove parent association
    if (parent)
    {
        setnameparent(NULL, NULL, NULL);
    }

    for (localnode_map::iterator it = children.begin(); it != children.end(); )
    {
        delete it++->second;
    }

    if (node && !sync->mDestructorRunning)
    {
        // move associated node to SyncDebris unless the sync is currently
        // shutting down
        if (sync->state() >= SYNC_INITIALSCAN)
        {
            sync->client->movetosyncdebris(node, sync->inshare, sync->isBackup());
        }
    }
}

void LocalNode::detach(const bool recreate)
{
    // Never detach the sync root.
    if (parent && node)
    {
        node.reset();
        created &= !recreate;
    }
}

void LocalNode::setSubtreeNeedsRescan(bool includeFiles)
{
    assert(type != FILENODE);

    needsRescan = true;

    for (auto& child : children)
    {
        if (child.second->type != FILENODE)
        {
            child.second->setSubtreeNeedsRescan(includeFiles);
        }
        else
        {
            child.second->needsRescan |= includeFiles;
        }
    }
}

LocalPath LocalNode::getLocalPath() const
{
    LocalPath lp;
    getlocalpath(lp);
    return lp;
}

void LocalNode::getlocalpath(LocalPath& path) const
{
    path.clear();

    for (const LocalNode* l = this; l != nullptr; l = l->parent)
    {
        assert(!l->parent || l->parent->sync == sync);

        // sync root has absolute path, the rest are just their leafname
        path.prependWithSeparator(l->localname);
    }
}

// locate child by localname or slocalname
LocalNode* LocalNode::childbyname(LocalPath* localname)
{
    localnode_map::iterator it;

    if (!localname || ((it = children.find(localname)) == children.end() && (it = schildren.find(localname)) == schildren.end()))
    {
        return NULL;
    }

    return it->second;
}

void LocalNode::prepare(FileSystemAccess&)
{
    getlocalpath(transfer->localfilename);
    assert(transfer->localfilename.isAbsolute());


    // is this transfer in progress? update file's filename.
    if (transfer->slot && transfer->slot->fa && !transfer->slot->fa->nonblocking_localname.empty())
    {
        transfer->slot->fa->updatelocalname(transfer->localfilename, false);
    }

    treestate(TREESTATE_SYNCING);
}

void LocalNode::terminated(error e)
{
    sync->threadSafeState->transferFailed(PUT, size);

    File::terminated(e);
}

// complete a sync upload: complete to //bin if a newer node exists (which
// would have been caused by a race condition)
void LocalNode::completed(Transfer* t, putsource_t source)
{
    sync->threadSafeState->transferComplete(PUT, size);

    // complete to rubbish for later retrieval if the parent node does not
    // exist or is newer
    if (!parent || !parent->node || (node && mtime < node->mtime))
    {
        h = t->client->rootnodes.rubbish;
    }
    else
    {
        // otherwise, overwrite node if it already exists and complete in its
        // place
        h = parent->node->nodeHandle();
    }

    bool canChangeVault = sync->isBackup();

    // we are overriding completed() for sync upload, we don't use the File::completed version at all.
    assert(t->type == PUT);
    sendPutnodes(t->client, t->uploadhandle, *t->ultoken, t->filekey, source, NodeHandle(), nullptr, this, nullptr, canChangeVault);
}

// serialize/unserialize the following LocalNode properties:
// - type/size
// - fsid
// - parent LocalNode's dbid
// - corresponding Node handle
// - local name
// - fingerprint crc/mtime (filenodes only)
bool LocalNode::serialize(string* d)
{
    CacheableWriter w(*d);
    w.serializei64(type ? -type : size);
    w.serializehandle(fsid);
    w.serializeu32(parent ? parent->dbid : 0);
    w.serializenodehandle(node ? node->nodehandle : UNDEF);
    w.serializestring(localname.platformEncoded());
    if (type == FILENODE)
    {
        w.serializebinary((byte*)crc.data(), sizeof(crc));
        w.serializecompressedi64(mtime);
    }
    w.serializebyte(mSyncable);
    w.serializeexpansionflags(1);  // first flag indicates we are storing slocalname.  Storing it is much, much faster than looking it up on startup.
    auto tmpstr = slocalname ? slocalname->platformEncoded() : string();
    w.serializepstr(slocalname ? &tmpstr : nullptr);

    return true;
}

LocalNode* LocalNode::unserialize(Sync* sync, const string* d)
{
    if (d->size() < sizeof(m_off_t)         // type/size combo
                  + sizeof(handle)          // fsid
                  + sizeof(uint32_t)        // parent dbid
                  + MegaClient::NODEHANDLE  // handle
                  + sizeof(short))          // localname length
    {
        LOG_err << "LocalNode unserialization failed - short data";
        return NULL;
    }

    CacheableReader r(*d);

    nodetype_t type;
    m_off_t size;

    if (!r.unserializei64(size)) return nullptr;

    if (size < 0 && size >= -FOLDERNODE)
    {
        // will any compiler optimize this to a const assignment?
        type = (nodetype_t)-size;
        size = 0;
    }
    else
    {
        type = FILENODE;
    }

    handle fsid;
    uint32_t parent_dbid;
    handle h = 0;
    string localname, shortname;
    m_time_t mtime = 0;
    int32_t crc[4];
    memset(crc, 0, sizeof crc);
    byte syncable = 1;
    unsigned char expansionflags[8] = { 0 };

    if (!r.unserializehandle(fsid) ||
        !r.unserializeu32(parent_dbid) ||
        !r.unserializenodehandle(h) ||
        !r.unserializestring(localname) ||
        (type == FILENODE && !r.unserializebinary((byte*)crc, sizeof(crc))) ||
        (type == FILENODE && !r.unserializecompressedi64(mtime)) ||
        (r.hasdataleft() && !r.unserializebyte(syncable)) ||
        (r.hasdataleft() && !r.unserializeexpansionflags(expansionflags, 1)) ||
        (expansionflags[0] && !r.unserializecstr(shortname, false)))
    {
        LOG_err << "LocalNode unserialization failed at field " << r.fieldnum;
        return nullptr;
    }
    assert(!r.hasdataleft());

    LocalNode* l = new LocalNode(sync);

    l->type = type;
    l->size = size;

    l->parent_dbid = parent_dbid;

    l->fsid = fsid;
    l->fsid_it = sync->client->fsidnode.end();

    l->localname = LocalPath::fromPlatformEncodedRelative(localname);
    l->slocalname.reset(shortname.empty() ? nullptr : new LocalPath(LocalPath::fromPlatformEncodedRelative(shortname)));
    l->slocalname_in_db = 0 != expansionflags[0];
    l->name = l->localname.toName(*sync->syncs.fsaccess);

    memcpy(l->crc.data(), crc, sizeof crc);
    l->mtime = mtime;
    l->isvalid = true;

    l->node.store_unchecked(sync->client->nodebyhandle(h));
    l->parent = nullptr;
    l->sync = sync;
    l->mSyncable = syncable == 1;

    // FIXME: serialize/unserialize
    l->created = false;
    l->reported = false;
    l->checked = h != UNDEF; // TODO: Is this a bug? h will never be UNDEF
    l->needsRescan = false;

    return l;
}

#endif // ENABLE_SYNC

void Fingerprints::newnode(Node* n)
{
    if (n->type == FILENODE)
    {
        n->fingerprint_it = mFingerprints.end();
    }
}

void Fingerprints::add(Node* n)
{
    assert(n->fingerprint_it == mFingerprints.end());
    if (n->type == FILENODE)
    {
        n->fingerprint_it = mFingerprints.insert(n);
        mSumSizes += n->size;
    }
}

void Fingerprints::remove(Node* n)
{
    if (n->type == FILENODE && n->fingerprint_it != mFingerprints.end())
    {
        mSumSizes -= n->size;
        mFingerprints.erase(n->fingerprint_it);
        n->fingerprint_it = mFingerprints.end();
    }
}

void Fingerprints::clear()
{
    mFingerprints.clear();
    mSumSizes = 0;
}

m_off_t Fingerprints::getSumSizes()
{
    return mSumSizes;
}

Node* Fingerprints::nodebyfingerprint(FileFingerprint* fingerprint)
{
    fingerprint_set::iterator it = mFingerprints.find(fingerprint);
    return it == mFingerprints.end() ? nullptr : static_cast<Node*>(*it);
}

node_vector *Fingerprints::nodesbyfingerprint(FileFingerprint* fingerprint)
{
    node_vector *nodes = new node_vector();
    auto p = mFingerprints.equal_range(fingerprint);
    for (iterator it = p.first; it != p.second; ++it)
    {
        nodes->push_back(static_cast<Node*>(*it));
    }
    return nodes;
}

} // namespace<|MERGE_RESOLUTION|>--- conflicted
+++ resolved
@@ -209,7 +209,29 @@
 
 #endif // ENABLE_SYNC
 
-<<<<<<< HEAD
+
+Node* Node::childbyname(const string& name)
+{
+    for (auto* child : children)
+    {
+        if (child->hasName(name))
+            return child;
+    }
+
+    return nullptr;
+}
+
+bool Node::hasChildWithName(const string& name) const
+{
+    for (auto* child : children)
+    {
+        if (child->hasName(name))
+            return true;
+    }
+
+    return false;
+}
+
 bool Node::getExtension(std::string& ext) const
 {
     const char* name = displayname();
@@ -349,32 +371,6 @@
     return id;
 }
 
-
-=======
-
-Node* Node::childbyname(const string& name)
-{
-    for (auto* child : children)
-    {
-        if (child->hasName(name))
-            return child;
-    }
-
-    return nullptr;
-}
-
-bool Node::hasChildWithName(const string& name) const
-{
-    for (auto* child : children)
-    {
-        if (child->hasName(name))
-            return true;
-    }
-
-    return false;
-}
-
->>>>>>> 4c50d504
 void Node::setkeyfromjson(const char* k)
 {
     if (keyApplied()) --client->mAppliedKeyNodeCount;
