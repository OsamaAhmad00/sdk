/**
 * @file node.cpp
 * @brief Classes for accessing local and remote nodes
 *
 * (c) 2013-2014 by Mega Limited, Auckland, New Zealand
 *
 * This file is part of the MEGA SDK - Client Access Engine.
 *
 * Applications using the MEGA API must present a valid application key
 * and comply with the the rules set forth in the Terms of Service.
 *
 * The MEGA SDK is distributed in the hope that it will be useful,
 * but WITHOUT ANY WARRANTY; without even the implied warranty of
 * MERCHANTABILITY or FITNESS FOR A PARTICULAR PURPOSE.
 *
 * @copyright Simplified (2-clause) BSD License.
 *
 * You should have received a copy of the license along with this
 * program.
 */

#include "mega/node.h"
#include "mega/megaclient.h"
#include "mega/megaapp.h"
#include "mega/share.h"
#include "mega/serialize64.h"
#include "mega/base64.h"
#include "mega/sync.h"
#include "mega/transfer.h"
#include "mega/transferslot.h"
#include "mega/logging.h"
#include "mega/heartbeats.h"
#include "megafs.h"

namespace mega {

Node::Node(MegaClient& cclient, handle h, handle ph,
           nodetype_t t, m_off_t s, handle u, const char* fa, m_time_t ts)
    : client(&cclient)
{
    outshares = NULL;
    pendingshares = NULL;
    tag = 0;
    appdata = NULL;

    nodehandle = h;
    parenthandle = ph;

    parent = NULL;

#ifdef ENABLE_SYNC
    syncget = NULL;

    syncdeleted = SYNCDEL_NONE;
    todebris_it = client->todebris.end();
    tounlink_it = client->tounlink.end();
#endif

    type = t;

    size = s;
    owner = u;

    JSON::copystring(&fileattrstring, fa);

    ctime = ts;

    inshare = NULL;
    sharekey = NULL;
    foreignkey = false;

    plink = NULL;

    memset(&changed, 0, sizeof changed);

    mFingerPrintPosition = client->mNodeManager.getInvalidPosition();
}

Node::~Node()
{
    if (keyApplied())
    {
        client->mAppliedKeyNodeCount--;
        assert(client->mAppliedKeyNodeCount >= 0);
    }

    // abort pending direct reads
    client->preadabort(this);

#ifdef ENABLE_SYNC
    // remove from todebris node_set
    if (todebris_it != client->todebris.end())
    {
        client->todebris.erase(todebris_it);
    }

    // remove from tounlink node_set
    if (tounlink_it != client->tounlink.end())
    {
        client->tounlink.erase(tounlink_it);
    }
#endif

    if (outshares)
    {
        // delete outshares, including pointers from users for this node
        for (share_map::iterator it = outshares->begin(); it != outshares->end(); it++)
        {
            delete it->second;
        }
        delete outshares;
    }

    if (pendingshares)
    {
        // delete pending shares
        for (share_map::iterator it = pendingshares->begin(); it != pendingshares->end(); it++)
        {
            delete it->second;
        }
        delete pendingshares;
    }

    delete plink;
    delete inshare;
    delete sharekey;

#ifdef ENABLE_SYNC
    // sync: remove reference from local filesystem node
    if (localnode)
    {
        localnode->deleted = true;
        localnode.reset();
    }

    // in case this node is currently being transferred for syncing: abort transfer
    delete syncget;
#endif
}

int Node::getShareType() const
{
    int shareType = ShareType_t::NO_SHARES;

    if (inshare)
    {
        shareType |= ShareType_t::IN_SHARES;
    }
    else
    {
        if (outshares)
        {
            for (share_map::iterator it = outshares->begin(); it != outshares->end(); it++)
            {
                Share *share = it->second;
                if (share->user)    // folder links are shares without user
                {
                    shareType |= ShareType_t::OUT_SHARES;
                    break;
                }
            }
        }
        if (pendingshares && pendingshares->size())
        {
            shareType |= ShareType_t::PENDING_OUTSHARES;
        }
        if (plink)
        {
            shareType |= ShareType_t::LINK;
        }
    }

    return shareType;
}

#ifdef ENABLE_SYNC

void Node::detach(const bool recreate)
{
    if (localnode)
    {
        localnode->detach(recreate);
    }
}

#endif // ENABLE_SYNC

void Node::setkeyfromjson(const char* k)
{
    if (keyApplied()) --client->mAppliedKeyNodeCount;
    JSON::copystring(&nodekeydata, k);
    if (keyApplied()) ++client->mAppliedKeyNodeCount;
    assert(client->mAppliedKeyNodeCount >= 0);
}

void Node::setUndecryptedKey(const std::string& undecryptedKey)
{
    nodekeydata = undecryptedKey;
}

// update node key and decrypt attributes
void Node::setkey(const byte* newkey)
{
    if (newkey)
    {
        if (keyApplied()) --client->mAppliedKeyNodeCount;
        nodekeydata.assign(reinterpret_cast<const char*>(newkey), (type == FILENODE) ? FILENODEKEYLENGTH : FOLDERNODEKEYLENGTH);
        if (keyApplied()) ++client->mAppliedKeyNodeCount;
        assert(client->mAppliedKeyNodeCount >= 0);
    }

    setattr();
}

<<<<<<< HEAD
=======
// parse serialized node and return Node object - updates nodes hash and parent
// mismatch vector
Node* Node::unserialize(MegaClient* client, const string* d, node_vector* dp)
{
    handle h, ph;
    nodetype_t t;
    m_off_t s;
    handle u;
    const byte* k = NULL;
    const char* fa;
    m_time_t ts;
    const byte* skey;
    const char* ptr = d->data();
    const char* end = ptr + d->size();
    unsigned short ll;
    Node* n;
    int i;
    char isExported = '\0';
    char hasLinkCreationTs = '\0';

    if (ptr + sizeof s + 2 * MegaClient::NODEHANDLE + MegaClient::USERHANDLE + 2 * sizeof ts + sizeof ll > end)
    {
        return NULL;
    }

    s = MemAccess::get<m_off_t>(ptr);
    ptr += sizeof s;

    if (s < 0 && s >= -RUBBISHNODE)
    {
        t = (nodetype_t)-s;
    }
    else
    {
        t = FILENODE;
    }

    h = 0;
    memcpy((char*)&h, ptr, MegaClient::NODEHANDLE);
    ptr += MegaClient::NODEHANDLE;

    ph = 0;
    memcpy((char*)&ph, ptr, MegaClient::NODEHANDLE);
    ptr += MegaClient::NODEHANDLE;

    if (!ph)
    {
        ph = UNDEF;
    }

    u = 0;
    memcpy((char*)&u, ptr, MegaClient::USERHANDLE);
    ptr += MegaClient::USERHANDLE;

    // FIME: use m_time_t / Serialize64 instead
    ptr += sizeof(time_t);

    ts = (uint32_t)MemAccess::get<time_t>(ptr);
    ptr += sizeof(time_t);

    if ((t == FILENODE) || (t == FOLDERNODE))
    {
        int keylen = ((t == FILENODE) ? FILENODEKEYLENGTH : FOLDERNODEKEYLENGTH);

        if (ptr + keylen + 8 + sizeof(short) > end)
        {
            return NULL;
        }

        k = (const byte*)ptr;
        ptr += keylen;
    }

    if (t == FILENODE)
    {
        ll = MemAccess::get<unsigned short>(ptr);
        ptr += sizeof ll;

        if (ptr + ll > end)
        {
            return NULL;
        }

        fa = ptr;
        ptr += ll;
    }
    else
    {
        fa = NULL;
    }

    if (ptr + sizeof isExported + sizeof hasLinkCreationTs > end)
    {
        return NULL;
    }

    isExported = MemAccess::get<char>(ptr);
    ptr += sizeof(isExported);

    hasLinkCreationTs = MemAccess::get<char>(ptr);
    ptr += sizeof(hasLinkCreationTs);

    auto authKeySize = MemAccess::get<char>(ptr);

    ptr += sizeof authKeySize;
    const char *authKey = nullptr;
    if (authKeySize)
    {
        authKey = ptr;
        ptr += authKeySize;
    }

    for (i = 5; i--;)
    {
        if (ptr + (unsigned char)*ptr < end)
        {
            ptr += (unsigned char)*ptr + 1;
        }
    }

    if (ptr + sizeof(short) > end)
    {
        return NULL;
    }

    short numshares = MemAccess::get<short>(ptr);
    ptr += sizeof(numshares);

    if (numshares)
    {
        if (ptr + SymmCipher::KEYLENGTH > end)
        {
            return NULL;
        }

        skey = (const byte*)ptr;
        ptr += SymmCipher::KEYLENGTH;
    }
    else
    {
        skey = NULL;
    }

    n = new Node(client, dp, NodeHandle().set6byte(h), NodeHandle().set6byte(ph), t, s, u, fa, ts);

    if (k)
    {
        n->setkey(k);
    }

    // read inshare, outshares, or pending shares
    while (numshares)   // inshares: -1, outshare/s: num_shares
    {
        int direction = (numshares > 0) ? -1 : 0;
        NewShare *newShare = Share::unserialize(direction, h, skey, &ptr, end);
        if (!newShare)
        {
            LOG_err << "Failed to unserialize Share";
            break;
        }

        client->newshares.push_back(newShare);
        if (numshares > 0)  // outshare/s
        {
            numshares--;
        }
        else    // inshare
        {
            break;
        }
    }

    ptr = n->attrs.unserialize(ptr, end);
    if (!ptr)
    {
        delete n;
        return NULL;
    }

    // It's needed to re-normalize node names because
    // the updated version of utf8proc doesn't provide
    // exactly the same output as the previous one that
    // we were using
    attr_map::iterator it = n->attrs.map.find('n');
    if (it != n->attrs.map.end())
    {
        LocalPath::utf8_normalize(&(it->second));
    }

    PublicLink *plink = NULL;
    if (isExported)
    {
        if (ptr + MegaClient::NODEHANDLE + sizeof(m_time_t) + sizeof(bool) > end)
        {
            delete n;
            return NULL;
        }

        handle ph = 0;
        memcpy((char*)&ph, ptr, MegaClient::NODEHANDLE);
        ptr += MegaClient::NODEHANDLE;
        m_time_t ets = MemAccess::get<m_time_t>(ptr);
        ptr += sizeof(ets);
        bool takendown = MemAccess::get<bool>(ptr);
        ptr += sizeof(takendown);

        m_time_t cts = 0;
        if (hasLinkCreationTs)
        {
            cts = MemAccess::get<m_time_t>(ptr);
            ptr += sizeof(cts);
        }

        plink = new PublicLink(ph, cts, ets, takendown, authKey ? authKey : "");
        client->mPublicLinks[n->nodehandle] = plink->ph;
    }
    n->plink = plink;

    n->setfingerprint();

    if (ptr == end)
    {
        return n;
    }
    else
    {
        delete n;
        return NULL;
    }
}

>>>>>>> 7f6846f8
// serialize node - nodes with pending or RSA keys are unsupported
bool Node::serialize(string* d)
{
    // do not serialize encrypted nodes
    bool decrypted = true;
    if (attrstring)
    {
        LOG_debug << "Trying to serialize an encrypted node";

        //Last attempt to decrypt the node
        applykey();
        setattr();

        if (attrstring)
        {
            LOG_warn << "Unable undecryptable node, save in bd encryped";
            decrypted = false;
        }
    }

    switch (type)
    {
        case FILENODE:
            if ((int)nodekeydata.size() != FILENODEKEYLENGTH && decrypted)
            {
                return false;
            }
            break;

        case FOLDERNODE:
            if ((int)nodekeydata.size() != FOLDERNODEKEYLENGTH && decrypted)
            {
                return false;
            }
            break;

        default:
            if (nodekeydata.size())
            {
                return false;
            }
    }

    unsigned short ll;
    short numshares;
    m_off_t s;

    s = type ? -type : size;

    d->append((char*)&s, sizeof s);

    d->append((char*)&nodehandle, MegaClient::NODEHANDLE);

    if (parenthandle != UNDEF)
    {
        d->append((char*)&parenthandle, MegaClient::NODEHANDLE);
    }
    else
    {
        d->append("\0\0\0\0\0", MegaClient::NODEHANDLE);
    }

    d->append((char*)&owner, MegaClient::USERHANDLE);

    // FIXME: use Serialize64
    time_t ts = 0;  // we don't want to break backward compatibiltiy by changing the size (where m_time_t differs)
    d->append((char*)&ts, sizeof(ts));

    ts = (time_t)ctime;
    d->append((char*)&ts, sizeof(ts));

    if (decrypted)
    {
        d->append(nodekeydata);
    }
    else
    {
        ll = static_cast<unsigned short>(nodekeydata.size() + 1);
        d->append((char*)&ll, sizeof ll);
        d->append(nodekeydata.c_str(), ll);
    }

    if (type == FILENODE)
    {
        ll = static_cast<unsigned short>(fileattrstring.size() + 1);
        d->append((char*)&ll, sizeof ll);
        d->append(fileattrstring.c_str(), ll);
    }

    char isExported = plink ? 1 : 0;
    d->append((char*)&isExported, 1);

    char hasLinkCreationTs = plink ? 1 : 0;
    d->append((char*)&hasLinkCreationTs, 1);

    if (isExported && plink && plink->mAuthKey.size())
    {
        auto authKeySize = (char)plink->mAuthKey.size();
        d->append((char*)&authKeySize, sizeof(authKeySize));
        d->append(plink->mAuthKey.data(), authKeySize);
    }
    else
    {
        d->append("", 1);
    }

    d->append("\0\0\0\0", 5); // Use these bytes for extensions

    if (inshare)
    {
        numshares = -1;
    }
    else
    {
        numshares = 0;
        if (outshares)
        {
            numshares = static_cast<short int>(numshares + outshares->size());
        }
        if (pendingshares)
        {
            numshares = static_cast<short int>(numshares + pendingshares->size());
        }
    }

    d->append((char*)&numshares, sizeof numshares);

    if (numshares)
    {
        d->append((char*)sharekey->key, SymmCipher::KEYLENGTH);

        if (inshare)
        {
            inshare->serialize(d);
        }
        else
        {
            if (outshares)
            {
                for (share_map::iterator it = outshares->begin(); it != outshares->end(); it++)
                {
                    it->second->serialize(d);
                }
            }
            if (pendingshares)
            {
                for (share_map::iterator it = pendingshares->begin(); it != pendingshares->end(); it++)
                {
                    it->second->serialize(d);
                }
            }
        }
    }

    if (decrypted)
    {
        attrs.serialize(d);
    }
    else
    {
        ll = static_cast<unsigned short>(attrstring->size() + 1);
        d->append((char*)&ll, sizeof ll);
        d->append(attrstring->c_str(), ll);
    }

    if (isExported)
    {
        d->append((char*) &plink->ph, MegaClient::NODEHANDLE);
        d->append((char*) &plink->ets, sizeof(plink->ets));
        d->append((char*) &plink->takendown, sizeof(plink->takendown));
        if (hasLinkCreationTs)
        {
            d->append((char*) &plink->cts, sizeof(plink->cts));
        }
    }

    return true;
}

// decrypt attrstring and check magic number prefix
byte* Node::decryptattr(SymmCipher* key, const char* attrstring, size_t attrstrlen)
{
    if (attrstrlen)
    {
        int l = int(attrstrlen * 3 / 4 + 3);
        byte* buf = new byte[l];

        l = Base64::atob(attrstring, buf, l);

        if (!(l & (SymmCipher::BLOCKSIZE - 1)))
        {
            key->cbc_decrypt(buf, l);

            if (!memcmp(buf, "MEGA{\"", 6))
            {
                return buf;
            }
        }

        delete[] buf;
    }

    return NULL;
}

void Node::parseattr(byte *bufattr, AttrMap &attrs, m_off_t size, m_time_t &mtime , string &fileName, string &fingerprint, FileFingerprint &ffp)
{
    JSON json;
    nameid name;
    string *t;

    json.begin((char*)bufattr + 5);
    while ((name = json.getnameid()) != EOO && json.storeobject((t = &attrs.map[name])))
    {
        JSON::unescape(t);
    }

    attr_map::iterator it = attrs.map.find('n');   // filename
    if (it == attrs.map.end())
    {
        fileName = "CRYPTO_ERROR";
    }
    else if (it->second.empty())
    {
        fileName = "BLANK";
    }

    it = attrs.map.find('c');   // checksum
    if (it != attrs.map.end())
    {
        if (ffp.unserializefingerprint(&it->second))
        {
            ffp.size = size;
            mtime = ffp.mtime;

            char bsize[sizeof(size) + 1];
            int l = Serialize64::serialize((byte *)bsize, size);
            char *buf = new char[l * 4 / 3 + 4];
            char ssize = static_cast<char>('A' + Base64::btoa((const byte *)bsize, l, buf));

            string result(1, ssize);
            result.append(buf);
            result.append(it->second);
            delete [] buf;

            fingerprint = result;
        }
    }
}

// return temporary SymmCipher for this nodekey
SymmCipher* Node::nodecipher()
{
    return client->getRecycledTemporaryNodeCipher(&nodekeydata);
}

// decrypt attributes and build attribute hash
void Node::setattr()
{
    byte* buf;
    SymmCipher* cipher;

    if (attrstring && (cipher = nodecipher()) && (buf = decryptattr(cipher, attrstring->c_str(), attrstring->size())))
    {
        JSON json;
        nameid name;
        string* t;

        attrs.map.clear();
        json.begin((char*)buf + 5);

        while ((name = json.getnameid()) != EOO && json.storeobject((t = &attrs.map[name])))
        {
            JSON::unescape(t);

            if (name == 'n')
            {
                LocalPath::utf8_normalize(t);
            }
        }

        setfingerprint();

        delete[] buf;

        attrstring.reset();
    }
}

// if present, configure FileFingerprint from attributes
// otherwise, the file's fingerprint is derived from the file's mtime/size/key
void Node::setfingerprint()
{
    if (type == FILENODE && nodekeydata.size() >= sizeof crc)
    {
        client->mNodeManager.removeFingerprint(this);

        attr_map::iterator it = attrs.map.find('c');

        if (it != attrs.map.end())
        {
            if (!unserializefingerprint(&it->second))
            {
                LOG_warn << "Invalid fingerprint";
            }
        }

        // if we lack a valid FileFingerprint for this file, use file's key,
        // size and client timestamp instead
        if (!isvalid)
        {
            memcpy(crc.data(), nodekeydata.data(), sizeof crc);
            mtime = ctime;
        }

        mFingerPrintPosition = client->mNodeManager.insertFingerprint(this);
    }
}

bool Node::hasName(const string& name) const
{
    auto it = attrs.map.find('n');
    return it != attrs.map.end() && it->second == name;
}

// return file/folder name or special status strings
const char* Node::displayname() const
{
    // not yet decrypted
    if (attrstring)
    {
        LOG_debug << "NO_KEY " << type << " " << size << " " << Base64Str<MegaClient::NODEHANDLE>(nodehandle);
#ifdef ENABLE_SYNC
        if (localnode)
        {
            LOG_debug << "Local name: " << localnode->name;
        }
#endif
        return "NO_KEY";
    }

    attr_map::const_iterator it;

    it = attrs.map.find('n');

    if (it == attrs.map.end())
    {
        if (type < ROOTNODE || type > RUBBISHNODE)
        {
            LOG_debug << "CRYPTO_ERROR " << type << " " << size << " " << nodehandle;
#ifdef ENABLE_SYNC
            if (localnode)
            {
                LOG_debug << "Local name: " << localnode->name;
            }
#endif
        }
        return "CRYPTO_ERROR";
    }

    if (!it->second.size())
    {
        LOG_debug << "BLANK " << type << " " << size << " " << nodehandle;
#ifdef ENABLE_SYNC
        if (localnode)
        {
            LOG_debug << "Local name: " << localnode->name;
        }
#endif
        return "BLANK";
    }

    return it->second.c_str();
}

string Node::displaypath() const
{
    // factored from nearly identical functions in megapi_impl and megacli
    string path;
    const Node* n = this;
    for (; n; n = n->parent)
    {
        switch (n->type)
        {
        case FOLDERNODE:
            path.insert(0, n->displayname());

            if (n->inshare)
            {
                path.insert(0, ":");
                if (n->inshare->user)
                {
                    path.insert(0, n->inshare->user->email);
                }
                else
                {
                    path.insert(0, "UNKNOWN");
                }
                return path;
            }
            break;

        case INCOMINGNODE:
            path.insert(0, "//in");
            return path;

        case ROOTNODE:
            return path.empty() ? "/" : path;

        case RUBBISHNODE:
            path.insert(0, "//bin");
            return path;

        case TYPE_UNKNOWN:
        case FILENODE:
            path.insert(0, n->displayname());
        }
        path.insert(0, "/");
    }
    return path;
}

// returns position of file attribute or 0 if not present
int Node::hasfileattribute(fatype t) const
{
    return Node::hasfileattribute(&fileattrstring, t);
}

int Node::hasfileattribute(const string *fileattrstring, fatype t)
{
    char buf[24];

    sprintf(buf, ":%u*", t);
    return static_cast<int>(fileattrstring->find(buf) + 1);
}

// attempt to apply node key - sets nodekey to a raw key if successful
bool Node::applykey()
{
    if (type > FOLDERNODE)
    {
        //Root nodes contain an empty attrstring
        attrstring.reset();
    }

    if (keyApplied() || !nodekeydata.size())
    {
        return false;
    }

    int l = -1;
    size_t t = 0;
    handle h;
    const char* k = NULL;
    SymmCipher* sc = &client->key;
    handle me = client->loggedin() ? client->me : client->rootnodes.files.as8byte();

    while ((t = nodekeydata.find_first_of(':', t)) != string::npos)
    {
        // compound key: locate suitable subkey (always symmetric)
        h = 0;

        l = Base64::atob(nodekeydata.c_str() + (nodekeydata.find_last_of('/', t) + 1), (byte*)&h, sizeof h);
        t++;

        if (l == MegaClient::USERHANDLE)
        {
            // this is a user handle - reject if it's not me
            if (h != me)
            {
                continue;
            }
        }
        else
        {
            // look for share key if not folder access with folder master key
            if (h != me)
            {
                Node* n;

                // this is a share node handle - check if we have node and the
                // share key
                if (!(n = client->nodebyhandle(h)) || !n->sharekey)
                {
                    continue;
                }

                sc = n->sharekey;

                // this key will be rewritten when the node leaves the outbound share
                foreignkey = true;
            }
        }

        k = nodekeydata.c_str() + t;
        break;
    }

    // no: found => personal key, use directly
    // otherwise, no suitable key available yet - bail (it might arrive soon)
    if (!k)
    {
        if (l < 0)
        {
            k = nodekeydata.c_str();
        }
        else
        {
            return false;
        }
    }

    byte key[FILENODEKEYLENGTH];
    unsigned keylength = (type == FILENODE) ? FILENODEKEYLENGTH : FOLDERNODEKEYLENGTH;

    if (client->decryptkey(k, key, keylength, sc, 0, nodehandle))
    {
        client->mAppliedKeyNodeCount++;
        nodekeydata.assign((const char*)key, keylength);
        setattr();
    }

    // TODO Nodes on Demand: commented to avoid crash when A shares a folder 1 with B and, folder 1 has a subfolder
    /// folder 1_1, A shares Folder 1_1 with C and C adds some files
    //assert(keyApplied());
    bool applied = keyApplied();

    if (applied)
    {
        client->mNodeManager.updateNode(this);
    }

    return applied;
}

NodeCounter Node::subnodeCounts() const
{
    return client->getTreeInfoFromNode(*this);
}

// returns whether node was moved
bool Node::setparent(Node* p, bool updateNodeCounters)
{
    if (p == parent)
    {
        return false;
    }

    Node *oldparent = parent;

    parenthandle = p ? p->nodehandle : UNDEF;
    parent = p;

    if (updateNodeCounters)
    {
        client->mNodeManager.updateCounter(*this, oldparent);
    }

#ifdef ENABLE_SYNC
    // if we are moving an entire sync, don't cancel GET transfers
    if (!localnode || localnode->parent)
    {
        // if the new location is not synced, cancel all GET transfers
        while (p)
        {
            if (p->localnode)
            {
                break;
            }

            p = p->parent;
        }

        if (!p || p->type == FILENODE)
        {
            DBTableTransactionCommitter committer(client->tctable); // potentially stopping many transfers here
            TreeProcDelSyncGet tdsg;
            client->proctree(this, &tdsg);
        }
    }

    if (oldparent && oldparent->localnode)
    {
        oldparent->localnode->treestate(oldparent->localnode->checkstate());
    }
#endif

    return true;
}

const Node* Node::firstancestor() const
{
    const Node* n = this;
    while (n->parent != NULL)
    {
        n = n->parent;
    }

    return n;
}

const Node* Node::latestFileVersion() const
{
    const Node* n = this;
    if (type == FILENODE)
    {
        while (n->parent && n->parent->type == FILENODE)
        {
            n = n->parent;
        }
    }
    return n;
}

// returns 1 if n is under p, 0 otherwise
bool Node::isbelow(Node* p) const
{
    const Node* n = this;

    for (;;)
    {
        if (!n)
        {
            return false;
        }

        if (n == p)
        {
            return true;
        }

        n = n->parent;
    }
}

bool Node::isbelow(NodeHandle p) const
{
    const Node* n = this;

    for (;;)
    {
        if (!n)
        {
            return false;
        }

        if (n->nodeHandle() == p)
        {
            return true;
        }

        n = n->parent;
    }
}

void Node::setpubliclink(handle ph, m_time_t cts, m_time_t ets, bool takendown, const string &authKey)
{
    if (!plink) // creation
    {
        plink = new PublicLink(ph, cts, ets, takendown, authKey.empty() ? nullptr : authKey.c_str());
    }
    else            // update
    {
        plink->ph = ph;
        plink->cts = cts;
        plink->ets = ets;
        plink->takendown = takendown;
        plink->mAuthKey = authKey;
    }
}

PublicLink::PublicLink(handle ph, m_time_t cts, m_time_t ets, bool takendown, const char *authKey)
{
    this->ph = ph;
    this->cts = cts;
    this->ets = ets;
    this->takendown = takendown;
    if (authKey)
    {
        this->mAuthKey = authKey;
    }
}

PublicLink::PublicLink(PublicLink *plink)
{
    this->ph = plink->ph;
    this->cts = plink->cts;
    this->ets = plink->ets;
    this->takendown = plink->takendown;
    this->mAuthKey = plink->mAuthKey;
}

bool PublicLink::isExpired()
{
    if (!ets)       // permanent link: ets=0
        return false;

    m_time_t t = m_time();
    return ets < t;
}

#ifdef ENABLE_SYNC
// set, change or remove LocalNode's parent and name/localname/slocalname.
// newlocalpath must be a full path and must not point to an empty string.
// no shortname allowed as the last path component.
void LocalNode::setnameparent(LocalNode* newparent, const LocalPath* newlocalpath, std::unique_ptr<LocalPath> newshortname)
{
    if (!sync)
    {
        LOG_err << "LocalNode::init() was never called";
        assert(false);
        return;
    }

    bool newnode = localname.empty();
    Node* todelete = NULL;
    int nc = 0;
    Sync* oldsync = NULL;

    assert(!newparent || newparent->node || newnode);

    if (parent)
    {
        // remove existing child linkage
        parent->children.erase(&localname);

        if (slocalname)
        {
            parent->schildren.erase(slocalname.get());
            slocalname.reset();
        }
    }

    if (newlocalpath)
    {
        // extract name component from localpath, check for rename unless newnode
        size_t p = newlocalpath->getLeafnameByteIndex();

        // has the name changed?
        if (!newlocalpath->backEqual(p, localname))
        {
            // set new name
            localname = newlocalpath->subpathFrom(p);
            name = localname.toName(*sync->client->fsaccess);

            if (node)
            {
                if (name != node->attrs.map['n'])
                {
                    if (node->type == FILENODE)
                    {
                        treestate(TREESTATE_SYNCING);
                    }
                    else
                    {
                        sync->client->app->syncupdate_treestate(sync->getConfig(), getLocalPath(), ts, type);
                    }

                    string prevname = node->attrs.map['n'];

                    // set new name
                    sync->client->setattr(node, attr_map('n', name), sync->client->nextreqtag(), prevname.c_str(), nullptr);
                }
            }
        }
    }

    if (parent && parent != newparent && !sync->mDestructorRunning)
    {
        treestate(TREESTATE_NONE);
    }

    if (newparent)
    {
        if (newparent != parent)
        {
            parent = newparent;

            if (!newnode && node)
            {
                sync->client->nextreqtag(); //make reqtag advance to use the next one
                LOG_debug << "Moving node: " << node->displayname() << " to " << parent->node->displayname();
                if (sync->client->rename(node, parent->node, SYNCDEL_NONE, node->parent ? node->parent->nodeHandle() : NodeHandle(), nullptr, nullptr) == API_EACCESS
                        && sync != parent->sync)
                {
                    LOG_debug << "Rename not permitted. Using node copy/delete";

                    // save for deletion
                    todelete = node;
                }

                if (type == FILENODE)
                {
                    ts = TREESTATE_SYNCING;
                }
            }

            if (sync != parent->sync)
            {
                LOG_debug << "Moving files between different syncs";
                oldsync = sync;
            }

            if (todelete || oldsync)
            {
                // prepare localnodes for a sync change or/and a copy operation
                LocalTreeProcMove tp(parent->sync, todelete != NULL);
                sync->client->proclocaltree(this, &tp);
                nc = tp.nc;
            }
        }

        // (we don't construct a UTF-8 or sname for the root path)
        parent->children[&localname] = this;

        if (newshortname && *newshortname != localname)
        {
            slocalname = std::move(newshortname);
            parent->schildren[slocalname.get()] = this;
        }
        else
        {
            slocalname.reset();
        }

        treestate(TREESTATE_NONE);

        if (todelete)
        {
            // complete the copy/delete operation
            dstime nds = NEVER;
            sync->client->syncup(parent, &nds);

            // check if nodes can be immediately created
            bool immediatecreation = (int) sync->client->synccreate.size() == nc;

            sync->client->syncupdate();

            // try to keep nodes in syncdebris if they can't be immediately created
            // to avoid uploads
            sync->client->movetosyncdebris(todelete, immediatecreation || oldsync->inshare);
        }

        if (oldsync)
        {
            // update local cache if there is a sync change
            oldsync->cachenodes();
            sync->cachenodes();
        }
    }

    if (newlocalpath)
    {
        LocalTreeProcUpdateTransfers tput;
        sync->client->proclocaltree(this, &tput);
    }
}

// delay uploads by 1.1 s to prevent server flooding while a file is still being written
void LocalNode::bumpnagleds()
{
    if (!sync)
    {
        LOG_err << "LocalNode::init() was never called";
        assert(false);
        return;
    }

    nagleds = sync->client->waiter->ds + 11;
}

LocalNode::LocalNode()
: deleted{false}
, created{false}
, reported{false}
, checked{false}
, needsRescan(false)
{}

// initialize fresh LocalNode object - must be called exactly once
void LocalNode::init(Sync* csync, nodetype_t ctype, LocalNode* cparent, const LocalPath& cfullpath, std::unique_ptr<LocalPath> shortname)
{
    sync = csync;
    parent = NULL;
    node.reset();
    notseen = 0;
    deleted = false;
    created = false;
    reported = false;
    needsRescan = false;
    syncxfer = true;
    newnode.reset();
    parent_dbid = 0;
    slocalname = NULL;

    ts = TREESTATE_NONE;
    dts = TREESTATE_NONE;

    type = ctype;
    syncid = sync->client->nextsyncid();

    bumpnagleds();

    if (cparent)
    {
        setnameparent(cparent, &cfullpath, std::move(shortname));
    }
    else
    {
        localname = cfullpath;
        slocalname.reset(shortname && *shortname != localname ? shortname.release() : nullptr);
        name = localname.toPath();
    }

    scanseqno = sync->scanseqno;

    // mark fsid as not valid
    fsid_it = sync->client->fsidnode.end();

    // enable folder notification
    if (type == FOLDERNODE && sync->dirnotify)
    {
        sync->dirnotify->addnotify(this, cfullpath);
    }

    sync->client->syncactivity = true;

    sync->client->totalLocalNodes++;
    sync->localnodes[type]++;
}

// update treestates back to the root LocalNode, inform app about changes
void LocalNode::treestate(treestate_t newts)
{
    if (!sync)
    {
        LOG_err << "LocalNode::init() was never called";
        assert(false);
        return;
    }

    if (newts != TREESTATE_NONE)
    {
        ts = newts;
    }

    if (ts != dts)
    {
        sync->client->app->syncupdate_treestate(sync->getConfig(), getLocalPath(), ts, type);
    }

    if (parent && ((newts == TREESTATE_NONE && ts != TREESTATE_NONE)
                   || (ts != dts && (!(ts == TREESTATE_SYNCED && parent->ts == TREESTATE_SYNCED))
                                 && (!(ts == TREESTATE_SYNCING && parent->ts == TREESTATE_SYNCING))
                                 && (!(ts == TREESTATE_PENDING && (parent->ts == TREESTATE_PENDING
                                                                   || parent->ts == TREESTATE_SYNCING))))))
    {
        treestate_t state = TREESTATE_NONE;
        if (newts != TREESTATE_NONE && ts == TREESTATE_SYNCING)
        {
            state = TREESTATE_SYNCING;
        }
        else
        {
            state = parent->checkstate();
        }

        parent->treestate(state);
    }

    dts = ts;
}

treestate_t LocalNode::checkstate()
{
    if (type == FILENODE)
        return ts;

    treestate_t state = TREESTATE_SYNCED;
    for (localnode_map::iterator it = children.begin(); it != children.end(); it++)
    {
        if (it->second->ts == TREESTATE_SYNCING)
        {
            state = TREESTATE_SYNCING;
            break;
        }

        if (it->second->ts == TREESTATE_PENDING && state == TREESTATE_SYNCED)
        {
            state = TREESTATE_PENDING;
        }
    }
    return state;
}

void LocalNode::setnode(Node* cnode)
{
    deleted = false;

    node.reset();
    if (cnode)
    {
        cnode->localnode.reset();
        node.crossref(cnode, this);
    }
}

void LocalNode::setnotseen(int newnotseen)
{
    if (!sync)
    {
        LOG_err << "LocalNode::init() was never called";
        assert(false);
        return;
    }

    if (!newnotseen)
    {
        if (notseen)
        {
            sync->client->localsyncnotseen.erase(notseen_it);
        }

        notseen = 0;
        scanseqno = sync->scanseqno;
    }
    else
    {
        if (!notseen)
        {
            notseen_it = sync->client->localsyncnotseen.insert(this).first;
        }

        notseen = newnotseen;
    }
}

// set fsid - assume that an existing assignment of the same fsid is no longer current and revoke
void LocalNode::setfsid(handle newfsid, handlelocalnode_map& fsidnodes)
{
    if (!sync)
    {
        LOG_err << "LocalNode::init() was never called";
        assert(false);
        return;
    }

    if (fsid_it != fsidnodes.end())
    {
        if (newfsid == fsid)
        {
            return;
        }

        fsidnodes.erase(fsid_it);
    }

    fsid = newfsid;

    pair<handlelocalnode_map::iterator, bool> r = fsidnodes.insert(std::make_pair(fsid, this));

    fsid_it = r.first;

    if (!r.second)
    {
        // remove previous fsid assignment (the node is likely about to be deleted)
        fsid_it->second->fsid_it = fsidnodes.end();
        fsid_it->second = this;
    }
}

LocalNode::~LocalNode()
{
    if (!sync)
    {
        LOG_err << "LocalNode::init() was never called";
        assert(false);
        return;
    }

    if (!sync->mDestructorRunning && (
        sync->state() == SYNC_ACTIVE || sync->state() == SYNC_INITIALSCAN))
    {
        sync->statecachedel(this);

        if (type == FOLDERNODE)
        {
            LOG_debug << "Sync - local folder deletion detected: " << getLocalPath().toPath();
        }
        else
        {
            LOG_debug << "Sync - local file deletion detected: " << getLocalPath().toPath();
        }
    }

    setnotseen(0);

    newnode.reset();

    if (sync->dirnotify.get())
    {
        // deactivate corresponding notifyq records
        for (int q = DirNotify::RETRY; q >= DirNotify::EXTRA; q--)
        {
            sync->dirnotify->notifyq[q].replaceLocalNodePointers(this, (LocalNode*)~0);
        }
    }

    // remove from fsidnode map, if present
    if (fsid_it != sync->client->fsidnode.end())
    {
        sync->client->fsidnode.erase(fsid_it);
    }

    sync->client->totalLocalNodes--;
    sync->localnodes[type]--;

    if (type == FILENODE && size > 0)
    {
        sync->localbytes -= size;
    }

    if (type == FOLDERNODE)
    {
        if (sync->dirnotify.get())
        {
            sync->dirnotify->delnotify(this);
        }
    }

    // remove parent association
    if (parent)
    {
        setnameparent(NULL, NULL, NULL);
    }

    for (localnode_map::iterator it = children.begin(); it != children.end(); )
    {
        delete it++->second;
    }

    if (node && !sync->mDestructorRunning)
    {
        // move associated node to SyncDebris unless the sync is currently
        // shutting down
        if (sync->state() >= SYNC_INITIALSCAN)
        {
            sync->client->movetosyncdebris(node, sync->inshare);
        }
    }
}

void LocalNode::detach(const bool recreate)
{
    // Never detach the sync root.
    if (parent && node)
    {
        node.reset();
        created &= !recreate;
    }
}

void LocalNode::setSubtreeNeedsRescan(bool includeFiles)
{
    assert(type != FILENODE);

    needsRescan = true;

    for (auto& child : children)
    {
        if (child.second->type != FILENODE)
        {
            child.second->setSubtreeNeedsRescan(includeFiles);
        }
        else
        {
            child.second->needsRescan |= includeFiles;
        }
    }
}

LocalPath LocalNode::getLocalPath() const
{
    LocalPath lp;
    getlocalpath(lp);
    return lp;
}

void LocalNode::getlocalpath(LocalPath& path) const
{
    if (!sync)
    {
        LOG_err << "LocalNode::init() was never called";
        assert(false);
        return;
    }

    path.clear();

    for (const LocalNode* l = this; l != nullptr; l = l->parent)
    {
        assert(!l->parent || l->parent->sync == sync);

        // sync root has absolute path, the rest are just their leafname
        path.prependWithSeparator(l->localname);
    }
}

// locate child by localname or slocalname
LocalNode* LocalNode::childbyname(LocalPath* localname)
{
    localnode_map::iterator it;

    if (!localname || ((it = children.find(localname)) == children.end() && (it = schildren.find(localname)) == schildren.end()))
    {
        return NULL;
    }

    return it->second;
}

void LocalNode::prepare()
{
    getlocalpath(transfer->localfilename);
    assert(transfer->localfilename.isAbsolute());


    // is this transfer in progress? update file's filename.
    if (transfer->slot && transfer->slot->fa && !transfer->slot->fa->nonblocking_localname.empty())
    {
        transfer->slot->fa->updatelocalname(transfer->localfilename, false);
    }

    treestate(TREESTATE_SYNCING);
}

void LocalNode::terminated()
{
    sync->mUnifiedSync.mNextHeartbeat->adjustTransferCounts(-1, 0, size, 0);

    File::terminated();
}

// complete a sync upload: complete to //bin if a newer node exists (which
// would have been caused by a race condition)
void LocalNode::completed(Transfer* t, LocalNode*)
{
    sync->mUnifiedSync.mNextHeartbeat->adjustTransferCounts(-1, 0, 0, size);

    // complete to rubbish for later retrieval if the parent node does not
    // exist or is newer
    if (!parent || !parent->node || (node && mtime < node->mtime))
    {
        h = t->client->rootnodes.rubbish;
    }
    else
    {
        // otherwise, overwrite node if it already exists and complete in its
        // place
        h = parent->node->nodeHandle();
    }

    File::completed(t, this);
}

// serialize/unserialize the following LocalNode properties:
// - type/size
// - fsid
// - parent LocalNode's dbid
// - corresponding Node handle
// - local name
// - fingerprint crc/mtime (filenodes only)
bool LocalNode::serialize(string* d)
{
    CacheableWriter w(*d);
    w.serializei64(type ? -type : size);
    w.serializehandle(fsid);
    w.serializeu32(parent ? parent->dbid : 0);
    w.serializenodehandle(node ? node->nodehandle : UNDEF);
    w.serializestring(localname.platformEncoded());
    if (type == FILENODE)
    {
        w.serializebinary((byte*)crc.data(), sizeof(crc));
        w.serializecompressed64(mtime);
    }
    w.serializebyte(mSyncable);
    w.serializeexpansionflags(1);  // first flag indicates we are storing slocalname.  Storing it is much, much faster than looking it up on startup.
    auto tmpstr = slocalname ? slocalname->platformEncoded() : string();
    w.serializepstr(slocalname ? &tmpstr : nullptr);

    return true;
}

LocalNode* LocalNode::unserialize(Sync* sync, const string* d)
{
    if (d->size() < sizeof(m_off_t)         // type/size combo
                  + sizeof(handle)          // fsid
                  + sizeof(uint32_t)        // parent dbid
                  + MegaClient::NODEHANDLE  // handle
                  + sizeof(short))          // localname length
    {
        LOG_err << "LocalNode unserialization failed - short data";
        return NULL;
    }

    CacheableReader r(*d);

    nodetype_t type;
    m_off_t size;

    if (!r.unserializei64(size)) return nullptr;

    if (size < 0 && size >= -FOLDERNODE)
    {
        // will any compiler optimize this to a const assignment?
        type = (nodetype_t)-size;
        size = 0;
    }
    else
    {
        type = FILENODE;
    }

    handle fsid;
    uint32_t parent_dbid;
    handle h = 0;
    string localname, shortname;
    uint64_t mtime = 0;
    int32_t crc[4];
    memset(crc, 0, sizeof crc);
    byte syncable = 1;
    unsigned char expansionflags[8] = { 0 };

    if (!r.unserializehandle(fsid) ||
        !r.unserializeu32(parent_dbid) ||
        !r.unserializenodehandle(h) ||
        !r.unserializestring(localname) ||
        (type == FILENODE && !r.unserializebinary((byte*)crc, sizeof(crc))) ||
        (type == FILENODE && !r.unserializecompressed64(mtime)) ||
        (r.hasdataleft() && !r.unserializebyte(syncable)) ||
        (r.hasdataleft() && !r.unserializeexpansionflags(expansionflags, 1)) ||
        (expansionflags[0] && !r.unserializecstr(shortname, false)))
    {
        LOG_err << "LocalNode unserialization failed at field " << r.fieldnum;
        return nullptr;
    }
    assert(!r.hasdataleft());

    LocalNode* l = new LocalNode();

    l->type = type;
    l->size = size;

    l->parent_dbid = parent_dbid;

    l->fsid = fsid;
    l->fsid_it = sync->client->fsidnode.end();

    l->localname = LocalPath::fromPlatformEncodedRelative(localname);
    l->slocalname.reset(shortname.empty() ? nullptr : new LocalPath(LocalPath::fromPlatformEncodedRelative(shortname)));
    l->slocalname_in_db = 0 != expansionflags[0];
    l->name = l->localname.toName(*sync->client->fsaccess);

    memcpy(l->crc.data(), crc, sizeof crc);
    l->mtime = mtime;
    l->isvalid = true;

    l->node.store_unchecked(sync->client->nodebyhandle(h));
    l->parent = nullptr;
    l->sync = sync;
    l->mSyncable = syncable == 1;

    // FIXME: serialize/unserialize
    l->created = false;
    l->reported = false;
    l->checked = h != UNDEF; // TODO: Is this a bug? h will never be UNDEF
    l->needsRescan = false;

    return l;
}

#endif


} // namespace<|MERGE_RESOLUTION|>--- conflicted
+++ resolved
@@ -34,7 +34,7 @@
 
 namespace mega {
 
-Node::Node(MegaClient& cclient, handle h, handle ph,
+Node::Node(MegaClient& cclient, NodeHandle h, NodeHandle ph,
            nodetype_t t, m_off_t s, handle u, const char* fa, m_time_t ts)
     : client(&cclient)
 {
@@ -43,8 +43,8 @@
     tag = 0;
     appdata = NULL;
 
-    nodehandle = h;
-    parenthandle = ph;
+    nodehandle = h.as8byte();
+    parenthandle = ph.as8byte();
 
     parent = NULL;
 
@@ -212,240 +212,6 @@
     setattr();
 }
 
-<<<<<<< HEAD
-=======
-// parse serialized node and return Node object - updates nodes hash and parent
-// mismatch vector
-Node* Node::unserialize(MegaClient* client, const string* d, node_vector* dp)
-{
-    handle h, ph;
-    nodetype_t t;
-    m_off_t s;
-    handle u;
-    const byte* k = NULL;
-    const char* fa;
-    m_time_t ts;
-    const byte* skey;
-    const char* ptr = d->data();
-    const char* end = ptr + d->size();
-    unsigned short ll;
-    Node* n;
-    int i;
-    char isExported = '\0';
-    char hasLinkCreationTs = '\0';
-
-    if (ptr + sizeof s + 2 * MegaClient::NODEHANDLE + MegaClient::USERHANDLE + 2 * sizeof ts + sizeof ll > end)
-    {
-        return NULL;
-    }
-
-    s = MemAccess::get<m_off_t>(ptr);
-    ptr += sizeof s;
-
-    if (s < 0 && s >= -RUBBISHNODE)
-    {
-        t = (nodetype_t)-s;
-    }
-    else
-    {
-        t = FILENODE;
-    }
-
-    h = 0;
-    memcpy((char*)&h, ptr, MegaClient::NODEHANDLE);
-    ptr += MegaClient::NODEHANDLE;
-
-    ph = 0;
-    memcpy((char*)&ph, ptr, MegaClient::NODEHANDLE);
-    ptr += MegaClient::NODEHANDLE;
-
-    if (!ph)
-    {
-        ph = UNDEF;
-    }
-
-    u = 0;
-    memcpy((char*)&u, ptr, MegaClient::USERHANDLE);
-    ptr += MegaClient::USERHANDLE;
-
-    // FIME: use m_time_t / Serialize64 instead
-    ptr += sizeof(time_t);
-
-    ts = (uint32_t)MemAccess::get<time_t>(ptr);
-    ptr += sizeof(time_t);
-
-    if ((t == FILENODE) || (t == FOLDERNODE))
-    {
-        int keylen = ((t == FILENODE) ? FILENODEKEYLENGTH : FOLDERNODEKEYLENGTH);
-
-        if (ptr + keylen + 8 + sizeof(short) > end)
-        {
-            return NULL;
-        }
-
-        k = (const byte*)ptr;
-        ptr += keylen;
-    }
-
-    if (t == FILENODE)
-    {
-        ll = MemAccess::get<unsigned short>(ptr);
-        ptr += sizeof ll;
-
-        if (ptr + ll > end)
-        {
-            return NULL;
-        }
-
-        fa = ptr;
-        ptr += ll;
-    }
-    else
-    {
-        fa = NULL;
-    }
-
-    if (ptr + sizeof isExported + sizeof hasLinkCreationTs > end)
-    {
-        return NULL;
-    }
-
-    isExported = MemAccess::get<char>(ptr);
-    ptr += sizeof(isExported);
-
-    hasLinkCreationTs = MemAccess::get<char>(ptr);
-    ptr += sizeof(hasLinkCreationTs);
-
-    auto authKeySize = MemAccess::get<char>(ptr);
-
-    ptr += sizeof authKeySize;
-    const char *authKey = nullptr;
-    if (authKeySize)
-    {
-        authKey = ptr;
-        ptr += authKeySize;
-    }
-
-    for (i = 5; i--;)
-    {
-        if (ptr + (unsigned char)*ptr < end)
-        {
-            ptr += (unsigned char)*ptr + 1;
-        }
-    }
-
-    if (ptr + sizeof(short) > end)
-    {
-        return NULL;
-    }
-
-    short numshares = MemAccess::get<short>(ptr);
-    ptr += sizeof(numshares);
-
-    if (numshares)
-    {
-        if (ptr + SymmCipher::KEYLENGTH > end)
-        {
-            return NULL;
-        }
-
-        skey = (const byte*)ptr;
-        ptr += SymmCipher::KEYLENGTH;
-    }
-    else
-    {
-        skey = NULL;
-    }
-
-    n = new Node(client, dp, NodeHandle().set6byte(h), NodeHandle().set6byte(ph), t, s, u, fa, ts);
-
-    if (k)
-    {
-        n->setkey(k);
-    }
-
-    // read inshare, outshares, or pending shares
-    while (numshares)   // inshares: -1, outshare/s: num_shares
-    {
-        int direction = (numshares > 0) ? -1 : 0;
-        NewShare *newShare = Share::unserialize(direction, h, skey, &ptr, end);
-        if (!newShare)
-        {
-            LOG_err << "Failed to unserialize Share";
-            break;
-        }
-
-        client->newshares.push_back(newShare);
-        if (numshares > 0)  // outshare/s
-        {
-            numshares--;
-        }
-        else    // inshare
-        {
-            break;
-        }
-    }
-
-    ptr = n->attrs.unserialize(ptr, end);
-    if (!ptr)
-    {
-        delete n;
-        return NULL;
-    }
-
-    // It's needed to re-normalize node names because
-    // the updated version of utf8proc doesn't provide
-    // exactly the same output as the previous one that
-    // we were using
-    attr_map::iterator it = n->attrs.map.find('n');
-    if (it != n->attrs.map.end())
-    {
-        LocalPath::utf8_normalize(&(it->second));
-    }
-
-    PublicLink *plink = NULL;
-    if (isExported)
-    {
-        if (ptr + MegaClient::NODEHANDLE + sizeof(m_time_t) + sizeof(bool) > end)
-        {
-            delete n;
-            return NULL;
-        }
-
-        handle ph = 0;
-        memcpy((char*)&ph, ptr, MegaClient::NODEHANDLE);
-        ptr += MegaClient::NODEHANDLE;
-        m_time_t ets = MemAccess::get<m_time_t>(ptr);
-        ptr += sizeof(ets);
-        bool takendown = MemAccess::get<bool>(ptr);
-        ptr += sizeof(takendown);
-
-        m_time_t cts = 0;
-        if (hasLinkCreationTs)
-        {
-            cts = MemAccess::get<m_time_t>(ptr);
-            ptr += sizeof(cts);
-        }
-
-        plink = new PublicLink(ph, cts, ets, takendown, authKey ? authKey : "");
-        client->mPublicLinks[n->nodehandle] = plink->ph;
-    }
-    n->plink = plink;
-
-    n->setfingerprint();
-
-    if (ptr == end)
-    {
-        return n;
-    }
-    else
-    {
-        delete n;
-        return NULL;
-    }
-}
-
->>>>>>> 7f6846f8
 // serialize node - nodes with pending or RSA keys are unsupported
 bool Node::serialize(string* d)
 {
