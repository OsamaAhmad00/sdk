--- conflicted
+++ resolved
@@ -1768,10 +1768,7 @@
 , certainlyOrphaned(0)
 , neverScanned(0)
 , localFSCannotStoreThisName(0)
-<<<<<<< HEAD
-=======
 , mIsIgnoreFile(false)
->>>>>>> 1651436b
 {
     fsid_lastSynced_it = sync->syncs.localnodeBySyncedFsid.end();
     fsid_asScanned_it = sync->syncs.localnodeByScannedFsid.end();
@@ -2861,143 +2858,6 @@
     transferSP = move(p);
 }
 
-<<<<<<< HEAD
-LocalNode* LocalNode::findChildWithSyncedNodeHandle(NodeHandle h)
-{
-    for (auto& c : children)
-    {
-        if (c.second->syncedCloudNodeHandle == h)
-        {
-            return c.second;
-        }
-    }
-    return nullptr;
-}
-
-FSNode LocalNode::getLastSyncedFSDetails() const
-{
-    assert(fsid_lastSynced != UNDEF);
-
-    FSNode n;
-    n.localname = localname;
-    n.shortname = slocalname ? make_unique<LocalPath>(*slocalname): nullptr;
-    n.type = type;
-    n.fsid = fsid_lastSynced;
-    n.isSymlink = false;  // todo: store localndoes for symlinks but don't use them?
-    n.fingerprint = syncedFingerprint;
-    assert(syncedFingerprint.isvalid || type != FILENODE);
-    return n;
-}
-
-
-FSNode LocalNode::getScannedFSDetails() const
-{
-    FSNode n;
-    n.localname = localname;
-    n.shortname = slocalname ? make_unique<LocalPath>(*slocalname): nullptr;
-    n.type = type;
-    n.fsid = fsid_asScanned;
-    n.isSymlink = false;  // todo: store localndoes for symlinks but don't use them?
-    n.fingerprint = scannedFingerprint;
-    assert(scannedFingerprint.isvalid || type != FILENODE);
-    return n;
-}
-
-void LocalNode::updateMoveInvolvement()
-{
-    bool moveInvolved = hasRare() && (rare().moveToHere || rare().moveFromHere);
-    if (moveInvolved)
-    {
-        sync->syncs.mMoveInvolvedLocalNodes.insert(this);
-    }
-    else
-    {
-        sync->syncs.mMoveInvolvedLocalNodes.erase(this);
-    }
-}
-
-void LocalNode::queueClientUpload(shared_ptr<SyncUpload_inClient> upload, VersioningOption vo, bool queueFirst, NodeHandle ovHandleIfShortcut)
-{
-    resetTransfer(upload);
-
-    sync->syncs.queueClient([upload, vo, queueFirst, ovHandleIfShortcut](MegaClient& mc, TransferDbCommitter& committer)
-        {
-            // Can we do it by Node clone if there is a matching file already in the cloud?
-            Node* cloneNode = nullptr;
-            node_vector v = mc.mNodeManager.getNodesByFingerprint(*upload);
-            for (auto n: v)
-            {
-                string ext1, ext2;
-                mc.fsaccess->getextension(upload->getLocalname(), ext1);
-                n->getExtension(ext2);
-                if (!ext1.empty() && ext1[0] == '.') ext1.erase(0, 1);
-                if (!ext2.empty() && ext2[0] == '.') ext2.erase(0, 1);
-
-                if (mc.treatAsIfFileDataEqual(*n, ext1, *upload, ext2))
-                {
-                    cloneNode = n;
-                    break;
-                }
-            }
-
-            if (cloneNode)
-            {
-                LOG_debug << "Cloning node rather than sync uploading: " << cloneNode->displaypath() << " for " << upload->sourceLocalname;
-                // completion function is supplied to putNodes command
-                upload->sendPutnodesToCloneNode(&mc, ovHandleIfShortcut, cloneNode);
-                upload->putnodesStarted = true;
-                upload->wasCompleted = true;
-            }
-            else
-            {
-                // upload will get called back on either completed() or termainted()
-                upload->tag = mc.nextreqtag();
-                upload->selfKeepAlive = upload;
-                mc.startxfer(PUT, upload.get(), committer, false, queueFirst, false, vo, nullptr, upload->tag);
-            }
-        });
-
-}
-
-void LocalNode::queueClientDownload(shared_ptr<SyncDownload_inClient> download, bool queueFirst)
-{
-    resetTransfer(download);
-
-    sync->syncs.queueClient([download, queueFirst](MegaClient& mc, TransferDbCommitter& committer)
-        {
-            download->selfKeepAlive = download;
-            mc.startxfer(GET, download.get(), committer, false, queueFirst, false, NoVersioning, nullptr, mc.nextreqtag());
-        });
-
-}
-
-void LocalNode::resetTransfer(shared_ptr<SyncTransfer_inClient> p)
-{
-    if (transferSP)
-    {
-        if (!transferSP->wasTerminated &&
-            !transferSP->wasCompleted)
-        {
-            LOG_debug << "Abandoning old transfer, and queueing its cancel on client thread";
-
-            // this flag allows in-progress transfers to self-cancel
-            transferSP->wasRequesterAbandoned = true;
-
-            // also queue an operation on the client thread to cancel it if it's queued
-            auto tsp = transferSP;
-            sync->syncs.queueClient([tsp](MegaClient& mc, TransferDbCommitter& committer)
-                {
-                    mc.nextreqtag();
-                    mc.stopxfer(tsp.get(), &committer);
-                });
-        }
-    }
-
-    transferSP = move(p);
-}
-
-=======
->>>>>>> 1651436b
 
 void LocalNode::updateTransferLocalname()
 {
@@ -3355,257 +3215,6 @@
     static const FilterChain dummy;
 
     auto& filterChainPtr = rareRO().filterChain;
-<<<<<<< HEAD
-
-    if (filterChainPtr)
-        return *filterChainPtr;
-
-    return dummy;
-}
-
-bool LocalNode::loadFiltersIfChanged(const FileFingerprint& fingerprint, const LocalPath& path)
-{
-    // Only meaningful for directories.
-    assert(type == FOLDERNODE);
-
-    // we will end up with rare fields so access directly
-    auto& fc = rare().filterChain;
-    if (fc &&
-        fc->mFingerprint == fingerprint &&
-        fc->mLoadSucceeded)
-    {
-        // already up to date
-        return true;
-    }
-
-    fc.reset(new FilterChain);
-    fc->mFingerprint = fingerprint;
-    fc->mLoadSucceeded = FLR_SUCCESS == fc->load(*sync->syncs.fsaccess, path);
-
-    // bear in mind that we may fail to read the file due to exclusive editing
-    // then we come back on some later iteration and read it successfully
-    setRecomputeExclusionState(false, true);
-
-    return fc->mLoadSucceeded;
-}
-
-ExclusionState LocalNode::calcExcluded(RemotePathPair namePath, nodetype_t type, bool inherited) const
-{
-    // This specialization only makes sense for directories.
-    assert(this->type == FOLDERNODE);
-
-    // Check whether the file is excluded by any filters.
-    for (auto* node = this; node; node = node->parent)
-    {
-        assert(node->mExclusionState == ES_INCLUDED);
-
-        if (node->rareRO().filterChain)
-        {
-            // Should we only consider inheritable filter rules?
-            inherited = inherited || node != this;
-
-            // Check for a filter match.
-            auto result = node->filterChainRO().match(namePath, type, inherited);
-
-            // Was the file matched by any filters?
-            if (result != ES_UNMATCHED)
-                return result;
-        }
-
-        // Update path so that it's applicable to the next node's path filters.
-        namePath.second.prependWithSeparator(node->toName_of_localname);
-    }
-
-    // If no rule matches, file's included.
-    return ES_INCLUDED;
-}
-
-ExclusionState LocalNode::calcExcluded(const RemotePathPair&, m_off_t size) const
-{
-    // Specialization only meaningful for directories.
-    assert(type == FOLDERNODE);
-
-    // Consider files of unknown size included.
-    if (size < 0)
-        return ES_INCLUDED;
-
-    // Check whether this file is excluded by any size filters.
-    for (auto* node = this; node; node = node->parent)
-    {
-        // Sanity: We should never be called if either of these is true.
-        assert(node->mExclusionState == ES_INCLUDED);
-
-        if (node->rareRO().filterChain)
-        {
-            // Check for a filter match.
-            auto result = node->filterChainRO().match(size);
-
-            // Was the file matched by any filters?
-            if (result != ES_UNMATCHED)
-                return result;
-        }
-    }
-
-    // File's included.
-    return ES_INCLUDED;
-}
-
-void LocalNode::setRecomputeExclusionState(bool includingThisOne, bool scan)
-{
-    LOG_debug << "Clearing all LocalNode exclusion state from " << getLocalPath() << (includingThisOne ? " inclusive" : "");
-
-    if (includingThisOne)
-    {
-        mExclusionState = ES_UNKNOWN;
-    }
-
-    if (scan)
-    {
-        // test this one by using "Ignore" button to exclude special symlink "My Pictures"
-        // and then manually remove the exclusion and see if the stall returns
-        // (same folder as .megaignore, and separately a subfolder)
-        setScanAgain(false, true, true, 0);
-    }
-    else
-    {
-        setSyncAgain(false, true, true);
-    }
-
-    if (type == FILENODE)
-        return;
-
-    list<LocalNode*> pending(1, this);
-
-    while (!pending.empty())
-    {
-        auto& node = *pending.front();
-
-        for (auto& childIt : node.children)
-        {
-            auto& child = *childIt.second;
-
-            if (child.mExclusionState == ES_UNKNOWN)
-                continue;
-
-            child.mExclusionState = ES_UNKNOWN;
-
-            if (child.type == FOLDERNODE)
-            {
-                pending.emplace_back(&child);
-
-                // make sure we visit this node later and recalculate exclusions
-                child.setSyncAgain(false, true, true);
-            }
-        }
-
-        pending.pop_front();
-    }
-}
-
-bool LocalNode::waitingForIgnoreFileLoad() const
-{
-    for (auto* node = this; node; node = node->parent)
-    {
-        if (node->mWaitingForIgnoreFileLoad)
-            return true;
-    }
-
-    return false;
-}
-
-// Query whether a file is excluded by this node or one of its parents.
-template<typename PathType>
-typename std::enable_if<IsPath<PathType>::value, ExclusionState>::type
-LocalNode::exclusionState(const PathType& path, nodetype_t type, m_off_t size) const
-{
-    // This specialization is only meaningful for directories.
-    assert(this->type == FOLDERNODE);
-
-    // We can't determine our child's exclusion state if we don't know our own.
-    // Our children are excluded if we are.
-    if (mExclusionState != ES_INCLUDED)
-        return mExclusionState;
-
-    // Children of unknown type still have to be handled.
-    // Scan-blocked appear as TYPE_UNKNOWN and the user must be
-	// able to exclude them when they are notified of them
-
-    // Ignore files are only excluded if one of their parents is.
-    if (type == FILENODE && path == IGNORE_FILE_NAME)
-        return ES_INCLUDED;
-
-    // We can't know the child's state unless our filters are current.
-    if (mWaitingForIgnoreFileLoad)
-        return ES_UNKNOWN;
-
-    // Computed cloud name and relative cloud path.
-    RemotePathPair namePath;
-
-    // Current path component.
-    PathType component;
-
-    // Check if any intermediary path components are excluded.
-    for (size_t index = 0; path.nextPathComponent(index, component); )
-    {
-        // Compute cloud name.
-        namePath.first = component.toName(*sync->syncs.fsaccess);
-
-        // Compute relative cloud path.
-        namePath.second.appendWithSeparator(namePath.first, false);
-
-        // Have we hit the final path component?
-        if (!path.hasNextPathComponent(index))
-            break;
-
-        // Is this path component excluded?
-        if (ES_EXCLUDED == calcExcluded(namePath, FOLDERNODE, false))
-            return ES_EXCLUDED;
-    }
-
-    // Does the final path component represent a file?
-    if (type == FILENODE)
-    {
-        // Ignore files are only excluded if one of their parents is.
-        if (namePath.first == IGNORE_FILE_NAME)
-            return ES_INCLUDED;
-
-        // Is the file excluded by any size filters?
-        if (ES_EXCLUDED == calcExcluded(namePath, size))
-            return ES_EXCLUDED;
-    }
-
-    // Is the file excluded by any name filters?
-    return calcExcluded(namePath, type, false);
-}
-
-// Make sure we instantiate the two types.  Jenkins gcc can't handle this in the header.
-template ExclusionState LocalNode::exclusionState(const LocalPath& path, nodetype_t type, m_off_t size) const;
-template ExclusionState LocalNode::exclusionState(const RemotePath& path, nodetype_t type, m_off_t size) const;
-
-ExclusionState LocalNode::exclusionState(const string& name, nodetype_t type, m_off_t size) const
-{
-    assert(this->type == FOLDERNODE);
-
-    // Consider providing a specialized implementation to avoid conversion.
-    auto fsAccess = sync->syncs.fsaccess.get();
-    auto fsType = sync->mFilesystemType;
-    auto localname = LocalPath::fromRelativeName(name, *fsAccess, fsType);
-
-    return exclusionState(localname, type, size);
-}
-
-ExclusionState LocalNode::exclusionState() const
-{
-    if (isDoNotSyncFileName(toName_of_localname)) return ES_EXCLUDED;
-    return mExclusionState;
-}
-
-bool LocalNode::isIgnoreFile() const
-{
-    return mIsIgnoreFile;
-}
-
-=======
 
     if (filterChainPtr)
         return *filterChainPtr;
@@ -3856,7 +3465,6 @@
     return mIsIgnoreFile;
 }
 
->>>>>>> 1651436b
 bool LocalNode::recomputeExclusionState()
 {
     // We should never be asked to recompute the root's exclusion state.
@@ -3865,7 +3473,6 @@
     // Only recompute the state if it's necessary.
     if (mExclusionState != ES_UNKNOWN)
         return false;
-<<<<<<< HEAD
 
     mExclusionState = parent->exclusionState(localname, type, -1);
 
@@ -3887,40 +3494,6 @@
     }
 
     return mExclusionState != ES_UNKNOWN;
-}
-
-
-void LocalNode::ignoreFilterPresenceChanged(bool present, FSNode* fsNode)
-{
-    // ignore file appeared or disappeared
-    if (rareRO().filterChain)
-    {
-        rare().filterChain.reset();
-    }
-    setRecomputeExclusionState(false, false);
-=======
-
-    mExclusionState = parent->exclusionState(localname, type, -1);
-
-    if (mExclusionState == ES_EXCLUDED)
-    {
-        // excluded nodes are as if they didn't exist.  So remove from db
-        // also don't remember anything that might result in a move/delete etc if they get un-ignored
-        setSyncedFsid(UNDEF, sync->syncs.localnodeBySyncedFsid, localname, cloneShortname());
-        void setSyncedNodeHandle(NodeHandle());
-        sync->statecachedel(this);
-    }
-    else if (mExclusionState == ES_INCLUDED)
-    {
-        if (!dbid)
-        {
-            // This node should be part of the database again
-            sync->statecacheadd(this);
-        }
-    }
-
-    return mExclusionState != ES_UNKNOWN;
->>>>>>> 1651436b
 }
 
 #endif // ENABLE_SYNC
