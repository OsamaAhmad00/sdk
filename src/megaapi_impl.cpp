--- conflicted
+++ resolved
@@ -2699,11 +2699,8 @@
         case TYPE_GET_USER_EMAIL: return "GET_USER_EMAIL";
         case TYPE_APP_VERSION: return "APP_VERSION";
         case TYPE_GET_LOCAL_SSL_CERT: return "GET_LOCAL_SSL_CERT";
-<<<<<<< HEAD
+        case TYPE_SEND_SIGNUP_LINK: return "SEND_SIGNUP_LINK";
         case TYPE_QUERY_BANDWIDTH_QUOTA: return "QUERY_BANDWIDTH_QUOTA";
-=======
-        case TYPE_SEND_SIGNUP_LINK: return "SEND_SIGNUP_LINK";
->>>>>>> fdeedea0
     }
     return "UNKNOWN";
 }
