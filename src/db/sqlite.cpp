/**
 * @file sqlite.cpp
 * @brief SQLite DB access layer
 *
 * (c) 2013-2014 by Mega Limited, Auckland, New Zealand
 *
 * This file is part of the MEGA SDK - Client Access Engine.
 *
 * Applications using the MEGA API must present a valid application key
 * and comply with the the rules set forth in the Terms of Service.
 *
 * The MEGA SDK is distributed in the hope that it will be useful,
 * but WITHOUT ANY WARRANTY; without even the implied warranty of
 * MERCHANTABILITY or FITNESS FOR A PARTICULAR PURPOSE.
 *
 * @copyright Simplified (2-clause) BSD License.
 *
 * You should have received a copy of the license along with this
 * program.
 */

#include "mega.h"

#ifdef USE_SQLITE
namespace mega {

SqliteDbAccess::SqliteDbAccess(const LocalPath& rootPath)
  : mRootPath(rootPath)
{
    assert(mRootPath.isAbsolute());
}

SqliteDbAccess::~SqliteDbAccess()
{
}

LocalPath SqliteDbAccess::databasePath(const FileSystemAccess& fsAccess,
                                       const string& name,
                                       const int version) const
{
    ostringstream osstream;

    osstream << "megaclient_statecache"
             << version
             << "_"
             << name
             << ".db";

    LocalPath path = mRootPath;

    path.appendWithSeparator(
      LocalPath::fromRelativePath(osstream.str()),
      false);

    return path;
}

bool SqliteDbAccess::checkDbFileAndAdjustLegacy(FileSystemAccess& fsAccess, const string& name, const int flags, LocalPath& dbPath)
{
    dbPath = databasePath(fsAccess, name, DB_VERSION);
    auto upgraded = true;

    {
        auto legacyPath = databasePath(fsAccess, name, LEGACY_DB_VERSION);
        auto fileAccess = fsAccess.newfileaccess();

        if (fileAccess->fopen(legacyPath))
        {
            LOG_debug << "Found legacy database at: " << legacyPath;

            if (LEGACY_DB_VERSION == LAST_DB_VERSION_WITHOUT_NOD)
            {
                LOG_debug << "Rename database file to update version to NOD";
                if (!fsAccess.renamelocal(legacyPath, dbPath))
                {
                    fsAccess.unlinklocal(legacyPath);
                }
            }
            else if (currentDbVersion == LEGACY_DB_VERSION)
            {
                LOG_debug << "Using a legacy database.";
                dbPath = std::move(legacyPath);
                upgraded = false;
            }
            else if ((flags & DB_OPEN_FLAG_RECYCLE))
            {
                LOG_debug << "Trying to recycle a legacy database.";

                if (fsAccess.renamelocal(legacyPath, dbPath, false))
                {
                    auto suffix = LocalPath::fromRelativePath("-shm");
                    auto from = legacyPath + suffix;
                    auto to = dbPath + suffix;

                    fsAccess.renamelocal(from, to);

                    suffix = LocalPath::fromRelativePath("-wal");
                    from = legacyPath + suffix;
                    to = dbPath + suffix;

                    fsAccess.renamelocal(from, to);

                    LOG_debug << "Legacy database recycled.";
                }
                else
                {
                    LOG_debug << "Unable to recycle database, deleting...";
                    fsAccess.unlinklocal(legacyPath);
                }
            }
            else
            {
                LOG_debug << "Deleting outdated legacy database.";
                fsAccess.unlinklocal(legacyPath);
            }
        }
    }

    if (upgraded)
    {
        LOG_debug << "Using an upgraded DB: " << dbPath;
        currentDbVersion = DB_VERSION;
    }

    return fsAccess.fileExistsAt(dbPath);
}

SqliteDbTable *SqliteDbAccess::open(PrnGen &rng, FileSystemAccess &fsAccess, const string &name, const int flags)
{
    sqlite3 *db = nullptr;
    auto dbPath = databasePath(fsAccess, name, DB_VERSION);
    if (!openDBAndCreateStatecache(&db, fsAccess, name, dbPath, flags))
    {
        return nullptr;
    }

    return new SqliteDbTable(rng,
                             db,
                             fsAccess,
                             dbPath,
                             (flags & DB_OPEN_FLAG_TRANSACTED) > 0);

}

DbTable *SqliteDbAccess::openTableWithNodes(PrnGen &rng, FileSystemAccess &fsAccess, const string &name, const int flags)
{
    sqlite3 *db = nullptr;
    auto dbPath = databasePath(fsAccess, name, DB_VERSION);
    if (!openDBAndCreateStatecache(&db, fsAccess, name, dbPath, flags))
    {
        return nullptr;
    }

    // Create specific table for handle nodes
    std::string sql = "CREATE TABLE IF NOT EXISTS nodes (nodehandle int64 PRIMARY KEY NOT NULL, "
                      "parenthandle int64, name text, fingerprint BLOB, origFingerprint BLOB, "
<<<<<<< HEAD
                      "type tinyint, size int64, share tinyint, decrypted tinyint, fav tinyint, "
                      "ctime int64, counter BLOB NOT NULL, node BLOB NOT NULL)";
=======
                      "type tinyint, size int64, share tinyint, fav tinyint, "
                      "ctime int64, node BLOB NOT NULL)";
>>>>>>> 09a75716
    int result = sqlite3_exec(db, sql.c_str(), nullptr, nullptr, nullptr);
    if (result)
    {
        LOG_debug << "Data base error: " << sqlite3_errmsg(db);
        sqlite3_close(db);
        return nullptr;
    }

    // Create index for column that is not primary key (which already has an index by default)
    sql = "CREATE INDEX IF NOT EXISTS parenthandleindex on nodes (parenthandle)";
    result = sqlite3_exec(db, sql.c_str(), nullptr, nullptr, nullptr);
    if (result)
    {
        LOG_debug << "Data base error while creating index (parenthandleindex): " << sqlite3_errmsg(db);
        sqlite3_close(db);
        return nullptr;
    }

    return new SqliteAccountState(rng,
                                db,
                                fsAccess,
                                dbPath,
                                (flags & DB_OPEN_FLAG_TRANSACTED) > 0);
}

bool SqliteDbAccess::probe(FileSystemAccess& fsAccess, const string& name) const
{
    auto fileAccess = fsAccess.newfileaccess();

    LocalPath dbPath = databasePath(fsAccess, name, DB_VERSION);

    if (fileAccess->isfile(dbPath))
    {
        return true;
    }

    dbPath = databasePath(fsAccess, name, LEGACY_DB_VERSION);

    return fileAccess->isfile(dbPath);
}

const LocalPath& SqliteDbAccess::rootPath() const
{
    return mRootPath;
}

bool SqliteDbAccess::openDBAndCreateStatecache(sqlite3 **db, FileSystemAccess &fsAccess, const string &name, LocalPath &dbPath, const int flags)
{
    checkDbFileAndAdjustLegacy(fsAccess, name, flags, dbPath);
    int result = sqlite3_open_v2(dbPath.toPath().c_str(), db,
        SQLITE_OPEN_READWRITE | SQLITE_OPEN_CREATE // The database is opened for reading and writing, and is created if it does not already exist. This is the behavior that is always used for sqlite3_open() and sqlite3_open16().
        | SQLITE_OPEN_FULLMUTEX // The new database connection will use the "Serialized" threading mode. This means that multiple threads can be used withou restriction. (Required to avoid failure at SyncTest)
        , nullptr);

    if (result)
    {
        if (db)
        {
            sqlite3_close(*db);
        }

        return false;
    }

#if !(TARGET_OS_IPHONE)
    result = sqlite3_exec(*db, "PRAGMA journal_mode=WAL;", nullptr, nullptr, nullptr);
    if (result)
    {
        sqlite3_close(*db);
        return false;
    }
#endif /* ! TARGET_OS_IPHONE */

    string sql = "CREATE TABLE IF NOT EXISTS statecache (id INTEGER PRIMARY KEY ASC NOT NULL, content BLOB NOT NULL)";

    result = sqlite3_exec(*db, sql.c_str(), nullptr, nullptr, nullptr);
    if (result)
    {
        sqlite3_close(*db);
        return false;
    }

    return true;

}

SqliteDbTable::SqliteDbTable(PrnGen &rng, sqlite3* db, FileSystemAccess &fsAccess, const LocalPath &path, const bool checkAlwaysTransacted)
  : DbTable(rng, checkAlwaysTransacted)
  , db(db)
  , pStmt(nullptr)
  , dbfile(path)
  , fsaccess(&fsAccess)
{
}

SqliteDbTable::~SqliteDbTable()
{
    resetCommitter();

    if (!db)
    {
        return;
    }

    sqlite3_finalize(pStmt);

    if (inTransaction())
    {
        abort();
    }

    sqlite3_close(db);
    LOG_debug << "Database closed " << dbfile;
}

bool SqliteDbTable::inTransaction() const
{
    return sqlite3_get_autocommit(db) == 0;
}

// set cursor to first record
void SqliteDbTable::rewind()
{
    if (!db)
    {
        return;
    }

    int result;

    if (pStmt)
    {
        result = sqlite3_reset(pStmt);
    }
    else
    {
        result = sqlite3_prepare(db, "SELECT id, content FROM statecache", -1, &pStmt, NULL);
    }

    if (result != SQLITE_OK)
    {
        string err = string(" Error: ") + (sqlite3_errmsg(db) ? sqlite3_errmsg(db) : std::to_string(result));
        LOG_err << "Unable to rewind database: " << dbfile << err;
        assert(!"Unable to rewind database.");
    }
}

// retrieve next record through cursor
bool SqliteDbTable::next(uint32_t* index, string* data)
{
    if (!db)
    {
        return false;
    }

    if (!pStmt)
    {
        return false;
    }

    int rc = sqlite3_step(pStmt);

    if (rc != SQLITE_ROW)
    {
        sqlite3_finalize(pStmt);
        pStmt = NULL;

        if (rc != SQLITE_DONE)
        {
            string err = string(" Error: ") + (sqlite3_errmsg(db) ? sqlite3_errmsg(db) : std::to_string(rc));
            LOG_err << "Unable to get next record from database: " << dbfile << err;
            assert(!"Unable to get next record from database.");
        }

        return false;
    }

    *index = sqlite3_column_int(pStmt, 0);

    data->assign((char*)sqlite3_column_blob(pStmt, 1), sqlite3_column_bytes(pStmt, 1));

    return true;
}

// retrieve record by index
bool SqliteDbTable::get(uint32_t index, string* data)
{
    if (!db)
    {
        return false;
    }

    sqlite3_stmt *stmt;
    int rc;

    rc = sqlite3_prepare(db, "SELECT content FROM statecache WHERE id = ?", -1, &stmt, NULL);
    if (rc == SQLITE_OK)
    {
        rc = sqlite3_bind_int(stmt, 1, index);
        if (rc == SQLITE_OK)
        {
            rc = sqlite3_step(stmt);
            if (rc == SQLITE_ROW)
            {
                data->assign((char*)sqlite3_column_blob(stmt, 0), sqlite3_column_bytes(stmt, 0));
            }
        }
    }

    sqlite3_finalize(stmt);

    if (rc != SQLITE_DONE && rc != SQLITE_ROW)
    {
        string err = string(" Error: ") + (sqlite3_errmsg(db) ? sqlite3_errmsg(db) : std::to_string(rc));
        LOG_err << "Unable to get record from database: " << dbfile << err;
        assert(!"Unable to get record from database.");
    }

    return rc == SQLITE_ROW;
}

// add/update record by index
bool SqliteDbTable::put(uint32_t index, char* data, unsigned len)
{
    if (!db)
    {
        return false;
    }

    checkTransaction();

    sqlite3_stmt *stmt;
    bool result = false;

    int rc = sqlite3_prepare(db, "INSERT OR REPLACE INTO statecache (id, content) VALUES (?, ?)", -1, &stmt, NULL);
    if (rc == SQLITE_OK)
    {
        rc = sqlite3_bind_int(stmt, 1, index);
        if (rc == SQLITE_OK)
        {
            rc = sqlite3_bind_blob(stmt, 2, data, len, SQLITE_STATIC);
            if (rc == SQLITE_OK)
            {

                rc = sqlite3_step(stmt);
                if (rc == SQLITE_DONE)
                {
                    result = true;
                }
            }
        }
    }

    sqlite3_finalize(stmt);

    if (!result)
    {
        string err = string(" Error: ") + (sqlite3_errmsg(db) ? sqlite3_errmsg(db) : std::to_string(rc));
        LOG_err << "Unable to put record into database: " << dbfile << err;
        assert(!"Unable to put record into database.");
    }

    return result;
}


// delete record by index
bool SqliteDbTable::del(uint32_t index)
{
    if (!db)
    {
        return false;
    }

    checkTransaction();

    char buf[64];

    sprintf(buf, "DELETE FROM statecache WHERE id = %" PRIu32, index);

    int rc = sqlite3_exec(db, buf, 0, 0, nullptr);
    if (rc != SQLITE_OK)
    {
        string err = string(" Error: ") + (sqlite3_errmsg(db) ? sqlite3_errmsg(db) : std::to_string(rc));
        LOG_err << "Unable to delete record from database: " << dbfile << err;
        assert(!"Unable to delete record from database.");

        return false;
    }

    return true;
}

// truncate table
void SqliteDbTable::truncate()
{
    if (!db)
    {
        return;
    }

    checkTransaction();

    int rc = sqlite3_exec(db, "DELETE FROM statecache", 0, 0, NULL);
    if (rc != API_OK)
    {
        string err = string(" Error: ") + (sqlite3_errmsg(db) ? sqlite3_errmsg(db) : std::to_string(rc));
        LOG_err << "Unable to truncate database: " << dbfile << err;
        assert(!"Unable to truncate database.");
    }
}

// begin transaction
void SqliteDbTable::begin()
{
    if (!db)
    {
        return;
    }

    LOG_debug << "DB transaction BEGIN " << dbfile;
    int rc = sqlite3_exec(db, "BEGIN", 0, 0, NULL);
    if (rc != SQLITE_OK)
    {
        string err = string(" Error: ") + (sqlite3_errmsg(db) ? sqlite3_errmsg(db) : std::to_string(rc));
        LOG_err << "Unable to begin transaction on database: " << dbfile << err;
        assert(!"Unable to begin transaction on database.");
    }
}

// commit transaction
void SqliteDbTable::commit()
{
    if (!db)
    {
        return;
    }

    LOG_debug << "DB transaction COMMIT " << dbfile;

    int rc = sqlite3_exec(db, "COMMIT", 0, 0, NULL);
    if (rc != SQLITE_OK)
    {
        string err = string(" Error: ") + (sqlite3_errmsg(db) ? sqlite3_errmsg(db) : std::to_string(rc));
        LOG_err << "Unable to commit transaction on database: " << dbfile << err;
        assert(!"Unable to commit transaction on database.");
    }
}

// abort transaction
void SqliteDbTable::abort()
{
    if (!db)
    {
        return;
    }

    LOG_debug << "DB transaction ROLLBACK " << dbfile;

    int rc = sqlite3_exec(db, "ROLLBACK", 0, 0, NULL);
    if (rc != SQLITE_OK)
    {
        string err = string(" Error: ") + (sqlite3_errmsg(db) ? sqlite3_errmsg(db) : std::to_string(rc));
        LOG_err << "Unable to rollback transaction on database: " << dbfile << err;
        assert(!"Unable to rollback transaction on database.");
    }
}

void SqliteDbTable::remove()
{
    if (!db)
    {
        return;
    }

    sqlite3_finalize(pStmt);

    if (inTransaction())
    {
        abort();
    }

    sqlite3_close(db);

    db = NULL;

    fsaccess->unlinklocal(dbfile);
}

SqliteAccountState::SqliteAccountState(PrnGen &rng, sqlite3 *pdb, FileSystemAccess &fsAccess, const LocalPath &path, const bool checkAlwaysTransacted)
    : SqliteDbTable(rng, pdb, fsAccess, path, checkAlwaysTransacted)
{

}

bool SqliteAccountState::processSqlQueryNodes(sqlite3_stmt *stmt, std::vector<std::pair<mega::NodeHandle, mega::NodeSerialized>>& nodes)
{
    assert(stmt);
    int sqlResult = SQLITE_ERROR;
    while ((sqlResult = sqlite3_step(stmt)) == SQLITE_ROW)
    {
        NodeHandle nodeHandle;
        nodeHandle.set6byte(sqlite3_column_int64(stmt, 0));

        NodeSerialized node;

<<<<<<< HEAD
        // Blob node counter
        const void* data = sqlite3_column_blob(stmt, 2);
        int size = sqlite3_column_bytes(stmt, 2);
=======
        const void* data = sqlite3_column_blob(stmt, 1);
        int size = sqlite3_column_bytes(stmt, 1);
>>>>>>> 09a75716
        if (data && size)
        {
            node.mNodeCounter = std::string(static_cast<const char*>(data), size);
        }

        // blob node
        data = sqlite3_column_blob(stmt, 3);
        size = sqlite3_column_bytes(stmt, 3);
        if (data && size)
        {
            node.mNode = std::string(static_cast<const char*>(data), size);
            nodes.insert(nodes.end(), std::make_pair(nodeHandle, std::move(node)));
        }
    }

    if (sqlResult == SQLITE_ERROR)
    {
        // In case of interrupt db query, it will finish with (expected) error
        string err = string(" Error: ") + (sqlite3_errmsg(db) ? sqlite3_errmsg(db) : std::to_string(sqlResult));
        LOG_debug << "Unable to processSqlQueryNodes from database (maybe query has been interrupted): " << dbfile << err;
    }

    return true;
}

bool SqliteAccountState::remove(NodeHandle nodehandle)
{
    if (!db)
    {
        return false;
    }

    checkTransaction();

    char buf[64];

    sprintf(buf, "DELETE FROM nodes WHERE nodehandle = %" PRId64, nodehandle.as8byte());

    int sqlResult = sqlite3_exec(db, buf, 0, 0, NULL);
    if (sqlResult == SQLITE_ERROR)
    {
        string err = string(" Error: ") + (sqlite3_errmsg(db) ? sqlite3_errmsg(db) : std::to_string(sqlResult));
        LOG_err << "Unable to remove a node from database: " << dbfile << err;
        assert(!"Unable to remove a node from database.");
    }

    return sqlResult == SQLITE_OK;
}

bool SqliteAccountState::removeNodes()
{
    if (!db)
    {
        return false;
    }

    checkTransaction();

    int sqlResult = sqlite3_exec(db, "DELETE FROM nodes", 0, 0, NULL);
    if (sqlResult == SQLITE_ERROR)
    {
        string err = string(" Error: ") + (sqlite3_errmsg(db) ? sqlite3_errmsg(db) : std::to_string(sqlResult));
        LOG_err << "Unable to remove all nodes from database: " << dbfile << err;
        assert(!"Unable to remove all nodes from database.");
    }

    return sqlResult == SQLITE_OK;
}

void SqliteAccountState::cancelQuery()
{
    if (!db)
    {
        return;
    }

    sqlite3_interrupt(db);
}

void SqliteAccountState::updateCounter(NodeHandle nodeHandle, const std::string& nodeCounterBlob)
{
    if (!db)
    {
        return;
    }

    int sqlResult = SQLITE_ERROR;
    sqlite3_stmt *stmt;
    sqlResult = sqlite3_prepare(db, "UPDATE nodes SET counter = ?  WHERE nodehandle = ?", -1, &stmt, NULL);
    if (sqlResult == SQLITE_OK)
    {
        if ((sqlResult = sqlite3_bind_blob(stmt, 1, nodeCounterBlob.data(), static_cast<int>(nodeCounterBlob.size()), SQLITE_STATIC)) == SQLITE_OK)
        {
            if ((sqlResult = sqlite3_bind_int64(stmt, 2, nodeHandle.as8byte())) == SQLITE_OK)
            {
                sqlResult = sqlite3_step(stmt);
            }
        }

    }

    sqlite3_finalize(stmt);

    if (sqlResult == SQLITE_ERROR)
    {
        string err = string(" Error: ") + (sqlite3_errmsg(db) ? sqlite3_errmsg(db) : std::to_string(sqlResult));
        LOG_err << "Unable to update counter in database: " << dbfile << err;
        assert(!"Unable to update counter in database: ");
    }
}

bool SqliteAccountState::put(Node *node)
{
    if (!db)
    {
        return false;
    }

    checkTransaction();

    sqlite3_stmt *stmt;
    int sqlResult = sqlite3_prepare(db, "INSERT OR REPLACE INTO nodes (nodehandle, parenthandle, "
<<<<<<< HEAD
                                        "name, fingerprint, origFingerprint, type, size, share, decrypted, fav, ctime, counter, node) "
                                        "VALUES (?, ?, ?, ?, ?, ?, ?, ?, ?, ?, ?, ?, ?)", -1, &stmt, NULL);
=======
                                        "name, fingerprint, origFingerprint, type, size, share, fav, ctime, node) "
                                        "VALUES (?, ?, ?, ?, ?, ?, ?, ?, ?, ?, ?)", -1, &stmt, NULL);
>>>>>>> 09a75716
    if (sqlResult == SQLITE_OK)
    {
        string nodeSerialized;
        node->serialize(&nodeSerialized);
        assert(nodeSerialized.size());

        sqlite3_bind_int64(stmt, 1, node->nodehandle);
        sqlite3_bind_int64(stmt, 2, node->parenthandle);

        std::string name = node->displayname();
        sqlite3_bind_text(stmt, 3, name.c_str(), static_cast<int>(name.length()), SQLITE_STATIC);

        string fp;
        node->FileFingerprint::serialize(&fp);
        sqlite3_bind_blob(stmt, 4, fp.data(), static_cast<int>(fp.size()), SQLITE_STATIC);

        std::string origFingerprint;
        attr_map::const_iterator attrIt = node->attrs.map.find(MAKENAMEID2('c', '0'));
        if (attrIt != node->attrs.map.end())
        {
           origFingerprint = attrIt->second;
        }
        sqlite3_bind_blob(stmt, 5, origFingerprint.data(), static_cast<int>(origFingerprint.size()), SQLITE_STATIC);

        sqlite3_bind_int(stmt, 6, node->type);
        sqlite3_bind_int64(stmt, 7, node->size);

        int shareType = node->getShareType();
        sqlite3_bind_int(stmt, 8, shareType);

        // node->attrstring has value => node is encrypted
        nameid favId = AttrMap::string2nameid("fav");
        auto favIt = node->attrs.map.find(favId);
        bool fav = (favIt != node->attrs.map.end() && favIt->second == "1"); // test 'fav' attr value (only "1" is valid)
<<<<<<< HEAD
        sqlite3_bind_int(stmt, 10, fav);
        sqlite3_bind_int64(stmt, 11, node->ctime);
        std::string nodeCountersBlob = node->getCounter().serialize();
        sqlite3_bind_blob(stmt, 12, nodeCountersBlob.data(), static_cast<int>(nodeCountersBlob.size()), SQLITE_STATIC);
        sqlite3_bind_blob(stmt, 13, nodeSerialized.data(), static_cast<int>(nodeSerialized.size()), SQLITE_STATIC);
=======
        sqlite3_bind_int(stmt, 9, fav);
        sqlite3_bind_int64(stmt, 10, node->ctime);
        sqlite3_bind_blob(stmt, 11, nodeSerialized.data(), static_cast<int>(nodeSerialized.size()), SQLITE_STATIC);
>>>>>>> 09a75716

        sqlResult = sqlite3_step(stmt);
    }

    sqlite3_finalize(stmt);

    if (sqlResult == SQLITE_ERROR)
    {
        string err = string(" Error: ") + (sqlite3_errmsg(db) ? sqlite3_errmsg(db) : std::to_string(sqlResult));
        LOG_err << "Unable to put a node from database: " << dbfile << err;
        assert(!"Unable to put a node from database.");
        return false;
    }

    return true;
}

bool SqliteAccountState::getNode(NodeHandle nodehandle, NodeSerialized &nodeSerialized)
{
    if (!db)
    {
        return false;
    }

    nodeSerialized.mNode.clear();

    int sqlResult = SQLITE_ERROR;
    sqlite3_stmt *stmt;
<<<<<<< HEAD
    if ((sqlResult = sqlite3_prepare(db, "SELECT decrypted, counter, node FROM nodes  WHERE nodehandle = ?", -1, &stmt, NULL)) == SQLITE_OK)
=======
    if ((sqlResult = sqlite3_prepare(db, "SELECT node FROM nodes  WHERE nodehandle = ?", -1, &stmt, NULL)) == SQLITE_OK)
>>>>>>> 09a75716
    {
        if ((sqlResult = sqlite3_bind_int64(stmt, 1, nodehandle.as8byte())) == SQLITE_OK)
        {
            if((sqlResult = sqlite3_step(stmt)) == SQLITE_ROW)
            {
<<<<<<< HEAD
                nodeSerialized.mDecrypted = sqlite3_column_int(stmt, 0);

                const void* data = sqlite3_column_blob(stmt, 1);
                int size = sqlite3_column_bytes(stmt, 1);
=======
                const void* data = sqlite3_column_blob(stmt, 0);
                int size = sqlite3_column_bytes(stmt, 0);
>>>>>>> 09a75716
                if (data && size)
                {
                    nodeSerialized.mNodeCounter.assign(static_cast<const char*>(data), size);
                }

                data = sqlite3_column_blob(stmt, 2);
                size = sqlite3_column_bytes(stmt, 2);
                if (data && size)
                {
                    nodeSerialized.mNode.assign(static_cast<const char*>(data), size);
                }
            }
        }
    }

    sqlite3_finalize(stmt);

    if (sqlResult == SQLITE_ERROR)
    {
        string err = string(" Error: ") + (sqlite3_errmsg(db) ? sqlite3_errmsg(db) : std::to_string(sqlResult));
        LOG_err << "Unable to get a node from database: " << dbfile << err;
        assert(!"Unable to get a node from database.");
    }

    return nodeSerialized.mNode.size() ? true : false;
}


bool SqliteAccountState::getNodesByOrigFingerprint(const std::string &fingerprint, std::vector<std::pair<NodeHandle, NodeSerialized>> &nodes)
{
    if (!db)
    {
        return false;
    }

    sqlite3_stmt *stmt;
    bool result = false;
<<<<<<< HEAD
    int sqlResult = sqlite3_prepare(db, "SELECT nodehandle, decrypted, counter, node FROM nodes WHERE origfingerprint = ?", -1, &stmt, NULL);
=======
    int sqlResult = sqlite3_prepare(db, "SELECT nodehandle, node FROM nodes WHERE origfingerprint = ?", -1, &stmt, NULL);
>>>>>>> 09a75716
    if (sqlResult == SQLITE_OK)
    {
        if ((sqlResult = sqlite3_bind_blob(stmt, 1, fingerprint.data(), (int)fingerprint.size(), SQLITE_STATIC)) == SQLITE_OK)
        {
            result = processSqlQueryNodes(stmt, nodes);
        }
    }

    sqlite3_finalize(stmt);

    if (sqlResult == SQLITE_ERROR)
    {
        string err = string(" Error: ") + (sqlite3_errmsg(db) ? sqlite3_errmsg(db) : std::to_string(sqlResult));
        LOG_err << "Unable to get nodes by origfingerprint from database: " << dbfile << err;
        assert(!"Unable to get nodes by origfingerprint from database.");
    }

    return result;
}

bool SqliteAccountState::getRootNodes(std::vector<std::pair<NodeHandle, NodeSerialized>> &nodes)
{
    if (!db)
    {
        return false;
    }

    sqlite3_stmt *stmt;
    bool result = false;
<<<<<<< HEAD
    int sqlResult = sqlite3_prepare(db, "SELECT nodehandle, decrypted, counter, node FROM nodes WHERE type >= ? AND type <= ?", -1, &stmt, NULL);
=======
    int sqlResult = sqlite3_prepare(db, "SELECT nodehandle, node FROM nodes WHERE type >= ? AND type <= ?", -1, &stmt, NULL);
>>>>>>> 09a75716
    if (sqlResult == SQLITE_OK)
    {
        // nodeHandleUndef; // By default is set as undef
        if ((sqlResult = sqlite3_bind_int64(stmt, 1, nodetype_t::ROOTNODE)) == SQLITE_OK)
        {
            if ((sqlResult = sqlite3_bind_int64(stmt, 2, nodetype_t::RUBBISHNODE)) == SQLITE_OK)
            {
                result = processSqlQueryNodes(stmt, nodes);
            }
        }
    }

    if (sqlResult == SQLITE_ERROR)
    {
        string err = string(" Error: ") + (sqlite3_errmsg(db) ? sqlite3_errmsg(db) : std::to_string(sqlResult));
        LOG_err << "Unable to get root nodes from database: " << dbfile << err;
        assert(!"Unable to get root nodes from database.");
    }

    sqlite3_finalize(stmt);
    return result;
}

bool SqliteAccountState::getNodesWithSharesOrLink(std::vector<std::pair<NodeHandle, NodeSerialized>> &nodes, ShareType_t shareType)
{
    if (!db)
    {
        return false;
    }

    sqlite3_stmt *stmt;
    bool result = false;
<<<<<<< HEAD
    int sqlResult = sqlite3_prepare(db, "SELECT nodehandle, decrypted, counter, node FROM nodes WHERE share & ? > 0", -1, &stmt, NULL);
=======
    int sqlResult = sqlite3_prepare(db, "SELECT nodehandle, node FROM nodes WHERE share & ? > 0", -1, &stmt, NULL);
>>>>>>> 09a75716
    if (sqlResult == SQLITE_OK)
    {
        if ((sqlResult = sqlite3_bind_int(stmt, 1, static_cast<int>(shareType))) == SQLITE_OK)
        {
            result = processSqlQueryNodes(stmt, nodes);
        }
    }

    sqlite3_finalize(stmt);

    if (sqlResult == SQLITE_ERROR)
    {
        string err = string(" Error: ") + (sqlite3_errmsg(db) ? sqlite3_errmsg(db) : std::to_string(sqlResult));
        LOG_err << "Unable to get root nodes from database: " << dbfile << err;
        assert(!"Unable to get root nodes from database.");
    }

    return result;
}

bool SqliteAccountState::getNodesByName(const std::string &name, std::vector<std::pair<NodeHandle, NodeSerialized>> &nodes)
{
    if (!db)
    {
        return false;
    }

    // select nodes whose 'name', in lowercase, matches the 'name' received by parameter, in lowercase,
    // (with or without any additional char at the beginning and/or end of the name). The '%' is the wildcard in SQL
<<<<<<< HEAD
    std::string sqlQuery = "SELECT nodehandle, decrypted, counter, node FROM nodes WHERE LOWER(name) LIKE LOWER(";
=======
    std::string sqlQuery = "SELECT nodehandle, node FROM nodes WHERE LOWER(name) LIKE LOWER(";
>>>>>>> 09a75716
    sqlQuery.append("'%")
            .append(name)
            .append("%')");
    // TODO: lower() works only with ASCII chars. If we want to add support to names in UTF-8, a new
    // test should be added, in example to search for 'ñam' when there is a node called 'Ñam'

    sqlite3_stmt *stmt;
    bool result = false;
    int sqlResult = sqlite3_prepare(db, sqlQuery.c_str(), -1, &stmt, NULL);
    if (sqlResult == SQLITE_OK)
    {
        result = processSqlQueryNodes(stmt, nodes);
    }

    sqlite3_finalize(stmt);

    if (sqlResult == SQLITE_ERROR)
    {
        string err = string(" Error: ") + (sqlite3_errmsg(db) ? sqlite3_errmsg(db) : std::to_string(sqlResult));
        LOG_err << "Unable to get nodes by name from database: " << dbfile << err;
        assert(!"Unable to get nodes by name from database.");
        return false;
    }

    return result;
}

bool SqliteAccountState::getRecentNodes(unsigned maxcount, m_time_t since, std::vector<std::pair<NodeHandle, NodeSerialized>>& nodes)
{
    if (!db)
    {
        return false;
    }

    // exclude recent nodes that are in Rubbish Bin
    const std::string isInRubbish = "WITH nodesCTE(nodehandle, parenthandle, type) "
        "AS (SELECT nodehandle, parenthandle, type FROM nodes WHERE nodehandle = n1.nodehandle "
        "UNION ALL SELECT A.nodehandle, A.parenthandle, A.type FROM nodes AS A INNER JOIN nodesCTE "
        "AS E ON (A.nodehandle = E.parenthandle)) "
        "SELECT COUNT(nodehandle) FROM nodesCTE where type = " + std::to_string(RUBBISHNODE);
    const std::string filenode = std::to_string(FILENODE);

<<<<<<< HEAD
    std::string sqlQuery = "SELECT n1.nodehandle, n1.decrypted, n1.counter, n1.node, (" + isInRubbish + ") isinrubbish FROM nodes n1 "
=======
    std::string sqlQuery = "SELECT n1.nodehandle, n1.node, (" + isInRubbish + ") isinrubbish FROM nodes n1 "
>>>>>>> 09a75716
        "LEFT JOIN nodes n2 on n2.nodehandle = n1.parenthandle"
        " where n1.type = " + filenode + " AND n1.ctime >= ? AND n2.type != " + filenode + " AND isinrubbish = 0"
        " ORDER BY n1.ctime DESC";

    if (maxcount)
    {
        sqlQuery += " LIMIT " + std::to_string(maxcount);
    }

    sqlite3_stmt* stmt;

    bool stepResult = false;
    int sqlResult = sqlite3_prepare(db, sqlQuery.c_str(), -1, &stmt, NULL);
    if (sqlResult == SQLITE_OK)
    {
        sqlResult = sqlite3_bind_int64(stmt, 1, since);
        if (sqlResult == SQLITE_OK)
        {
            stepResult = processSqlQueryNodes(stmt, nodes);
        }
    }

    sqlite3_finalize(stmt);

    if (sqlResult == SQLITE_ERROR)
    {
        std::string err = std::string(" Error: ") + (sqlite3_errmsg(db) ? sqlite3_errmsg(db) : std::to_string(sqlResult));
        LOG_err << "Unable to get recent nodes from database: " << dbfile << err;
        return false;
    }

    return stepResult;
}

bool SqliteAccountState::getFavouritesHandles(NodeHandle node, uint32_t count, std::vector<mega::NodeHandle> &nodes)
{
    if (!db)
    {
        return false;
    }

    sqlite3_stmt *stmt;
    std::string sqlQuery = "WITH nodesCTE(nodehandle, parenthandle, fav) AS (SELECT nodehandle, parenthandle, fav "
                           "FROM nodes WHERE parenthandle = ? UNION ALL SELECT A.nodehandle, A.parenthandle, A.fav "
                           "FROM nodes AS A INNER JOIN nodesCTE AS E ON (A.parenthandle = E.nodehandle)) SELECT * "
                           "FROM nodesCTE where fav = 1;";

    int sqlResult = sqlite3_prepare(db, sqlQuery.c_str(), -1, &stmt, NULL);
    if (sqlResult == SQLITE_OK)
    {
        if ((sqlResult = sqlite3_bind_int64(stmt, 1, node.as8byte())) == SQLITE_OK)
        {
            while ((sqlResult = sqlite3_step(stmt)) == SQLITE_ROW && (nodes.size() < count || count == 0))
            {
                nodes.push_back(NodeHandle().set6byte(sqlite3_column_int64(stmt, 0)));
            }
        }
    }

    sqlite3_finalize(stmt);

    if (sqlResult == SQLITE_ERROR)
    {
        string err = string(" Error: ") + (sqlite3_errmsg(db) ? sqlite3_errmsg(db) : std::to_string(sqlResult));
        LOG_err << "Unable to get favourites from database: " << dbfile << err;
        assert(!"Unable to get favourites from database.");
        return false;
    }

    return true;
}

bool SqliteAccountState::getNodeByNameAtFirstLevel(NodeHandle parentHanlde, const std::string& name, nodetype_t nodeType, std::pair<NodeHandle, NodeSerialized> &node)
{
    if (!db)
    {
        return false;
    }

    // select nodes whose 'name', in lowercase, matches the 'name' received by parameter, in lowercase
    // TODO: lower() works only with ASCII chars. If we want to add support to names in UTF-8, a new
    // test should be added, in example to search for 'ñam' when there is a node called 'Ñam'
    std::string sqlQuery = "SELECT nodehandle, counter, node FROM nodes WHERE parenthandle = ? AND LOWER(name) LIKE LOWER(";
    sqlQuery.append("'")
            .append(name)
            .append("')");
    if (nodeType == FILENODE || nodeType == FOLDERNODE)
    {
        sqlQuery.append(" AND type = ?");
    }
    else
    {
        assert(nodeType == TYPE_UNKNOWN);
    }

    sqlQuery.append(" limit 1");

    sqlite3_stmt *stmt;
    int sqlResult = sqlite3_prepare(db, sqlQuery.c_str(), -1, &stmt, NULL);
    if (sqlResult == SQLITE_OK)
    {
        if ((sqlResult = sqlite3_bind_int64(stmt, 1, parentHanlde.as8byte())) == SQLITE_OK)
        {
            // if nodeType is unknown, no need to bind the value, but to proceed to sqlite3_step()
            if ((nodeType == TYPE_UNKNOWN) 
                || (sqlResult = sqlite3_bind_int64(stmt, 2, nodeType) == SQLITE_OK))
            {
                if((sqlResult = sqlite3_step(stmt)) == SQLITE_ROW)
                {
                    node.first.set6byte(sqlite3_column_int64(stmt, 0));
<<<<<<< HEAD
                    // matches by 'name' requires node to be decrypted at all times
                    node.second.mDecrypted = true;

=======
>>>>>>> 09a75716
                    const void* data = sqlite3_column_blob(stmt, 1);
                    int size = sqlite3_column_bytes(stmt, 1);
                    if (data && size)
                    {
                        node.second.mNodeCounter.assign(static_cast<const char*>(data), size);
                    }

                    data = sqlite3_column_blob(stmt, 2);
                    size = sqlite3_column_bytes(stmt, 2);
                    if (data && size)
                    {
                        node.second.mNode.assign(static_cast<const char*>(data), size);
                    }
                }
            }
        }
    }

    sqlite3_finalize(stmt);

    if (sqlResult == SQLITE_ERROR)
    {
        string err = string(" Error: ") + (sqlite3_errmsg(db) ? sqlite3_errmsg(db) : std::to_string(sqlResult));
        LOG_err << "Unable to get nodes by name and type from database: " << dbfile << err;
        assert(!"Unable to get node by name from database (Only search at first level).");
        return false;
    }

    return node.second.mNode.size() ? true : false;
}

m_off_t SqliteAccountState::getNodeSize(NodeHandle node)
{
    m_off_t size = 0;
    if (!db)
    {
        return size;
    }

    sqlite3_stmt *stmt;

    int sqlResult = sqlite3_prepare(db, "SELECT size FROM nodes WHERE nodehandle = ?", -1, &stmt, NULL);
    if (sqlResult == SQLITE_OK)
    {
        if ((sqlResult = sqlite3_bind_int64(stmt, 1, node.as8byte())) == SQLITE_OK)
        {
            if ((sqlResult = sqlite3_step(stmt)) == SQLITE_ROW)
            {
                size = sqlite3_column_int64(stmt, 0);
            }
        }
    }

    sqlite3_finalize(stmt);

    if (sqlResult == SQLITE_ERROR)
    {
        string err = string(" Error: ") + (sqlite3_errmsg(db) ? sqlite3_errmsg(db) : std::to_string(sqlResult));
        LOG_err << "Unable to get node counter from database: " << dbfile << err;
        assert(!"Unable to get node counter from database.");
    }

    return size;
}

bool SqliteAccountState::isNodesOnDemandDb()
{
    if (!db)
    {
        return false;
    }

    int numRows = -1;
    sqlite3_stmt *stmt;
    int sqlResult = sqlite3_prepare(db, "SELECT count(*) FROM nodes", -1, &stmt, NULL);
    if (sqlResult == SQLITE_OK)
    {
        if ((sqlResult = sqlite3_step(stmt)) == SQLITE_ROW)
        {
           numRows = sqlite3_column_int(stmt, 0);
        }
    }

    sqlite3_finalize(stmt);

    if (sqlResult == SQLITE_ERROR)
    {
        string err = string(" Error: ") + (sqlite3_errmsg(db) ? sqlite3_errmsg(db) : std::to_string(sqlResult));
        LOG_err << "Unable to know if data base is nodes on demand: " << dbfile << err;
        assert(!"Unable to know if data base is nodes on demand.");
    }

    return numRows > 0 ? true : false;
}

NodeHandle SqliteAccountState::getFirstAncestor(NodeHandle node)
{
    NodeHandle ancestor;
    if (!db)
    {
        return ancestor;
    }

    std::string sqlQuery = "WITH nodesCTE(nodehandle, parenthandle) "
            "AS (SELECT nodehandle, parenthandle FROM nodes WHERE nodehandle = ? "
            "UNION ALL SELECT A.nodehandle, A.parenthandle FROM nodes AS A INNER JOIN nodesCTE "
            "AS E ON (A.nodehandle = E.parenthandle)) "
            "SELECT * FROM nodesCTE";

    sqlite3_stmt *stmt;
    int sqlResult = sqlite3_prepare(db, sqlQuery.c_str(), -1, &stmt, NULL);
    if (sqlResult == SQLITE_OK)
    {
        if ((sqlResult = sqlite3_bind_int64(stmt, 1, node.as8byte())) == SQLITE_OK)
        {
            while ((sqlResult = sqlite3_step(stmt)) == SQLITE_ROW)
            {
                ancestor.set6byte(sqlite3_column_int64(stmt, 0));
            }
        }
    }

    sqlite3_finalize(stmt);

    if (sqlResult == SQLITE_ERROR)
    {
        string err = string(" Error: ") + (sqlite3_errmsg(db) ? sqlite3_errmsg(db) : std::to_string(sqlResult));
        LOG_err << "Unable to get first ancestor from database: " << dbfile << err;
        assert(!"Unable to get first ancestor from database.");
    }

    return ancestor;
}

bool SqliteAccountState::isAncestor(NodeHandle node, NodeHandle ancestor)
{
    bool result = false;
    if (!db)
    {
        return result;
    }

    std::string sqlQuery = "WITH nodesCTE(nodehandle, parenthandle) "
            "AS (SELECT nodehandle, parenthandle FROM nodes WHERE nodehandle = ? "
            "UNION ALL SELECT A.nodehandle, A.parenthandle FROM nodes AS A INNER JOIN nodesCTE "
            "AS E ON (A.nodehandle = E.parenthandle)) "
            "SELECT * FROM nodesCTE WHERE parenthandle = ?";

    sqlite3_stmt *stmt;
    int sqlResult = sqlite3_prepare(db, sqlQuery.c_str(), -1, &stmt, NULL);
    if (sqlResult == SQLITE_OK)
    {
        if ((sqlResult = sqlite3_bind_int64(stmt, 1, node.as8byte())) == SQLITE_OK)
        {
            if ((sqlResult = sqlite3_bind_int64(stmt, 2, ancestor.as8byte())) == SQLITE_OK)
            {
                if ((sqlResult = sqlite3_step(stmt)) == SQLITE_ROW)
                {
                    result = true;
                }
            }
        }
    }

    sqlite3_finalize(stmt);

    if (sqlResult == SQLITE_ERROR)
    {
        string err = string(" Error: ") + (sqlite3_errmsg(db) ? sqlite3_errmsg(db) : std::to_string(sqlResult));
        LOG_err << "Unable to get `isAncestor` from database: " << dbfile << err;
        assert(!"Unable to get `isAncestor` from database.");
    }

    return result;
}

nodetype_t SqliteAccountState::getNodeType(NodeHandle node)
{
    nodetype_t nodeType = TYPE_UNKNOWN;
    if (!db)
    {
        return nodeType;
    }

    sqlite3_stmt *stmt;
    int sqlResult = sqlite3_prepare(db, "SELECT type FROM nodes WHERE nodehandle = ?", -1, &stmt, NULL);
    if (sqlResult == SQLITE_OK)
    {
        if ((sqlResult = sqlite3_bind_int64(stmt, 1, node.as8byte())) == SQLITE_OK)
        {
            if ((sqlResult = sqlite3_step(stmt)) == SQLITE_ROW)
            {
               nodeType = (nodetype_t)sqlite3_column_int(stmt, 0);
            }
        }
    }

    sqlite3_finalize(stmt);

    if (sqlResult == SQLITE_ERROR)
    {
        string err = string(" Error: ") + (sqlite3_errmsg(db) ? sqlite3_errmsg(db) : std::to_string(sqlResult));
        LOG_err << "Unable to get `isFileNode` from database: " << dbfile << err;
        assert(!"Unable to get `isFileNode` from database.");
    }

    return nodeType;
}

bool SqliteAccountState::isNodeInDB(NodeHandle node)
{
    bool inDb = false;
    if (!db)
    {
        return inDb;
    }

    sqlite3_stmt *stmt;
    int sqlResult = sqlite3_prepare(db, "SELECT count(*) FROM nodes WHERE nodehandle = ?", -1, &stmt, NULL);
    if (sqlResult == SQLITE_OK)
    {
        if ((sqlResult = sqlite3_bind_int64(stmt, 1, node.as8byte())) == SQLITE_OK)
        {
            if ((sqlResult = sqlite3_step(stmt)) == SQLITE_ROW)
            {
               inDb = sqlite3_column_int(stmt, 0);
            }
        }
    }

    sqlite3_finalize(stmt);

    if (sqlResult == SQLITE_ERROR)
    {
        string err = string(" Error: ") + (sqlite3_errmsg(db) ? sqlite3_errmsg(db) : std::to_string(sqlResult));
        LOG_err << "Unable to get `isNodeInDB` from database: " << dbfile << err;
        assert(!"Unable to get `isNodeInDB` from database.");
    }

    return inDb;
}

uint64_t SqliteAccountState::getNumberOfNodes()
{
    uint64_t nodeNumber = 0;
    if (!db)
    {
        return nodeNumber;
    }

    sqlite3_stmt *stmt;
    int sqlResult = sqlite3_prepare(db, "SELECT count(*) FROM nodes WHERE type = ? OR type = ?", -1, &stmt, NULL);
    if (sqlResult == SQLITE_OK)
    {
        if ((sqlResult = sqlite3_bind_int(stmt, 1, FILENODE)) == SQLITE_OK)
        {
            if ((sqlResult = sqlite3_bind_int(stmt, 2, FOLDERNODE)) == SQLITE_OK)
            {
                if ((sqlResult = sqlite3_step(stmt)) == SQLITE_ROW)
                {
                    nodeNumber = sqlite3_column_int64(stmt, 0);
                }
            }
        }
    }

    sqlite3_finalize(stmt);
    if (sqlResult == SQLITE_ERROR)
    {
        string err = string(" Error: ") + (sqlite3_errmsg(db) ? sqlite3_errmsg(db) : std::to_string(sqlResult));
        LOG_err << "Unable to get number of nodes from database: " << dbfile << err;
        assert(!"Unable to get number of nodes from database.");
    }

    return nodeNumber;
}

bool SqliteAccountState::loadFingerprintsAndChildren(std::map<FileFingerprint, std::map<NodeHandle, Node *>, FileFingerprintCmp> &fingerprints, std::map<NodeHandle, std::set<NodeHandle> > &children)
{
    if (!db)
    {
        return false;
    }

    sqlite3_stmt *stmt;
    int sqlResult = sqlite3_prepare(db, "SELECT nodehandle, fingerprint, parenthandle, type FROM nodes", -1, &stmt, NULL);
    if (sqlResult == SQLITE_OK)
    {
        while ((sqlResult = sqlite3_step(stmt) == SQLITE_ROW))
        {
            NodeHandle nodeHandle;
            nodeHandle.set6byte(sqlite3_column_int64(stmt, 0));
            std::string fingerPrintString;
            const void* data = sqlite3_column_blob(stmt, 1);
            int size = sqlite3_column_bytes(stmt, 1);
            NodeHandle parentHandle;
            parentHandle.set6byte(sqlite3_column_int64(stmt, 2));
            nodetype_t nodeType = (nodetype_t)sqlite3_column_int(stmt, 3);

            if (data && size && nodeType == FILENODE)
            {
                fingerPrintString = std::string(static_cast<const char*>(data), size);
                std::unique_ptr<FileFingerprint> fingerprint;
                fingerprint.reset(FileFingerprint::unserialize(&fingerPrintString));
                fingerprints[*fingerprint].insert(std::pair<NodeHandle, Node*>(nodeHandle, nullptr));
            }

            children[parentHandle].insert(nodeHandle);
        }
    }

    sqlite3_finalize(stmt);

    if (sqlResult == SQLITE_ERROR)
    {
        string err = string(" Error: ") + (sqlite3_errmsg(db) ? sqlite3_errmsg(db) : std::to_string(sqlResult));
        LOG_err << "Unable to get a map with fingerprints: " << dbfile << err;
        assert(!"Unable to get a map with fingerprints.");
        return false;
    }

    return true;

}

} // namespace

#endif<|MERGE_RESOLUTION|>--- conflicted
+++ resolved
@@ -154,13 +154,8 @@
     // Create specific table for handle nodes
     std::string sql = "CREATE TABLE IF NOT EXISTS nodes (nodehandle int64 PRIMARY KEY NOT NULL, "
                       "parenthandle int64, name text, fingerprint BLOB, origFingerprint BLOB, "
-<<<<<<< HEAD
-                      "type tinyint, size int64, share tinyint, decrypted tinyint, fav tinyint, "
+                      "type tinyint, size int64, share tinyint, fav tinyint, "
                       "ctime int64, counter BLOB NOT NULL, node BLOB NOT NULL)";
-=======
-                      "type tinyint, size int64, share tinyint, fav tinyint, "
-                      "ctime int64, node BLOB NOT NULL)";
->>>>>>> 09a75716
     int result = sqlite3_exec(db, sql.c_str(), nullptr, nullptr, nullptr);
     if (result)
     {
@@ -567,22 +562,17 @@
 
         NodeSerialized node;
 
-<<<<<<< HEAD
         // Blob node counter
-        const void* data = sqlite3_column_blob(stmt, 2);
-        int size = sqlite3_column_bytes(stmt, 2);
-=======
         const void* data = sqlite3_column_blob(stmt, 1);
         int size = sqlite3_column_bytes(stmt, 1);
->>>>>>> 09a75716
         if (data && size)
         {
             node.mNodeCounter = std::string(static_cast<const char*>(data), size);
         }
 
         // blob node
-        data = sqlite3_column_blob(stmt, 3);
-        size = sqlite3_column_bytes(stmt, 3);
+        data = sqlite3_column_blob(stmt, 2);
+        size = sqlite3_column_bytes(stmt, 2);
         if (data && size)
         {
             node.mNode = std::string(static_cast<const char*>(data), size);
@@ -697,13 +687,9 @@
 
     sqlite3_stmt *stmt;
     int sqlResult = sqlite3_prepare(db, "INSERT OR REPLACE INTO nodes (nodehandle, parenthandle, "
-<<<<<<< HEAD
-                                        "name, fingerprint, origFingerprint, type, size, share, decrypted, fav, ctime, counter, node) "
+                                        "name, fingerprint, origFingerprint, type, size, share, fav, ctime, counter, node) "
                                         "VALUES (?, ?, ?, ?, ?, ?, ?, ?, ?, ?, ?, ?, ?)", -1, &stmt, NULL);
-=======
-                                        "name, fingerprint, origFingerprint, type, size, share, fav, ctime, node) "
-                                        "VALUES (?, ?, ?, ?, ?, ?, ?, ?, ?, ?, ?)", -1, &stmt, NULL);
->>>>>>> 09a75716
+
     if (sqlResult == SQLITE_OK)
     {
         string nodeSerialized;
@@ -738,17 +724,11 @@
         nameid favId = AttrMap::string2nameid("fav");
         auto favIt = node->attrs.map.find(favId);
         bool fav = (favIt != node->attrs.map.end() && favIt->second == "1"); // test 'fav' attr value (only "1" is valid)
-<<<<<<< HEAD
-        sqlite3_bind_int(stmt, 10, fav);
-        sqlite3_bind_int64(stmt, 11, node->ctime);
-        std::string nodeCountersBlob = node->getCounter().serialize();
-        sqlite3_bind_blob(stmt, 12, nodeCountersBlob.data(), static_cast<int>(nodeCountersBlob.size()), SQLITE_STATIC);
-        sqlite3_bind_blob(stmt, 13, nodeSerialized.data(), static_cast<int>(nodeSerialized.size()), SQLITE_STATIC);
-=======
         sqlite3_bind_int(stmt, 9, fav);
         sqlite3_bind_int64(stmt, 10, node->ctime);
-        sqlite3_bind_blob(stmt, 11, nodeSerialized.data(), static_cast<int>(nodeSerialized.size()), SQLITE_STATIC);
->>>>>>> 09a75716
+        std::string nodeCountersBlob = node->getCounter().serialize();
+        sqlite3_bind_blob(stmt, 11, nodeCountersBlob.data(), static_cast<int>(nodeCountersBlob.size()), SQLITE_STATIC);
+        sqlite3_bind_blob(stmt, 12, nodeSerialized.data(), static_cast<int>(nodeSerialized.size()), SQLITE_STATIC);
 
         sqlResult = sqlite3_step(stmt);
     }
@@ -777,32 +757,21 @@
 
     int sqlResult = SQLITE_ERROR;
     sqlite3_stmt *stmt;
-<<<<<<< HEAD
-    if ((sqlResult = sqlite3_prepare(db, "SELECT decrypted, counter, node FROM nodes  WHERE nodehandle = ?", -1, &stmt, NULL)) == SQLITE_OK)
-=======
-    if ((sqlResult = sqlite3_prepare(db, "SELECT node FROM nodes  WHERE nodehandle = ?", -1, &stmt, NULL)) == SQLITE_OK)
->>>>>>> 09a75716
+    if ((sqlResult = sqlite3_prepare(db, "SELECT counter, node FROM nodes  WHERE nodehandle = ?", -1, &stmt, NULL)) == SQLITE_OK)
     {
         if ((sqlResult = sqlite3_bind_int64(stmt, 1, nodehandle.as8byte())) == SQLITE_OK)
         {
             if((sqlResult = sqlite3_step(stmt)) == SQLITE_ROW)
             {
-<<<<<<< HEAD
-                nodeSerialized.mDecrypted = sqlite3_column_int(stmt, 0);
-
-                const void* data = sqlite3_column_blob(stmt, 1);
-                int size = sqlite3_column_bytes(stmt, 1);
-=======
                 const void* data = sqlite3_column_blob(stmt, 0);
                 int size = sqlite3_column_bytes(stmt, 0);
->>>>>>> 09a75716
                 if (data && size)
                 {
                     nodeSerialized.mNodeCounter.assign(static_cast<const char*>(data), size);
                 }
 
-                data = sqlite3_column_blob(stmt, 2);
-                size = sqlite3_column_bytes(stmt, 2);
+                data = sqlite3_column_blob(stmt, 1);
+                size = sqlite3_column_bytes(stmt, 1);
                 if (data && size)
                 {
                     nodeSerialized.mNode.assign(static_cast<const char*>(data), size);
@@ -833,11 +802,7 @@
 
     sqlite3_stmt *stmt;
     bool result = false;
-<<<<<<< HEAD
-    int sqlResult = sqlite3_prepare(db, "SELECT nodehandle, decrypted, counter, node FROM nodes WHERE origfingerprint = ?", -1, &stmt, NULL);
-=======
-    int sqlResult = sqlite3_prepare(db, "SELECT nodehandle, node FROM nodes WHERE origfingerprint = ?", -1, &stmt, NULL);
->>>>>>> 09a75716
+    int sqlResult = sqlite3_prepare(db, "SELECT nodehandle, counter, node FROM nodes WHERE origfingerprint = ?", -1, &stmt, NULL);
     if (sqlResult == SQLITE_OK)
     {
         if ((sqlResult = sqlite3_bind_blob(stmt, 1, fingerprint.data(), (int)fingerprint.size(), SQLITE_STATIC)) == SQLITE_OK)
@@ -867,11 +832,7 @@
 
     sqlite3_stmt *stmt;
     bool result = false;
-<<<<<<< HEAD
-    int sqlResult = sqlite3_prepare(db, "SELECT nodehandle, decrypted, counter, node FROM nodes WHERE type >= ? AND type <= ?", -1, &stmt, NULL);
-=======
-    int sqlResult = sqlite3_prepare(db, "SELECT nodehandle, node FROM nodes WHERE type >= ? AND type <= ?", -1, &stmt, NULL);
->>>>>>> 09a75716
+    int sqlResult = sqlite3_prepare(db, "SELECT nodehandle, counter, node FROM nodes WHERE type >= ? AND type <= ?", -1, &stmt, NULL);
     if (sqlResult == SQLITE_OK)
     {
         // nodeHandleUndef; // By default is set as undef
@@ -904,11 +865,7 @@
 
     sqlite3_stmt *stmt;
     bool result = false;
-<<<<<<< HEAD
-    int sqlResult = sqlite3_prepare(db, "SELECT nodehandle, decrypted, counter, node FROM nodes WHERE share & ? > 0", -1, &stmt, NULL);
-=======
-    int sqlResult = sqlite3_prepare(db, "SELECT nodehandle, node FROM nodes WHERE share & ? > 0", -1, &stmt, NULL);
->>>>>>> 09a75716
+    int sqlResult = sqlite3_prepare(db, "SELECT nodehandle, counter, node FROM nodes WHERE share & ? > 0", -1, &stmt, NULL);
     if (sqlResult == SQLITE_OK)
     {
         if ((sqlResult = sqlite3_bind_int(stmt, 1, static_cast<int>(shareType))) == SQLITE_OK)
@@ -938,11 +895,7 @@
 
     // select nodes whose 'name', in lowercase, matches the 'name' received by parameter, in lowercase,
     // (with or without any additional char at the beginning and/or end of the name). The '%' is the wildcard in SQL
-<<<<<<< HEAD
-    std::string sqlQuery = "SELECT nodehandle, decrypted, counter, node FROM nodes WHERE LOWER(name) LIKE LOWER(";
-=======
-    std::string sqlQuery = "SELECT nodehandle, node FROM nodes WHERE LOWER(name) LIKE LOWER(";
->>>>>>> 09a75716
+    std::string sqlQuery = "SELECT nodehandle, counter, node FROM nodes WHERE LOWER(name) LIKE LOWER(";
     sqlQuery.append("'%")
             .append(name)
             .append("%')");
@@ -985,11 +938,7 @@
         "SELECT COUNT(nodehandle) FROM nodesCTE where type = " + std::to_string(RUBBISHNODE);
     const std::string filenode = std::to_string(FILENODE);
 
-<<<<<<< HEAD
-    std::string sqlQuery = "SELECT n1.nodehandle, n1.decrypted, n1.counter, n1.node, (" + isInRubbish + ") isinrubbish FROM nodes n1 "
-=======
-    std::string sqlQuery = "SELECT n1.nodehandle, n1.node, (" + isInRubbish + ") isinrubbish FROM nodes n1 "
->>>>>>> 09a75716
+    std::string sqlQuery = "SELECT n1.nodehandle, n1.counter, n1.node, (" + isInRubbish + ") isinrubbish FROM nodes n1 "
         "LEFT JOIN nodes n2 on n2.nodehandle = n1.parenthandle"
         " where n1.type = " + filenode + " AND n1.ctime >= ? AND n2.type != " + filenode + " AND isinrubbish = 0"
         " ORDER BY n1.ctime DESC";
@@ -1100,12 +1049,6 @@
                 if((sqlResult = sqlite3_step(stmt)) == SQLITE_ROW)
                 {
                     node.first.set6byte(sqlite3_column_int64(stmt, 0));
-<<<<<<< HEAD
-                    // matches by 'name' requires node to be decrypted at all times
-                    node.second.mDecrypted = true;
-
-=======
->>>>>>> 09a75716
                     const void* data = sqlite3_column_blob(stmt, 1);
                     int size = sqlite3_column_bytes(stmt, 1);
                     if (data && size)
