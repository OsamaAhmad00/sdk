--- conflicted
+++ resolved
@@ -1124,17 +1124,8 @@
         return false;
     }
 
-<<<<<<< HEAD
     assert(name != "");
 
-    // select nodes whose 'name', in lowercase, matches the 'name' received by parameter, in lowercase,
-    // (with or without any additional char at the beginning and/or end of the name). The '%' is the wildcard in SQL
-    std::string sqlQuery = "SELECT nodehandle, counter, node FROM nodes WHERE LOWER(name) LIKE LOWER(?)";
-    // TODO: lower() works only with ASCII chars. If we want to add support to names in UTF-8, a new
-    // test should be added, in example to search for 'ñam' when there is a node called 'Ñam'
-
-=======
->>>>>>> 6c9a4fbe
     if (cancelFlag.exists())
     {
         sqlite3_progress_handler(db, NUM_VIRTUAL_MACHINE_INSTRUCTIONS, SqliteAccountState::progressHandler, static_cast<void*>(&cancelFlag));
