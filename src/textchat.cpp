--- conflicted
+++ resolved
@@ -1043,7 +1043,6 @@
         ScheduledMeeting* auxMeet = ScheduledMeeting::unserialize(i, chat->id);
         if (auxMeet)
         {
-<<<<<<< HEAD
             chat->addSchedMeeting(auxMeet, false /*notify*/);
         }
         else
@@ -1052,12 +1051,7 @@
             LOG_err << "Failure at schedule meeting unserialization";
             delete userpriv;
             return NULL;
-=======
-            chat->addSchedMeeting(auxMeet.get(), false /*notify*/);
-            // TODO: probably can give ownership to this method, avoiding a copy
->>>>>>> 94e2b9dd
-        }
-        // else -> FIXME: should return nullptr and force a full reload?
+        }
     }
 
     memset(&chat->changed, 0, sizeof(chat->changed));
