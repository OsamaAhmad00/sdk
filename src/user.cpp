--- conflicted
+++ resolved
@@ -650,13 +650,12 @@
             attrname = "^!weldlg";
             break;
 
-<<<<<<< HEAD
+        case ATTR_VISIBLE_TERMS_OF_SERVICE:
+            attrname = "^!tos";
+            break;
+
         case ATTR_PWM_BASE:
             attrname = "pwmh";
-=======
-        case ATTR_VISIBLE_TERMS_OF_SERVICE:
-            attrname = "^!tos";
->>>>>>> cb72dc1d
             break;
 
         case ATTR_UNKNOWN:  // empty string
@@ -827,13 +826,12 @@
         longname = "VISIBLE_WELCOME_DIALOG";
         break;
 
-<<<<<<< HEAD
+    case ATTR_VISIBLE_TERMS_OF_SERVICE:
+        longname = "VISIBLE_TERMS_OF_SERVICE";
+        break;
+
     case ATTR_PWM_BASE:
         longname = "PWM_BASE";
-=======
-    case ATTR_VISIBLE_TERMS_OF_SERVICE:
-        longname = "VISIBLE_TERMS_OF_SERVICE";
->>>>>>> cb72dc1d
         break;
     }
 
@@ -1098,11 +1096,8 @@
         case ATTR_MY_BACKUPS_FOLDER:
         case ATTR_KEYS:
         case ATTR_VISIBLE_WELCOME_DIALOG:
-<<<<<<< HEAD
+        case ATTR_VISIBLE_TERMS_OF_SERVICE:
         case ATTR_PWM_BASE:
-=======
-        case ATTR_VISIBLE_TERMS_OF_SERVICE:
->>>>>>> cb72dc1d
             return '^';
 
         default:
