--- conflicted
+++ resolved
@@ -3553,7 +3553,11 @@
     pImpl->getMegaAchievements(listener);
 }
 
-<<<<<<< HEAD
+void MegaApi::catchup(MegaRequestListener *listener)
+{
+    pImpl->catchup(listener);
+}
+
 void MegaApi::sendSMSVerificationCode(const char* phoneNumber, MegaRequestListener *listener, bool reverifying_whitelisted)
 {
     pImpl->sendSMSVerificationCode(phoneNumber, listener, reverifying_whitelisted);
@@ -3565,13 +3569,6 @@
 }
 
 
-=======
-void MegaApi::catchup(MegaRequestListener *listener)
-{
-    pImpl->catchup(listener);
-}
-
->>>>>>> 745c9b5d
 #ifdef HAVE_LIBUV
 bool MegaApi::httpServerStart(bool localOnly, int port, bool useTLS, const char * certificatepath, const char * keypath)
 {
