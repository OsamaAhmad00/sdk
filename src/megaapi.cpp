--- conflicted
+++ resolved
@@ -27,11 +27,8 @@
 
 #include <mega/fuse/common/service.h>
 
-<<<<<<< HEAD
-=======
 #include <cstdint>
 
->>>>>>> f60237a8
 namespace
 {
 inline const char* nullToEmpty(const char* param)
@@ -643,8 +640,6 @@
     return false;
 }
 
-<<<<<<< HEAD
-=======
 bool MegaNode::isPasswordManagerNode() const
 {
     return false;
@@ -664,7 +659,6 @@
                                                expirationDate);
 }
 
->>>>>>> f60237a8
 MegaNode::PasswordNodeData::TotpData* MegaNode::PasswordNodeData::TotpData::createRemovalInstance()
 {
     return MegaNodePrivate::PNDataPrivate::TotpDataPrivate::createRemovalInstance();
@@ -689,14 +683,11 @@
                                                                        const TotpData* totpData)
 {
     return new MegaNodePrivate::PNDataPrivate(pwd, notes, url, userName, totpData);
-<<<<<<< HEAD
-=======
 }
 
 MegaNode::CreditCardNodeData* MegaNode::getCreditCardData() const
 {
     return NULL;
->>>>>>> f60237a8
 }
 
 MegaNode::PasswordNodeData* MegaNode::getPasswordData() const
