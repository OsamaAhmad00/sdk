--- conflicted
+++ resolved
@@ -3770,11 +3770,7 @@
 
 }
 
-<<<<<<< HEAD
 MegaTextChat *MegaTextChat::copy() const
-=======
-MegaTextChat* MegaTextChat::copy() const
->>>>>>> a52c1493
 {
     return NULL;
 }
