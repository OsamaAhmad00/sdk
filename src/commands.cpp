/**
 * @file commands.cpp
 * @brief Implementation of various commands
 *
 * (c) 2013-2014 by Mega Limited, Auckland, New Zealand
 *
 * This file is part of the MEGA SDK - Client Access Engine.
 *
 * Applications using the MEGA API must present a valid application key
 * and comply with the the rules set forth in the Terms of Service.
 *
 * The MEGA SDK is distributed in the hope that it will be useful,
 * but WITHOUT ANY WARRANTY; without even the implied warranty of
 * MERCHANTABILITY or FITNESS FOR A PARTICULAR PURPOSE.
 *
 * @copyright Simplified (2-clause) BSD License.
 *
 * You should have received a copy of the license along with this
 * program.
 */

#include "mega/types.h"
#include "mega/command.h"
#include "mega/megaapp.h"
#include "mega/fileattributefetch.h"
#include "mega/base64.h"
#include "mega/transferslot.h"
#include "mega/transfer.h"
#include "mega/utils.h"
#include "mega/user.h"
#include "mega.h"
#include "mega/mediafileattribute.h"
#include "mega/heartbeats.h"

namespace mega {
HttpReqCommandPutFA::HttpReqCommandPutFA(NodeOrUploadHandle cth, fatype ctype, bool usehttps, int ctag, std::unique_ptr<string> cdata)
    : data(move(cdata))
{
    cmd("ufa");
    arg("s", data->size());

    if (cth.isNodeHandle())
    {
        arg("h", cth.nodeHandle());
    }

    progressreported = 0;
    persistent = true;  // object will be recycled either for retry or for
                        // posting to the file attribute server

    if (usehttps)
    {
        arg("ssl", 2);
    }

    th = cth;
    type = ctype;

    binary = true;

    tag = ctag;
}

bool HttpReqCommandPutFA::procresult(Result r)
{
    client->looprequested = true;

    if (r.wasErrorOrOK())
    {
        if (r.wasError(API_EAGAIN) || r.wasError(API_ERATELIMIT))
        {
            status = REQ_FAILURE;
        }
        else
        {
            if (r.wasError(API_EACCESS))
            {
                // create a custom attribute indicating thumbnail can't be restored from this account
                Node *n = client->nodeByHandle(th.nodeHandle());

                char me64[12];
                Base64::btoa((const byte*)&client->me, MegaClient::USERHANDLE, me64);

                if (n && client->checkaccess(n, FULL) &&
                        (n->attrs.map.find('f') == n->attrs.map.end() || n->attrs.map['f'] != me64) )
                {
                    LOG_debug << "Restoration of file attributes is not allowed for current user (" << me64 << ").";

                    client->setattr(n, attr_map('f', me64), 0, nullptr, nullptr);
                }
            }

            status = REQ_SUCCESS;
            client->app->putfa_result(th.nodeHandle().as8byte(), type, r.errorOrOK());
        }
        return true;
    }
    else
    {
        const char* p = NULL;

        for (;;)
        {
            switch (client->json.getnameid())
            {
                case 'p':
                    p = client->json.getvalue();
                    break;

                case EOO:
                    if (!p)
                    {
                        status = REQ_FAILURE;
                    }
                    else
                    {
                        LOG_debug << "Sending file attribute data";
                        JSON::copystring(&posturl, p);
                        progressreported = 0;
                        HttpReq::type = REQ_BINARY;
                        post(client, data->data(), unsigned(data->size()));
                    }
                    return true;

                default:
                    if (!client->json.storeobject())
                    {
                        status = REQ_SUCCESS;
                        client->app->putfa_result(th.nodeHandle().as8byte(), type, API_EINTERNAL);
                        return false;
                    }
            }
        }
    }
}

m_off_t HttpReqCommandPutFA::transferred(MegaClient *client)
{
    if (httpiohandle)
    {
        client->httpio->postpos(httpiohandle);
        return true;
    }

    return 0;
}

CommandGetFA::CommandGetFA(MegaClient *client, int p, handle fahref)
{
    part = p;

    cmd("ufa");
    arg("fah", (byte*)&fahref, sizeof fahref);

    if (client->usehttps)
    {
        arg("ssl", 2);
    }

    arg("r", 1);
}

bool CommandGetFA::procresult(Result r)
{
    fafc_map::iterator it = client->fafcs.find(part);
    client->looprequested = true;

    if (r.wasErrorOrOK())
    {
        if (it != client->fafcs.end())
        {
            faf_map::iterator fafsit;
            for (fafsit = it->second->fafs[0].begin(); fafsit != it->second->fafs[0].end(); )
            {
                // move from fresh to pending
                it->second->fafs[1][fafsit->first] = fafsit->second;
                it->second->fafs[0].erase(fafsit++);
            }

            it->second->e = r.errorOrOK();
            it->second->req.status = REQ_FAILURE;
        }

        return true;
    }

    const char* p = NULL;

    for (;;)
    {
        switch (client->json.getnameid())
        {
            case 'p':
                p = client->json.getvalue();
                break;

            case EOO:
                if (it != client->fafcs.end())
                {
                    if (p)
                    {
                        JSON::copystring(&it->second->posturl, p);
                        it->second->urltime = Waiter::ds;
                        it->second->dispatch();
                    }
                    else
                    {
                        faf_map::iterator fafsit;
                        for (fafsit = it->second->fafs[0].begin(); fafsit != it->second->fafs[0].end(); )
                        {
                            // move from fresh to pending
                            it->second->fafs[1][fafsit->first] = fafsit->second;
                            it->second->fafs[0].erase(fafsit++);
                        }

                        it->second->e = API_EINTERNAL;
                        it->second->req.status = REQ_FAILURE;
                    }
                }

                return true;

            default:
                if (!client->json.storeobject())
                {
                    faf_map::iterator fafsit;
                    for (fafsit = it->second->fafs[0].begin(); fafsit != it->second->fafs[0].end(); )
                    {
                        // move from fresh to pending
                        it->second->fafs[1][fafsit->first] = fafsit->second;
                        it->second->fafs[0].erase(fafsit++);
                    }

                    it->second->e = API_EINTERNAL;
                    it->second->req.status = REQ_FAILURE;
                    return false;
                }
        }
    }
}

CommandAttachFA::CommandAttachFA(MegaClient *client, handle nh, fatype t, handle ah, int ctag)
{
    cmd("pfa");
    notself(client);

    arg("n", (byte*)&nh, MegaClient::NODEHANDLE);

    char buf[64];

    sprintf(buf, "%u*", t);
    Base64::btoa((byte*)&ah, sizeof(ah), strchr(buf + 2, 0));
    arg("fa", buf);

    h = nh;
    type = t;
    tag = ctag;
}

CommandAttachFA::CommandAttachFA(MegaClient *client, handle nh, fatype t, const std::string& encryptedAttributes, int ctag)
{
    cmd("pfa");
    notself(client);

    arg("n", (byte*)&nh, MegaClient::NODEHANDLE);

    arg("fa", encryptedAttributes.c_str());

    h = nh;
    type = t;
    tag = ctag;
}

bool CommandAttachFA::procresult(Result r)
{
    if (!r.wasErrorOrOK())
    {
         string fa;
         if (client->json.storeobject(&fa))
         {
             Node* n = client->nodebyhandle(h);
             if (n)
             {
                n->fileattrstring = fa;
                n->changed.fileattrstring = true;
                client->notifynode(n);
             }
             client->app->putfa_result(h, type, API_OK);
             return true;
         }
    }

    client->app->putfa_result(h, type, r.errorOrOK());
    return r.wasErrorOrOK();
}

// request upload target URL
CommandPutFile::CommandPutFile(MegaClient* client, TransferSlot* ctslot, int ms)
{
    tslot = ctslot;

    cmd("u");

    if (client->usehttps)
    {
        arg("ssl", 2);
    }

    arg("v", 2);
    arg("s", tslot->fa->size);
    arg("ms", ms);

    // send minimum set of different tree's roots for API to check overquota
    set<handle> targetRoots;
    bool begun = false;
    for (auto &file : tslot->transfer->files)
    {
        if (!file->h.isUndef())
        {
            Node *node = client->nodeByHandle(file->h);
            if (node)
            {
                handle rootnode = client->getrootnode(node)->nodehandle;
                if (targetRoots.find(rootnode) != targetRoots.end())
                {
                    continue;
                }

                targetRoots.insert(rootnode);
            }
            if (!begun)
            {
                beginarray("t");
                begun = true;
            }

            element((byte*)&file->h, MegaClient::NODEHANDLE);
        }
    }

    if (begun)
    {
        endarray();
    }
    else
    {
        // Target user goes alone, not inside an array. Note: we are skipping this if a)more than two b)the array had been created for node handles
        for (auto &file : tslot->transfer->files)
        {
            if (file->h.isUndef() && file->targetuser.size())
            {
                arg("t", file->targetuser.c_str());
                break;
            }
        }
    }
}

void CommandPutFile::cancel()
{
    Command::cancel();
    tslot = NULL;
}

// set up file transfer with returned target URL
bool CommandPutFile::procresult(Result r)
{
    if (tslot)
    {
        tslot->pendingcmd = NULL;
    }
    else
    {
        canceled = true;
    }

    if (r.wasErrorOrOK())
    {
        if (!canceled)
        {
            tslot->transfer->failed(r.errorOrOK(), *client->mTctableRequestCommitter);
        }

        return true;
    }

    std::vector<std::string> tempurls;
    for (;;)
    {
        switch (client->json.getnameid())
        {
            case 'p':
                tempurls.push_back("");
                client->json.storeobject(canceled ? NULL : &tempurls.back());
                break;

            case EOO:
                if (canceled) return true;

                if (tempurls.size() == 1)
                {
                    tslot->transfer->tempurls = tempurls;
                    tslot->transferbuf.setIsRaid(tslot->transfer, tempurls, tslot->transfer->pos, tslot->maxRequestSize);
                    tslot->starttime = tslot->lastdata = client->waiter->ds;
                    tslot->progress();
                }
                else
                {
                    tslot->transfer->failed(API_EINTERNAL, *client->mTctableRequestCommitter);
                }
                return true;

            default:
                if (!client->json.storeobject())
                {
                    if (!canceled)
                    {
                        tslot->transfer->failed(API_EINTERNAL, *client->mTctableRequestCommitter);
                    }

                    return false;
                }
        }
    }
}

// request upload target URL
CommandGetPutUrl::CommandGetPutUrl(m_off_t size, int putmbpscap, bool forceSSL, bool getIP, CommandGetPutUrl::Cb completion)
    : mCompletion(completion)
{
    cmd("u");
    if (forceSSL)
    {
        arg("ssl", 2);
    }
    if (getIP)
    {
        arg("v", 3);
    }
    else
    {
        arg("v", 2);
    }
    arg("s", size);
    arg("ms", putmbpscap);
}


// set up file transfer with returned target URL
bool CommandGetPutUrl::procresult(Result r)
{
    string url;
    std::vector<string> ips;

    if (r.wasErrorOrOK())
    {
        if (!canceled)
        {
            mCompletion(r.errorOrOK(), url, ips);
        }
        return true;
    }

    for (;;)
    {
        switch (client->json.getnameid())
        {
            case 'p':
                client->json.storeobject(canceled ? nullptr : &url);
                break;
            case MAKENAMEID2('i', 'p'):
                if (client->json.enterarray())   // for each URL, there will be 2 IPs (IPv4 first, IPv6 second)
                {
                    for (;;)
                    {
                        std::string ti;
                        if (!client->json.storeobject(&ti))
                        {
                            break;
                        }
                        ips.push_back(ti);
                    }
                    client->json.leavearray();
                }
                break;
            case EOO:
                if (canceled) return true;
                mCompletion(API_OK, url, ips);
                return true;

            default:
                if (!client->json.storeobject())
                {
                    if (!canceled)
                    {
                        mCompletion(API_EINTERNAL, string(), {});
                    }
                    return false;
                }
        }
    }
}

// request temporary source URL for DirectRead
CommandDirectRead::CommandDirectRead(MegaClient *client, DirectReadNode* cdrn)
{
    drn = cdrn;

    cmd("g");
    arg(drn->p ? "n" : "p", (byte*)&drn->h, MegaClient::NODEHANDLE);
    arg("g", 1); // server will provide download URL(s)/token(s) (if skipped, only information about the file)
    arg("v", 2);  // version 2: server can supply details for cloudraid files

    if (drn->privateauth.size())
    {
        arg("esid", drn->privateauth.c_str());
    }

    if (drn->publicauth.size())
    {
        arg("en", drn->publicauth.c_str());
    }

    if (drn->chatauth.size())
    {
        arg("cauth", drn->chatauth.c_str());
    }

    if (client->usehttps)
    {
        arg("ssl", 2);
    }
}

void CommandDirectRead::cancel()
{
    Command::cancel();
    drn = NULL;
}

bool CommandDirectRead::procresult(Result r)
{
    if (drn)
    {
        drn->pendingcmd = NULL;
    }

    if (r.wasErrorOrOK())
    {
        if (!canceled && drn)
        {
            drn->cmdresult(r.errorOrOK());
        }
        return true;
    }
    else
    {
        Error e(API_EINTERNAL);
        dstime tl = 0;
        std::vector<std::string> tempurls;

        for (;;)
        {
            switch (client->json.getnameid())
            {
                case 'g':
                    if (client->json.enterarray())   // now that we are requesting v2, the reply will be an array of 6 URLs for a raid download, or a single URL for the original direct download
                    {
                        for (;;)
                        {
                            std::string tu;
                            if (!client->json.storeobject(&tu))
                            {
                                break;
                            }
                            tempurls.push_back(tu);
                        }
                        client->json.leavearray();
                    }
                    else
                    {
                        std::string tu;
                        if (client->json.storeobject(&tu))
                        {
                            tempurls.push_back(tu);
                        }
                    }
                    if (tempurls.size() == 1 || tempurls.size() == RAIDPARTS)
                    {
                        if (drn)
                        {
                            drn->tempurls.swap(tempurls);
                            e.setErrorCode(API_OK);
                        }
                    }
                    else
                    {
                        e.setErrorCode(API_EINCOMPLETE);
                    }
                    break;

                case 's':
                    if (drn)
                    {
                        drn->size = client->json.getint();
                    }
                    break;

                case 'd':
                    e = API_EBLOCKED;
                    break;

                case 'e':
                    e = (error)client->json.getint();
                    break;

                case MAKENAMEID2('t', 'l'):
                    tl = dstime(client->json.getint());
                    break;

                case EOO:
                    if (!canceled && drn)
                    {
                        if (e == API_EOVERQUOTA && !tl)
                        {
                            // default retry interval
                            tl = MegaClient::DEFAULT_BW_OVERQUOTA_BACKOFF_SECS;
                        }

                        drn->cmdresult(e, e == API_EOVERQUOTA ? tl * 10 : 0);
                    }

                    return true;

                default:
                    if (!client->json.storeobject())
                    {
                        if (!canceled && drn)
                        {
                            drn->cmdresult(e);
                        }

                        return false;
                    }
            }
        }
    }
}

// request temporary source URL for full-file access (p == private node)
CommandGetFile::CommandGetFile(MegaClient *client, const byte* key, size_t keySize,
                               handle h, bool p, const char *privateauth,
                               const char *publicauth, const char *chatauth,
                               bool singleUrl, Cb &&completion)
{
    cmd("g");
    arg(p ? "n" : "p", (byte*)&h, MegaClient::NODEHANDLE);
    arg("g", 1); // server will provide download URL(s)/token(s) (if skipped, only information about the file)
    if (!singleUrl)
    {
        arg("v", 2);  // version 2: server can supply details for cloudraid files
    }

    if (client->usehttps)
    {
        arg("ssl", 2);
    }

    if (privateauth)
    {
        arg("esid", privateauth);
    }

    if (publicauth)
    {
        arg("en", publicauth);
    }

    if (chatauth)
    {
        arg("cauth", chatauth);
    }

    assert(key && "no key provided!");
    if (key && keySize != SymmCipher::KEYLENGTH)
    {
        assert (keySize <= FILENODEKEYLENGTH);
        memcpy(filekey, key, keySize);
        mFileKeyType = FILENODE;
    }
    else if (key && keySize == SymmCipher::KEYLENGTH)
    {
        memcpy(filekey, key, SymmCipher::KEYLENGTH);
        mFileKeyType = 1;
    }

    mCompletion = std::move(completion);
}

void CommandGetFile::cancel()
{
    Command::cancel();
}


void CommandGetFile::callFailedCompletion(const Error &e)
{
    assert(mCompletion);
    if (mCompletion)
    {
        mCompletion(e, -1, -1, -1, 0, nullptr, nullptr, nullptr, {}, {});
    }
}

// process file credentials
bool CommandGetFile::procresult(Result r)
{
    if (r.wasErrorOrOK())
    {
        if (!canceled)
        {
            callFailedCompletion(r.errorOrOK());
        }
        return true;
    }

    const char* at = nullptr;
    Error e(API_EINTERNAL);
    m_off_t s = -1;
    dstime tl = 0;
    std::unique_ptr<byte[]> buf;
    m_time_t ts = 0, tm = 0;

    // credentials relevant to a non-TransferSlot scenario (node query)
    string fileattrstring;
    string filenamestring;
    string filefingerprint;
    std::vector<string> tempurls;
    std::vector<string> tempips;

    for (;;)
    {
        switch (client->json.getnameid())
        {
            case 'g':
                if (client->json.enterarray())   // now that we are requesting v2, the reply will be an array of 6 URLs for a raid download, or a single URL for the original direct download
                {
                    for (;;)
                    {
                        std::string tu;
                        if (!client->json.storeobject(&tu))
                        {
                            break;
                        }
                        tempurls.push_back(tu);
                    }
                    client->json.leavearray();
                }
                else
                {
                    std::string tu;
                    if (client->json.storeobject(&tu))
                    {
                        tempurls.push_back(tu);
                    }
                }
                e.setErrorCode(API_OK);
                break;

        case MAKENAMEID2('i', 'p'):
            if (client->json.enterarray())   // for each URL, there will be 2 IPs (IPv4 first, IPv6 second)
            {
                for (;;)
                {
                    std::string ti;
                    if (!client->json.storeobject(&ti))
                    {
                        break;
                    }
                    tempips.push_back(ti);
                }
                client->json.leavearray();
            }
            break;

            case 's':
                s = client->json.getint();
                break;

            case MAKENAMEID2('t', 's'):
                ts = client->json.getint();
                break;

            case MAKENAMEID3('t', 'm', 'd'):
                tm = ts + client->json.getint();
                break;

            case MAKENAMEID2('a', 't'):
                at = client->json.getvalue();
                break;

            case MAKENAMEID2('f', 'a'):
                client->json.storeobject(&fileattrstring);
                break;

            case 'e':
                e = (error)client->json.getint();
                break;

            case MAKENAMEID2('t', 'l'):
                tl = dstime(client->json.getint());
                break;

            case EOO:
            {
                // defer code that steals the ips <move(tempips)> and stores them in the cache
                // thus we can use them before going out of scope
                std::shared_ptr<void> deferThis(nullptr, [this, &tempurls, &tempips](...)
                {
                    // cache resolved URLs if received
                    if (tempurls.size() * 2 == tempips.size())
                    {
                        client->httpio->cacheresolvedurls(tempurls, move(tempips));
                    }
                    else
                    {
                        assert(false);
                        client->sendevent(99556, "Unpaired IPs received for URLs in `g` command");
                        LOG_err << "Unpaired IPs received for URLs in `g` command. URLs: " << tempurls.size() << " IPs: " << tempips.size();
                    }
                });

                if (canceled) //do not proceed: SymmCipher may no longer exist
                {
                    return true;
                }

                if (!at)
                {
                    callFailedCompletion(API_EINTERNAL);
                    return true;
                }

                // decrypt at and set filename
                SymmCipher * cipherer = client->getRecycledTemporaryTransferCipher(filekey, mFileKeyType);
                const char* eos = strchr(at, '"');
                buf.reset(Node::decryptattr(cipherer, at, eos ? eos - at : strlen(at)));
                if (!buf)
                {
                    callFailedCompletion(API_EKEY);
                    return true;
                }

                // all good, lets parse the attribute string
                JSON json;
                json.begin((char*)buf.get() + 5);

                for (;;)
                {
                    switch (json.getnameid())
                    {
                        case 'c':
                            if (!json.storeobject(&filefingerprint))
                            {
                                callFailedCompletion(API_EINTERNAL);
                                return true;
                            }
                            break;

                        case 'n':
                            if (!json.storeobject(&filenamestring))
                            {
                                callFailedCompletion(API_EINTERNAL);
                                return true;
                            }
                            break;

                        case EOO:
                            { //succeded, call completion function!
                                return mCompletion ? mCompletion(e, s, ts, tm, tl,
                                            &filenamestring, &filefingerprint, &fileattrstring,
                                            tempurls, tempips) : false;
                            }

                        default:
                            if (!json.storeobject())
                            {
                                callFailedCompletion(API_EINTERNAL);
                                return false;
                            }
                    }
                }
            }
            default:
                if (!client->json.storeobject())
                {
                    if (!canceled)
                    {
                        callFailedCompletion(API_EINTERNAL);
                    }
                    return false;
                }
        }
    }
}

CommandSetAttr::CommandSetAttr(MegaClient* client, Node* n, SymmCipher* cipher, const char* prevattr, Completion&& c)
{
    cmd("a");
    notself(client);

    string at;

    n->attrs.getjson(&at);
    client->makeattr(cipher, &at, at.c_str(), int(at.size()));

    arg("n", (byte*)&n->nodehandle, MegaClient::NODEHANDLE);
    arg("at", (byte*)at.c_str(), int(at.size()));

    h = n->nodeHandle();
    tag = 0;
    syncop = prevattr;

    if(prevattr)
    {
        pa = prevattr;
    }

    completion = move(c);
}

bool CommandSetAttr::procresult(Result r)
{
#ifdef ENABLE_SYNC
    if(r.wasError(API_OK) && syncop)
    {
        Node* node = client->nodeByHandle(h);
        if(node)
        {
            // After speculative instant completion removal, this is not needed (always sent via actionpacket code)
            LOG_debug << "Sync - remote rename from " << pa << " to " << node->displayname();
        }
    }
#endif
    if (completion) completion(h, r.errorOrOK());
    return r.wasErrorOrOK();
}

// (the result is not processed directly - we rely on the server-client
// response)
CommandPutNodes::CommandPutNodes(MegaClient* client, NodeHandle th,
<<<<<<< HEAD
                                 const char* userhandle, vector<NewNode>&& newnodes, int ctag, putsource_t csource, const char *cauth,
                                 Completion&& completion)
  : mResultFunction(completion)
=======
                                 const char* userhandle, VersioningOption vo,
                                 vector<NewNode>&& newnodes, int ctag, putsource_t csource, const char *cauth,
                                 Completion&& resultFunction)
  : mResultFunction(resultFunction)
>>>>>>> 43bf1c75
{
    byte key[FILENODEKEYLENGTH];

    assert(newnodes.size() > 0);
    nn = std::move(newnodes);
    type = userhandle ? USER_HANDLE : NODE_HANDLE;
    source = csource;
    mResultFunction = move(completion);
    cmd("p");
    notself(client);

    if (userhandle)
    {
        arg("t", userhandle);
        targethandle.setUndef();
    }
    else
    {
        arg("t", (byte*)&th, MegaClient::NODEHANDLE);
        targethandle = th;
    }

    arg("sm",1);

    if (cauth)
    {
        arg("cauth", cauth);
    }

    // "vb": when provided, it force to override the account-wide versioning behavior by the value indicated by client
    //     vb:1 to force it on
    //     vb:0 to force it off
    // Dont provide it at all to rely on the account-wide setting (as of the moment the command is processed).
    switch (vo)
    {
        case NoVersioning:
            break;

        case ClaimOldVersion:
            arg("vb", 1);
            break;

        case ReplaceOldVersion:
            arg("vb", m_off_t(0));
            break;

        case UseLocalVersioningFlag:
            arg("vb", !client->versions_disabled);
            vo = !client->versions_disabled ? ClaimOldVersion : ReplaceOldVersion;
            break;

        case UseServerVersioningFlag:
            break;
    }

    beginarray("n");

    for (unsigned i = 0; i < nn.size(); i++)
    {
        beginobject();

        NewNode* nni = &nn[i];
        switch (nni->source)
        {
            case NEW_NODE:
                arg("h", (byte*)&nni->nodehandle, MegaClient::NODEHANDLE);
                break;

            case NEW_PUBLIC:
                arg("ph", (byte*)&nni->nodehandle, MegaClient::NODEHANDLE);
                break;

            case NEW_UPLOAD:
                arg("h", nni->uploadtoken, sizeof nn[0].uploadtoken);

                // include pending file attributes for this upload
                string s;

                if (nni->fileattributes)
                {
                    // if attributes are set on the newnode then the app is not using the pendingattr mechanism
                    s.swap(*nni->fileattributes);
                    nni->fileattributes.reset();
                }
                else
                {
                    client->pendingattrstring(nn[i].uploadhandle, &s);

#ifdef USE_MEDIAINFO
                    client->mediaFileInfo.addUploadMediaFileAttributes(nn[i].uploadhandle, &s);
#endif
                }

                if (s.size())
                {
                    arg("fa", s.c_str(), 1);
                }
        }

        if (!ISUNDEF(nn[i].parenthandle))
        {
            arg("p", (byte*)&nn[i].parenthandle, MegaClient::NODEHANDLE);
        }

        if (vo != NoVersioning &&
            nn[i].type == FILENODE && !ISUNDEF(nn[i].ovhandle))
        {
            arg("ov", (byte*)&nn[i].ovhandle, MegaClient::NODEHANDLE);
        }
        nn[i].mVersioningOption = vo;

        arg("t", nn[i].type);
        arg("a", (byte*)nn[i].attrstring->data(), int(nn[i].attrstring->size()));

        if (nn[i].nodekey.size() <= sizeof key)
        {
            client->key.ecb_encrypt((byte*)nn[i].nodekey.data(), key, nn[i].nodekey.size());
            arg("k", key, int(nn[i].nodekey.size()));
        }
        else
        {
            arg("k", (const byte*)nn[i].nodekey.data(), int(nn[i].nodekey.size()));
        }

        endobject();
    }

    endarray();

    // add cr element for new nodes, if applicable
    if (type == NODE_HANDLE)
    {
        Node* tn;
        if ((tn = client->nodeByHandle(th)))
        {
            ShareNodeKeys snk;

            for (unsigned i = 0; i < nn.size(); i++)
            {
                switch (nn[i].source)
                {
                    case NEW_PUBLIC:
                    case NEW_NODE:
                        snk.add(nn[i].nodekey, nn[i].nodehandle, tn, 0);
                        break;

                    case NEW_UPLOAD:
                        snk.add(nn[i].nodekey, nn[i].nodehandle, tn, 0, nn[i].uploadtoken, (int)sizeof nn[i].uploadtoken);
                        break;
                }
            }

            snk.get(this, true);
        }
    }

    tag = ctag;
}

// add new nodes and handle->node handle mapping
void CommandPutNodes::removePendingDBRecordsAndTempFiles()
{
    pendingdbid_map::iterator it = client->pendingtcids.find(tag);
    if (it != client->pendingtcids.end())
    {
        if (client->tctable)
        {
            client->mTctableRequestCommitter->beginOnce();
            vector<uint32_t> &ids = it->second;
            for (unsigned int i = 0; i < ids.size(); i++)
            {
                if (ids[i])
                {
                    client->tctable->del(ids[i]);
                }
            }
        }
        client->pendingtcids.erase(it);
    }
    pendingfiles_map::iterator pit = client->pendingfiles.find(tag);
    if (pit != client->pendingfiles.end())
    {
        vector<LocalPath> &pfs = pit->second;
        for (unsigned int i = 0; i < pfs.size(); i++)
        {
            client->fsaccess->unlinklocal(pfs[i]);
        }
        client->pendingfiles.erase(pit);
    }
}

bool CommandPutNodes::procresult(Result r)
{
    removePendingDBRecordsAndTempFiles();

    if (r.wasErrorOrOK())
    {
        LOG_debug << "Putnodes error " << r.errorOrOK();
        if (r.wasError(API_EOVERQUOTA))
        {
            if (client->isPrivateNode(targethandle))
            {
                client->activateoverquota(0, false);
            }
#ifdef ENABLE_SYNC
            else    // the target's account is overquota
            {
                if (source == PUTNODES_SYNC)
                {
                    client->disableSyncContainingNode(targethandle, FOREIGN_TARGET_OVERSTORAGE, false);
                }
            }
#endif
        }
#ifdef ENABLE_SYNC
        if (source == PUTNODES_SYNC)
        {
            if (r.wasError(API_EACCESS))
            {
                client->sendevent(99402, "API_EACCESS putting node in sync transfer", 0);
            }

            vector<NewNode> emptyVec;

            if (mResultFunction) mResultFunction(r.errorOrOK(), type, emptyVec, false);
            else client->app->putnodes_result(r.errorOrOK(), type, emptyVec);

            for (size_t i = 0; i < nn.size(); i++)
            {
                nn[i].localnode.reset();
            }

            client->putnodes_sync_result(r.errorOrOK(), nn);
            return true;
        }
        else
        {
#endif
            if (source == PUTNODES_APP)
            {
                if (mResultFunction) mResultFunction(r.errorOrOK(), type, nn, false);
                else client->app->putnodes_result(r.errorOrOK(), type, nn);

                return true;
            }
#ifdef ENABLE_SYNC
            else
            {
                client->putnodes_syncdebris_result(r.errorOrOK(), nn);
                return true;
            }
        }
#endif
    }

    Error e = API_EINTERNAL;
    bool noexit = true;
    bool empty = false;
    while (noexit)
    {
        switch (client->json.getnameid())
        {
            case 'f':
                empty = !memcmp(client->json.pos, "[]", 2);
                if (client->readnodes(&client->json, 1, source, &nn, tag, true))  // do apply keys to received nodes only as we go for command response, much much faster for many small responses
                {
                    e = API_OK;
                }
                else
                {
                    LOG_err << "Parse error (readnodes)";
                    e = API_EINTERNAL;
                    noexit = false;
                }
                break;

            case MAKENAMEID2('f', '2'):
                if (!client->readnodes(&client->json, 1, PUTNODES_APP, nullptr, 0, true))  // do apply keys to received nodes only as we go for command response, much much faster for many small responses
                {
                    LOG_err << "Parse error (readversions)";
                    e = API_EINTERNAL;
                    noexit = false;
                }
                break;

            default:
                if (client->json.storeobject())
                {
                    continue;
                }

                e = API_EINTERNAL;
                LOG_err << "Parse error (PutNodes)";

                // fall through
            case EOO:
                noexit = false;
                break;
        }
    }

    client->sendkeyrewrites();

    // when the target has been removed, the API automatically adds the new node/s
    // into the rubbish bin
    Node *tempNode = !nn.empty() ? client->nodebyhandle(nn.front().mAddedHandle) : nullptr;
    bool targetOverride = (tempNode && tempNode->parenthandle != targethandle.as8byte());

#ifdef ENABLE_SYNC
    if (source == PUTNODES_SYNC)
    {
        if (mResultFunction) mResultFunction(e, type, nn, targetOverride);
        else client->app->putnodes_result(e, type, nn, targetOverride);

        client->putnodes_sync_result(e, nn);
    }
    else
#endif
    if (source == PUTNODES_APP)
    {
#ifdef ENABLE_SYNC
        if (!targethandle.isUndef())
        {
            Node *parent = client->nodeByHandle(targethandle);
            if (parent && parent->localnode)
            {
                // A node has been added by a regular (non sync) putnodes
                // inside a synced folder, so force a syncdown to detect
                // and sync the changes.
                client->syncdownrequired = true;
            }
        }
#endif
        auto ec = (!e && empty) ? API_ENOENT : static_cast<error>(e);

        if (mResultFunction) mResultFunction(ec, type, nn, targetOverride);
        else client->app->putnodes_result((!e && empty) ? API_ENOENT : static_cast<error>(e), type, nn, targetOverride);
    }
#ifdef ENABLE_SYNC
    else
    {
        client->putnodes_syncdebris_result(e, nn);
    }
#endif
    return true;
}

CommandMoveNode::CommandMoveNode(MegaClient* client, Node* n, Node* t, syncdel_t csyncdel, NodeHandle prevparent, Completion&& c)
{
    h = n->nodeHandle();
    syncdel = csyncdel;
    np = t->nodeHandle();
    pp = prevparent;
    syncop = !pp.isUndef();

    cmd("m");

    // Special case for Move, we do set the 'i' field.
    // This is needed for backward compatibility, old versions used memcmp to detect if a 'd' actionpacket was followed by a 't'  actionpacket with the same 'i' (ie, a move)
    // Additionally the servers can't deliver `st` in that packet for the same reason.  And of course we will not ignore this `t` packet, despite setting 'i'.
    notself(client);

    arg("n", h);
    arg("t", t->nodeHandle());
    assert(t->type != FILENODE);

    TreeProcShareKeys tpsk;
    client->proctree(n, &tpsk);
    tpsk.get(this);

    tag = client->reqtag;
    completion = move(c);
}

bool CommandMoveNode::procresult(Result r)
{
    if (r.wasErrorOrOK())
    {
        if (r.wasError(API_EOVERQUOTA))
        {
            client->activateoverquota(0, false);
        }

#ifdef ENABLE_SYNC
        if (syncdel != SYNCDEL_NONE)
        {
            Node* syncn = client->nodeByHandle(h);

            if (syncn)
            {
                if (r.wasError(API_OK))
                {
                    Node* n;

                    // update all todebris records in the subtree
                    for (node_set::iterator it = client->todebris.begin(); it != client->todebris.end(); it++)
                    {
                        n = *it;

                        do {
                            if (n == syncn)
                            {
                                if (syncop)
                                {
                                    // After speculative instant completion removal, this is not needed (always sent via actionpacket code)
                                    client->syncs.forEachRunningSyncContainingNode(n, [&](Sync* s) {
                                        if ((*it)->type == FOLDERNODE)
                                        {
                                            LOG_debug << "Sync - remote folder deletion detected " << n->displayname();
                                        }
                                        else
                                        {
                                            LOG_debug << "Sync - remote file deletion detected " << n->displayname() << " Nhandle: " << LOG_NODEHANDLE(n->nodehandle);
                                        }
                                    });
                                }

                                (*it)->syncdeleted = syncdel;
                                break;
                            }
                        } while ((n = n->parent));
                    }
                }
                else
                {
                    Node *tn = NULL;
                    if (syncdel == SYNCDEL_BIN || syncdel == SYNCDEL_FAILED
                            || !(tn = client->nodeByHandle(client->rootnodes.rubbish)))
                    {
                        LOG_err << "Error moving node to the Rubbish Bin";
                        syncn->syncdeleted = SYNCDEL_NONE;
                        client->todebris.erase(syncn->todebris_it);
                        syncn->todebris_it = client->todebris.end();
                    }
                    else
                    {
                        int creqtag = client->reqtag;
                        client->reqtag = syncn->tag;
                        LOG_warn << "Move to Syncdebris failed. Moving to the Rubbish Bin instead.";
                        client->rename(syncn, tn, SYNCDEL_FAILED, pp, nullptr, nullptr);
                        client->reqtag = creqtag;
                    }
                }
            }
        }
        else if(syncop)
        {
            Node *n = client->nodeByHandle(h);
            if(n)
            {
                // After speculative instant completion removal, this is not needed (always sent via actionpacket code)
                Node* prevparent = client->nodeByHandle(pp);
                LOG_debug << "Sync - remote move detected: " << n->displayname() <<
                    " from " << (prevparent ? prevparent->displayname() : "?") <<
                    " to " << (n->parent ? n->parent->displayname() : "?");
            }
        }
#endif
        // Movement of shares and pending shares into Rubbish should remove them
        if (r.wasStrictlyError() && syncdel == SYNCDEL_NONE)
        {
            client->sendevent(99439, "Unexpected move error", 0);
        }
    }
    if (completion) completion(h, r.errorOrOK());
    return r.wasErrorOrOK();
}

CommandDelNode::CommandDelNode(MegaClient* client, NodeHandle th, bool keepversions, int cmdtag, std::function<void(NodeHandle, Error)>&& f)
    : mResultFunction(move(f))
{
    cmd("d");
    notself(client);

    arg("n", (byte*)&th, MegaClient::NODEHANDLE);

    if (keepversions)
    {
        arg("v", 1);
    }

    h = th;
    tag = cmdtag;
}

bool CommandDelNode::procresult(Result r)
{
    if (r.wasErrorOrOK())
    {
        if (mResultFunction)    mResultFunction(h, r.errorOrOK());
        else         client->app->unlink_result(h.as8byte(), r.errorOrOK());
        return true;
    }
    else
    {
        error e = API_OK;

        for (;;)
        {
            switch (client->json.getnameid())
            {
                case 'r':
                    if (client->json.enterarray())
                    {
                        if(client->json.isnumeric())
                        {
                            e = (error)client->json.getint();
                        }

                        client->json.leavearray();
                    }
                    break;

                case EOO:
                    if (mResultFunction)    mResultFunction(h, e);
                    else         client->app->unlink_result(h.as8byte(), e);
                    return true;

                default:
                    if (!client->json.storeobject())
                    {
                        if (mResultFunction)    mResultFunction(h, API_EINTERNAL);
                        else         client->app->unlink_result(h.as8byte(), API_EINTERNAL);
                        return false;
                    }
            }
        }
    }
}


CommandDelVersions::CommandDelVersions(MegaClient* client)
{
    cmd("dv");
    tag = client->reqtag;
}

bool CommandDelVersions::procresult(Result r)
{
    client->app->unlinkversions_result(r.errorOrOK());
    return r.wasErrorOrOK();
}

CommandKillSessions::CommandKillSessions(MegaClient* client)
{
    cmd("usr");
    arg("ko", 1); // Request to kill all sessions except the current one

    h = UNDEF;
    tag = client->reqtag;
}

CommandKillSessions::CommandKillSessions(MegaClient* client, handle sessionid)
{
    cmd("usr");
    beginarray("s");
    element(sessionid, MegaClient::USERHANDLE);
    endarray();

    h = sessionid;
    tag = client->reqtag;
}

bool CommandKillSessions::procresult(Result r)
{
    client->app->sessions_killed(h, r.errorOrOK());
    return r.wasErrorOrOK();
}

CommandLogout::CommandLogout(MegaClient *client, bool keepSyncConfigsFile)
    : mKeepSyncConfigsFile(keepSyncConfigsFile)
{
    cmd("sml");

    batchSeparately = true;

    tag = client->reqtag;
}

bool CommandLogout::procresult(Result r)
{
    assert(r.wasErrorOrOK());
    MegaApp *app = client->app;
    if (client->loggingout > 0)
    {
        client->loggingout--;
    }
    if(r.wasError(API_OK))
    {
        // We are logged out, but we mustn't call locallogout until we exit this call
        // stack for processing CS batches, as it deletes data currently in use.
        bool keepSyncConfigsFile = mKeepSyncConfigsFile;
        client->mOnCSCompletion = [keepSyncConfigsFile](MegaClient* client){
            client->locallogout(true, keepSyncConfigsFile);
            client->app->logout_result(API_OK);
        };
    }
    else
    {
        app->logout_result(r.errorOrOK());
    }
    return true;
}

CommandPrelogin::CommandPrelogin(MegaClient* client, const char* email)
{
    cmd("us0");
    arg("user", email);
    batchSeparately = true;  // in case the account is blocked (we need to get a sid so we can issue whyamiblocked)

    this->email = email;
    tag = client->reqtag;
}

bool CommandPrelogin::procresult(Result r)
{
    if (r.wasErrorOrOK())
    {
        client->app->prelogin_result(0, NULL, NULL, r.errorOrOK());
        return true;
    }

    assert(r.hasJsonObject());
    int v = 0;
    string salt;
    for (;;)
    {
        switch (client->json.getnameid())
        {
            case 'v':
                v = int(client->json.getint());
                break;
            case 's':
                client->json.storeobject(&salt);
                break;
            case EOO:
                if (v == 0)
                {
                    LOG_err << "No version returned";
                    client->app->prelogin_result(0, NULL, NULL, API_EINTERNAL);
                }
                else if (v > 2)
                {
                    LOG_err << "Version of account not supported";
                    client->app->prelogin_result(0, NULL, NULL, API_EINTERNAL);
                }
                else if (v == 2 && !salt.size())
                {
                    LOG_err << "No salt returned";
                    client->app->prelogin_result(0, NULL, NULL, API_EINTERNAL);
                }
                else
                {
                    client->accountversion = v;
                    Base64::atob(salt, client->accountsalt);
                    client->app->prelogin_result(v, &email, &salt, API_OK);
                }
                return true;
            default:
                if (!client->json.storeobject())
                {
                    client->app->prelogin_result(0, NULL, NULL, API_EINTERNAL);
                    return false;
                }
        }
    }
}

// login request with user e-mail address and user hash
CommandLogin::CommandLogin(MegaClient* client, const char* email, const byte *emailhash, int emailhashsize, const byte *sessionkey, int csessionversion, const char *pin)
{
    cmd("us");
    batchSeparately = true;  // in case the account is blocked (we need to get a sid so we can issue whyamiblocked)

    // are we just performing a session validation?
    checksession = !email;
    sessionversion = csessionversion;

    if (!checksession)
    {
        arg("user", email);
        arg("uh", emailhash, emailhashsize);
        if (pin)
        {
            arg("mfa", pin);
        }
    }
    else
    {
        if (client->sctable && client->dbaccess->currentDbVersion == DbAccess::LEGACY_DB_VERSION)
        {
            LOG_debug << "Requesting a local cache upgrade";
            arg("fa", 1);
        }
    }

    if (sessionkey)
    {
        arg("sek", sessionkey, SymmCipher::KEYLENGTH);
    }

    if (client->cachedscsn != UNDEF)
    {
        arg("sn", (byte*)&client->cachedscsn, sizeof client->cachedscsn);
    }

    string deviceIdHash = client->getDeviceidHash();
    if (!deviceIdHash.empty())
    {
        arg("si", deviceIdHash.c_str());
    }
    else
    {
        client->sendevent(99454, "Device-id not available at login");
    }

    tag = client->reqtag;
}

// process login result
bool CommandLogin::procresult(Result r)
{
    if (r.wasErrorOrOK())
    {
        client->app->login_result(r.errorOrOK());
        return true;
    }

    assert(r.hasJsonObject());
    byte hash[SymmCipher::KEYLENGTH];
    byte sidbuf[AsymmCipher::MAXKEYLENGTH];
    byte privkbuf[AsymmCipher::MAXKEYLENGTH * 2];
    byte sek[SymmCipher::KEYLENGTH];
    int len_k = 0, len_privk = 0, len_csid = 0, len_tsid = 0, len_sek = 0;
    handle me = UNDEF;
    bool fa = false;
    bool ach = false;

    for (;;)
    {
        switch (client->json.getnameid())
        {
            case 'k':
                len_k = client->json.storebinary(hash, sizeof hash);
                break;

            case 'u':
                me = client->json.gethandle(MegaClient::USERHANDLE);
                break;

            case MAKENAMEID3('s', 'e', 'k'):
                len_sek = client->json.storebinary(sek, sizeof sek);
                break;

            case MAKENAMEID4('t', 's', 'i', 'd'):
                len_tsid = client->json.storebinary(sidbuf, sizeof sidbuf);
                break;

            case MAKENAMEID4('c', 's', 'i', 'd'):
                len_csid = client->json.storebinary(sidbuf, sizeof sidbuf);
                break;

            case MAKENAMEID5('p', 'r', 'i', 'v', 'k'):
                len_privk = client->json.storebinary(privkbuf, sizeof privkbuf);
                break;

            case MAKENAMEID2('f', 'a'):
                fa = client->json.getint();
                break;

            case MAKENAMEID3('a', 'c', 'h'):
                ach = client->json.getint();
                break;

            case MAKENAMEID2('s', 'n'):
                if (!client->json.getint())
                {
                    // local state cache continuity rejected: read state from
                    // server instead
                    client->cachedscsn = UNDEF;
                }
                break;

            case EOO:
                if (!checksession)
                {
                    if (ISUNDEF(me) || len_k != sizeof hash)
                    {
                        client->app->login_result(API_EINTERNAL);
                        return true;
                    }

                    // decrypt and set master key
                    client->key.ecb_decrypt(hash);
                    client->key.setkey(hash);
                }
                else
                {
                    if (fa && client->sctable)
                    {
                        client->sctable->remove();
                        client->sctable.reset();
                        client->pendingsccommit = false;
                        client->cachedscsn = UNDEF;
                        client->dbaccess->currentDbVersion = DbAccess::DB_VERSION;

                        client->sendevent(99404, "Local DB upgrade granted", 0);
                    }
                }

                if (len_sek)
                {
                    if (len_sek != SymmCipher::KEYLENGTH)
                    {
                        client->app->login_result(API_EINTERNAL);
                        return true;
                    }

                    if (checksession && sessionversion)
                    {
                        byte k[SymmCipher::KEYLENGTH];
                        memcpy(k, client->key.key, sizeof(k));

                        client->key.setkey(sek);
                        client->key.ecb_decrypt(k);
                        client->key.setkey(k);
                    }
                }

                if (len_tsid)
                {
                    client->sid.assign((const char *)sidbuf, MegaClient::SIDLEN);

                    // account does not have an RSA keypair set: verify
                    // password using symmetric challenge
                    if (!client->checktsid(sidbuf, len_tsid))
                    {
                        LOG_warn << "Error checking tsid";
                        client->app->login_result(API_ENOENT);
                        return true;
                    }

                    // add missing RSA keypair
                    LOG_info << "Generating and adding missing RSA keypair";
                    client->setkeypair();
                }
                else
                {
                    // account has RSA keypair: decrypt server-provided session ID
                    if (len_privk < 256)
                    {
                        if (!checksession)
                        {
                            client->app->login_result(API_EINTERNAL);
                            return true;
                        }
                        else if (!client->ephemeralSessionPlusPlus)
                        {
                            // logging in with tsid to an account without a RSA keypair
                            LOG_info << "Generating and adding missing RSA keypair";
                            client->setkeypair();
                        }
                    }
                    else
                    {
                        // decrypt and set private key
                        client->key.ecb_decrypt(privkbuf, len_privk);
                        client->mPrivKey.resize(AsymmCipher::MAXKEYLENGTH * 2);
                        client->mPrivKey.resize(Base64::btoa(privkbuf, len_privk, (char *)client->mPrivKey.data()));

                        if (!client->asymkey.setkey(AsymmCipher::PRIVKEY, privkbuf, len_privk))
                        {
                            LOG_warn << "Error checking private key";
                            client->app->login_result(API_ENOENT);
                            return true;
                        }
                    }

                    if (!checksession)
                    {
                        if (len_csid < 32)
                        {
                            client->app->login_result(API_EINTERNAL);
                            return true;
                        }

                        // decrypt and set session ID for subsequent API communication
                        if (!client->asymkey.decrypt(sidbuf, len_csid, sidbuf, MegaClient::SIDLEN))
                        {
                            client->app->login_result(API_EINTERNAL);
                            return true;
                        }

                        client->sid.assign((const char *)sidbuf, MegaClient::SIDLEN);
                    }
                }

                client->me = me;
                client->uid = Base64Str<MegaClient::USERHANDLE>(client->me);
                client->achievements_enabled = ach;
                // Force to create own user
                client->finduser(me, 1);

                if (len_sek)
                {
                    client->sessionkey.assign((const char *)sek, sizeof(sek));
                }

                client->openStatusTable(true);
                client->app->login_result(API_OK);
                return true;

            default:
                if (!client->json.storeobject())
                {
                    client->app->login_result(API_EINTERNAL);
                    return false;
                }
        }
    }
}

CommandShareKeyUpdate::CommandShareKeyUpdate(MegaClient*, handle sh, const char* uid, const byte* key, int len)
{
    cmd("k");
    beginarray("sr");

    element(sh, MegaClient::NODEHANDLE);
    element(uid);
    element(key, len);

    endarray();
}

CommandShareKeyUpdate::CommandShareKeyUpdate(MegaClient* client, handle_vector* v)
{
    Node* n;
    byte sharekey[SymmCipher::KEYLENGTH];

    cmd("k");
    beginarray("sr");

    for (size_t i = v->size(); i--;)
    {
        handle h = (*v)[i];

        if ((n = client->nodebyhandle(h)) && n->sharekey)
        {
            client->key.ecb_encrypt(n->sharekey->key, sharekey, SymmCipher::KEYLENGTH);

            element(h, MegaClient::NODEHANDLE);
            element(client->me, MegaClient::USERHANDLE);
            element(sharekey, SymmCipher::KEYLENGTH);
        }
    }

    endarray();
}

// add/remove share; include node share keys if new share
CommandSetShare::CommandSetShare(MegaClient* client, Node* n, User* u, accesslevel_t a, int newshare, const char* msg, bool writable, const char* personal_representation, int ctag, std::function<void(Error, bool writable)> f)
{
    byte auth[SymmCipher::BLOCKSIZE];
    byte key[SymmCipher::KEYLENGTH];
    byte asymmkey[AsymmCipher::MAXKEYLENGTH];
    int t = 0;

    tag = ctag;

    sh = n->nodehandle;
    user = u;
    access = a;
    mWritable = writable;

    completion = move(f);
    assert(completion);

    cmd("s2");
    arg("n", (byte*)&sh, MegaClient::NODEHANDLE);

    // Only for inviting non-contacts
    if (personal_representation && personal_representation[0])
    {
        this->personal_representation = personal_representation;
        arg("e", personal_representation);
    }

    if (msg && msg[0])
    {
        this->msg = msg;
        arg("msg", msg);
    }

    if (a != ACCESS_UNKNOWN)
    {
        // securely store/transmit share key
        // by creating a symmetrically (for the sharer) and an asymmetrically
        // (for the sharee) encrypted version
        memcpy(key, n->sharekey->key, sizeof key);
        memcpy(asymmkey, key, sizeof key);

        client->key.ecb_encrypt(key);
        arg("ok", key, sizeof key);

        if (u && u->pubk.isvalid())
        {
            t = u->pubk.encrypt(client->rng, asymmkey, SymmCipher::KEYLENGTH, asymmkey, sizeof asymmkey);
        }

        // outgoing handle authentication
        client->handleauth(sh, auth);
        arg("ha", auth, sizeof auth);
    }

    beginarray("s");
    beginobject();

    arg("u", u ? ((u->show == VISIBLE) ? u->uid.c_str() : u->email.c_str()) : MegaClient::EXPORTEDLINK);
    // if the email is registered, the pubk request has returned the userhandle -->
    // sending the userhandle instead of the email makes the API to assume the user is already a contact

    if (a != ACCESS_UNKNOWN)
    {
        arg("r", a);

        if (u && u->pubk.isvalid() && t)
        {
            arg("k", asymmkey, t);
        }
    }

    endobject();
    endarray();

    // only for a fresh share: add cr element with all node keys encrypted to
    // the share key
    if (newshare)
    {
        // the new share's nodekeys for this user: generate node list
        TreeProcShareKeys tpsk(n);
        client->proctree(n, &tpsk);
        tpsk.get(this);
    }
}

// process user element (email/handle pairs)
bool CommandSetShare::procuserresult(MegaClient* client)
{
    while (client->json.enterobject())
    {
        handle uh = UNDEF;
        const char* m = NULL;

        for (;;)
        {
            switch (client->json.getnameid())
            {
                case 'u':
                    uh = client->json.gethandle(MegaClient::USERHANDLE);
                    break;

                case 'm':
                    m = client->json.getvalue();
                    break;

                case EOO:
                    if (!ISUNDEF(uh) && m)
                    {
                        client->mapuser(uh, m);
                    }
                    return true;

                default:
                    if (!client->json.storeobject())
                    {
                        return false;
                    }
            }
        }
    }

    return false;
}

// process result of share addition/modification
bool CommandSetShare::procresult(Result r)
{
    if (r.wasErrorOrOK())
    {
        completion(r.errorOrOK(), mWritable);
        return true;
    }

    for (;;)
    {
        switch (client->json.getnameid())
        {
            case MAKENAMEID2('o', 'k'):  // an owner key response will only
                                         // occur if the same share was created
                                         // concurrently with a different key
            {
                byte key[SymmCipher::KEYLENGTH + 1];
                if (client->json.storebinary(key, sizeof key + 1) == SymmCipher::KEYLENGTH)
                {
                    Node* n;

                    if ((n = client->nodebyhandle(sh)) && n->sharekey)
                    {
                        client->key.ecb_decrypt(key);
                        n->sharekey->setkey(key);

                        // repeat attempt with corrected share key
                        client->reqs.add(new CommandSetShare(client, n, user, access, 0, msg.c_str(), mWritable, personal_representation.c_str(),
                                         tag, move(completion)));
                        return false;
                    }
                }
                break;
            }

            case 'u':   // user/handle confirmation
                if (client->json.enterarray())
                {
                    while (procuserresult(client))
                    {}
                    client->json.leavearray();
                }
                break;

            case 'r':
                if (client->json.enterarray())
                {
                    while (client->json.isnumeric())
                    {
                        // intermediate result updates, not final completion
                        // we used to call share_result but it wasn't used
                        client->json.getint();
                    }

                    client->json.leavearray();
                }
                break;

            case MAKENAMEID3('s', 'n', 'k'):
                client->procsnk(&client->json);
                break;

            case MAKENAMEID3('s', 'u', 'k'):
                client->procsuk(&client->json);
                break;

            case MAKENAMEID2('c', 'r'):
                client->proccr(&client->json);
                break;

            case EOO:
                completion(API_OK, mWritable);
                return true;

            default:
                if (!client->json.storeobject())
                {
                    return false;
                }
        }
    }
}

CommandSetPendingContact::CommandSetPendingContact(MegaClient* client, const char* temail, opcactions_t action, const char* msg, const char* oemail, handle contactLink)
{
    cmd("upc");

    if (oemail != NULL)
    {
        arg("e", oemail);
    }

    arg("u", temail);
    switch (action)
    {
        case OPCA_DELETE:
            arg("aa", "d");
            break;
        case OPCA_REMIND:
            arg("aa", "r");
            break;
        case OPCA_ADD:
            arg("aa", "a");
            if (!ISUNDEF(contactLink))
            {
                arg("cl", (byte*)&contactLink, MegaClient::CONTACTLINKHANDLE);
            }
            break;
    }

    if (msg != NULL)
    {
        arg("msg", msg);
    }

    if (action != OPCA_REMIND)  // for reminders, need the actionpacket to update `uts`
    {
        notself(client);
    }

    tag = client->reqtag;
    this->action = action;
    this->temail = temail;
}

bool CommandSetPendingContact::procresult(Result r)
{
    if (r.wasErrorOrOK())
    {
        handle pcrhandle = UNDEF;
        if (r.wasError(API_OK)) // response for delete & remind actions is always numeric
        {
            // find the PCR by email
            PendingContactRequest *pcr = NULL;
            for (handlepcr_map::iterator it = client->pcrindex.begin();
                 it != client->pcrindex.end(); it++)
            {
                if (it->second->targetemail == temail)
                {
                    pcr = it->second.get();
                    pcrhandle = pcr->id;
                    break;
                }
            }

            if (!pcr)
            {
                LOG_err << "Reminded/deleted PCR not found";
            }
            else if (action == OPCA_DELETE)
            {
                pcr->changed.deleted = true;
                client->notifypcr(pcr);

                // remove pending shares related to the deleted PCR
                Node *n;
                for (node_map::iterator it = client->nodes.begin(); it != client->nodes.end(); it++)
                {
                    n = it->second;
                    if (n->pendingshares && n->pendingshares->find(pcr->id) != n->pendingshares->end())
                    {
                        client->newshares.push_back(
                                    new NewShare(n->nodehandle, 1, n->owner, ACCESS_UNKNOWN,
                                                 0, NULL, NULL, pcr->id, false));
                    }
                }

                client->mergenewshares(1);
            }
        }

        client->app->setpcr_result(pcrhandle, r.errorOrOK(), this->action);
        return true;
    }

    // if the PCR has been added, the response contains full details
    handle p = UNDEF;
    m_time_t ts = 0;
    m_time_t uts = 0;
    const char *eValue = NULL;
    const char *m = NULL;
    const char *msg = NULL;
    PendingContactRequest *pcr = NULL;
    for (;;)
    {
        switch (client->json.getnameid())
        {
            case 'p':
                p = client->json.gethandle(MegaClient::PCRHANDLE);
                break;
            case 'm':
                m = client->json.getvalue();
                break;
            case 'e':
                eValue = client->json.getvalue();
                break;
            case MAKENAMEID3('m', 's', 'g'):
                msg = client->json.getvalue();
                break;
            case MAKENAMEID2('t', 's'):
                ts = client->json.getint();
                break;
            case MAKENAMEID3('u', 't', 's'):
                uts = client->json.getint();
                break;
            case EOO:
                if (ISUNDEF(p))
                {
                    LOG_err << "Error in CommandSetPendingContact. Undefined handle";
                    client->app->setpcr_result(UNDEF, API_EINTERNAL, this->action);
                    return true;
                }

                if (action != OPCA_ADD || !eValue || !m || ts == 0 || uts == 0)
                {
                    LOG_err << "Error in CommandSetPendingContact. Wrong parameters";
                    client->app->setpcr_result(UNDEF, API_EINTERNAL, this->action);
                    return true;
                }

                pcr = new PendingContactRequest(p, eValue, m, ts, uts, msg, true);
                client->mappcr(p, unique_ptr<PendingContactRequest>(pcr));

                client->notifypcr(pcr);
                client->app->setpcr_result(p, API_OK, this->action);
                return true;

            default:
                if (!client->json.storeobject())
                {
                    LOG_err << "Error in CommandSetPendingContact. Parse error";
                    client->app->setpcr_result(UNDEF, API_EINTERNAL, this->action);
                    return false;
                }
        }
    }
}

CommandUpdatePendingContact::CommandUpdatePendingContact(MegaClient* client, handle p, ipcactions_t action)
{
    cmd("upca");

    arg("p", (byte*)&p, MegaClient::PCRHANDLE);
    switch (action)
    {
        case IPCA_ACCEPT:
            arg("aa", "a");
            break;
        case IPCA_DENY:
            arg("aa", "d");
            break;
        case IPCA_IGNORE:
        default:
            arg("aa", "i");
            break;
    }

    tag = client->reqtag;
    this->action = action;
}

bool CommandUpdatePendingContact::procresult(Result r)
{
    client->app->updatepcr_result(r.errorOrOK(), this->action);
    return r.wasErrorOrOK();
}

CommandEnumerateQuotaItems::CommandEnumerateQuotaItems(MegaClient* client)
{
    cmd("utqa");
    arg("nf", 3);
    arg("b", 1);
    tag = client->reqtag;
}

bool CommandEnumerateQuotaItems::procresult(Result r)
{
    if (r.wasErrorOrOK())
    {
        client->app->enumeratequotaitems_result(r.errorOrOK());
        return true;
    }

    string currency; // common for all plans, populated from `l` object

    while (client->json.enterobject())
    {
        handle product = UNDEF;
        int prolevel = -1, gbstorage = -1, gbtransfer = -1, months = -1, type = -1;
        unsigned amount = 0, amountMonth = 0, localPrice = 0;
        string description;
        string ios_id;
        string android_id;

        unique_ptr<BusinessPlan> bizPlan;
        unique_ptr<CurrencyData> currencyData;

        bool finished = false;
        bool readingL = false;
        const char* buf = nullptr;
        while (!finished)
        {
            buf = nullptr;

            switch (client->json.getnameid())
            {
                case MAKENAMEID1('l'):  // currency localization
                {
                    if (!client->json.enterobject())
                    {
                        LOG_err << "Failed to parse Enumerate-quota-items response, `l` object";
                        client->app->enumeratequotaitems_result(API_EINTERNAL);
                        return false;
                    }

                    currencyData = mega::make_unique<CurrencyData>();
                    readingL = true;

                    while (!finished)
                    {
                        buf = nullptr;

                        switch(client->json.getnameid())
                        {
                            case MAKENAMEID1('c'):  // currency, ie. EUR
                                buf = client->json.getvalue();
                                JSON::copystring(&currencyData->currencyName, buf);
                                currency = currencyData->currencyName;
                                break;
                            case MAKENAMEID2('c', 's'): // currency symbol, ie. €
                                buf = client->json.getvalue();
                                JSON::copystring(&currencyData->currencySymbol, buf);
                                break;
                            case MAKENAMEID2('l', 'c'):  // local currency, ie. NZD
                                buf = client->json.getvalue();
                                JSON::copystring(&currencyData->localCurrencyName, buf);
                                break;
                            case MAKENAMEID3('l', 'c', 's'):    // local currency symbol, ie. $
                                buf = client->json.getvalue();
                                JSON::copystring(&currencyData->localCurrencySymbol, buf);
                                break;
                            case EOO:
                                // sanity checks for received data
                                if (currencyData->currencyName.empty() || currencyData->currencySymbol.empty())
                                {
                                    LOG_err << "Failed to parse Enumerate-quota-items response, `l` data";
                                    client->app->enumeratequotaitems_result(API_EINTERNAL);
                                    return true;
                                }

                                finished = true;    // exits from the outer loop too
                                client->json.leaveobject(); // 'l' object
                                break;
                            default:
                                if (!client->json.storeobject())
                                {
                                    LOG_err << "Failed to parse Enumerate-quota-items response, store `l` data";
                                    client->app->enumeratequotaitems_result(API_EINTERNAL);
                                    return false;
                                }
                                break;
                        }
                    }
                    break;
                }
                case MAKENAMEID2('i', 't'): // 0 -> for all Pro level plans; 1 -> for Business plan
                    type = static_cast<int>(client->json.getint());
                    break;
                case MAKENAMEID2('i', 'd'):
                    product = client->json.gethandle(8);
                    break;
                case MAKENAMEID2('a', 'l'):
                    prolevel = static_cast<int>(client->json.getint());
                    break;
                case 's':
                    gbstorage = static_cast<int>(client->json.getint());
                    break;
                case 't':
                    gbtransfer = static_cast<int>(client->json.getint());
                    break;
                case 'm':
                    months = static_cast<int>(client->json.getint());
                    break;
                case 'p':   // price (in cents)
                    amount = static_cast<unsigned>(client->json.getint());
                    break;
                case 'd':
                    buf = client->json.getvalue();
                    JSON::copystring(&description, buf);
                    break;
                case MAKENAMEID3('i', 'o', 's'):
                    buf = client->json.getvalue();
                    JSON::copystring(&ios_id, buf);
                    break;
                case MAKENAMEID6('g', 'o', 'o', 'g', 'l', 'e'):
                    buf = client->json.getvalue();
                    JSON::copystring(&android_id, buf);
                    break;
                case MAKENAMEID3('m', 'b', 'p'):    // monthly price (in cents)
                    amountMonth = static_cast<unsigned>(client->json.getint());
                    break;
                case MAKENAMEID2('l', 'p'): // local price (in cents)
                    localPrice = static_cast<unsigned>(client->json.getint());
                    break;
                case MAKENAMEID2('b', 'd'): // BusinessPlan
                {
                    if (!client->json.enterobject())
                    {
                        LOG_err << "Failed to parse Enumerate-quota-items response, `bd` object";
                        client->app->enumeratequotaitems_result(API_EINTERNAL);
                        return false;
                    }

                    bizPlan = mega::make_unique<BusinessPlan>();

                    bool readingBd = true;
                    while (readingBd)
                    {
                        switch (client->json.getnameid())
                        {
                            case MAKENAMEID2('b', 'a'): // base (-1 means unlimited storage or transfer)
                            {
                                if (!client->json.enterobject())
                                {
                                    LOG_err << "Failed to parse Enumerate-quota-items response, `ba` object";
                                    client->app->enumeratequotaitems_result(API_EINTERNAL);
                                    return false;
                                }

                                bool readingBa = true;
                                while (readingBa)
                                {
                                    switch (client->json.getnameid())
                                    {
                                        case 's':
                                            bizPlan->gbStoragePerUser = static_cast<int>(client->json.getint());
                                            break;
                                        case 't':
                                            bizPlan->gbTransferPerUser = static_cast<int>(client->json.getint());
                                            break;
                                        case EOO:
                                            readingBa = false;
                                            break;
                                        default:
                                            if (!client->json.storeobject())
                                            {
                                                LOG_err << "Failed to parse Enumerate-quota-items response, `ba` data";
                                                client->app->enumeratequotaitems_result(API_EINTERNAL);
                                                return false;
                                            }
                                            break;
                                    }
                                }
                                client->json.leaveobject();
                                break;
                            }
                            case MAKENAMEID2('u', 's'):   // price per user
                            {
                                if (!client->json.enterobject())
                                {
                                    LOG_err << "Failed to parse Enumerate-quota-items response, `us` object";
                                    client->app->enumeratequotaitems_result(API_EINTERNAL);
                                    return false;
                                }

                                bool readingUs = true;
                                while (readingUs)
                                {
                                    switch (client->json.getnameid())
                                    {
                                        case 'p':
                                            bizPlan->pricePerUser = static_cast<unsigned>(client->json.getint());
                                            break;
                                        case MAKENAMEID2('l', 'p'):
                                            bizPlan->localPricePerUser = static_cast<unsigned>(client->json.getint());
                                            break;
                                        case EOO:
                                            readingUs = false;
                                            break;
                                        default:
                                            if (!client->json.storeobject())
                                            {
                                                LOG_err << "Failed to parse Enumerate-quota-items response, `us` data";
                                                client->app->enumeratequotaitems_result(API_EINTERNAL);
                                                return false;
                                            }
                                            break;
                                    }
                                }
                                client->json.leaveobject();
                                break;
                            }
                            case MAKENAMEID3('s', 't', 'o'):   // storage block
                            {
                                if (!client->json.enterobject())
                                {
                                    LOG_err << "Failed to parse Enumerate-quota-items response, `sto` object";
                                    client->app->enumeratequotaitems_result(API_EINTERNAL);
                                    return false;
                                }

                                bool readingSto = true;
                                while (readingSto)
                                {
                                    switch (client->json.getnameid())
                                    {
                                        case 's':
                                            bizPlan->gbPerStorage = static_cast<int>(client->json.getint());
                                            break;
                                        case 'p':
                                            bizPlan->pricePerStorage = static_cast<unsigned>(client->json.getint());
                                            break;
                                        case MAKENAMEID2('l', 'p'):
                                            bizPlan->localPricePerStorage = static_cast<unsigned>(client->json.getint());
                                            break;
                                        case EOO:
                                            readingSto = false;
                                            break;
                                        default:
                                            if (!client->json.storeobject())
                                            {
                                                LOG_err << "Failed to parse Enumerate-quota-items response, `sto` data";
                                                client->app->enumeratequotaitems_result(API_EINTERNAL);
                                                return false;
                                            }
                                            break;
                                    }
                                }
                                client->json.leaveobject();
                                break;
                            }
                            case MAKENAMEID4('t', 'r', 'n', 's'):   // transfer block
                            {
                                if (!client->json.enterobject())
                                {
                                    LOG_err << "Failed to parse Enumerate-quota-items response, `trns` object";
                                    client->app->enumeratequotaitems_result(API_EINTERNAL);
                                    return false;
                                }

                                bool readingTrns = true;
                                while (readingTrns)
                                {
                                    switch (client->json.getnameid())
                                    {
                                        case 't':
                                            bizPlan->gbPerTransfer = static_cast<int>(client->json.getint());
                                            break;
                                        case 'p':
                                            bizPlan->pricePerTransfer = static_cast<unsigned>(client->json.getint());
                                            break;
                                        case MAKENAMEID2('l', 'p'):
                                            bizPlan->localPricePerTransfer = static_cast<unsigned>(client->json.getint());
                                            break;
                                        case EOO:
                                            readingTrns = false;
                                            break;
                                        default:
                                            if (!client->json.storeobject())
                                            {
                                                LOG_err << "Failed to parse Enumerate-quota-items response, `sto` data";
                                                client->app->enumeratequotaitems_result(API_EINTERNAL);
                                                return false;
                                            }
                                            break;
                                    }
                                }
                                client->json.leaveobject();
                                break;
                            }
                            case MAKENAMEID4('m', 'i', 'n', 'u'):   // minimum number of user required to purchase
                                bizPlan->minUsers = static_cast<int>(client->json.getint());
                                break;
                            case EOO:
                                readingBd = false;
                                break;
                            default:
                                if (!client->json.storeobject())
                                {
                                    LOG_err << "Failed to parse Enumerate-quota-items response, `bd` object";
                                    client->app->enumeratequotaitems_result(API_EINTERNAL);
                                    return false;
                                }
                                break;
                        }
                    }
                    client->json.leaveobject();
                    break;
                }
                case EOO:
                    if (type < 0
                            || ISUNDEF(product)
                            || (prolevel < 0)
                            || (months < 0)
                            || currency.empty()
                            || description.empty()
                            // only available for Pro plans, not for Business
                            || (!type && gbstorage < 0)
                            || (!type && gbtransfer < 0)
                            || (!type && !amount)
                            || (!type && !amountMonth)
                            || (!type && ios_id.empty())
                            || (!type && android_id.empty())
                            // only available for Business plan(s)
                            || (type == 1 && !bizPlan))
                    {
                        client->app->enumeratequotaitems_result(API_EINTERNAL);
                        return true;
                    }

                    finished = true;
                    break;
                default:
                    if (!client->json.storeobject())
                    {
                        LOG_err << "Failed to parse Enumerate-quota-items response";
                        client->app->enumeratequotaitems_result(API_EINTERNAL);
                        return false;
                    }
                    break;
            }
        }   // end while(!finished)

        client->json.leaveobject();

        if (readingL)
        {
            // just read currency data, keep reading objects for each pro/business plan
            readingL = false;
            client->app->enumeratequotaitems_result(move(currencyData));
            continue;
        }
        else
        {
            client->app->enumeratequotaitems_result(type, product, prolevel, gbstorage,
                                                    gbtransfer, months, amount, amountMonth, localPrice,
                                                    description.c_str(), ios_id.c_str(), android_id.c_str(),
                                                    move(bizPlan));
        }
    }

    client->app->enumeratequotaitems_result(API_OK);
    return true;
}

CommandPurchaseAddItem::CommandPurchaseAddItem(MegaClient* client, int itemclass,
                                               handle item, unsigned price,
                                               const char* currency, unsigned /*tax*/,
                                               const char* /*country*/, handle lph,
                                               int phtype, int64_t ts)
{
    string sprice;
    sprice.resize(128);
    sprintf((char *)sprice.data(), "%.2f", price/100.0);
    replace( sprice.begin(), sprice.end(), ',', '.');
    cmd("uts");
    arg("it", itemclass);
    arg("si", (byte*)&item, 8);
    arg("p", sprice.c_str());
    arg("c", currency);
    if (!ISUNDEF(lph))
    {
        if (phtype == 0) // legacy mode
        {
            arg("aff", (byte*)&lph, MegaClient::NODEHANDLE);
        }
        else
        {
            beginobject("aff");
            arg("id", (byte*)&lph, MegaClient::NODEHANDLE);
            arg("ts", ts);
            arg("t", phtype);   // 1=affiliate id, 2=file/folder link, 3=chat link, 4=contact link
            endobject();
        }
    }

    tag = client->reqtag;

    //TODO: Complete this (tax? country?)
}

bool CommandPurchaseAddItem::procresult(Result r)
{
    if (r.wasErrorOrOK())
    {
        client->app->additem_result(r.errorOrOK());
        return true;
    }

    handle item = client->json.gethandle(8);
    if (item != UNDEF)
    {
        client->purchase_basket.push_back(item);
        client->app->additem_result(API_OK);
        return true;
    }
    else
    {
        client->json.storeobject();
        client->app->additem_result(API_EINTERNAL);
        return false;
    }
}

CommandPurchaseCheckout::CommandPurchaseCheckout(MegaClient* client, int gateway)
{
    cmd("utc");

    beginarray("s");
    for (handle_vector::iterator it = client->purchase_basket.begin(); it != client->purchase_basket.end(); it++)
    {
        element((byte*)&*it, sizeof(handle));
    }

    endarray();

    arg("m", gateway);

    // empty basket
    client->purchase_begin();

    tag = client->reqtag;
}

bool CommandPurchaseCheckout::procresult(Result r)
{
    if (r.wasErrorOrOK())
    {
        client->app->checkout_result(NULL, r.errorOrOK());
        return true;
    }

    //Expected response: "EUR":{"res":X,"code":Y}}
    client->json.getnameid();
    if (!client->json.enterobject())
    {
        LOG_err << "Parse error (CommandPurchaseCheckout)";
        client->app->checkout_result(NULL, API_EINTERNAL);
        return false;
    }

    string errortype;
    Error e;
    for (;;)
    {
        switch (client->json.getnameid())
        {
            case MAKENAMEID3('r', 'e', 's'):
                if (client->json.isnumeric())
                {
                    e = (error)client->json.getint();
                }
                else
                {
                    client->json.storeobject(&errortype);
                    if (errortype == "S")
                    {
                        errortype.clear();
                        e = API_OK;
                    }
                }
                break;

            case MAKENAMEID4('c', 'o', 'd', 'e'):
                if (client->json.isnumeric())
                {
                    e = (error)client->json.getint();
                }
                else
                {
                    LOG_err << "Parse error in CommandPurchaseCheckout (code)";
                }
                break;
            case EOO:
                client->json.leaveobject();
                if (!errortype.size() || errortype == "FI" || e == API_OK)
                {
                    client->app->checkout_result(NULL, e);
                }
                else
                {
                    client->app->checkout_result(errortype.c_str(), e);
                }
                return true;
            default:
                if (!client->json.storeobject())
                {
                    client->app->checkout_result(NULL, API_EINTERNAL);
                    return false;
                }
        }
    }
}

CommandRemoveContact::CommandRemoveContact(MegaClient* client, const char* m, visibility_t show)
{
    this->email = m ? m : "";
    this->v = show;

    cmd("ur2");
    arg("u", m);
    arg("l", (int)show);

    tag = client->reqtag;
}

bool CommandRemoveContact::procresult(Result r)
{
    assert(r.hasJsonObject() || r.wasStrictlyError());

    if (r.hasJsonObject())
    {
        // the object contains (userhandle + email string) - caller will leaveobject() automatically

        if (User *u = client->finduser(email.c_str()))
        {
            u->show = v;
        }

        client->app->removecontact_result(API_OK);
        return true;
    }

    client->app->removecontact_result(r.errorOrOK());
    return r.wasErrorOrOK();
}

CommandPutMultipleUAVer::CommandPutMultipleUAVer(MegaClient *client, const userattr_map *attrs, int ctag)
{
    this->attrs = *attrs;

    cmd("upv");

    for (userattr_map::const_iterator it = attrs->begin(); it != attrs->end(); it++)
    {
        attr_t type = it->first;

        beginarray(User::attr2string(type).c_str());

        element((const byte *) it->second.data(), int(it->second.size()));

        const string *attrv = client->ownuser()->getattrversion(type);
        if (attrv)
        {
            element(attrv->c_str());
        }

        endarray();
    }

    tag = ctag;
}

bool CommandPutMultipleUAVer::procresult(Result r)
{
    if (r.wasErrorOrOK())
    {
        client->sendevent(99419, "Error attaching keys", 0);

        client->app->putua_result(r.errorOrOK());
        return true;
    }

    User *u = client->ownuser();
    for(;;)   // while there are more attrs to read...
    {
        const char* ptr;
        const char* end;

        if (!(ptr = client->json.getvalue()) || !(end = strchr(ptr, '"')))
        {
            break;
        }
        attr_t type = User::string2attr(string(ptr, (end-ptr)).c_str());

        if (!(ptr = client->json.getvalue()) || !(end = strchr(ptr, '"')))
        {
            client->app->putua_result(API_EINTERNAL);
            return false;
        }
        string version = string(ptr, (end-ptr));

        userattr_map::iterator it = this->attrs.find(type);
        if (type == ATTR_UNKNOWN || version.empty() || (it == this->attrs.end()))
        {
            LOG_err << "Error in CommandPutUA. Undefined attribute or version";
            client->app->putua_result(API_EINTERNAL);
            return false;
        }
        else
        {
            u->setattr(type, &it->second, &version);
            u->setTag(tag ? tag : -1);

            if (type == ATTR_KEYRING)
            {
                TLVstore *tlvRecords = TLVstore::containerToTLVrecords(&attrs[type], &client->key);
                if (tlvRecords)
                {
                    string prEd255;
                    if (tlvRecords->get(EdDSA::TLV_KEY, prEd255) && prEd255.size() == EdDSA::SEED_KEY_LENGTH)
                    {
                        client->signkey = new EdDSA(client->rng, (unsigned char *) prEd255.data());
                    }

                    string prCu255;
                    if (tlvRecords->get(ECDH::TLV_KEY, prCu255) && prCu255.size() == ECDH::PRIVATE_KEY_LENGTH)
                    {
                        client->chatkey = new ECDH((unsigned char *) prCu255.data());
                    }

                    if (!client->chatkey || !client->chatkey->initializationOK ||
                            !client->signkey || !client->signkey->initializationOK)
                    {
                        client->resetKeyring();
                        client->sendevent(99418, "Failed to load attached keys", 0);
                    }
                    else
                    {
                        client->sendevent(99420, "Signing and chat keys attached OK", 0);
                    }

                    delete tlvRecords;
                }
                else
                {
                    LOG_warn << "Failed to decrypt keyring after putua";
                }
            }
            else if (User::isAuthring(type))
            {
                client->mAuthRings.erase(type);
                const std::unique_ptr<TLVstore> tlvRecords(TLVstore::containerToTLVrecords(&attrs[type], &client->key));
                if (tlvRecords)
                {
                    client->mAuthRings.emplace(type, AuthRing(type, *tlvRecords));
                }
                else
                {
                    LOG_err << "Failed to decrypt keyring after putua";
                }
            }
        }
    }

    client->notifyuser(u);
    client->app->putua_result(API_OK);
    return true;
}


CommandPutUAVer::CommandPutUAVer(MegaClient* client, attr_t at, const byte* av, unsigned avl, int ctag,
                                 std::function<void(Error)> completion)
{
    this->at = at;
    this->av.assign((const char*)av, avl);

    mCompletion = completion ? move(completion) :
        [this](Error e) {
            this->client->app->putua_result(e);
        };

    cmd("upv");

    beginarray(User::attr2string(at).c_str());

    // if removing avatar, do not Base64 encode the attribute value
    if (at == ATTR_AVATAR && !strcmp((const char *)av, "none"))
    {
        element((const char*)av);
    }
    else
    {
        element(av, avl);
    }

    const string *attrv = client->ownuser()->getattrversion(at);
    if (client->ownuser()->isattrvalid(at) && attrv)
    {
        element(attrv->c_str());
    }

    endarray();

    tag = ctag;
}

bool CommandPutUAVer::procresult(Result r)
{
    if (r.wasErrorOrOK())
    {
        if (r.wasError(API_EEXPIRED))
        {
            User *u = client->ownuser();
            u->invalidateattr(at);
        }

        mCompletion(r.errorOrOK());
    }
    else
    {
        const char* ptr;
        const char* end;

        if (!(ptr = client->json.getvalue()) || !(end = strchr(ptr, '"')))
        {
            mCompletion(API_EINTERNAL);
            return false;
        }
        attr_t at = User::string2attr(string(ptr, (end-ptr)).c_str());

        if (!(ptr = client->json.getvalue()) || !(end = strchr(ptr, '"')))
        {
            mCompletion(API_EINTERNAL);
            return false;
        }
        string v = string(ptr, (end-ptr));

        if (at == ATTR_UNKNOWN || v.empty() || (this->at != at))
        {
            LOG_err << "Error in CommandPutUA. Undefined attribute or version";
            mCompletion(API_EINTERNAL);
            return false;
        }
        else
        {
            User *u = client->ownuser();
            u->setattr(at, &av, &v);
            u->setTag(tag ? tag : -1);

            if (User::isAuthring(at))
            {
                client->mAuthRings.erase(at);
                const std::unique_ptr<TLVstore> tlvRecords(TLVstore::containerToTLVrecords(&av, &client->key));
                if (tlvRecords)
                {
                    client->mAuthRings.emplace(at, AuthRing(at, *tlvRecords));
                }
                else
                {
                    LOG_err << "Failed to decrypt " << User::attr2string(at) << " after putua";
                }
            }
            else if (at == ATTR_UNSHAREABLE_KEY)
            {
                LOG_info << "Unshareable key successfully created";
                client->unshareablekey.swap(av);
            }
            else if (at == ATTR_JSON_SYNC_CONFIG_DATA)
            {
                LOG_info << "JSON config data successfully created.";
            }

            client->notifyuser(u);
            mCompletion(API_OK);
        }
    }
    return true;
}


CommandPutUA::CommandPutUA(MegaClient* /*client*/, attr_t at, const byte* av, unsigned avl, int ctag, handle lph, int phtype, int64_t ts,
                           std::function<void(Error)> completion)
{
    this->at = at;
    this->av.assign((const char*)av, avl);

    mCompletion = completion ? move(completion) :
                  [this](Error e){
                        client->app->putua_result(e);
                  };

    cmd("up");

    string an = User::attr2string(at);

    // if removing avatar, do not Base64 encode the attribute value
    if (at == ATTR_AVATAR && !strcmp((const char *)av, "none"))
    {
        arg(an.c_str(),(const char *)av, avl);
    }
    else
    {
        arg(an.c_str(), av, avl);
    }

    if (!ISUNDEF(lph))
    {
        beginobject("aff");
        arg("id", (byte*)&lph, MegaClient::NODEHANDLE);
        arg("ts", ts);
        arg("t", phtype);   // 1=affiliate id, 2=file/folder link, 3=chat link, 4=contact link
        endobject();
    }

    tag = ctag;
}

bool CommandPutUA::procresult(Result r)
{
    if (r.wasErrorOrOK())
    {
        mCompletion(r.errorOrOK());
    }
    else
    {
        client->json.storeobject(); // [<uh>]

        User *u = client->ownuser();
        assert(u);
        if (!u)
        {
            LOG_err << "Own user not found when attempting to set user attributes";
            mCompletion(API_EACCESS);
            return true;
        }
        u->setattr(at, &av, NULL);
        u->setTag(tag ? tag : -1);
        client->notifyuser(u);

        if (at == ATTR_DISABLE_VERSIONS)
        {
            client->versions_disabled = (av == "1");
            if (client->versions_disabled)
            {
                LOG_info << "File versioning is disabled";
            }
            else
            {
                LOG_info << "File versioning is enabled";
            }
        }

        mCompletion(API_OK);
    }

    return true;
}

CommandGetUA::CommandGetUA(MegaClient* /*client*/, const char* uid, attr_t at, const char* ph, int ctag,
                           CompletionErr completionErr, CompletionBytes completionBytes, CompletionTLV compltionTLV)
{
    this->uid = uid;
    this->at = at;
    this->ph = ph ? string(ph) : "";

    mCompletionErr = completionErr ? move(completionErr) :
        [this](error e) {
            client->app->getua_result(e);
        };

    mCompletionBytes = completionBytes ? move(completionBytes) :
        [this](byte* b, unsigned l, attr_t e) {
            client->app->getua_result(b, l, e);
        };

    mCompletionTLV = compltionTLV ? move(compltionTLV) :
        [this](TLVstore* t, attr_t e) {
            client->app->getua_result(t, e);
        };

    if (ph && ph[0])
    {
        cmd("mcuga");
        arg("ph", ph);
    }
    else
    {
        cmd("uga");
    }

    arg("u", uid);
    arg("ua", User::attr2string(at).c_str());
    arg("v", 1);
    tag = ctag;
}

bool CommandGetUA::procresult(Result r)
{
    User *u = client->finduser(uid.c_str());

    if (r.wasErrorOrOK())
    {
        if (r.wasError(API_ENOENT) && u)
        {
            u->removeattr(at);
        }

        mCompletionErr(r.errorOrOK());

        if (isFromChatPreview())    // if `mcuga` was sent, no need to do anything else
        {
            return true;
        }

        if (u && u->userhandle == client->me && !r.wasError(API_EBLOCKED))
        {
            if (client->fetchingkeys && at == ATTR_SIG_RSA_PUBK)
            {
                client->initializekeys(); // we have now all the required data
            }

            if (r.wasError(API_ENOENT) && User::isAuthring(at))
            {
                // authring not created yet, will do it upon retrieval of public keys
                client->mAuthRings.erase(at);
                client->mAuthRings.emplace(at, AuthRing(at, TLVstore()));

                if (client->mFetchingAuthrings && client->mAuthRings.size() == 3)
                {
                    client->mFetchingAuthrings = false;
                    client->fetchContactsKeys();
                }
            }
        }

        // if the attr does not exist, initialize it
        if (at == ATTR_DISABLE_VERSIONS && r.wasError(API_ENOENT))
        {
            LOG_info << "File versioning is enabled";
            client->versions_disabled = false;
        }

        return true;
    }
    else
    {
        const char* ptr;
        const char* end;
        string value, version, buf;

        //If we are in preview mode, we only can retrieve atributes with mcuga and the response format is different
        if (isFromChatPreview())
        {
            ptr = client->json.getvalue();
            if (!ptr || !(end = strchr(ptr, '"')))
            {
                mCompletionErr(API_EINTERNAL);
            }
            else
            {
                // convert from ASCII to binary the received data
                buf.assign(ptr, (end-ptr));
                value.resize(buf.size() / 4 * 3 + 3);
                value.resize(Base64::atob(buf.data(), (byte *)value.data(), int(value.size())));
                mCompletionBytes((byte*) value.data(), unsigned(value.size()), at);
            }
            return true;
        }

        for (;;)
        {
            switch (client->json.getnameid())
            {
                case MAKENAMEID2('a','v'):
                {
                    if (!(ptr = client->json.getvalue()) || !(end = strchr(ptr, '"')))
                    {
                        mCompletionErr(API_EINTERNAL);
                        if (client->fetchingkeys && at == ATTR_SIG_RSA_PUBK && u && u->userhandle == client->me)
                        {
                            client->initializekeys(); // we have now all the required data
                        }
                        return false;
                    }
                    buf.assign(ptr, (end-ptr));
                    break;
                }
                case 'v':
                {
                    if (!(ptr = client->json.getvalue()) || !(end = strchr(ptr, '"')))
                    {
                        mCompletionErr(API_EINTERNAL);
                        if (client->fetchingkeys && at == ATTR_SIG_RSA_PUBK && u && u->userhandle == client->me)
                        {
                            client->initializekeys(); // we have now all the required data
                        }
                        return false;
                    }
                    version.assign(ptr, (end-ptr));
                    break;
                }
                case EOO:
                {
                    // if there's no avatar, the value is "none" (not Base64 encoded)
                    if (u && at == ATTR_AVATAR && buf == "none")
                    {
                        u->setattr(at, NULL, &version);
                        u->setTag(tag ? tag : -1);
                        mCompletionErr(API_ENOENT);
                        client->notifyuser(u);
                        return true;
                    }

                    // convert from ASCII to binary the received data
                    value.resize(buf.size() / 4 * 3 + 3);
                    value.resize(Base64::atob(buf.data(), (byte *)value.data(), int(value.size())));

                    // Some attributes don't keep historic records, ie. *!authring or *!lstint
                    // (none of those attributes are used by the SDK yet)
                    // bool nonHistoric = (attributename.at(1) == '!');

                    // handle the attribute data depending on the scope
                    char scope = User::scope(at);

                    if (!u) // retrieval of attributes without contact-relationship
                    {
                        if (at == ATTR_AVATAR && buf == "none")
                        {
                            mCompletionErr(API_ENOENT);
                        }
                        else
                        {
                            mCompletionBytes((byte*) value.data(), unsigned(value.size()), at);
                        }
                        return true;
                    }

                    switch (scope)
                    {
                        case '*':   // private, encrypted
                        {
                            // decrypt the data and build the TLV records
                            std::unique_ptr<TLVstore> tlvRecords { TLVstore::containerToTLVrecords(&value, &client->key) };
                            if (!tlvRecords)
                            {
                                LOG_err << "Cannot extract TLV records for private attribute " << User::attr2string(at);
                                mCompletionErr(API_EINTERNAL);
                                return false;
                            }

                            // store the value for private user attributes (decrypted version of serialized TLV)
                            string *tlvString = tlvRecords->tlvRecordsToContainer(client->rng, &client->key);
                            u->setattr(at, tlvString, &version);
                            delete tlvString;
                            mCompletionTLV(tlvRecords.get(), at);

                            if (User::isAuthring(at))
                            {
                                client->mAuthRings.erase(at);
                                client->mAuthRings.emplace(at, AuthRing(at, *tlvRecords.get()));

                                if (client->mFetchingAuthrings && client->mAuthRings.size() == 3)
                                {
                                    client->mFetchingAuthrings = false;
                                    client->fetchContactsKeys();
                                }
                            }
                            break;
                        }
                        case '+':   // public
                        {
                            u->setattr(at, &value, &version);
                            mCompletionBytes((byte*) value.data(), unsigned(value.size()), at);

                            if (client->fetchingkeys && at == ATTR_SIG_RSA_PUBK && u && u->userhandle == client->me)
                            {
                                client->initializekeys(); // we have now all the required data
                            }

                            if (!u->isTemporary && u->userhandle != client->me)
                            {
                                if (at == ATTR_ED25519_PUBK || at == ATTR_CU25519_PUBK)
                                {
                                    client->trackKey(at, u->userhandle, value);
                                }
                                else if (at == ATTR_SIG_CU255_PUBK || at == ATTR_SIG_RSA_PUBK)
                                {
                                    client->trackSignature(at, u->userhandle, value);
                                }
                            }
                            break;
                        }
                        case '#':   // protected
                        {
                            u->setattr(at, &value, &version);
                            mCompletionBytes((byte*) value.data(), unsigned(value.size()), at);
                            break;
                        }
                        case '^': // private, non-encrypted
                        {
                            // store the value in cache in binary format
                            u->setattr(at, &value, &version);
                            mCompletionBytes((byte*) value.data(), unsigned(value.size()), at);

                            if (at == ATTR_DISABLE_VERSIONS)
                            {
                                client->versions_disabled = !strcmp(value.data(), "1");
                                if (client->versions_disabled)
                                {
                                    LOG_info << "File versioning is disabled";
                                }
                                else
                                {
                                    LOG_info << "File versioning is enabled";
                                }
                            }
                            break;
                        }
                        default:    // legacy attributes or unknown attribute
                        {
                            if (at != ATTR_FIRSTNAME &&           // protected
                                    at != ATTR_LASTNAME &&        // protected
                                    at != ATTR_COUNTRY  &&        // private
                                    at != ATTR_BIRTHDAY &&        // private
                                    at != ATTR_BIRTHMONTH &&      // private
                                    at != ATTR_BIRTHYEAR)     // private
                            {
                                LOG_err << "Unknown received attribute: " << User::attr2string(at);
                                mCompletionErr(API_EINTERNAL);
                                return false;
                            }

                            u->setattr(at, &value, &version);
                            mCompletionBytes((byte*) value.data(), unsigned(value.size()), at);
                            break;
                        }

                    }   // switch (scope)

                    u->setTag(tag ? tag : -1);
                    client->notifyuser(u);
                    return true;
                }
                default:
                {
                    if (!client->json.storeobject())
                    {
                        LOG_err << "Error in CommandGetUA. Parse error";
                        client->app->getua_result(API_EINTERNAL);
                        if (client->fetchingkeys && at == ATTR_SIG_RSA_PUBK && u && u->userhandle == client->me)
                        {
                            client->initializekeys(); // we have now all the required data
                        }
                        return false;
                    }
                }

            }   // switch (nameid)
        }
    }
#ifndef WIN32
    return false;  // unreachable code
#endif
}

#ifdef DEBUG
CommandDelUA::CommandDelUA(MegaClient *client, const char *an)
{
    this->an = an;

    cmd("upr");
    arg("ua", an);

    arg("v", 1);    // returns the new version for the (removed) null value

    tag = client->reqtag;
}

bool CommandDelUA::procresult(Result r)
{
    if (r.wasErrorOrOK())
    {
        client->app->delua_result(r.errorOrOK());
    }
    else
    {
        const char* ptr;
        const char* end;
        if (!(ptr = client->json.getvalue()) || !(end = strchr(ptr, '"')))
        {
            client->app->delua_result(API_EINTERNAL);
            return false;
        }

        User *u = client->ownuser();
        attr_t at = User::string2attr(an.c_str());
        string version(ptr, (end-ptr));

        u->removeattr(at, &version); // store version to filter corresponding AP in order to avoid double onUsersUpdate()

        if (at == ATTR_KEYRING)
        {
            client->resetKeyring();
        }
        else if (User::isAuthring(at))
        {
            client->mAuthRings.emplace(at, AuthRing(at, TLVstore()));
            client->getua(u, at, 0);
        }

        client->notifyuser(u);
        client->app->delua_result(API_OK);
    }
    return true;
}

CommandSendDevCommand::CommandSendDevCommand(MegaClient *client, const char *command, const char *email, long long q, int bs, int us)
{
    cmd("dev");

    arg("aa", command);
    if (email)
    {
        arg("t", email);
    }

    if ((strcmp(command, "tq") == 0))
    {
        arg("q", q);
    }
    else if ((strcmp(command, "bs") == 0))
    {
        arg("s", bs);
    }
    else if ((strcmp(command, "us") == 0))
    {
        arg("s", us);
    }
    tag = client->reqtag;
}

bool CommandSendDevCommand::procresult(Result r)
{
    client->app->senddevcommand_result(r.errorOrOK());
    return r.wasErrorOrOK();
}

#endif  // #ifdef DEBUG

CommandGetUserEmail::CommandGetUserEmail(MegaClient *client, const char *uid)
{
    cmd("uge");
    arg("u", uid);

    tag = client->reqtag;
}

bool CommandGetUserEmail::procresult(Result r)
{
    if (r.wasErrorOrOK())
    {
        client->app->getuseremail_result(NULL, r.errorOrOK());
        return true;
    }

    string email;
    if (!client->json.storeobject(&email))
    {
        client->app->getuseremail_result(NULL, API_EINTERNAL);
        return false;
    }
    else
    {
        client->app->getuseremail_result(&email, API_OK);
        return true;
    }
}

// set node keys (e.g. to convert asymmetric keys to symmetric ones)
CommandNodeKeyUpdate::CommandNodeKeyUpdate(MegaClient* client, handle_vector* v)
{
    byte nodekey[FILENODEKEYLENGTH];

    cmd("k");
    beginarray("nk");

    for (size_t i = v->size(); i--;)
    {
        handle h = (*v)[i];

        Node* n;

        if ((n = client->nodebyhandle(h)))
        {
            client->key.ecb_encrypt((byte*)n->nodekey().data(), nodekey, n->nodekey().size());

            element(h, MegaClient::NODEHANDLE);
            element(nodekey, int(n->nodekey().size()));
        }
    }

    endarray();
}

CommandSingleKeyCR::CommandSingleKeyCR(handle sh, handle nh, const byte* key, size_t keylen)
{
    cmd("k");
    beginarray("cr");

    beginarray();
    element(sh, MegaClient::NODEHANDLE);
    endarray();

    beginarray();
    element(nh, MegaClient::NODEHANDLE);
    endarray();

    beginarray();
    element(0);
    element(0);
    element(key, static_cast<int>(keylen));
    endarray();

    endarray();
}

CommandKeyCR::CommandKeyCR(MegaClient* /*client*/, node_vector* rshares, node_vector* rnodes, const char* keys)
{
    cmd("k");
    beginarray("cr");

    beginarray();
    for (int i = 0; i < (int)rshares->size(); i++)
    {
        element((*rshares)[i]->nodehandle, MegaClient::NODEHANDLE);
    }

    endarray();

    beginarray();
    for (int i = 0; i < (int)rnodes->size(); i++)
    {
        element((*rnodes)[i]->nodehandle, MegaClient::NODEHANDLE);
    }

    endarray();

    beginarray();
    appendraw(keys);
    endarray();

    endarray();
}

// a == ACCESS_UNKNOWN: request public key for user handle and respond with
// share key for sn
// otherwise: request public key for user handle and continue share creation
// for node sn to user u with access a
CommandPubKeyRequest::CommandPubKeyRequest(MegaClient* client, User* user)
{
    cmd("uk");
    arg("u", user->uid.c_str());

    u = user;
    tag = client->reqtag;
}

bool CommandPubKeyRequest::procresult(Result r)
{
    byte pubkbuf[AsymmCipher::MAXKEYLENGTH];
    int len_pubk = 0;
    handle uh = UNDEF;

    if (r.wasErrorOrOK())
    {
        if (!r.wasError(API_ENOENT)) //API_ENOENT = unregistered users or accounts without a public key yet
        {
            LOG_err << "Unexpected error in CommandPubKeyRequest: " << error(r.errorOrOK());
        }
    }
    else
    {
        bool finished = false;
        while (!finished)
        {
            switch (client->json.getnameid())
            {
                case 'u':
                    uh = client->json.gethandle(MegaClient::USERHANDLE);
                    break;

                case MAKENAMEID4('p', 'u', 'b', 'k'):
                    len_pubk = client->json.storebinary(pubkbuf, sizeof pubkbuf);
                    break;

                case EOO:
                    if (!u) // user has cancelled the account
                    {
                        return true;
                    }

                    if (!ISUNDEF(uh))
                    {
                        client->mapuser(uh, u->email.c_str());
                        if (u->isTemporary && u->uid == u->email) //update uid with the received USERHANDLE (will be used as target for putnodes)
                        {
                            u->uid = Base64Str<MegaClient::USERHANDLE>(uh);
                        }
                    }

                    if (client->fetchingkeys && u->userhandle == client->me && len_pubk)
                    {
                        client->pubk.setkey(AsymmCipher::PUBKEY, pubkbuf, len_pubk);
                        return true;
                    }

                    if (len_pubk && !u->pubk.setkey(AsymmCipher::PUBKEY, pubkbuf, len_pubk))
                    {
                        len_pubk = 0;
                    }

                    if (!u->isTemporary && u->userhandle != client->me && len_pubk && u->pubk.isvalid())
                    {
                        string pubkstr;
                        u->pubk.serializekeyforjs(pubkstr);
                        client->trackKey(ATTR_UNKNOWN, u->userhandle, pubkstr);
                    }
                    finished = true;
                    break;

                default:
                    if (client->json.storeobject())
                    {
                        continue;
                    }
                    len_pubk = 0;
                    finished = true;
                    break;
            }
        }
    }

    // satisfy all pending PubKeyAction requests for this user
    while (u->pkrs.size())
    {
        client->restag = tag;
        u->pkrs[0]->proc(client, u);
        u->pkrs.pop_front();
    }

    if (len_pubk && !u->isTemporary)
    {
        client->notifyuser(u);
    }

    if (u->isTemporary)
    {
        delete u;
        u = NULL;
    }

    return true;
}

void CommandPubKeyRequest::invalidateUser()
{
    u = NULL;
}

CommandGetUserData::CommandGetUserData(MegaClient *client, int tag, std::function<void(string*, string*, string*, error)> completion)
{
    cmd("ug");
    arg("v", 1);

    this->tag = tag;

    mCompletion = completion ? move(completion) :
        [this](string* name, string* pubk, string* privk, error e) {
            this->client->app->userdata_result(name, pubk, privk, e);
        };

}

bool CommandGetUserData::procresult(Result r)
{
    string name;
    string pubk;
    string privk;
    string k;
    byte privkbuf[AsymmCipher::MAXKEYLENGTH * 2];
    int len_privk = 0;
    byte pubkbuf[AsymmCipher::MAXKEYLENGTH];
    int len_pubk = 0;
    m_time_t since = 0;
    int v = 0;
    string salt;
    string smsv;
    string lastname;
    string versionLastname;
    string firstname;
    string versionFirstname;
    string language;
    string versionLanguage;
    string pwdReminderDialog;
    string versionPwdReminderDialog;
    string pushSetting;
    string versionPushSetting;
    string contactLinkVerification;
    string versionContactLinkVerification;
    handle me = UNDEF;
    string chatFolder;
    string versionChatFolder;
    string cameraUploadFolder;
    string versionCameraUploadFolder;
    string aliases;
    string versionAliases;
    string disableVersions;
    string versionDisableVersions;
    string country;
    string versionCountry;
    string birthday;
    string versionBirthday;
    string birthmonth;
    string versionBirthmonth;
    string birthyear;
    string versionBirthyear;
    string email;
    string unshareableKey;
    string versionUnshareableKey;
    string deviceNames;
    string versionDeviceNames;
    string myBackupsFolder;
    string versionMyBackupsFolder;
    string versionBackupNames;
    string cookieSettings;
    string versionCookieSettings;
#ifdef ENABLE_SYNC
    string jsonSyncConfigData;
    string jsonSyncConfigDataVersion;
#endif

    bool uspw = false;
    vector<m_time_t> warningTs;
    m_time_t deadlineTs = -1;

    bool b = false;
    BizMode m = BIZ_MODE_UNKNOWN;
    BizStatus s = BIZ_STATUS_UNKNOWN;
    std::set<handle> masters;
    std::vector<std::pair<BizStatus, m_time_t>> sts;

    if (r.wasErrorOrOK())
    {
        mCompletion(NULL, NULL, NULL, r.wasError(API_OK) ? Error(API_ENOENT) : r.errorOrOK());
        return true;
    }

    for (;;)
    {
        string attributeName = client->json.getnameWithoutAdvance();
        switch (client->json.getnameid())
        {
        case MAKENAMEID3('a', 'a', 'v'):    // account authentication version
            v = (int)client->json.getint();
            break;

        case MAKENAMEID3('a', 'a', 's'):    // account authentication salt
            client->json.storeobject(&salt);
            break;

        case MAKENAMEID4('n', 'a', 'm', 'e'):
            client->json.storeobject(&name);
            break;

        case 'k':   // master key
            k.resize(SymmCipher::KEYLENGTH);
            client->json.storebinary((byte *)k.data(), int(k.size()));
            break;

        case MAKENAMEID5('s', 'i', 'n', 'c', 'e'):
            since = client->json.getint();
            break;

        case MAKENAMEID4('p', 'u', 'b', 'k'):   // RSA public key
            client->json.storeobject(&pubk);
            len_pubk = Base64::atob(pubk.c_str(), pubkbuf, sizeof pubkbuf);
            break;

        case MAKENAMEID5('p', 'r', 'i', 'v', 'k'):  // RSA private key (encrypted to MK)
            len_privk = client->json.storebinary(privkbuf, sizeof privkbuf);
            break;

        case MAKENAMEID5('f', 'l', 'a', 'g', 's'):
            if (client->json.enterobject())
            {
                if (client->readmiscflags(&client->json) != API_OK)
                {
                    mCompletion(NULL, NULL, NULL, API_EINTERNAL);
                    return false;
                }
                client->json.leaveobject();
            }
            break;

        case 'u':
            me = client->json.gethandle(MegaClient::USERHANDLE);
            break;

        case MAKENAMEID8('l', 'a', 's', 't', 'n', 'a', 'm', 'e'):
            parseUserAttribute(lastname, versionLastname);
            break;

        case MAKENAMEID6('^', '!', 'l', 'a', 'n', 'g'):
            parseUserAttribute(language, versionLanguage);
            break;

        case MAKENAMEID8('b', 'i', 'r', 't', 'h', 'd', 'a', 'y'):
            parseUserAttribute(birthday, versionBirthday);
            break;

        case MAKENAMEID7('c', 'o', 'u', 'n', 't', 'r', 'y'):
            parseUserAttribute(country, versionCountry);
            break;

        case MAKENAMEID4('^', '!', 'p', 's'):
            parseUserAttribute(pushSetting, versionPushSetting);
            break;

        case MAKENAMEID5('^', '!', 'p', 'r', 'd'):
            parseUserAttribute(pwdReminderDialog, versionPwdReminderDialog);
            break;

        case MAKENAMEID4('^', 'c', 'l', 'v'):
            parseUserAttribute(contactLinkVerification, versionContactLinkVerification);
            break;

        case MAKENAMEID4('^', '!', 'd', 'v'):
            parseUserAttribute(disableVersions, versionDisableVersions);
            break;

        case MAKENAMEID4('*', '!', 'c', 'f'):
            parseUserAttribute(chatFolder, versionChatFolder);
            break;

        case MAKENAMEID5('*', '!', 'c', 'a', 'm'):
            parseUserAttribute(cameraUploadFolder, versionCameraUploadFolder);
            break;

        case MAKENAMEID8('*', '!', '>', 'a', 'l', 'i', 'a', 's'):
            parseUserAttribute(aliases, versionAliases);
            break;

        case MAKENAMEID5('e', 'm', 'a', 'i', 'l'):
            client->json.storeobject(&email);
            break;

        case MAKENAMEID5('*', '~', 'u', 's', 'k'):
            parseUserAttribute(unshareableKey, versionUnshareableKey, false);
            break;

        case MAKENAMEID4('*', '!', 'd', 'n'):
            parseUserAttribute(deviceNames, versionDeviceNames);
            break;

        case MAKENAMEID5('*', '!', 'b', 'a', 'k'):
            parseUserAttribute(myBackupsFolder, versionMyBackupsFolder);
            break;

#ifdef ENABLE_SYNC
        case MAKENAMEID6('*', '~', 'j', 's', 'c', 'd'):
            parseUserAttribute(jsonSyncConfigData, jsonSyncConfigDataVersion);
            break;
#endif

        case 'b':   // business account's info
            assert(!b);
            b = true;
            if (client->json.enterobject())
            {
                bool endobject = false;
                while (!endobject)
                {
                    switch (client->json.getnameid())
                    {
                        case 's':   // status
                            // -1: expired, 1: active, 2: grace-period
                            s = BizStatus(client->json.getint32());
                            break;

                        case 'm':   // mode
                            m = BizMode(client->json.getint32());
                            break;

                        case MAKENAMEID2('m', 'u'):
                            if (client->json.enterarray())
                            {
                                for (;;)
                                {
                                    handle uh = client->json.gethandle(MegaClient::USERHANDLE);
                                    if (!ISUNDEF(uh))
                                    {
                                        masters.emplace(uh);
                                    }
                                    else
                                    {
                                        break;
                                    }
                                }
                                client->json.leavearray();
                            }
                            break;

                        case MAKENAMEID3('s', 't', 's'):    // status timestamps
                            // ie. "sts":[{"s":-1,"ts":1566182227},{"s":1,"ts":1563590227}]
                            client->json.enterarray();
                            while (client->json.enterobject())
                            {
                                BizStatus status = BIZ_STATUS_UNKNOWN;
                                m_time_t ts = 0;

                                bool exit = false;
                                while (!exit)
                                {
                                    switch (client->json.getnameid())
                                    {
                                        case 's':
                                           status = BizStatus(client->json.getint());
                                           break;

                                        case MAKENAMEID2('t', 's'):
                                           ts = client->json.getint();
                                           break;

                                        case EOO:
                                            if (status != BIZ_STATUS_UNKNOWN && ts != 0)
                                            {
                                                sts.push_back(std::make_pair(status, ts));
                                            }
                                            else
                                            {
                                                LOG_warn << "Unpaired/missing business status-ts in b.sts";
                                            }
                                            exit = true;
                                            break;

                                        default:
                                            if (!client->json.storeobject())
                                            {
                                                mCompletion(NULL, NULL, NULL, API_EINTERNAL);
                                                return false;
                                            }
                                    }
                                }
                                client->json.leaveobject();
                            }
                            client->json.leavearray();
                            break;

                        case EOO:
                            endobject = true;
                            break;

                        default:
                            if (!client->json.storeobject())
                            {
                                mCompletion(NULL, NULL, NULL, API_EINTERNAL);
                                return false;
                            }
                    }
                }
                client->json.leaveobject();
            }
            break;

        case MAKENAMEID4('s', 'm', 's', 'v'):   // SMS verified phone number
            if (!client->json.storeobject(&smsv))
            {
                LOG_err << "Invalid verified phone number (smsv)";
                assert(false);
            }
            break;

        case MAKENAMEID4('u', 's', 'p', 'w'):   // user paywall data
        {
            uspw = true;

            if (client->json.enterobject())
            {
                bool endobject = false;
                while (!endobject)
                {
                    switch (client->json.getnameid())
                    {
                        case MAKENAMEID2('d', 'l'): // deadline timestamp
                            deadlineTs = client->json.getint();
                            break;

                        case MAKENAMEID3('w', 't', 's'):    // warning timestamps
                            // ie. "wts":[1591803600,1591813600,1591823600

                            if (client->json.enterarray())
                            {
                                m_time_t ts;
                                while (client->json.isnumeric() && (ts = client->json.getint()) != -1)
                                {
                                    warningTs.push_back(ts);
                                }

                                client->json.leavearray();
                            }
                            break;

                        case EOO:
                            endobject = true;
                            break;

                        default:
                            if (!client->json.storeobject())
                            {
                                mCompletion(NULL, NULL, NULL, API_EINTERNAL);
                                return false;
                            }
                    }
                }
                client->json.leaveobject();
            }
            break;
        }

        case MAKENAMEID5('^', '!', 'c', 's', 'p'):
            parseUserAttribute(cookieSettings, versionCookieSettings);
            break;

        case EOO:
        {
            assert(me == client->me);

            if (len_privk)
            {
                client->key.ecb_decrypt(privkbuf, len_privk);
                privk.resize(AsymmCipher::MAXKEYLENGTH * 2);
                privk.resize(Base64::btoa(privkbuf, len_privk, (char *)privk.data()));

                // RSA private key should be already assigned at login
                assert(privk == client->mPrivKey);
                if (client->mPrivKey.empty())
                {
                    LOG_warn << "Private key not set by login, setting at `ug` response...";
                    if (!client->asymkey.setkey(AsymmCipher::PRIVKEY, privkbuf, len_privk))
                    {
                        LOG_warn << "Error checking private key at `ug` response";
                    }
                }
            }

            if (len_pubk)
            {
                client->pubk.setkey(AsymmCipher::PUBKEY, pubkbuf, len_pubk);
            }

            if (v)
            {
                client->accountversion = v;
            }

            if (salt.size())
            {
                Base64::atob(salt, client->accountsalt);
            }

            client->accountsince = since;
            client->mSmsVerifiedPhone = smsv;

            client->k = k;

            client->btugexpiration.backoff(MegaClient::USER_DATA_EXPIRATION_BACKOFF_SECS * 10);
            client->cachedug = true;

            // pre-load received user attributes into cache
            User* u = client->ownuser();
            if (u)
            {
                int changes = 0;
                if (u->email.empty())
                {
                    u->email = email;
                }

                if (firstname.size())
                {
                    changes += u->updateattr(ATTR_FIRSTNAME, &firstname, &versionFirstname);
                }

                if (lastname.size())
                {
                    changes += u->updateattr(ATTR_LASTNAME, &lastname, &versionLastname);
                }

                if (language.size())
                {
                    changes += u->updateattr(ATTR_LANGUAGE, &language, &versionLanguage);
                }

                if (birthday.size())
                {
                    changes += u->updateattr(ATTR_BIRTHDAY, &birthday, &versionBirthday);
                }

                if (birthmonth.size())
                {
                    changes += u->updateattr(ATTR_BIRTHMONTH, &birthmonth, &versionBirthmonth);
                }

                if (birthyear.size())
                {
                    changes += u->updateattr(ATTR_BIRTHYEAR, &birthyear, &versionBirthyear);
                }

                if (country.size())
                {
                    changes += u->updateattr(ATTR_COUNTRY, &country, &versionCountry);
                }

                if (pwdReminderDialog.size())
                {
                    changes += u->updateattr(ATTR_PWD_REMINDER, &pwdReminderDialog, &versionPwdReminderDialog);
                }

                if (pushSetting.size())
                {
                    changes += u->updateattr(ATTR_PUSH_SETTINGS, &pushSetting, &versionPushSetting);

                    // initialize the settings for the intermediate layer by simulating there was a getua()
                    client->app->getua_result((byte*) pushSetting.data(), (unsigned) pushSetting.size(), ATTR_PUSH_SETTINGS);
                }

                if (contactLinkVerification.size())
                {
                    changes += u->updateattr(ATTR_CONTACT_LINK_VERIFICATION, &contactLinkVerification, &versionContactLinkVerification);
                }

                if (disableVersions.size())
                {
                    changes += u->updateattr(ATTR_DISABLE_VERSIONS, &disableVersions, &versionDisableVersions);

                    // initialize the status of file-versioning for the client
                    client->versions_disabled = (disableVersions == "1");
                    if (client->versions_disabled)
                    {
                        LOG_info << "File versioning is disabled";
                    }
                    else
                    {
                        LOG_info << "File versioning is enabled";
                    }
                }
                else    // attribute does not exists
                {
                    LOG_info << "File versioning is enabled";
                    client->versions_disabled = false;
                }

                if (chatFolder.size())
                {
                    unique_ptr<TLVstore> tlvRecords(TLVstore::containerToTLVrecords(&chatFolder, &client->key));
                    if (tlvRecords)
                    {
                        // store the value for private user attributes (decrypted version of serialized TLV)
                        unique_ptr<string> tlvString(tlvRecords->tlvRecordsToContainer(client->rng, &client->key));
                        changes += u->updateattr(ATTR_MY_CHAT_FILES_FOLDER, tlvString.get(), &versionChatFolder);
                    }
                    else
                    {
                        LOG_err << "Cannot extract TLV records for ATTR_MY_CHAT_FILES_FOLDER";
                    }
                }

                if (cameraUploadFolder.size())
                {
                    unique_ptr<TLVstore> tlvRecords(TLVstore::containerToTLVrecords(&cameraUploadFolder, &client->key));
                    if (tlvRecords)
                    {
                        // store the value for private user attributes (decrypted version of serialized TLV)
                        unique_ptr<string> tlvString(tlvRecords->tlvRecordsToContainer(client->rng, &client->key));
                        changes += u->updateattr(ATTR_CAMERA_UPLOADS_FOLDER, tlvString.get(), &versionCameraUploadFolder);
                    }
                    else
                    {
                        LOG_err << "Cannot extract TLV records for ATTR_CAMERA_UPLOADS_FOLDER";
                    }
                }

                if (!myBackupsFolder.empty())
                {
                    unique_ptr<TLVstore> tlvRecords(TLVstore::containerToTLVrecords(&myBackupsFolder, &client->key));
                    if (tlvRecords)
                    {
                        // store the value for private user attributes (decrypted version of serialized TLV)
                        unique_ptr<string> tlvString(tlvRecords->tlvRecordsToContainer(client->rng, &client->key));
                        changes += u->updateattr(ATTR_MY_BACKUPS_FOLDER, tlvString.get(), &versionMyBackupsFolder);
                    }
                    else
                    {
                        LOG_err << "Cannot extract TLV records for ATTR_MY_BACKUPS_FOLDER";
                    }
                }

                if (aliases.size())
                {
                    unique_ptr<TLVstore> tlvRecords(TLVstore::containerToTLVrecords(&aliases, &client->key));
                    if (tlvRecords)
                    {
                        // store the value for private user attributes (decrypted version of serialized TLV)
                        unique_ptr<string> tlvString(tlvRecords->tlvRecordsToContainer(client->rng, &client->key));
                        changes += u->updateattr(ATTR_ALIAS, tlvString.get(), &versionAliases);
                    }
                    else
                    {
                        LOG_err << "Cannot extract TLV records for ATTR_ALIAS";
                    }
                }

                if (unshareableKey.size() == Base64Str<SymmCipher::BLOCKSIZE>::STRLEN)
                {
                    changes += u->updateattr(ATTR_UNSHAREABLE_KEY, &unshareableKey, &versionUnshareableKey);
                    client->unshareablekey.swap(unshareableKey);
                }
                else if (client->loggedin() == EPHEMERALACCOUNTPLUSPLUS)
                {
                    // cannot configure CameraUploads, so it's not needed at this stage.
                    // It will be created when the account gets confirmed.
                    // (motivation: speed up the E++ account's setup)
                    LOG_info << "Skip creation of unshareable key for E++ account";
                }
                else if (unshareableKey.empty())    // it has not been created yet
                {
                    LOG_info << "Creating unshareable key...";
                    byte newunshareablekey[SymmCipher::BLOCKSIZE];
                    client->rng.genblock(newunshareablekey, sizeof(newunshareablekey));
                    client->putua(ATTR_UNSHAREABLE_KEY, newunshareablekey, sizeof(newunshareablekey), 0);
                }
                else
                {
                    LOG_err << "Unshareable key wrong length";
                }

                if (deviceNames.size())
                {
                    unique_ptr<TLVstore> tlvRecords(TLVstore::containerToTLVrecords(&deviceNames, &client->key));
                    if (tlvRecords)
                    {
                        // store the value for private user attributes (decrypted version of serialized TLV)
                        unique_ptr<string> tlvString(tlvRecords->tlvRecordsToContainer(client->rng, &client->key));
                        changes += u->updateattr(ATTR_DEVICE_NAMES, tlvString.get(), &versionDeviceNames);
                    }
                    else
                    {
                        LOG_err << "Cannot extract TLV records for ATTR_DEVICE_NAMES";
                    }
                }

                if (!cookieSettings.empty())
                {
                    changes += u->updateattr(ATTR_COOKIE_SETTINGS, &cookieSettings, &versionCookieSettings);
                }

#ifdef ENABLE_SYNC
                if (!jsonSyncConfigData.empty())
                {
                    // Tell the rest of the SDK that the attribute's changed.
                    changes += u->updateattr(ATTR_JSON_SYNC_CONFIG_DATA,
                                             &jsonSyncConfigData,
                                             &jsonSyncConfigDataVersion);
                }
                else if (client->loggedin() == EPHEMERALACCOUNTPLUSPLUS)
                {
                    // cannot configure any sync/backupp yet, so it's not needed at this stage.
                    // It will be created when the account gets confirmed.
                    // (motivation: speed up the E++ account's setup)
                    LOG_info << "Skip creation of *~jscd key for E++ account";
                }
                else
                {
                    // This attribute is set only once. If not received from API,
                    // it should not exist locally either
                    assert(u->getattr(ATTR_JSON_SYNC_CONFIG_DATA) == nullptr);

                    client->ensureSyncUserAttributes([](Error e){
                        if (e != API_OK)
                        {
                            LOG_err << "Couldn't create *~jscd user's attribute";
                        }
                    });
                }
#endif

                if (changes > 0)
                {
                    u->setTag(tag ? tag : -1);
                    client->notifyuser(u);
                }
            }

            if (b)  // business account
            {
                // integrity checks
                if ((s < BIZ_STATUS_EXPIRED || s > BIZ_STATUS_GRACE_PERIOD)  // status not received or invalid
                        || (m == BIZ_MODE_UNKNOWN))  // master flag not received or invalid
                {
                    std::string err = "GetUserData: invalid business status / account mode";
                    LOG_err << err;
                    client->sendevent(99450, err.c_str(), 0);
                    client->mBizMode = BIZ_MODE_SUBUSER;
                    client->mBizExpirationTs = client->mBizGracePeriodTs = 0;
                    client->setBusinessStatus(BIZ_STATUS_EXPIRED);
                }
                else
                {
                    for (auto it : sts)
                    {
                        BizStatus status = it.first;
                        m_time_t ts = it.second;
                        if (status == BIZ_STATUS_EXPIRED)
                        {
                            client->mBizExpirationTs = ts;
                        }
                        else if (status == BIZ_STATUS_GRACE_PERIOD)
                        {
                            client->mBizGracePeriodTs = ts;
                        }
                        else
                        {
                            LOG_warn << "Unexpected status in b.sts. Status: " << status << "ts: " << ts;
                        }
                    }

                    client->mBizMode = m;
                    // subusers must receive the list of master users
                    assert(m != BIZ_MODE_SUBUSER || !masters.empty());
                    client->mBizMasters = masters;

                    client->setBusinessStatus(s);

                    // if current business status will expire sooner than the scheduled `ug`, update the
                    // backoff to a shorter one in order to refresh the business status asap
                    m_time_t auxts = 0;
                    m_time_t now = m_time(nullptr);
                    if (client->mBizGracePeriodTs && client->mBizGracePeriodTs > now)
                    {
                        auxts = client->mBizGracePeriodTs;
                    }
                    else if (client->mBizExpirationTs && client->mBizExpirationTs > now)
                    {
                        auxts = client->mBizExpirationTs;
                    }
                    if (auxts)
                    {
                        dstime diff = static_cast<dstime>((now - auxts) * 10);
                        dstime current = client->btugexpiration.backoffdelta();
                        if (current > diff)
                        {
                            client->btugexpiration.backoff(diff);
                        }
                    }
                    // TODO: check if type of account has changed and notify with new event (not yet supported by API)
                }
            }
            else
            {
                client->mBizMode = BIZ_MODE_UNKNOWN;
                client->mBizMasters.clear();
                client->mBizExpirationTs = client->mBizGracePeriodTs = 0;
                client->setBusinessStatus(BIZ_STATUS_INACTIVE);
            }

            if (uspw)
            {
                if (deadlineTs == -1 || warningTs.empty())
                {
                    LOG_err << "uspw received with missing timestamps";
                }
                else
                {
                    client->mOverquotaWarningTs = std::move(warningTs);
                    client->mOverquotaDeadlineTs = deadlineTs;
                    client->activateoverquota(0, true);
                }

            }

            mCompletion(&name, &pubk, &privk, API_OK);
            return true;
        }
        default:
            switch (User::string2attr(attributeName.c_str()))
            {
                case ATTR_FIRSTNAME:
                    parseUserAttribute(firstname, versionFirstname);
                    break;

                case ATTR_BIRTHMONTH:
                    parseUserAttribute(birthmonth, versionBirthmonth);
                    break;

                case ATTR_BIRTHYEAR:
                    parseUserAttribute(birthyear, versionBirthyear);
                    break;

                default:
                    if (!client->json.storeobject())
                    {
                        mCompletion(NULL, NULL, NULL, API_EINTERNAL);
                        return false;
                    }
                    break;
            }

            break;
        }
    }
}

void CommandGetUserData::parseUserAttribute(std::string &value, std::string &version, bool asciiToBinary)
{
    string info;
    if (!client->json.storeobject(&info))
    {
        LOG_err << "Failed to parse user attribute from the array";
        return;
    }

    string buf;
    JSON json;
    json.pos = info.c_str() + 1;
    for (;;)
    {
        switch (json.getnameid())
        {
            case MAKENAMEID2('a','v'):  // value
            {
                json.storeobject(&buf);
                break;
            }
            case 'v':   // version
            {
                json.storeobject(&version);
                break;
            }
            case EOO:
            {
                value = asciiToBinary ? Base64::atob(buf) : buf;
                return;
            }
            default:
            {
                if (!json.storeobject())
                {
                    version.clear();
                    LOG_err << "Failed to parse user attribute inside the array";
                    return;
                }
            }
        }
    }
}

CommandGetMiscFlags::CommandGetMiscFlags(MegaClient *client)
{
    cmd("gmf");

    // this one can get the smsve flag when the account is blocked (if it's in a batch by itself)
    batchSeparately = true;
    suppressSID = true;

    tag = client->reqtag;
}

bool CommandGetMiscFlags::procresult(Result r)
{
    Error e;
    if (r.wasErrorOrOK())
    {
        e = r.errorOrOK();
        if (!e)
        {
            LOG_err << "Unexpected response for gmf: no flags, but no error";
            e = API_ENOENT;
        }
        LOG_err << "gmf failed: " << e;
    }
    else
    {
        e = client->readmiscflags(&client->json);
    }

    client->app->getmiscflags_result(e);
    return error(e) != API_EINTERNAL;
}

CommandGetUserQuota::CommandGetUserQuota(MegaClient* client, AccountDetails* ad, bool storage, bool transfer, bool pro, int source)
{
    details = ad;
    mStorage = storage;
    mTransfer = transfer;
    mPro = pro;

    cmd("uq");
    if (storage)
    {
        arg("strg", "1", 0);
    }
    if (transfer)
    {
        arg("xfer", "1", 0);
    }
    if (pro)
    {
        arg("pro", "1", 0);
    }

    arg("src", source);

    arg("v", 1);

    tag = client->reqtag;
}

bool CommandGetUserQuota::procresult(Result r)
{
    m_off_t td;
    bool got_storage = false;
    bool got_storage_used = false;
    int uslw = -1;

    if (r.wasErrorOrOK())
    {
        client->app->account_details(details, r.errorOrOK());
        return true;
    }

    details->pro_level = 0;
    details->subscription_type = 'O';
    details->subscription_renew = 0;
    details->subscription_method.clear();
    details->subscription_method_id = 0;
    memset(details->subscription_cycle, 0, sizeof(details->subscription_cycle));

    details->pro_until = 0;

    details->storage_used = 0;
    details->storage_max = 0;

    details->transfer_max = 0;
    details->transfer_own_used = 0;
    details->transfer_srv_used = 0;
    details->srv_ratio = 0;

    details->transfer_hist_starttime = 0;
    details->transfer_hist_interval = 3600;
    details->transfer_hist.clear();
    details->transfer_hist_valid = true;

    details->transfer_reserved = 0;
    details->transfer_own_reserved = 0;
    details->transfer_srv_reserved = 0;

    for (;;)
    {
        switch (client->json.getnameid())
        {
            case MAKENAMEID2('b', 't'):
            // "Base time age", this is number of seconds since the start of the current quota buckets
                // age of transfer
                // window start
                td = client->json.getint();
                if (td != -1)
                {
                    details->transfer_hist_starttime = m_time() - td;
                }
                break;

            case MAKENAMEID3('t', 'a', 'h'):
            // The free IP-based quota buckets, 6 entries for 6 hours
                if (client->json.enterarray())
                {
                    m_off_t t;

                    while (client->json.isnumeric() && (t = client->json.getint()) != -1)
                    {
                        details->transfer_hist.push_back(t);
                    }

                    client->json.leavearray();
                }
                break;

            case MAKENAMEID3('t', 'a', 'r'):
            // IP transfer reserved
                details->transfer_reserved = client->json.getint();
                break;

            case MAKENAMEID3('r', 'u', 'a'):
            // Actor reserved quota
                details->transfer_own_reserved += client->json.getint();
                break;

            case MAKENAMEID3('r', 'u', 'o'):
            // Owner reserved quota
                details->transfer_srv_reserved += client->json.getint();
                break;

            case MAKENAMEID5('c', 's', 't', 'r', 'g'):
            // Your total account storage usage
                details->storage_used = client->json.getint();
                got_storage_used = true;
                break;

            case MAKENAMEID6('c', 's', 't', 'r', 'g', 'n'):
            // Storage breakdown of root nodes and shares for your account
            // [bytes, numFiles, numFolders, versionedBytes, numVersionedFiles]
                if (client->json.enterobject())
                {
                    handle h;
                    NodeStorage* ns;

                    while (!ISUNDEF(h = client->json.gethandle()) && client->json.enterarray())
                    {
                        ns = &details->storage[h];

                        ns->bytes = client->json.getint();
                        ns->files = uint32_t(client->json.getint());
                        ns->folders = uint32_t(client->json.getint());
                        ns->version_bytes = client->json.getint();
                        ns->version_files = client->json.getint32();

#ifdef _DEBUG
                        // TODO: remove this debugging block once local count is confirmed to work correctly 100%
                        // verify the new local storage counters per root match server side (could fail if actionpackets are pending)
                        auto iter = client->mNodeCounters.find(NodeHandle().set6byte(h));
                        if (iter != client->mNodeCounters.end())
                        {
                            LOG_debug << client->nodebyhandle(h)->displaypath() << " " << iter->second.storage << " " << ns->bytes << " " << iter->second.files << " " << ns->files << " " << iter->second.folders << " " << ns->folders << " "
                                      << iter->second.versionStorage << " " << ns->version_bytes << " " << iter->second.versions << " " << ns->version_files
                                      << (iter->second.storage == ns->bytes && iter->second.files == ns->files && iter->second.folders == ns->folders && iter->second.versionStorage == ns->version_bytes && iter->second.versions == ns->version_files
                                          ? "" : " ******************************************* mismatch *******************************************");
                        }
#endif

                        while(client->json.storeobject());
                        client->json.leavearray();
                    }

                    client->json.leaveobject();
                }
                break;

            case MAKENAMEID5('m', 's', 't', 'r', 'g'):
            // maximum storage allowance
                details->storage_max = client->json.getint();
                got_storage = true;
                break;

            case MAKENAMEID6('c', 'a', 'x', 'f', 'e', 'r'):
            // PRO transfer quota consumed by yourself
                details->transfer_own_used += client->json.getint();
                break;

            case MAKENAMEID3('t', 'u', 'o'):
            // Transfer usage by the owner on quotad which hasn't yet been committed back to the API DB. Supplements caxfer
                details->transfer_own_used += client->json.getint();
                break;

            case MAKENAMEID6('c', 's', 'x', 'f', 'e', 'r'):
            // PRO transfer quota served to others
                details->transfer_srv_used += client->json.getint();
                break;

            case MAKENAMEID3('t', 'u', 'a'):
            // Transfer usage served to other users which hasn't yet been committed back to the API DB. Supplements csxfer
                details->transfer_srv_used += client->json.getint();
                break;

            case MAKENAMEID5('m', 'x', 'f', 'e', 'r'):
            // maximum transfer allowance
                details->transfer_max = client->json.getint();
                break;

            case MAKENAMEID8('s', 'r', 'v', 'r', 'a', 't', 'i', 'o'):
            // The ratio of your PRO transfer quota that is able to be served to others
                details->srv_ratio = client->json.getfloat();
                break;

            case MAKENAMEID5('u', 't', 'y', 'p', 'e'):
            // PRO type. 0 means Free; 4 is Pro Lite as it was added late; 100 indicates a business.
                details->pro_level = (int)client->json.getint();
                break;

            case MAKENAMEID5('s', 't', 'y', 'p', 'e'):
            // Flag indicating if this is a recurring subscription or one-off. "O" is one off, "R" is recurring.
                const char* ptr;
                if ((ptr = client->json.getvalue()))
                {
                    details->subscription_type = *ptr;
                }
                break;

            case MAKENAMEID6('s', 'c', 'y', 'c', 'l', 'e'):
                const char* scycle;
                if ((scycle = client->json.getvalue()))
                {
                    memcpy(details->subscription_cycle, scycle, 3);
                    details->subscription_cycle[3] = 0;
                }
                break;

            case MAKENAMEID6('s', 'r', 'e', 'n', 'e', 'w'):
            // Only provided for recurring subscriptions to indicate the best estimate of when the subscription will renew
                if (client->json.enterarray())
                {
                    details->subscription_renew = client->json.getint();
                    while(!client->json.leavearray())
                    {
                        client->json.storeobject();
                    }
                }
                break;

            case MAKENAMEID3('s', 'g', 'w'):
                if (client->json.enterarray())
                {
                    client->json.storeobject(&details->subscription_method);
                    while(!client->json.leavearray())
                    {
                        client->json.storeobject();
                    }
                }
                break;
                
            case MAKENAMEID6('s', 'g', 'w', 'i', 'd', 's'):
                if (client->json.enterarray())
                {
                    details->subscription_method_id = static_cast<int>(client->json.getint());
                    while (!client->json.leavearray())
                    {
                        client->json.storeobject();
                    }
                }
                break;

            case MAKENAMEID3('r', 't', 't'):
                details->transfer_hist_valid = !client->json.getint();
                break;

            case MAKENAMEID6('s', 'u', 'n', 't', 'i', 'l'):
            // Time the last active PRO plan will expire (may be different from current one)
                details->pro_until = client->json.getint();
                break;

            case MAKENAMEID7('b', 'a', 'l', 'a', 'n', 'c', 'e'):
            // Balance of your account
                if (client->json.enterarray())
                {
                    const char* cur;
                    const char* amount;

                    while (client->json.enterarray())
                    {
                        if ((amount = client->json.getvalue()) && (cur = client->json.getvalue()))
                        {
                            size_t t = details->balances.size();
                            details->balances.resize(t + 1);
                            details->balances[t].amount = atof(amount);
                            memcpy(details->balances[t].currency, cur, 3);
                            details->balances[t].currency[3] = 0;
                        }

                        client->json.leavearray();
                    }

                    client->json.leavearray();
                }
                break;

            case MAKENAMEID4('u', 's', 'l', 'w'):
            // The percentage (in 1000s) indicating the limit at which you are 'nearly' over. Currently 98% for PRO, 90% for free.
                uslw = int(client->json.getint());
                break;

            case EOO:
                assert(!mStorage || (got_storage && got_storage_used) || client->loggedinfolderlink());

                if (mStorage)
                {
                    if (uslw <= 0)
                    {
                        uslw = 9000;
                        LOG_warn << "Using default almost overstorage threshold";
                    }

                    if (details->storage_used >= details->storage_max)
                    {
                        LOG_debug << "Account full";
                        bool isPaywall = (client->ststatus == STORAGE_PAYWALL);
                        client->activateoverquota(0, isPaywall);
                    }
                    else if (details->storage_used >= (details->storage_max / 10000 * uslw))
                    {
                        LOG_debug << "Few storage space available";
                        client->setstoragestatus(STORAGE_ORANGE);
                    }
                    else
                    {
                        LOG_debug << "There are no storage problems";
                        client->setstoragestatus(STORAGE_GREEN);
                    }
                }

                if (mPro)
                {
                    // Pro level can change without a payment (ie. with coupons or by helpdesk)
                    // and in those cases, the `psts` packet is not triggered. However, the SDK
                    // should notify the app and resume transfers, etc.
                    bool changed = client->mCachedStatus.addOrUpdate(CacheableStatus::STATUS_PRO_LEVEL, details->pro_level);
                    if (changed)
                    {
                        client->app->account_updated();
                        client->abortbackoff(true);
                    }
                }

                client->app->account_details(details, mStorage, mTransfer, mPro, false, false, false);
                return true;

            default:
                if (!client->json.storeobject())
                {
                    client->app->account_details(details, API_EINTERNAL);
                    return false;
                }
        }
    }
}

CommandQueryTransferQuota::CommandQueryTransferQuota(MegaClient* client, m_off_t size)
{
    cmd("qbq");
    arg("s", size);

    tag = client->reqtag;
}

bool CommandQueryTransferQuota::procresult(Result r)
{
    if (!r.wasErrorOrOK())
    {
        LOG_err << "Unexpected response: " << client->json.pos;
        client->json.storeobject();

        // Returns 0 to not alarm apps and don't show overquota pre-warnings
        // if something unexpected is received, following the same approach as
        // in the webclient
        client->app->querytransferquota_result(0);
        return false;
    }

    client->app->querytransferquota_result(r.errorOrOK());
    return true;
}

CommandGetUserTransactions::CommandGetUserTransactions(MegaClient* client, AccountDetails* ad)
{
    cmd("utt");

    details = ad;
    tag = client->reqtag;
}

bool CommandGetUserTransactions::procresult(Result r)
{
    details->transactions.clear();

    while (client->json.enterarray())
    {
        const char* handle = client->json.getvalue();
        m_time_t ts = client->json.getint();
        const char* delta = client->json.getvalue();
        const char* cur = client->json.getvalue();

        if (handle && (ts > 0) && delta && cur)
        {
            size_t t = details->transactions.size();
            details->transactions.resize(t + 1);
            memcpy(details->transactions[t].handle, handle, 11);
            details->transactions[t].handle[11] = 0;
            details->transactions[t].timestamp = ts;
            details->transactions[t].delta = atof(delta);
            memcpy(details->transactions[t].currency, cur, 3);
            details->transactions[t].currency[3] = 0;
        }

        client->json.leavearray();
    }

    client->app->account_details(details, false, false, false, false, true, false);
    return true;
}

CommandGetUserPurchases::CommandGetUserPurchases(MegaClient* client, AccountDetails* ad)
{
    cmd("utp");

    details = ad;
    tag = client->reqtag;
}

bool CommandGetUserPurchases::procresult(Result r)
{
    client->restag = tag;

    details->purchases.clear();

    while (client->json.enterarray())
    {
        const char* handle = client->json.getvalue();
        const m_time_t ts = client->json.getint();
        const char* amount = client->json.getvalue();
        const char* cur = client->json.getvalue();
        int method = (int)client->json.getint();

        if (handle && (ts > 0) && amount && cur && (method >= 0))
        {
            size_t t = details->purchases.size();
            details->purchases.resize(t + 1);
            memcpy(details->purchases[t].handle, handle, 11);
            details->purchases[t].handle[11] = 0;
            details->purchases[t].timestamp = ts;
            details->purchases[t].amount = atof(amount);
            memcpy(details->purchases[t].currency, cur, 3);
            details->purchases[t].currency[3] = 0;
            details->purchases[t].method = method;
        }

        client->json.leavearray();
    }

    client->app->account_details(details, false, false, false, true, false, false);
    return true;
}

CommandGetUserSessions::CommandGetUserSessions(MegaClient* client, AccountDetails* ad)
{
    cmd("usl");
    arg("x", 1); // Request the additional id and alive information

    details = ad;
    tag = client->reqtag;
}

bool CommandGetUserSessions::procresult(Result r)
{
    details->sessions.clear();

    while (client->json.enterarray())
    {
        size_t t = details->sessions.size();
        details->sessions.resize(t + 1);

        details->sessions[t].timestamp = client->json.getint();
        details->sessions[t].mru = client->json.getint();
        client->json.storeobject(&details->sessions[t].useragent);
        client->json.storeobject(&details->sessions[t].ip);

        const char* country = client->json.getvalue();
        memcpy(details->sessions[t].country, country ? country : "\0\0", 2);
        details->sessions[t].country[2] = 0;

        details->sessions[t].current = (int)client->json.getint();

        details->sessions[t].id = client->json.gethandle(8);
        details->sessions[t].alive = (int)client->json.getint();

        client->json.leavearray();
    }

    client->app->account_details(details, false, false, false, false, false, true);
    return true;
}

CommandSetPH::CommandSetPH(MegaClient* client, Node* n, int del, m_time_t cets, bool writable,
    int ctag, std::function<void(Error, handle, handle)> f)
{
    h = n->nodehandle;
    ets = cets;
    tag = ctag;
    mWritable = writable;
    completion = move(f);
    assert(completion);

    cmd("l");
    arg("n", (byte*)&n->nodehandle, MegaClient::NODEHANDLE);

    if (del)
    {
        arg("d", 1);
    }

    if (ets)
    {
        arg("ets", ets);
    }

    if (writable)
    {
        arg("w", "1");
    }

}

bool CommandSetPH::procresult(Result r)
{
    if (r.wasErrorOrOK())
    {
        completion(r.errorOrOK(), UNDEF, UNDEF);
        return true;
    }

    handle ph = UNDEF;
    std::string authKey;

    if (mWritable) // aparently, depending on 'w', the response can be [{"ph":"XXXXXXXX","w":"YYYYYYYYYYYYYYYYYYYYYY"}] or simply [XXXXXXXX]
    {
        bool exit = false;
        while (!exit)
        {
            switch (client->json.getnameid())
            {
            case 'w':
                client->json.storeobject(&authKey);
                break;

            case MAKENAMEID2('p', 'h'):
                ph = client->json.gethandle();
                break;

            case EOO:
            {
                if (authKey.empty())
                {
                    completion(API_EINTERNAL, UNDEF, UNDEF);
                    return false;
                }
                exit = true;
                break;
            }
            default:
                if (!client->json.storeobject())
                {
                    completion(API_EINTERNAL, UNDEF, UNDEF);
                    return false;
                }
            }
        }
    }
    else    // format: [XXXXXXXX]
    {
        ph = client->json.gethandle();
    }

    if (ISUNDEF(ph))
    {
        completion(API_EINTERNAL, UNDEF, UNDEF);
        return false;
    }

    Node *n = client->nodebyhandle(h);
    if (n)
    {
        n->setpubliclink(ph, time(nullptr), ets, false, authKey);
        n->changed.publiclink = true;
        client->notifynode(n);
    }

    completion(API_OK, h, ph);
    return true;
}

CommandGetPH::CommandGetPH(MegaClient* client, handle cph, const byte* ckey, int cop)
{
    cmd("g");
    arg("p", (byte*)&cph, MegaClient::NODEHANDLE);

    ph = cph;
    havekey = ckey ? true : false;
    if (havekey)
    {
        memcpy(key, ckey, sizeof key);
    }
    tag = client->reqtag;
    op = cop;
}

bool CommandGetPH::procresult(Result r)
{
    if (r.wasErrorOrOK())
    {
        client->app->openfilelink_result(r.errorOrOK());
        return true;
    }

    m_off_t s = -1;
    string a, fa;

    for (;;)
    {
        switch (client->json.getnameid())
        {
            case 's':
                s = client->json.getint();
                break;

            case MAKENAMEID2('a', 't'):
                client->json.storeobject(&a);
                break;

            case MAKENAMEID2('f', 'a'):
                client->json.storeobject(&fa);
                break;

            case EOO:
                // we want at least the attributes
                if (s >= 0)
                {
                    a.resize(Base64::atob(a.c_str(), (byte*)a.data(), int(a.size())));

                    if (op == 2)    // importing WelcomePDF for new account
                    {
                        assert(havekey);

                        vector<NewNode> newnodes(1);
                        auto newnode = &newnodes[0];

                        // set up new node
                        newnode->source = NEW_PUBLIC;
                        newnode->type = FILENODE;
                        newnode->nodehandle = ph;
                        newnode->parenthandle = UNDEF;
                        newnode->nodekey.assign((char*)key, FILENODEKEYLENGTH);
                        newnode->attrstring.reset(new string(a));
<<<<<<< HEAD
                        client->putnodes(client->rootnodes.files, move(newnodes), nullptr, 0);
=======

                        client->putnodes(client->rootnodes.files, NoVersioning, move(newnodes), nullptr, 0);
>>>>>>> 43bf1c75
                    }
                    else if (havekey)
                    {
                        client->app->openfilelink_result(ph, key, s, &a, &fa, op);
                    }
                    else
                    {
                        client->app->openfilelink_result(ph, NULL, s, &a, &fa, op);
                    }
                }
                else
                {
                    client->app->openfilelink_result(API_EINTERNAL);
                }
                return true;

            default:
                if (!client->json.storeobject())
                {
                    client->app->openfilelink_result(API_EINTERNAL);
                    return false;
                }
        }
    }
}

CommandSetMasterKey::CommandSetMasterKey(MegaClient* client, const byte* newkey, const byte *hash, int hashsize, const byte *clientrandomvalue, const char *pin, string *salt)
{
    memcpy(this->newkey, newkey, SymmCipher::KEYLENGTH);

    cmd("up");
    arg("k", newkey, SymmCipher::KEYLENGTH);
    if (clientrandomvalue)
    {
        arg("crv", clientrandomvalue, SymmCipher::KEYLENGTH);
    }
    arg("uh", hash, hashsize);
    if (pin)
    {
        arg("mfa", pin);
    }

    if (salt)
    {
        this->salt = *salt;
    }

    tag = client->reqtag;
}

bool CommandSetMasterKey::procresult(Result r)
{
    if (r.wasErrorOrOK())
    {
        client->app->changepw_result(r.errorOrOK());
    }
    else
    {
        // update encrypted MK and salt for further checkups
        client->k.assign((const char *) newkey, SymmCipher::KEYLENGTH);
        client->accountsalt = salt;

        client->json.storeobject();
        client->app->changepw_result(API_OK);
    }
    return true;
}

CommandCreateEphemeralSession::CommandCreateEphemeralSession(MegaClient* client,
                                                             const byte* key,
                                                             const byte* cpw,
                                                             const byte* ssc)
{
    memcpy(pw, cpw, sizeof pw);

    cmd("up");
    arg("k", key, SymmCipher::KEYLENGTH);
    arg("ts", ssc, 2 * SymmCipher::KEYLENGTH);

    tag = client->reqtag;
}

bool CommandCreateEphemeralSession::procresult(Result r)
{
    if (r.wasErrorOrOK())
    {
        client->ephemeralSession = false;
        client->ephemeralSessionPlusPlus = false;
        client->app->ephemeral_result(r.errorOrOK());
    }
    else
    {
        client->me = client->json.gethandle(MegaClient::USERHANDLE);
        client->uid = Base64Str<MegaClient::USERHANDLE>(client->me);
        client->resumeephemeral(client->me, pw, tag);
    }
    return true;
}

CommandResumeEphemeralSession::CommandResumeEphemeralSession(MegaClient*, handle cuh, const byte* cpw, int ctag)
{
    memcpy(pw, cpw, sizeof pw);

    uh = cuh;

    cmd("us");
    arg("user", (byte*)&uh, MegaClient::USERHANDLE);

    tag = ctag;
}

bool CommandResumeEphemeralSession::procresult(Result r)
{
    byte keybuf[SymmCipher::KEYLENGTH];
    byte sidbuf[MegaClient::SIDLEN];
    int havek = 0, havecsid = 0;

    if (r.wasErrorOrOK())
    {
        client->app->ephemeral_result(r.errorOrOK());
        return true;
    }

    for (;;)
    {
        switch (client->json.getnameid())
        {
            case 'k':
                havek = client->json.storebinary(keybuf, sizeof keybuf) == sizeof keybuf;
                break;

            case MAKENAMEID4('t', 's', 'i', 'd'):
                havecsid = client->json.storebinary(sidbuf, sizeof sidbuf) == sizeof sidbuf;
                break;

            case EOO:
                if (!havek || !havecsid)
                {
                    client->app->ephemeral_result(API_EINTERNAL);
                    return false;
                }

                client->sid.assign((const char *)sidbuf, sizeof sidbuf);

                client->key.setkey(pw);
                client->key.ecb_decrypt(keybuf);

                client->key.setkey(keybuf);

                if (!client->checktsid(sidbuf, sizeof sidbuf))
                {
                    client->app->ephemeral_result(API_EKEY);
                    return true;
                }

                client->me = uh;
                client->uid = Base64Str<MegaClient::USERHANDLE>(client->me);

                client->openStatusTable(true);
                client->app->ephemeral_result(uh, pw);
                return true;

            default:
                if (!client->json.storeobject())
                {
                    client->app->ephemeral_result(API_EINTERNAL);
                    return false;
                }
        }
    }
}

CommandCancelSignup::CommandCancelSignup(MegaClient *client)
{
    cmd("ucr");

    tag = client->reqtag;
}

bool CommandCancelSignup::procresult(Result r)
{
    client->app->cancelsignup_result(r.errorOrOK());
    return r.wasErrorOrOK();
}

CommandWhyAmIblocked::CommandWhyAmIblocked(MegaClient *client)
{
    cmd("whyamiblocked");
    batchSeparately = true;  // don't let any other commands that might get batched with it cause the whole batch to fail

    tag = client->reqtag;
}

bool CommandWhyAmIblocked::procresult(Result r)
{
    if (r.wasErrorOrOK())
    {
        if (r.wasError(API_OK)) //unblocked
        {
            client->unblock();
        }

        client->app->whyamiblocked_result(r.errorOrOK());
        return true;
    }
    else if (client->json.isnumeric())
    {
         int response = int(client->json.getint());
         client->app->whyamiblocked_result(response);
         return true;
    }

    client->json.storeobject();
    client->app->whyamiblocked_result(API_EINTERNAL);
	return false;
}

CommandSendSignupLink::CommandSendSignupLink(MegaClient* client, const char* email, const char* name, byte* c)
{
    cmd("uc");
    arg("c", c, 2 * SymmCipher::KEYLENGTH);
    arg("n", (byte*)name, int(strlen(name)));
    arg("m", (byte*)email, int(strlen(email)));

    tag = client->reqtag;
}

bool CommandSendSignupLink::procresult(Result r)
{
    client->app->sendsignuplink_result(r.errorOrOK());
    return r.wasErrorOrOK();
}

CommandSendSignupLink2::CommandSendSignupLink2(MegaClient* client, const char* email, const char* name)
{
    cmd("uc2");
    arg("n", (byte*)name, int(strlen(name)));
    arg("m", (byte*)email, int(strlen(email)));
    arg("v", 2);
    tag = client->reqtag;
}

CommandSendSignupLink2::CommandSendSignupLink2(MegaClient* client, const char* email, const char* name, byte *clientrandomvalue, byte *encmasterkey, byte *hashedauthkey)
{
    cmd("uc2");
    arg("n", (byte*)name, int(strlen(name)));
    arg("m", (byte*)email, int(strlen(email)));
    arg("crv", clientrandomvalue, SymmCipher::KEYLENGTH);
    arg("hak", hashedauthkey, SymmCipher::KEYLENGTH);
    arg("k", encmasterkey, SymmCipher::KEYLENGTH);
    arg("v", 2);

    tag = client->reqtag;
}

bool CommandSendSignupLink2::procresult(Result r)
{
    client->app->sendsignuplink_result(r.errorOrOK());
    return r.wasErrorOrOK();
}

CommandQuerySignupLink::CommandQuerySignupLink(MegaClient* client, const byte* code, unsigned len)
{
    confirmcode.assign((char*)code, len);

    cmd("ud");
    arg("c", code, len);

    tag = client->reqtag;
}

bool CommandQuerySignupLink::procresult(Result r)
{
    string name;
    string email;
    handle uh;
    const char* kc;
    const char* pwcheck;
    string namebuf, emailbuf;
    byte pwcheckbuf[SymmCipher::KEYLENGTH];
    byte kcbuf[SymmCipher::KEYLENGTH];

    if (r.wasErrorOrOK())
    {
        client->app->querysignuplink_result(r.errorOrOK());
        return true;
    }

    assert(r.hasJsonArray());
    if (client->json.storebinary(&name) && client->json.storebinary(&email)
        && (uh = client->json.gethandle(MegaClient::USERHANDLE))
        && (kc = client->json.getvalue()) && (pwcheck = client->json.getvalue()))
    {
        if (!ISUNDEF(uh)
            && (Base64::atob(pwcheck, pwcheckbuf, sizeof pwcheckbuf) == sizeof pwcheckbuf)
            && (Base64::atob(kc, kcbuf, sizeof kcbuf) == sizeof kcbuf))
        {
            client->app->querysignuplink_result(uh, name.c_str(),
                                                       email.c_str(),
                                                       pwcheckbuf, kcbuf,
                                                       (const byte*)confirmcode.data(),
                                                       confirmcode.size());
            return true;
        }
    }

    client->app->querysignuplink_result(API_EINTERNAL);
	return false;
}

CommandConfirmSignupLink2::CommandConfirmSignupLink2(MegaClient* client,
                                                   const byte* code,
                                                   unsigned len)
{
    cmd("ud2");
    arg("c", code, len);

    tag = client->reqtag;
}

bool CommandConfirmSignupLink2::procresult(Result r)
{
    string name;
    string email;
    handle uh = UNDEF;
    int version = 0;

    if (r.wasErrorOrOK())
    {
        client->app->confirmsignuplink2_result(UNDEF, NULL, NULL, r.errorOrOK());
        return true;
    }

    assert(r.hasJsonArray());
    if (client->json.storebinary(&email) && client->json.storebinary(&name))
    {
        uh = client->json.gethandle(MegaClient::USERHANDLE);
        version = int(client->json.getint());
    }
    while (client->json.storeobject());

    if (!ISUNDEF(uh) && version == 2)
    {
        client->ephemeralSession = false;
        client->app->confirmsignuplink2_result(uh, name.c_str(), email.c_str(), API_OK);
        return true;
    }
    else
    {
        client->app->confirmsignuplink2_result(UNDEF, NULL, NULL, API_EINTERNAL);
        return false;
    }
}

CommandConfirmSignupLink::CommandConfirmSignupLink(MegaClient* client,
                                                   const byte* code,
                                                   unsigned len,
                                                   uint64_t emailhash)
{
    cmd("up");
    arg("c", code, len);
    arg("uh", (byte*)&emailhash, sizeof emailhash);

    notself(client);

    tag = client->reqtag;
}

bool CommandConfirmSignupLink::procresult(Result r)
{
    assert(r.hasJsonItem() || r.wasStrictlyError());

    if (r.hasJsonItem())
    {
        client->json.storeobject();
        client->ephemeralSession = false;
        client->ephemeralSessionPlusPlus = false;
        client->app->confirmsignuplink_result(API_OK);
        return true;
    }

    client->json.storeobject();

    client->ephemeralSession = false;
    client->ephemeralSessionPlusPlus = false;
    client->app->confirmsignuplink_result(r.errorOrOK());
    return r.wasStrictlyError();
}

CommandSetKeyPair::CommandSetKeyPair(MegaClient* client, const byte* privk,
                                     unsigned privklen, const byte* pubk,
                                     unsigned pubklen)
{
    cmd("up");
    arg("privk", privk, privklen);
    arg("pubk", pubk, pubklen);

    tag = client->reqtag;

    len = privklen;
    privkBuffer.reset(new byte[privklen]);
    memcpy(privkBuffer.get(), privk, len);
}

bool CommandSetKeyPair::procresult(Result r)
{
    if (r.wasErrorOrOK())
    {
        client->app->setkeypair_result(r.errorOrOK());
        return true;
    }

    client->json.storeobject();

    client->key.ecb_decrypt(privkBuffer.get(), len);
    client->mPrivKey.resize(AsymmCipher::MAXKEYLENGTH * 2);
    client->mPrivKey.resize(Base64::btoa(privkBuffer.get(), len, (char *)client->mPrivKey.data()));

    client->app->setkeypair_result(API_OK);
    return true;
}

// fetch full node tree
CommandFetchNodes::CommandFetchNodes(MegaClient* client, int tag, bool nocache)
{
    cmd("f");
    arg("c", 1);
    arg("r", 1);

    if (!nocache)
    {
        arg("ca", 1);
    }

    // The servers are more efficient with this command when it's the only one in the batch
    batchSeparately = true;

    this->tag = tag;
}

// purge and rebuild node/user tree
bool CommandFetchNodes::procresult(Result r)
{
    WAIT_CLASS::bumpds();
    client->fnstats.timeToLastByte = Waiter::ds - client->fnstats.startTime;

    client->purgenodesusersabortsc(true);

    if (r.wasErrorOrOK())
    {
        client->fetchingnodes = false;
        client->app->fetchnodes_result(r.errorOrOK());
        return true;
    }

    for (;;)
    {
        switch (client->json.getnameid())
        {
            case 'f':
                // nodes
                if (!client->readnodes(&client->json, 0, PUTNODES_APP, nullptr, 0, false))
                {
                    client->fetchingnodes = false;
                    client->app->fetchnodes_result(API_EINTERNAL);
                    return false;
                }
                break;

            case MAKENAMEID2('f', '2'):
                // old versions
                if (!client->readnodes(&client->json, 0, PUTNODES_APP, nullptr, 0, false))
                {
                    client->fetchingnodes = false;
                    client->app->fetchnodes_result(API_EINTERNAL);
                    return false;
                }
                break;

            case MAKENAMEID2('o', 'k'):
                // outgoing sharekeys
                client->readok(&client->json);
                break;

            case 's':
                // Fall through
            case MAKENAMEID2('p', 's'):
                // outgoing or pending shares
                client->readoutshares(&client->json);
                break;

            case 'u':
                // users/contacts
                if (!client->readusers(&client->json, false))
                {
                    client->fetchingnodes = false;
                    client->app->fetchnodes_result(API_EINTERNAL);
                    return false;
                }
                break;

            case MAKENAMEID2('c', 'r'):
                // crypto key request
                client->proccr(&client->json);
                break;

            case MAKENAMEID2('s', 'r'):
                // sharekey distribution request
                client->procsr(&client->json);
                break;

            case MAKENAMEID2('s', 'n'):
                // sequence number
                if (!client->scsn.setScsn(&client->json))
                {
                    client->fetchingnodes = false;
                    client->app->fetchnodes_result(API_EINTERNAL);
                    return false;
                }
                break;

            case MAKENAMEID3('i', 'p', 'c'):
                // Incoming pending contact
                client->readipc(&client->json);
                break;

            case MAKENAMEID3('o', 'p', 'c'):
                // Outgoing pending contact
                client->readopc(&client->json);
                break;

            case MAKENAMEID2('p', 'h'):
                // Public links handles
                client->procph(&client->json);
                break;

#ifdef ENABLE_CHAT
            case MAKENAMEID3('m', 'c', 'f'):
                // List of chatrooms
                client->procmcf(&client->json);
                break;

            case MAKENAMEID5('m', 'c', 'p', 'n', 'a'):   // fall-through
            case MAKENAMEID4('m', 'c', 'n', 'a'):
                // nodes shared in chatrooms
                client->procmcna(&client->json);
                break;
#endif
            case EOO:
            {
                if (!client->scsn.ready())
                {
                    client->fetchingnodes = false;
                    client->app->fetchnodes_result(API_EINTERNAL);
                    return false;
                }

                client->mergenewshares(0);
                client->applykeys();
                client->initsc();
                client->pendingsccommit = false;
                client->fetchnodestag = tag;

                WAIT_CLASS::bumpds();
                client->fnstats.timeToCached = Waiter::ds - client->fnstats.startTime;
                client->fnstats.nodesCached = client->nodes.size();
                return true;
            }
            default:
                if (!client->json.storeobject())
                {
                    client->fetchingnodes = false;
                    client->app->fetchnodes_result(API_EINTERNAL);
                    return false;
                }
        }
    }
}

// report event to server logging facility
CommandReportEvent::CommandReportEvent(MegaClient *client, const char *event, const char *details)
{
    cmd("cds");
    arg("c", event);

    if (details)
    {
        arg("v", details);
    }

    tag = client->reqtag;
}

bool CommandReportEvent::procresult(Result r)
{
    client->app->reportevent_result(r.errorOrOK());
    return r.wasErrorOrOK();
}

CommandSubmitPurchaseReceipt::CommandSubmitPurchaseReceipt(MegaClient *client, int type, const char *receipt, handle lph, int phtype, int64_t ts)
{
    cmd("vpay");
    arg("t", type);

    if(receipt)
    {
        arg("receipt", receipt);
    }

    if(type == 2 && client->loggedin() == FULLACCOUNT)
    {
        arg("user", client->finduser(client->me)->uid.c_str());
    }

    if (!ISUNDEF(lph))
    {
        if (phtype == 0) // legacy mode
        {
            arg("aff", (byte*)&lph, MegaClient::NODEHANDLE);
        }
        else
        {
            beginobject("aff");
            arg("id", (byte*)&lph, MegaClient::NODEHANDLE);
            arg("ts", ts);
            arg("t", phtype);   // 1=affiliate id, 2=file/folder link, 3=chat link, 4=contact link
            endobject();
        }
    }

    tag = client->reqtag;
}

bool CommandSubmitPurchaseReceipt::procresult(Result r)
{
    client->app->submitpurchasereceipt_result(r.errorOrOK());
    return r.wasErrorOrOK();
}

// Credit Card Store
CommandCreditCardStore::CommandCreditCardStore(MegaClient* client, const char *cc, const char *last4, const char *expm, const char *expy, const char *hash)
{
    cmd("ccs");
    arg("cc", cc);
    arg("last4", last4);
    arg("expm", expm);
    arg("expy", expy);
    arg("hash", hash);

    tag = client->reqtag;
}

bool CommandCreditCardStore::procresult(Result r)
{
    client->app->creditcardstore_result(r.errorOrOK());
    return r.wasErrorOrOK();
}

CommandCreditCardQuerySubscriptions::CommandCreditCardQuerySubscriptions(MegaClient* client)
{
    cmd("ccqns");

    tag = client->reqtag;
}

bool CommandCreditCardQuerySubscriptions::procresult(Result r)
{
    if (r.wasErrorOrOK())
    {
        client->app->creditcardquerysubscriptions_result(0, r.errorOrOK());
        return true;
    }
    else if (client->json.isnumeric())
    {
        int number = int(client->json.getint());
        client->app->creditcardquerysubscriptions_result(number, API_OK);
        return true;
    }
    else
    {
        client->json.storeobject();
        client->app->creditcardquerysubscriptions_result(0, API_EINTERNAL);
        return false;
    }
}

CommandCreditCardCancelSubscriptions::CommandCreditCardCancelSubscriptions(MegaClient* client, const char* reason)
{
    cmd("cccs");

    if (reason)
    {
        arg("r", reason);
    }

    tag = client->reqtag;
}

bool CommandCreditCardCancelSubscriptions::procresult(Result r)
{
    client->app->creditcardcancelsubscriptions_result(r.errorOrOK());
    return r.wasErrorOrOK();
}

CommandCopySession::CommandCopySession(MegaClient *client)
{
    cmd("us");
    arg("c", 1);
    batchSeparately = true;  // don't let any other commands that might get batched with it cause the whole batch to fail when blocked
    tag = client->reqtag;
}

// for ephemeral accounts, it returns "tsid" instead of "csid" -> not supported, will return API_EINTERNAL
bool CommandCopySession::procresult(Result r)
{
    string session;
    byte sidbuf[AsymmCipher::MAXKEYLENGTH];
    int len_csid = 0;

    if (r.wasErrorOrOK())
    {
        assert(r.errorOrOK() != API_OK); // API shouldn't return OK, but a session
        client->app->copysession_result(NULL, r.errorOrOK());
        return true;
    }

    for (;;)
    {
        switch (client->json.getnameid())
        {
            case MAKENAMEID4('c', 's', 'i', 'd'):
                len_csid = client->json.storebinary(sidbuf, sizeof sidbuf);
                break;

            case EOO:
                if (len_csid < 32)
                {
                    client->app->copysession_result(NULL, API_EINTERNAL);
                    return false;
                }

                if (!client->asymkey.decrypt(sidbuf, len_csid, sidbuf, MegaClient::SIDLEN))
                {
                    client->app->copysession_result(NULL, API_EINTERNAL);
                    return false;
                }

                session.resize(MegaClient::SIDLEN * 4 / 3 + 4);
                session.resize(Base64::btoa(sidbuf, MegaClient::SIDLEN, (char *)session.data()));
                client->app->copysession_result(&session, API_OK);
                return true;

            default:
                if (!client->json.storeobject())
                {
                    client->app->copysession_result(NULL, API_EINTERNAL);
                    return false;
                }
        }
    }
}

CommandGetPaymentMethods::CommandGetPaymentMethods(MegaClient *client)
{
    cmd("ufpq");
    tag = client->reqtag;
}

bool CommandGetPaymentMethods::procresult(Result r)
{
    int methods = 0;
    int64_t value;

    if (r.wasErrorOrOK())
    {
        if (!r.wasError(API_OK))
        {
            client->app->getpaymentmethods_result(methods, r.errorOrOK());

            //Consume remaining values if they exist
            while(client->json.isnumeric())
            {
                client->json.getint();
            }
            return true;
        }

        value = static_cast<int64_t>(error(r.errorOrOK()));
    }
    else if (client->json.isnumeric())
    {
        value = client->json.getint();
    }
    else
    {
        LOG_err << "Parse error in ufpq";
        client->app->getpaymentmethods_result(methods, API_EINTERNAL);
        return false;
    }

    methods |= 1 << value;

    while (client->json.isnumeric())
    {
        value = client->json.getint();
        if (value < 0)
        {
            client->app->getpaymentmethods_result(methods, static_cast<error>(value));

            //Consume remaining values if they exist
            while(client->json.isnumeric())
            {
                client->json.getint();
            }
            return true;
        }

        methods |= 1 << value;
    }

    client->app->getpaymentmethods_result(methods, API_OK);
    return true;
}

CommandUserFeedbackStore::CommandUserFeedbackStore(MegaClient *client, const char *type, const char *blob, const char *uid)
{
    cmd("clog");

    arg("t", type);

    if (blob)
    {
        arg("d", blob);
    }

    if (uid)
    {
        arg("id", uid);
    }

    tag = client->reqtag;
}

bool CommandUserFeedbackStore::procresult(Result r)
{
    client->app->userfeedbackstore_result(r.errorOrOK());
    return r.wasErrorOrOK();
}

CommandSendEvent::CommandSendEvent(MegaClient *client, int type, const char *desc)
{
    cmd("log");
    arg("e", type);
    arg("m", desc);

    tag = client->reqtag;
}

bool CommandSendEvent::procresult(Result r)
{
    client->app->sendevent_result(r.errorOrOK());
    return r.wasErrorOrOK();
}

CommandSupportTicket::CommandSupportTicket(MegaClient *client, const char *message, int type)
{
    cmd("sse");
    arg("t", type);
    arg("b", 1);    // base64 encoding for `msg`
    arg("m", (const byte*)message, int(strlen(message)));

    tag = client->reqtag;
}

bool CommandSupportTicket::procresult(Result r)
{
    client->app->supportticket_result(r.errorOrOK());
    return r.wasErrorOrOK();
}

CommandCleanRubbishBin::CommandCleanRubbishBin(MegaClient *client)
{
    cmd("dr");

    tag = client->reqtag;
}

bool CommandCleanRubbishBin::procresult(Result r)
{
    client->app->cleanrubbishbin_result(r.errorOrOK());
    return r.wasErrorOrOK();
}

CommandGetRecoveryLink::CommandGetRecoveryLink(MegaClient *client, const char *email, int type, const char *pin)
{
    cmd("erm");
    arg("m", email);
    arg("t", type);

    if (type == CANCEL_ACCOUNT && pin)
    {
        arg("mfa", pin);
    }

    tag = client->reqtag;
}

bool CommandGetRecoveryLink::procresult(Result r)
{
    client->app->getrecoverylink_result(r.errorOrOK());
    return r.wasErrorOrOK();
}

CommandQueryRecoveryLink::CommandQueryRecoveryLink(MegaClient *client, const char *linkcode)
{
    cmd("erv");
    arg("c", linkcode);

    tag = client->reqtag;
}

bool CommandQueryRecoveryLink::procresult(Result r)
{
    // [<code>,"<email>","<ip_address>",<timestamp>,"<user_handle>",["<email>"]]   (and we are already in the array)
    string email;
    string ip;
    m_time_t ts;
    handle uh;

    if (r.wasStrictlyError())
    {
        client->app->queryrecoverylink_result(r.errorOrOK());
        return true;
    }

    if (!client->json.isnumeric())
    {
        client->app->queryrecoverylink_result(API_EINTERNAL);
        return false;
    }

    int type = static_cast<int>(client->json.getint());

    if ( !client->json.storeobject(&email)  ||
         !client->json.storeobject(&ip)     ||
         ((ts = client->json.getint()) == -1) ||
         !(uh = client->json.gethandle(MegaClient::USERHANDLE)) )
    {
        client->app->queryrecoverylink_result(API_EINTERNAL);
        return false;
    }

    string tmp;
    vector<string> emails;

    // read emails registered for this account
    client->json.enterarray();
    while (client->json.storeobject(&tmp))
    {
        emails.push_back(tmp);
        if (*client->json.pos == ']')
        {
            break;
        }
    }
    client->json.leavearray();  // emails array

    if (!emails.size()) // there should be at least one email
    {
        client->app->queryrecoverylink_result(API_EINTERNAL);
        return false;
    }

    if (client->loggedin() == FULLACCOUNT && uh != client->me)
    {
        client->app->queryrecoverylink_result(API_EACCESS);
        return true;
    }

    client->app->queryrecoverylink_result(type, email.c_str(), ip.c_str(), time_t(ts), uh, &emails);
    return true;
}

CommandGetPrivateKey::CommandGetPrivateKey(MegaClient *client, const char *code)
{
    cmd("erx");
    arg("r", "gk");
    arg("c", code);

    tag = client->reqtag;
}

bool CommandGetPrivateKey::procresult(Result r)
{
    if (r.wasErrorOrOK())   // error
    {
        client->app->getprivatekey_result(r.errorOrOK());
        return true;
    }
    else
    {
        byte privkbuf[AsymmCipher::MAXKEYLENGTH * 2];
        int len_privk = client->json.storebinary(privkbuf, sizeof privkbuf);

        // account has RSA keypair: decrypt server-provided session ID
        if (len_privk < 256)
        {
            client->app->getprivatekey_result(API_EINTERNAL);
            return false;
        }
        else
        {
            client->app->getprivatekey_result((error)API_OK, privkbuf, len_privk);
            return true;
        }
    }
}

CommandConfirmRecoveryLink::CommandConfirmRecoveryLink(MegaClient *client, const char *code, const byte *hash, int hashsize, const byte *clientrandomvalue, const byte *encMasterKey, const byte *initialSession)
{
    cmd("erx");

    if (!initialSession)
    {
        arg("r", "sk");
    }

    arg("c", code);

    arg("x", encMasterKey, SymmCipher::KEYLENGTH);
    if (!clientrandomvalue)
    {
        arg("y", hash, hashsize);
    }
    else
    {
        beginobject("y");
        arg("crv", clientrandomvalue, SymmCipher::KEYLENGTH);
        arg("hak", hash, hashsize); //hashed authentication key
        endobject();
    }

    if (initialSession)
    {
        arg("z", initialSession, 2 * SymmCipher::KEYLENGTH);
    }

    tag = client->reqtag;
}

bool CommandConfirmRecoveryLink::procresult(Result r)
{
    client->app->confirmrecoverylink_result(r.errorOrOK());
    return r.wasErrorOrOK();
}

CommandConfirmCancelLink::CommandConfirmCancelLink(MegaClient *client, const char *code)
{
    cmd("erx");
    arg("c", code);

    tag = client->reqtag;
}

bool CommandConfirmCancelLink::procresult(Result r)
{
    MegaApp *app = client->app;
    app->confirmcancellink_result(r.errorOrOK());
    if (r.wasError(API_OK))
    {
        app->request_error(API_ESID);
    }
    return r.wasErrorOrOK();
}

CommandResendVerificationEmail::CommandResendVerificationEmail(MegaClient *client)
{
    cmd("era");
    batchSeparately = true;  // don't let any other commands that might get batched with it cause the whole batch to fail

    tag = client->reqtag;
}

bool CommandResendVerificationEmail::procresult(Result r)
{
    client->app->resendverificationemail_result(r.errorOrOK());
    return r.wasErrorOrOK();
}

CommandResetSmsVerifiedPhoneNumber::CommandResetSmsVerifiedPhoneNumber(MegaClient *client)
{
    cmd("smsr");
    tag = client->reqtag;
}

bool CommandResetSmsVerifiedPhoneNumber::procresult(Result r)
{
    if (r.wasError(API_OK))
    {
        client->mSmsVerifiedPhone.clear();
    }
    client->app->resetSmsVerifiedPhoneNumber_result(r.errorOrOK());
    return r.wasErrorOrOK();
}

CommandValidatePassword::CommandValidatePassword(MegaClient *client, const char *email, uint64_t emailhash)
{
    cmd("us");
    arg("user", email);
    arg("uh", (byte*)&emailhash, sizeof emailhash);

    tag = client->reqtag;
}

bool CommandValidatePassword::procresult(Result r)
{
    if (r.wasError(API_OK))
    {
        client->app->validatepassword_result(r.errorOrOK());
        return true;
    }
    else
    {
        assert(r.hasJsonObject());  // we don't use the object contents, and will exit the object automatically
        client->app->validatepassword_result(API_OK);
        return r.hasJsonObject();
    }
}

CommandGetEmailLink::CommandGetEmailLink(MegaClient *client, const char *email, int add, const char *pin)
{
    cmd("se");

    if (add)
    {
        arg("aa", "a");     // add
    }
    else
    {
        arg("aa", "r");     // remove
    }
    arg("e", email);
    if (pin)
    {
        arg("mfa", pin);
    }

    notself(client);

    tag = client->reqtag;
}

bool CommandGetEmailLink::procresult(Result r)
{
    client->app->getemaillink_result(r.errorOrOK());
    return r.wasErrorOrOK();
}

CommandConfirmEmailLink::CommandConfirmEmailLink(MegaClient *client, const char *code, const char *email, const byte *newLoginHash, bool replace)
{
    this->email = email;
    this->replace = replace;

    cmd("sec");

    arg("c", code);
    arg("e", email);
    if (newLoginHash)
    {
        arg("uh", newLoginHash, sizeof(uint64_t));
    }
    if (replace)
    {
        arg("r", 1);    // replace the current email address by this one
    }
    notself(client);

    tag = client->reqtag;
}

bool CommandConfirmEmailLink::procresult(Result r)
{
    if (r.wasError(API_OK))
    {
        User *u = client->finduser(client->me);

        if (replace)
        {
            LOG_debug << "Email changed from `" << u->email << "` to `" << email << "`";

            client->mapuser(u->userhandle, email.c_str()); // update email used as index for user's map
            u->changed.email = true;
            client->notifyuser(u);
        }
        // TODO: once we manage multiple emails, add the new email to the list of emails
    }

    client->app->confirmemaillink_result(r.errorOrOK());
    return r.wasErrorOrOK();
}

CommandGetVersion::CommandGetVersion(MegaClient *client, const char *appKey)
{
    this->client = client;
    cmd("lv");
    arg("a", appKey);
    tag = client->reqtag;
}

bool CommandGetVersion::procresult(Result r)
{
    int versioncode = 0;
    string versionstring;

    if (r.wasErrorOrOK())
    {
        client->app->getversion_result(0, NULL, r.errorOrOK());
        return r.wasErrorOrOK();
    }

    assert(r.hasJsonObject());
    for (;;)
    {
        switch (client->json.getnameid())
        {
            case 'c':
                versioncode = int(client->json.getint());
                break;

            case 's':
                client->json.storeobject(&versionstring);
                break;

            case EOO:
                client->app->getversion_result(versioncode, versionstring.c_str(), API_OK);
                return true;

            default:
                if (!client->json.storeobject())
                {
                    client->app->getversion_result(0, NULL, API_EINTERNAL);
                    return false;
                }
        }
    }
}

CommandGetLocalSSLCertificate::CommandGetLocalSSLCertificate(MegaClient *client)
{
    this->client = client;
    cmd("lc");
    arg("v", 1);

    tag = client->reqtag;
}

bool CommandGetLocalSSLCertificate::procresult(Result r)
{
    if (r.wasErrorOrOK())
    {
        client->app->getlocalsslcertificate_result(0, NULL, r.errorOrOK());
        return true;
    }

    assert(r.hasJsonObject());
    string certdata;
    m_time_t ts = 0;
    int numelements = 0;

    for (;;)
    {
        switch (client->json.getnameid())
        {
            case 't':
            {
                ts = client->json.getint();
                break;
            }
            case 'd':
            {
                string data;
                client->json.enterarray();
                while (client->json.storeobject(&data))
                {
                    if (numelements)
                    {
                        certdata.append(";");
                    }
                    numelements++;
                    certdata.append(data);
                }
                client->json.leavearray();
                break;
            }
            case EOO:
            {
                if (numelements < 2)
                {
                    client->app->getlocalsslcertificate_result(0, NULL, API_EINTERNAL);
                    return false;
                }
                client->app->getlocalsslcertificate_result(ts, &certdata, API_OK);
                return true;
            }

            default:
                if (!client->json.storeobject())
                {
                    client->app->getlocalsslcertificate_result(0, NULL, API_EINTERNAL);
                    return false;
                }
        }
    }
}

#ifdef ENABLE_CHAT
CommandChatCreate::CommandChatCreate(MegaClient *client, bool group, bool publicchat, const userpriv_vector *upl, const string_map *ukm, const char *title, bool meetingRoom)
{
    this->client = client;
    this->chatPeers = new userpriv_vector(*upl);
    this->mPublicChat = publicchat;
    this->mTitle = title ? string(title) : "";
    this->mUnifiedKey = "";
    mMeeting = meetingRoom;

    cmd("mcc");
    arg("g", (group) ? 1 : 0);

    if (group && title)
    {
        arg("ct", title);
    }

    if (publicchat)
    {
        arg("m", 1);

        char ownHandleB64[12];
        Base64::btoa((byte *)&client->me, MegaClient::USERHANDLE, ownHandleB64);
        ownHandleB64[11] = '\0';

        string_map::const_iterator it = ukm->find(ownHandleB64);
        if (it != ukm->end())
        {
            mUnifiedKey = it->second;
            arg("ck", mUnifiedKey.c_str());
        }
    }

    if (meetingRoom)
    {
        arg("mr", 1);
    }

    beginarray("u");

    userpriv_vector::iterator itupl;
    for (itupl = chatPeers->begin(); itupl != chatPeers->end(); itupl++)
    {
        beginobject();

        handle uh = itupl->first;
        privilege_t priv = itupl->second;

        arg("u", (byte *)&uh, MegaClient::USERHANDLE);
        arg("p", priv);

        if (publicchat)
        {
            char uid[12];
            Base64::btoa((byte*)&uh, MegaClient::USERHANDLE, uid);
            uid[11] = '\0';

            string_map::const_iterator ituk = ukm->find(uid);
            if(ituk != ukm->end())
            {
                arg("ck", ituk->second.c_str());
            }
        }
        endobject();
    }

    endarray();

    arg("v", 1);
    notself(client);

    tag = client->reqtag;
}

bool CommandChatCreate::procresult(Result r)
{
    if (r.wasErrorOrOK())
    {
        client->app->chatcreate_result(NULL, r.errorOrOK());
        delete chatPeers;
        return true;
    }
    else
    {
        handle chatid = UNDEF;
        int shard = -1;
        bool group = false;
        m_time_t ts = -1;

        for (;;)
        {
            switch (client->json.getnameid())
            {
                case MAKENAMEID2('i','d'):
                    chatid = client->json.gethandle(MegaClient::CHATHANDLE);
                    break;

                case MAKENAMEID2('c','s'):
                    shard = int(client->json.getint());
                    break;

                case 'g':
                    group = client->json.getint();
                    break;

                case MAKENAMEID2('t', 's'):  // actual creation timestamp
                    ts = client->json.getint();
                    break;

                case EOO:
                    if (chatid != UNDEF && shard != -1)
                    {
                        if (client->chats.find(chatid) == client->chats.end())
                        {
                            client->chats[chatid] = new TextChat();
                        }

                        TextChat *chat = client->chats[chatid];
                        chat->id = chatid;
                        chat->priv = PRIV_MODERATOR;
                        chat->shard = shard;
                        delete chat->userpriv;  // discard any existing `userpriv`
                        chat->userpriv = this->chatPeers;
                        chat->group = group;
                        chat->ts = (ts != -1) ? ts : 0;
                        chat->publicchat = mPublicChat;
                        chat->meeting = mMeeting;
                        chat->setTag(tag ? tag : -1);
                        if (chat->group && !mTitle.empty())
                        {
                            chat->title = mTitle;
                        }
                        if (mPublicChat)
                        {
                            chat->unifiedKey = mUnifiedKey;
                        }

                        client->notifychat(chat);
                        client->app->chatcreate_result(chat, API_OK);
                    }
                    else
                    {
                        client->app->chatcreate_result(NULL, API_EINTERNAL);
                        delete chatPeers;   // unused, but might be set at creation
                    }
                    return true;

                default:
                    if (!client->json.storeobject())
                    {
                        client->app->chatcreate_result(NULL, API_EINTERNAL);
                        delete chatPeers;   // unused, but might be set at creation
                        return false;
                    }
            }
        }
    }
}

CommandChatInvite::CommandChatInvite(MegaClient *client, handle chatid, handle uh, privilege_t priv, const char *unifiedkey, const char* title)
{
    this->client = client;
    this->chatid = chatid;
    this->uh = uh;
    this->priv = priv;
    this->title = title ? string(title) : "";

    cmd("mci");

    arg("id", (byte*)&chatid, MegaClient::CHATHANDLE);
    arg("u", (byte *)&uh, MegaClient::USERHANDLE);
    arg("p", priv);
    arg("v", 1);

    if (title)
    {
        arg("ct", title);
    }

    if (unifiedkey)
    {
        arg("ck", unifiedkey);
    }

    notself(client);

    tag = client->reqtag;
}

bool CommandChatInvite::procresult(Result r)
{
    if (r.wasError(API_OK))
    {
        if (client->chats.find(chatid) == client->chats.end())
        {
            // the invitation succeed for a non-existing chatroom
            client->app->chatinvite_result(API_EINTERNAL);
            return true;
        }

        TextChat *chat = client->chats[chatid];
        if (!chat->userpriv)
        {
            chat->userpriv = new userpriv_vector();
        }

        chat->userpriv->push_back(userpriv_pair(uh, priv));

        if (!title.empty())  // only if title was set for this chatroom, update it
        {
            chat->title = title;
        }

        chat->setTag(tag ? tag : -1);
        client->notifychat(chat);
    }

    client->app->chatinvite_result(r.errorOrOK());
    return r.wasErrorOrOK();
}

CommandChatRemove::CommandChatRemove(MegaClient *client, handle chatid, handle uh)
{
    this->client = client;
    this->chatid = chatid;
    this->uh = uh;

    cmd("mcr");

    arg("id", (byte*)&chatid, MegaClient::CHATHANDLE);

    if (uh != client->me)
    {
        arg("u", (byte *)&uh, MegaClient::USERHANDLE);
    }
    arg("v", 1);
    notself(client);

    tag = client->reqtag;
}

bool CommandChatRemove::procresult(Result r)
{
    if (r.wasError(API_OK))
    {
        if (client->chats.find(chatid) == client->chats.end())
        {
            // the invitation succeed for a non-existing chatroom
            client->app->chatremove_result(API_EINTERNAL);
            return true;
        }

        TextChat *chat = client->chats[chatid];
        if (chat->userpriv)
        {
            userpriv_vector::iterator upvit;
            for (upvit = chat->userpriv->begin(); upvit != chat->userpriv->end(); upvit++)
            {
                if (upvit->first == uh)
                {
                    chat->userpriv->erase(upvit);
                    if (chat->userpriv->empty())
                    {
                        delete chat->userpriv;
                        chat->userpriv = NULL;
                    }
                    break;
                }
            }
        }
        else
        {
            if (uh != client->me)
            {
                // the removal succeed, but the list of peers is empty
                client->app->chatremove_result(API_EINTERNAL);
                return true;
            }
        }

        if (uh == client->me)
        {
            chat->priv = PRIV_RM;

            // clear the list of peers (if re-invited, peers will be re-added)
            delete chat->userpriv;
            chat->userpriv = NULL;
        }

        chat->setTag(tag ? tag : -1);
        client->notifychat(chat);
    }

    client->app->chatremove_result(r.errorOrOK());
    return r.wasErrorOrOK();
}

CommandChatURL::CommandChatURL(MegaClient *client, handle chatid)
{
    this->client = client;

    cmd("mcurl");

    arg("id", (byte*)&chatid, MegaClient::CHATHANDLE);
    arg("v", 1);
    notself(client);

    tag = client->reqtag;
}

bool CommandChatURL::procresult(Result r)
{
    if (r.wasErrorOrOK())
    {
        client->app->chaturl_result(NULL, r.errorOrOK());
        return true;
    }
    else
    {
        string url;
        if (!client->json.storeobject(&url))
        {
            client->app->chaturl_result(NULL, API_EINTERNAL);
            return false;
        }
        else
        {
            client->app->chaturl_result(&url, API_OK);
            return true;
        }
    }
}

CommandChatGrantAccess::CommandChatGrantAccess(MegaClient *client, handle chatid, handle h, const char *uid)
{
    this->client = client;
    this->chatid = chatid;
    this->h = h;
    Base64::atob(uid, (byte*)&uh, MegaClient::USERHANDLE);

    cmd("mcga");

    arg("id", (byte*)&chatid, MegaClient::CHATHANDLE);
    arg("n", (byte*)&h, MegaClient::NODEHANDLE);
    arg("u", uid);
    arg("v", 1);
    notself(client);

    tag = client->reqtag;
}

bool CommandChatGrantAccess::procresult(Result r)
{
    if (r.wasError(API_OK))
    {
        if (client->chats.find(chatid) == client->chats.end())
        {
            // the action succeed for a non-existing chatroom??
            client->app->chatgrantaccess_result(API_EINTERNAL);
            return true;
        }

        TextChat *chat = client->chats[chatid];
        chat->setNodeUserAccess(h, uh);

        chat->setTag(tag ? tag : -1);
        client->notifychat(chat);
    }

    client->app->chatgrantaccess_result(r.errorOrOK());
    return r.wasErrorOrOK();
}

CommandChatRemoveAccess::CommandChatRemoveAccess(MegaClient *client, handle chatid, handle h, const char *uid)
{
    this->client = client;
    this->chatid = chatid;
    this->h = h;
    Base64::atob(uid, (byte*)&uh, MegaClient::USERHANDLE);

    cmd("mcra");

    arg("id", (byte*)&chatid, MegaClient::CHATHANDLE);
    arg("n", (byte*)&h, MegaClient::NODEHANDLE);
    arg("u", uid);
    arg("v", 1);
    notself(client);

    tag = client->reqtag;
}

bool CommandChatRemoveAccess::procresult(Result r)
{
    if (r.wasError(API_OK))
    {
        if (client->chats.find(chatid) == client->chats.end())
        {
            // the action succeed for a non-existing chatroom??
            client->app->chatremoveaccess_result(API_EINTERNAL);
            return true;
        }

        TextChat *chat = client->chats[chatid];
        chat->setNodeUserAccess(h, uh, true);

        chat->setTag(tag ? tag : -1);
        client->notifychat(chat);
    }

    client->app->chatremoveaccess_result(r.errorOrOK());
    return r.wasErrorOrOK();
}

CommandChatUpdatePermissions::CommandChatUpdatePermissions(MegaClient *client, handle chatid, handle uh, privilege_t priv)
{
    this->client = client;
    this->chatid = chatid;
    this->uh = uh;
    this->priv = priv;

    cmd("mcup");
    arg("v", 1);

    arg("id", (byte*)&chatid, MegaClient::CHATHANDLE);
    arg("u", (byte *)&uh, MegaClient::USERHANDLE);
    arg("p", priv);
    notself(client);

    tag = client->reqtag;
}

bool CommandChatUpdatePermissions::procresult(Result r)
{
    if (r.wasError(API_OK))
    {
        if (client->chats.find(chatid) == client->chats.end())
        {
            // the invitation succeed for a non-existing chatroom
            client->app->chatupdatepermissions_result(API_EINTERNAL);
            return true;
        }

        TextChat *chat = client->chats[chatid];
        if (uh != client->me)
        {
            if (!chat->userpriv)
            {
                // the update succeed, but that peer is not included in the chatroom
                client->app->chatupdatepermissions_result(API_EINTERNAL);
                return true;
            }

            bool found = false;
            userpriv_vector::iterator upvit;
            for (upvit = chat->userpriv->begin(); upvit != chat->userpriv->end(); upvit++)
            {
                if (upvit->first == uh)
                {
                    chat->userpriv->erase(upvit);
                    chat->userpriv->push_back(userpriv_pair(uh, priv));
                    found = true;
                    break;
                }
            }

            if (!found)
            {
                // the update succeed, but that peer is not included in the chatroom
                client->app->chatupdatepermissions_result(API_EINTERNAL);
                return true;
            }
        }
        else
        {
            chat->priv = priv;
        }

        chat->setTag(tag ? tag : -1);
        client->notifychat(chat);
    }

    client->app->chatupdatepermissions_result(r.errorOrOK());
    return r.wasErrorOrOK();
}


CommandChatTruncate::CommandChatTruncate(MegaClient *client, handle chatid, handle messageid)
{
    this->client = client;
    this->chatid = chatid;

    cmd("mct");
    arg("v", 1);

    arg("id", (byte*)&chatid, MegaClient::CHATHANDLE);
    arg("m", (byte*)&messageid, MegaClient::CHATHANDLE);
    notself(client);

    tag = client->reqtag;
}

bool CommandChatTruncate::procresult(Result r)
{
    if (r.wasError(API_OK))
    {
        if (client->chats.find(chatid) == client->chats.end())
        {
            // the truncation succeed for a non-existing chatroom
            client->app->chattruncate_result(API_EINTERNAL);
            return true;
        }

        TextChat *chat = client->chats[chatid];
        chat->setTag(tag ? tag : -1);
        client->notifychat(chat);
    }

    client->app->chattruncate_result(r.errorOrOK());
    return r.wasErrorOrOK();
}

CommandChatSetTitle::CommandChatSetTitle(MegaClient *client, handle chatid, const char *title)
{
    this->client = client;
    this->chatid = chatid;
    this->title = title ? string(title) : "";

    cmd("mcst");
    arg("v", 1);

    arg("id", (byte*)&chatid, MegaClient::CHATHANDLE);
    arg("ct", title);
    notself(client);

    tag = client->reqtag;
}

bool CommandChatSetTitle::procresult(Result r)
{
    if (r.wasError(API_OK))
    {
        if (client->chats.find(chatid) == client->chats.end())
        {
            // the invitation succeed for a non-existing chatroom
            client->app->chatsettitle_result(API_EINTERNAL);
            return true;
        }

        TextChat *chat = client->chats[chatid];
        chat->title = title;

        chat->setTag(tag ? tag : -1);
        client->notifychat(chat);
    }

    client->app->chatsettitle_result(r.errorOrOK());
    return r.wasErrorOrOK();
}

CommandChatPresenceURL::CommandChatPresenceURL(MegaClient *client)
{
    this->client = client;
    cmd("pu");
    notself(client);
    tag = client->reqtag;
}

bool CommandChatPresenceURL::procresult(Result r)
{
    if (r.wasErrorOrOK())
    {
        client->app->chatpresenceurl_result(NULL, r.errorOrOK());
        return true;
    }
    else
    {
        string url;
        if (!client->json.storeobject(&url))
        {
            client->app->chatpresenceurl_result(NULL, API_EINTERNAL);
            return false;
        }
        else
        {
            client->app->chatpresenceurl_result(&url, API_OK);
            return true;
        }
    }
}

CommandRegisterPushNotification::CommandRegisterPushNotification(MegaClient *client, int deviceType, const char *token)
{
    this->client = client;
    cmd("spt");
    arg("p", deviceType);
    arg("t", token);

    tag = client->reqtag;
}

bool CommandRegisterPushNotification::procresult(Result r)
{
    client->app->registerpushnotification_result(r.errorOrOK());
    return r.wasErrorOrOK();
}

CommandArchiveChat::CommandArchiveChat(MegaClient *client, handle chatid, bool archive)
{
    this->mChatid = chatid;
    this->mArchive = archive;

    cmd("mcsf");

    arg("id", (byte*)&chatid, MegaClient::CHATHANDLE);
    arg("m", 1);
    arg("f", archive);

    notself(client);

    tag = client->reqtag;
}

bool CommandArchiveChat::procresult(Result r)
{
    if (r.wasError(API_OK))
    {
        textchat_map::iterator it = client->chats.find(mChatid);
        if (it == client->chats.end())
        {
            LOG_err << "Archive chat succeeded for a non-existing chatroom";
            client->app->archivechat_result(API_ENOENT);
            return true;
        }

        TextChat *chat = it->second;
        chat->setFlag(mArchive, TextChat::FLAG_OFFSET_ARCHIVE);

        chat->setTag(tag ? tag : -1);
        client->notifychat(chat);
    }

    client->app->archivechat_result(r.errorOrOK());
    return r.wasErrorOrOK();
}

CommandSetChatRetentionTime::CommandSetChatRetentionTime(MegaClient *client, handle chatid, unsigned period)
{
    mChatid = chatid;

    cmd("mcsr");
    arg("id", (byte*)&chatid, MegaClient::CHATHANDLE);
    arg("d", period);
    arg("ds", 1);
    tag = client->reqtag;
}

bool CommandSetChatRetentionTime::procresult(Result r)
{
    client->app->setchatretentiontime_result(r.errorOrOK());
    return true;
}

CommandRichLink::CommandRichLink(MegaClient *client, const char *url)
{
    cmd("erlsd");

    arg("url", url);

    tag = client->reqtag;
}

bool CommandRichLink::procresult(Result r)
{
    // error format: [{"error":<code>}]
    // result format: [{"result":{
    //                      "url":"<url>",
    //                      "t":"<title>",
    //                      "d":"<description>",
    //                      "ic":"<format>:<icon_B64>",
    //                      "i":"<format>:<image>"}}]

    if (r.wasErrorOrOK())
    {
        client->app->richlinkrequest_result(NULL, r.errorOrOK());
        return true;
    }


    string res;
    int errCode = 0;
    string metadata;
    for (;;)
    {
        switch (client->json.getnameid())
        {
            case MAKENAMEID5('e', 'r', 'r', 'o', 'r'):
                errCode = int(client->json.getint());
                break;

            case MAKENAMEID6('r', 'e', 's', 'u', 'l', 't'):
                client->json.storeobject(&metadata);
                break;

            case EOO:
            {
                error e = API_EINTERNAL;
                if (!metadata.empty())
                {
                    client->app->richlinkrequest_result(&metadata, API_OK);
                    return true;
                }
                else if (errCode)
                {
                    switch(errCode)
                    {
                        case 403:
                            e = API_EACCESS;
                            break;

                        case 404:
                            e = API_ENOENT;
                            break;

                        default:
                            e = API_EINTERNAL;
                            break;
                    }
                }

                client->app->richlinkrequest_result(NULL, e);
                return true;
            }

            default:
                if (!client->json.storeobject())
                {
                    client->app->richlinkrequest_result(NULL, API_EINTERNAL);
                    return false;
                }
        }
    }
}

CommandChatLink::CommandChatLink(MegaClient *client, handle chatid, bool del, bool createifmissing)
{
    mDelete = del;

    cmd("mcph");
    arg("id", (byte*)&chatid, MegaClient::CHATHANDLE);

    if (del)
    {
        arg("d", 1);
    }

    if (!createifmissing)
    {
        arg("cim", (m_off_t)0);
    }

    notself(client);
    tag = client->reqtag;
}

bool CommandChatLink::procresult(Result r)
{
    if (r.wasErrorOrOK())
    {
        if (r.wasError(API_OK) && !mDelete)
        {
            LOG_err << "Unexpected response for create/get chatlink";
            client->app->chatlink_result(UNDEF, API_EINTERNAL);
            return true;
        }

        client->app->chatlink_result(UNDEF, r.errorOrOK());
        return true;
    }
    else
    {
        handle h = client->json.gethandle(MegaClient::CHATLINKHANDLE);
        if (ISUNDEF(h))
        {
            client->app->chatlink_result(UNDEF, API_EINTERNAL);
            return false;
        }
        else
        {
            client->app->chatlink_result(h, API_OK);
            return true;
        }
    }
}

CommandChatLinkURL::CommandChatLinkURL(MegaClient *client, handle publichandle)
{
    cmd("mcphurl");
    arg("ph", (byte*)&publichandle, MegaClient::CHATLINKHANDLE);

    notself(client);
    tag = client->reqtag;
}

bool CommandChatLinkURL::procresult(Result r)
{
    if (r.wasErrorOrOK())
    {
        client->app->chatlinkurl_result(UNDEF, -1, NULL, NULL, -1, 0, false, UNDEF, r.errorOrOK());
        return true;
    }
    else
    {
        handle chatid = UNDEF;
        int shard = -1;
        int numPeers = -1;
        string url;
        string ct;
        m_time_t ts = 0;
        bool meetingRoom = false;
        handle callid = UNDEF;

        for (;;)
        {
            switch (client->json.getnameid())
            {
                case MAKENAMEID2('i','d'):
                    chatid = client->json.gethandle(MegaClient::CHATHANDLE);
                    break;

                case MAKENAMEID2('c','s'):
                    shard = int(client->json.getint());
                    break;

                case MAKENAMEID2('c','t'):  // chat-title
                    client->json.storeobject(&ct);
                    break;

                case MAKENAMEID3('u','r','l'):
                    client->json.storeobject(&url);
                    break;

                case MAKENAMEID3('n','c','m'):
                    numPeers = int(client->json.getint());
                    break;

                case MAKENAMEID2('t', 's'):
                    ts = client->json.getint();
                    break;

                case MAKENAMEID6('c', 'a', 'l', 'l', 'I', 'd'):
                    callid = client->json.gethandle(MegaClient::CHATHANDLE);
                    break;

                case MAKENAMEID2('m', 'r'):
                    meetingRoom = client->json.getbool();
                    break;

                case EOO:
                    if (chatid != UNDEF && shard != -1 && !url.empty() && !ct.empty() && numPeers != -1)
                    {
                        client->app->chatlinkurl_result(chatid, shard, &url, &ct, numPeers, ts, meetingRoom, callid, API_OK);
                    }
                    else
                    {
                        client->app->chatlinkurl_result(UNDEF, -1, NULL, NULL, -1, 0, false, UNDEF, API_EINTERNAL);
                    }
                    return true;

                default:
                    if (!client->json.storeobject())
                    {
                        client->app->chatlinkurl_result(UNDEF, -1, NULL, NULL, -1, 0, false, UNDEF, API_EINTERNAL);
                        return false;
                    }
            }
        }
    }
}

CommandChatLinkClose::CommandChatLinkClose(MegaClient *client, handle chatid, const char *title)
{
    mChatid = chatid;
    mTitle = title ? string(title) : "";

    cmd("mcscm");
    arg("id", (byte*)&chatid, MegaClient::CHATHANDLE);

    if (title)
    {
        arg("ct", title);
    }

    notself(client);
    tag = client->reqtag;
}

bool CommandChatLinkClose::procresult(Result r)
{
    if (r.wasError(API_OK))
    {
        textchat_map::iterator it = client->chats.find(mChatid);
        if (it == client->chats.end())
        {
            LOG_err << "Chat link close succeeded for a non-existing chatroom";
            client->app->chatlinkclose_result(API_ENOENT);
            return true;
        }

        TextChat *chat = it->second;
        chat->setMode(false);
        if (!mTitle.empty())
        {
            chat->title = mTitle;
        }

        chat->setTag(tag ? tag : -1);
        client->notifychat(chat);
    }

    client->app->chatlinkclose_result(r.errorOrOK());
    return r.wasErrorOrOK();
}

CommandChatLinkJoin::CommandChatLinkJoin(MegaClient *client, handle publichandle, const char *unifiedkey)
{
    cmd("mciph");
    arg("ph", (byte*)&publichandle, MegaClient::CHATLINKHANDLE);
    arg("ck", unifiedkey);
    tag = client->reqtag;
}

bool CommandChatLinkJoin::procresult(Result r)
{
    client->app->chatlinkjoin_result(r.errorOrOK());
    return r.wasErrorOrOK();
}

#endif

CommandGetMegaAchievements::CommandGetMegaAchievements(MegaClient *client, AchievementsDetails *details, bool registered_user)
{
    this->details = details;

    if (registered_user)
    {
        cmd("maf");
    }
    else
    {
        cmd("mafu");
    }

    arg("v", (m_off_t)0);

    tag = client->reqtag;
}

bool CommandGetMegaAchievements::procresult(Result r)
{
    if (r.wasErrorOrOK())
    {
        client->app->getmegaachievements_result(details, r.errorOrOK());
        return true;
    }

    details->permanent_size = 0;
    details->achievements.clear();
    details->awards.clear();
    details->rewards.clear();

    for (;;)
    {
        switch (client->json.getnameid())
        {
            case 's':
                details->permanent_size = client->json.getint();
                break;

            case 'u':
                if (client->json.enterobject())
                {
                    for (;;)
                    {
                        achievement_class_id id = achievement_class_id(client->json.getnameid());
                        if (id == EOO)
                        {
                            break;
                        }
                        id -= '0';   // convert to number

                        if (client->json.enterarray())
                        {
                            Achievement achievement;
                            achievement.storage = client->json.getint();
                            achievement.transfer = client->json.getint();
                            const char *exp_ts = client->json.getvalue();
                            char *pEnd = NULL;
                            achievement.expire = int(strtol(exp_ts, &pEnd, 10));
                            if (*pEnd == 'm')
                            {
                                achievement.expire *= 30;
                            }
                            else if (*pEnd == 'y')
                            {
                                achievement.expire *= 365;
                            }

                            details->achievements[id] = achievement;

                            while(client->json.storeobject());
                            client->json.leavearray();
                        }
                    }

                    client->json.leaveobject();
                }
                else
                {
                    LOG_err << "Failed to parse Achievements of MEGA achievements";
                    client->json.storeobject();
                    client->app->getmegaachievements_result(details, API_EINTERNAL);
                    return false;
                }
                break;

            case 'a':
                if (client->json.enterarray())
                {
                    while (client->json.enterobject())
                    {
                        Award award;
                        award.achievement_class = 0;
                        award.award_id = 0;
                        award.ts = 0;
                        award.expire = 0;

                        bool finished = false;
                        while (!finished)
                        {
                            switch (client->json.getnameid())
                            {
                            case 'a':
                                award.achievement_class = achievement_class_id(client->json.getint());
                                break;
                            case 'r':
                                award.award_id = int(client->json.getint());
                                break;
                            case MAKENAMEID2('t', 's'):
                                award.ts = client->json.getint();
                                break;
                            case 'e':
                                award.expire = client->json.getint();
                                break;
                            case 'm':
                                if (client->json.enterarray())
                                {
                                    string email;
                                    while(client->json.storeobject(&email))
                                    {
                                        award.emails_invited.push_back(email);
                                    }

                                    client->json.leavearray();
                                }
                                break;
                            case EOO:
                                finished = true;
                                break;
                            default:
                                client->json.storeobject();
                                break;
                            }
                        }

                        details->awards.push_back(award);

                        client->json.leaveobject();
                    }

                    client->json.leavearray();
                }
                else
                {
                    LOG_err << "Failed to parse Awards of MEGA achievements";
                    client->json.storeobject();
                    client->app->getmegaachievements_result(details, API_EINTERNAL);
                    return false;
                }
                break;

            case 'r':
                if (client->json.enterobject())
                {
                    for (;;)
                    {
                        nameid id = client->json.getnameid();
                        if (id == EOO)
                        {
                            break;
                        }

                        Reward reward;
                        reward.award_id = int(id - '0');   // convert to number

                        client->json.enterarray();

                        reward.storage = client->json.getint();
                        reward.transfer = client->json.getint();
                        const char *exp_ts = client->json.getvalue();
                        char *pEnd = NULL;
                        reward.expire = int(strtol(exp_ts, &pEnd, 10));
                        if (*pEnd == 'm')
                        {
                            reward.expire *= 30;
                        }
                        else if (*pEnd == 'y')
                        {
                            reward.expire *= 365;
                        }

                        while(client->json.storeobject());
                        client->json.leavearray();

                        details->rewards.push_back(reward);
                    }

                    client->json.leaveobject();
                }
                else
                {
                    LOG_err << "Failed to parse Rewards of MEGA achievements";
                    client->json.storeobject();
                    client->app->getmegaachievements_result(details, API_EINTERNAL);
                    return false;
                }
                break;

            case EOO:
                client->app->getmegaachievements_result(details, API_OK);
                return true;

            default:
                if (!client->json.storeobject())
                {
                    LOG_err << "Failed to parse MEGA achievements";
                    client->app->getmegaachievements_result(details, API_EINTERNAL);
                    return false;
                }
                break;
        }
    }
}

CommandGetWelcomePDF::CommandGetWelcomePDF(MegaClient *client)
{
    cmd("wpdf");

    tag = client->reqtag;
}

bool CommandGetWelcomePDF::procresult(Result r)
{
    if (r.wasErrorOrOK())
    {
        LOG_err << "Unexpected response of 'wpdf' command: missing 'ph' and 'k'";
        return true;
    }

    handle ph = UNDEF;
    byte keybuf[FILENODEKEYLENGTH];
    int len_key = 0;
    string key;

    for (;;)
    {
        switch (client->json.getnameid())
        {
            case MAKENAMEID2('p', 'h'):
                ph = client->json.gethandle(MegaClient::NODEHANDLE);
                break;

            case 'k':
                len_key = client->json.storebinary(keybuf, sizeof keybuf);
                break;

            case EOO:
                if (ISUNDEF(ph) || len_key != FILENODEKEYLENGTH)
                {
                    LOG_err << "Failed to import welcome PDF: invalid response";
                    return false;
                }
                key.assign((const char *) keybuf, len_key);
                client->reqs.add(new CommandGetPH(client, ph, (const byte*) key.data(), 2));
                return true;

            default:
                if (!client->json.storeobject())
                {
                    LOG_err << "Failed to parse welcome PDF response";
                    return false;
                }
                break;
        }
    }
}


CommandMediaCodecs::CommandMediaCodecs(MegaClient* c, Callback cb)
{
    cmd("mc");

    client = c;
    callback = cb;
}

bool CommandMediaCodecs::procresult(Result r)
{
    if (r.wasErrorOrOK())
    {
        LOG_err << "mc result: " << error(r.errorOrOK());
        return true;
    }

    if (!client->json.isnumeric())
    {
        // It's wrongly formatted, consume this one so the next command can be processed.
        LOG_err << "mc response badly formatted";
        return false;
    }

    int version = static_cast<int>(client->json.getint());
    callback(client, version);
    return true;
}

CommandContactLinkCreate::CommandContactLinkCreate(MegaClient *client, bool renew)
{
    if (renew)
    {
        cmd("clr");
    }
    else
    {
        cmd("clc");
    }

    tag = client->reqtag;
}

bool CommandContactLinkCreate::procresult(Result r)
{
    if (r.wasErrorOrOK())
    {
        client->app->contactlinkcreate_result(r.errorOrOK(), UNDEF);
    }
    else
    {
        handle h = client->json.gethandle(MegaClient::CONTACTLINKHANDLE);
        client->app->contactlinkcreate_result(API_OK, h);
    }
    return true;
}

CommandContactLinkQuery::CommandContactLinkQuery(MegaClient *client, handle h)
{
    cmd("clg");
    arg("cl", (byte*)&h, MegaClient::CONTACTLINKHANDLE);

    arg("b", 1);    // return firstname/lastname in B64

    tag = client->reqtag;
}

bool CommandContactLinkQuery::procresult(Result r)
{
    handle h = UNDEF;
    string email;
    string firstname;
    string lastname;
    string avatar;

    if (r.wasErrorOrOK())
    {
        client->app->contactlinkquery_result(r.errorOrOK(), h, &email, &firstname, &lastname, &avatar);
        return true;
    }

    for (;;)
    {
        switch (client->json.getnameid())
        {
            case 'h':
                h = client->json.gethandle(MegaClient::USERHANDLE);
                break;
            case 'e':
                client->json.storeobject(&email);
                break;
            case MAKENAMEID2('f', 'n'):
                client->json.storeobject(&firstname);
                break;
            case MAKENAMEID2('l', 'n'):
                client->json.storeobject(&lastname);
                break;
            case MAKENAMEID2('+', 'a'):
                client->json.storeobject(&avatar);
                break;
            case EOO:
                client->app->contactlinkquery_result(API_OK, h, &email, &firstname, &lastname, &avatar);
                return true;
            default:
                if (!client->json.storeobject())
                {
                    LOG_err << "Failed to parse query contact link response";
                    client->app->contactlinkquery_result(API_EINTERNAL, h, &email, &firstname, &lastname, &avatar);
                    return false;
                }
                break;
        }
    }
}

CommandContactLinkDelete::CommandContactLinkDelete(MegaClient *client, handle h)
{
    cmd("cld");
    if (!ISUNDEF(h))
    {
        arg("cl", (byte*)&h, MegaClient::CONTACTLINKHANDLE);
    }
    tag = client->reqtag;
}

bool CommandContactLinkDelete::procresult(Result r)
{
    client->app->contactlinkdelete_result(r.errorOrOK());
    return r.wasErrorOrOK();
}

CommandKeepMeAlive::CommandKeepMeAlive(MegaClient *client, int type, bool enable)
{
    if (enable)
    {
        cmd("kma");
    }
    else
    {
        cmd("kmac");
    }
    arg("t", type);

    tag = client->reqtag;
}

bool CommandKeepMeAlive::procresult(Result r)
{
    client->app->keepmealive_result(r.errorOrOK());
    return r.wasErrorOrOK();
}

CommandMultiFactorAuthSetup::CommandMultiFactorAuthSetup(MegaClient *client, const char *pin)
{
    cmd("mfas");
    if (pin)
    {
        arg("mfa", pin);
    }
    tag = client->reqtag;
}

bool CommandMultiFactorAuthSetup::procresult(Result r)
{
    if (r.wasErrorOrOK())
    {
        client->app->multifactorauthsetup_result(NULL, r.errorOrOK());
        return true;
    }

    string code;
    if (!client->json.storeobject(&code))
    {
        client->app->multifactorauthsetup_result(NULL, API_EINTERNAL);
        return false;
    }
    client->app->multifactorauthsetup_result(&code, API_OK);
    return true;
}

CommandMultiFactorAuthCheck::CommandMultiFactorAuthCheck(MegaClient *client, const char *email)
{
    cmd("mfag");
    arg("e", email);

    tag = client->reqtag;
}

bool CommandMultiFactorAuthCheck::procresult(Result r)
{
    if (r.wasErrorOrOK())
    {
        client->app->multifactorauthcheck_result(r.errorOrOK());
        return true;
    }

    if (client->json.isnumeric())
    {
        client->app->multifactorauthcheck_result(static_cast<int>(client->json.getint()));
        return true;
    }
    else
    {
        client->app->multifactorauthcheck_result(API_EINTERNAL);
        return false;
    }
}

CommandMultiFactorAuthDisable::CommandMultiFactorAuthDisable(MegaClient *client, const char *pin)
{
    cmd("mfad");
    arg("mfa", pin);

    tag = client->reqtag;
}

bool CommandMultiFactorAuthDisable::procresult(Result r)
{
    client->app->multifactorauthdisable_result(r.errorOrOK());
    return r.wasErrorOrOK();
}

CommandGetPSA::CommandGetPSA(bool urlSupport, MegaClient *client)
{
    cmd("gpsa");

    if (urlSupport)
    {
        arg("w", 1);
    }

    tag = client->reqtag;
}

bool CommandGetPSA::procresult(Result r)
{
    if (r.wasErrorOrOK())
    {
        client->app->getpsa_result(r.errorOrOK(), 0, NULL, NULL, NULL, NULL, NULL, NULL);
        return true;
    }

    int id = 0;
    string temp;
    string title, text, imagename, imagepath;
    string buttonlink, buttontext, url;

    for (;;)
    {
        switch (client->json.getnameid())
        {
            case MAKENAMEID2('i', 'd'):
                id = int(client->json.getint());
                break;
            case 't':
                client->json.storeobject(&temp);
                Base64::atob(temp, title);
                break;
            case 'd':
                client->json.storeobject(&temp);
                Base64::atob(temp, text);
                break;
            case MAKENAMEID3('i', 'm', 'g'):
                client->json.storeobject(&imagename);
                break;
            case 'l':
                client->json.storeobject(&buttonlink);
                break;
            case MAKENAMEID3('u', 'r', 'l'):
                client->json.storeobject(&url);
                break;
            case 'b':
                client->json.storeobject(&temp);
                Base64::atob(temp, buttontext);
                break;
            case MAKENAMEID3('d', 's', 'p'):
                client->json.storeobject(&imagepath);
                break;
            case EOO:
                imagepath.append(imagename);
                imagepath.append(".png");
                client->app->getpsa_result(API_OK, id, &title, &text, &imagepath, &buttontext, &buttonlink, &url);
                return true;
            default:
                if (!client->json.storeobject())
                {
                    LOG_err << "Failed to parse get PSA response";
                    client->app->getpsa_result(API_EINTERNAL, 0, NULL, NULL, NULL, NULL, NULL, NULL);
                    return false;
                }
                break;
        }
    }
}

CommandFetchTimeZone::CommandFetchTimeZone(MegaClient *client, const char *timezone, const char* timeoffset)
{
    cmd("ftz");
    arg("utz", timezone);
    arg("uo", timeoffset);

    tag = client->reqtag;
}

bool CommandFetchTimeZone::procresult(Result r)
{
    if (r.wasErrorOrOK())
    {
        client->app->fetchtimezone_result(r.errorOrOK(), NULL, NULL, -1);
        return true;
    }

    string currenttz;
    int currentto;
    vector<string> timezones;
    vector<int> timeoffsets;
    string defaulttz;
    int defaulttzindex = -1;

    for (;;)
    {
        switch (client->json.getnameid())
        {
            case MAKENAMEID7('c', 'h', 'o', 'i', 'c', 'e', 's'):
                if (client->json.enterobject())
                {
                    while (client->json.storeobject(&currenttz))
                    {
                        currentto = int(client->json.getint());
                        timezones.push_back(currenttz);
                        timeoffsets.push_back(currentto);
                    }
                    client->json.leaveobject();
                }
                else if (!client->json.storeobject())
                {
                    LOG_err << "Failed to parse fetch time zone response";
                    client->app->fetchtimezone_result(API_EINTERNAL, NULL, NULL, -1);
                    return false;
                }
                break;

            case MAKENAMEID7('d', 'e', 'f', 'a', 'u', 'l', 't'):
                if (client->json.isnumeric())
                {
                    client->json.getint();
                }
                else
                {
                    client->json.storeobject(&defaulttz);
                }
                break;

            case EOO:
                if (!defaulttz.empty())    // default received as string
                {
                    for (int i = 0; i < (int)timezones.size(); i++)
                    {
                        if (timezones[i] == defaulttz)
                        {
                            defaulttzindex = i;
                            break;
                        }
                    }
                }
                client->app->fetchtimezone_result(API_OK, &timezones, &timeoffsets, defaulttzindex);
                return true;

            default:
                if (!client->json.storeobject())
                {
                    LOG_err << "Failed to parse fetch time zone response";
                    client->app->fetchtimezone_result(API_EINTERNAL, NULL, NULL, -1);
                    return false;
                }
                break;
        }
    }
}

CommandSetLastAcknowledged::CommandSetLastAcknowledged(MegaClient* client)
{
    cmd("sla");
    notself(client);
    tag = client->reqtag;
}

bool CommandSetLastAcknowledged::procresult(Result r)
{
    client->app->acknowledgeuseralerts_result(r.errorOrOK());
    return r.wasErrorOrOK();
}

CommandSMSVerificationSend::CommandSMSVerificationSend(MegaClient* client, const string& phoneNumber, bool reVerifyingWhitelisted)
{
    cmd("smss");
    batchSeparately = true;  // don't let any other commands that might get batched with it cause the whole batch to fail

    assert(isPhoneNumber(phoneNumber));
    arg("n", phoneNumber.c_str());

    if (reVerifyingWhitelisted)
    {
        arg("to", 1);   // test override
    }

    tag = client->reqtag;
}

bool CommandSMSVerificationSend::isPhoneNumber(const string& s)
{
    for (auto i = s.size(); i--; )
    {
        if (!(isdigit(s[i]) || (i == 0 && s[i] == '+')))
        {
            return false;
        }
    }
    return s.size() > 6;
}

bool CommandSMSVerificationSend::procresult(Result r)
{
    client->app->smsverificationsend_result(r.errorOrOK());
    return r.wasErrorOrOK();
}

CommandSMSVerificationCheck::CommandSMSVerificationCheck(MegaClient* client, const string& verificationcode)
{
    cmd("smsv");
    batchSeparately = true;  // don't let any other commands that might get batched with it cause the whole batch to fail

    if (isVerificationCode(verificationcode))
    {
        arg("c", verificationcode.c_str());
    }

    tag = client->reqtag;
}

bool CommandSMSVerificationCheck::isVerificationCode(const string& s)
{
    for (const char c : s)
    {
        if (!isdigit(c))
        {
            return false;
        }
    }
    return s.size() == 6;
}

bool CommandSMSVerificationCheck::procresult(Result r)
{
    if (r.wasErrorOrOK())
    {
        client->app->smsverificationcheck_result(r.errorOrOK(), nullptr);
        return true;
    }

    string phoneNumber;
    if (!client->json.storeobject(&phoneNumber))
    {
        client->app->smsverificationcheck_result(API_EINTERNAL, nullptr);
        return false;
    }

    assert(CommandSMSVerificationSend::isPhoneNumber(phoneNumber));
    client->mSmsVerifiedPhone = phoneNumber;
    client->app->smsverificationcheck_result(API_OK, &phoneNumber);
    return true;
}

CommandGetRegisteredContacts::CommandGetRegisteredContacts(MegaClient* client, const map<const char*, const char*>& contacts)
{
    cmd("usabd");

    arg("v", 1);

    beginobject("e");
    for (const auto& pair : contacts)
    {
        arg(Base64::btoa(pair.first).c_str(), // name is text-input from user, need conversion too
            (byte *)pair.second, static_cast<int>(strlen(pair.second)));
    }
    endobject();

    tag = client->reqtag;
}

bool CommandGetRegisteredContacts::procresult(Result r)
{
    if (r.wasErrorOrOK())
    {
        client->app->getregisteredcontacts_result(r.errorOrOK(), nullptr);
        return true;
    }

    vector<tuple<string, string, string>> registeredContacts;

    string entryUserDetail;
    string id;
    string userDetail;

    bool success = true;
    while (client->json.enterobject())
    {
        bool exit = false;
        while (!exit)
        {
            switch (client->json.getnameid())
            {
                case MAKENAMEID3('e', 'u', 'd'):
                {
                    client->json.storeobject(&entryUserDetail);
                    break;
                }
                case MAKENAMEID2('i', 'd'):
                {
                    client->json.storeobject(&id);
                    break;
                }
                case MAKENAMEID2('u', 'd'):
                {
                    client->json.storeobject(&userDetail);
                    break;
                }
                case EOO:
                {
                    if (entryUserDetail.empty() || id.empty() || userDetail.empty())
                    {
                        LOG_err << "Missing or empty field when parsing 'get registered contacts' response";
                        success = false;
                    }
                    else
                    {
                        registeredContacts.emplace_back(
                                    make_tuple(Base64::atob(entryUserDetail), move(id),
                                               Base64::atob(userDetail)));
                    }
                    exit = true;
                    break;
                }
                default:
                {
                    if (!client->json.storeobject())
                    {
                        LOG_err << "Failed to parse 'get registered contacts' response";
                        client->app->getregisteredcontacts_result(API_EINTERNAL, nullptr);
                        return false;
                    }
                }
            }
        }
        client->json.leaveobject();
    }
    if (success)
    {
        client->app->getregisteredcontacts_result(API_OK, &registeredContacts);
        return true;
    }
    else
    {
        client->app->getregisteredcontacts_result(API_EINTERNAL, nullptr);
        return false;
    }
}

CommandGetCountryCallingCodes::CommandGetCountryCallingCodes(MegaClient* client)
{
    cmd("smslc");

    batchSeparately = true;
    tag = client->reqtag;
}

bool CommandGetCountryCallingCodes::procresult(Result r)
{
    if (r.wasErrorOrOK())
    {
        client->app->getcountrycallingcodes_result(r.errorOrOK(), nullptr);
        return true;
    }

    map<string, vector<string>> countryCallingCodes;

    bool success = true;
    while (client->json.enterobject())
    {
        bool exit = false;
        string countryCode;
        vector<string> callingCodes;
        while (!exit)
        {
            switch (client->json.getnameid())
            {
                case MAKENAMEID2('c', 'c'):
                {
                    client->json.storeobject(&countryCode);
                    break;
                }
                case MAKENAMEID1('l'):
                {
                    if (client->json.enterarray())
                    {
                        std::string code;
                        while (client->json.storeobject(&code))
                        {
                            callingCodes.emplace_back(move(code));
                        }
                        client->json.leavearray();
                    }
                    break;
                }
                case EOO:
                {
                    if (countryCode.empty() || callingCodes.empty())
                    {
                        LOG_err << "Missing or empty fields when parsing 'get country calling codes' response";
                        success = false;
                    }
                    else
                    {
                        countryCallingCodes.emplace(make_pair(move(countryCode), move(callingCodes)));
                    }
                    exit = true;
                    break;
                }
                default:
                {
                    if (!client->json.storeobject())
                    {
                        LOG_err << "Failed to parse 'get country calling codes' response";
                        client->app->getcountrycallingcodes_result(API_EINTERNAL, nullptr);
                        return false;
                    }
                }
            }
        }
        client->json.leaveobject();
    }
    if (success)
    {
        client->app->getcountrycallingcodes_result(API_OK, &countryCallingCodes);
        return true;
    }
    else
    {
        client->app->getcountrycallingcodes_result(API_EINTERNAL, nullptr);
        return false;
    }
}

CommandFolderLinkInfo::CommandFolderLinkInfo(MegaClient* client, handle publichandle)
{
    ph = publichandle;

    cmd("pli");
    arg("ph", (byte*)&publichandle, MegaClient::NODEHANDLE);

    tag = client->reqtag;
}

bool CommandFolderLinkInfo::procresult(Result r)
{
    if (r.wasErrorOrOK())
    {
        client->app->folderlinkinfo_result(r.errorOrOK(), UNDEF, UNDEF, NULL, NULL, 0, 0, 0, 0, 0);
        return true;
    }
    string attr;
    string key;
    handle owner = UNDEF;
    handle ph = 0;
    m_off_t currentSize = 0;
    m_off_t versionsSize  = 0;
    int numFolders = 0;
    int numFiles = 0;
    int numVersions = 0;

    for (;;)
    {
        switch (client->json.getnameid())
        {
        case MAKENAMEID5('a','t','t','r','s'):
            client->json.storeobject(&attr);
            break;

        case MAKENAMEID2('p','h'):
            ph = client->json.gethandle(MegaClient::NODEHANDLE);
            break;

        case 'u':
            owner = client->json.gethandle(MegaClient::USERHANDLE);
            break;

        case 's':
            if (client->json.enterarray())
            {
                currentSize = client->json.getint();
                numFiles = int(client->json.getint());
                numFolders = int(client->json.getint());
                versionsSize  = client->json.getint();
                numVersions = int(client->json.getint());
                client->json.leavearray();
            }
            break;

        case 'k':
            client->json.storeobject(&key);
            break;

        case EOO:
            if (attr.empty())
            {
                LOG_err << "The folder link information doesn't contain the attr string";
                client->app->folderlinkinfo_result(API_EINCOMPLETE, UNDEF, UNDEF, NULL, NULL, 0, 0, 0, 0, 0);
                return false;
            }
            if (key.size() <= 9 || key.find(":") == string::npos)
            {
                LOG_err << "The folder link information doesn't contain a valid decryption key";
                client->app->folderlinkinfo_result(API_EKEY, UNDEF, UNDEF, NULL, NULL, 0, 0, 0, 0, 0);
                return false;
            }
            if (ph != this->ph)
            {
                LOG_err << "Folder link information: public handle doesn't match";
                client->app->folderlinkinfo_result(API_EINTERNAL, UNDEF, UNDEF, NULL, NULL, 0, 0, 0, 0, 0);
                return false;
            }

            client->app->folderlinkinfo_result(API_OK, owner, ph, &attr, &key, currentSize, numFiles, numFolders, versionsSize, numVersions);
            return true;

        default:
            if (!client->json.storeobject())
            {
                LOG_err << "Failed to parse folder link information response";
                client->app->folderlinkinfo_result(API_EINTERNAL, UNDEF, UNDEF, NULL, NULL, 0, 0, 0, 0, 0);
                return false;
            }
            break;
        }
    }
}

CommandBackupPut::CommandBackupPut(MegaClient* client, const BackupInfo& fields, std::function<void(Error, handle /*backup id*/)> completion)
    : mCompletion(completion)
{
    cmd("sp");

    if (!ISUNDEF(fields.backupId))
    {
        arg("id", (byte*)&fields.backupId, MegaClient::BACKUPHANDLE);
    }

    if (fields.type != BackupType::INVALID)
    {
        arg("t", fields.type);
    }

    if (!fields.nodeHandle.isUndef())
    {
        arg("h", fields.nodeHandle);
    }

    if (!fields.localFolder.empty())
    {
        string localFolderEncrypted(client->cypherTLVTextWithMasterKey("lf", fields.localFolder.toPath(*client->fsaccess)));
        arg("l", localFolderEncrypted.c_str());
    }

    if (!fields.deviceId.empty())
    {
        arg("d", fields.deviceId.c_str());
    }

    if (!ISUNDEF(fields.driveId))
    {
        arg("dr",  (byte*)&fields.driveId, MegaClient::DRIVEHANDLE);
    }

    if (fields.state >= 0)
    {
        arg("s", fields.state);
    }

    if (fields.subState >= 0)
    {
        arg("ss", fields.subState);
    }

    if (!fields.backupName.empty())
    {
        string edEncrypted(client->cypherTLVTextWithMasterKey("bn", fields.backupName));
        arg("e", edEncrypted.c_str());
    }

    tag = client->reqtag;
}

bool CommandBackupPut::procresult(Result r)
{
    assert(r.wasStrictlyError() || r.hasJsonItem());
    handle backupId = UNDEF;
    Error e = API_OK;

    if (r.hasJsonItem())
    {
        backupId = client->json.gethandle(MegaClient::BACKUPHANDLE);
        e = API_OK;
    }
    else
    {
        e = r.errorOrOK();
    }

    assert(e != API_EARGS);  // if this happens, the API rejected the request because it wants more fields supplied

    if (mCompletion) mCompletion(e, backupId);

    client->app->backupput_result(e, backupId);

    return r.wasStrictlyError() || r.hasJsonItem();
}

CommandBackupPutHeartBeat::CommandBackupPutHeartBeat(MegaClient* client, handle backupId, SPHBStatus status, int8_t progress, uint32_t uploads, uint32_t downloads, m_time_t ts, handle lastNode, std::function<void(Error)> f)
    : mCompletion(f)
{
    cmd("sphb");

    arg("id", (byte*)&backupId, MegaClient::BACKUPHANDLE);
    arg("s", uint8_t(status));
    if (progress != -1)
    {
        arg("p", progress);
    }
    arg("qu", uploads);
    arg("qd", downloads);
    if (ts != -1)
    {
        arg("lts", ts);
    }
    if (!ISUNDEF(lastNode))
    {
        arg("lh", (byte*)&lastNode, MegaClient::NODEHANDLE);
    }

    tag = client->reqtag;
}

bool CommandBackupPutHeartBeat::procresult(Result r)
{
    if (mCompletion) mCompletion(r.errorOrOK());
    return r.wasErrorOrOK();
}

CommandBackupRemove::CommandBackupRemove(MegaClient *client, handle backupId)
    : mBackupId(backupId)
{
    cmd("sr");
    arg("id", (byte*)&backupId, MegaClient::BACKUPHANDLE);

    tag = client->reqtag;
}

bool CommandBackupRemove::procresult(Result r)
{
    client->app->backupremove_result(r.errorOrOK(), mBackupId);
    return r.wasErrorOrOK();
}

CommandBackupSyncFetch::CommandBackupSyncFetch(std::function<void(Error, vector<Data>&)> f)
    : completion(move(f))
{
    cmd("sf");
}

bool CommandBackupSyncFetch::procresult(Result r)
{
    vector<Data> data;
    if (!r.hasJsonArray())
    {
        completion(r.errorOrOK(), data);
    }
    else
    {
        auto skipUnknownField = [&]() -> bool {
            if (!client->json.storeobject())
            {
                completion(API_EINTERNAL, data);
                return false;
            }
            return true;
        };

        auto cantLeaveObject = [&]() -> bool {
            if (!client->json.leaveobject())
            {
                completion(API_EINTERNAL, data);
                return true;
            }
            return false;
        };

        while (client->json.enterobject())
        {
            data.push_back(Data());
            for (;;)
            {
                auto& d = data.back();
                auto nid = client->json.getnameid();
                if (nid == EOO) break;
                switch (nid)
                {
                case MAKENAMEID2('i', 'd'):     d.backupId = client->json.gethandle(sizeof(handle)); break;
                case MAKENAMEID1('t'):          d.backupType = static_cast<BackupType>(client->json.getint32()); break;
                case MAKENAMEID1('h'):          d.rootNode = client->json.gethandle(MegaClient::NODEHANDLE); break;
                case MAKENAMEID1('l'):          client->json.storeobject(&d.localFolder);
                                                d.localFolder = client->decypherTLVTextWithMasterKey("lf", d.localFolder);
                                                break;
                case MAKENAMEID1('d'):          client->json.storeobject(&d.deviceId); break;
                case MAKENAMEID1('s'):          d.syncState = client->json.getint32(); break;
                case MAKENAMEID2('s', 's'):     d.syncSubstate = client->json.getint32(); break;
                case MAKENAMEID1('e'):          client->json.storeobject(&d.extra);
                                                d.backupName = client->decypherTLVTextWithMasterKey("bn", d.extra);
                                                break;
                case MAKENAMEID2('h', 'b'):
                {

                    if (client->json.enterobject())
                    {
                        for (;;)
                        {
                            nid = client->json.getnameid();
                            if (nid == EOO) break;
                            switch (nid)
                            {
                            case MAKENAMEID2('t', 's'):     d.hbTimestamp = client->json.getint(); break;
                            case MAKENAMEID1('s'):          d.hbStatus = client->json.getint32(); break;
                            case MAKENAMEID1('p'):          d.hbProgress = client->json.getint32(); break;
                            case MAKENAMEID2('q', 'u'):     d.uploads = client->json.getint32(); break;
                            case MAKENAMEID2('q', 'd'):     d.downloads = client->json.getint32(); break;
                            case MAKENAMEID3('l', 't', 's'):d.lastActivityTs = client->json.getint32(); break;
                            case MAKENAMEID2('l', 'h'):     d.lastSyncedNodeHandle = client->json.gethandle(MegaClient::NODEHANDLE); break;
                            default: if (!skipUnknownField()) return false;
                            }
                        }
                        if (cantLeaveObject()) return false;
                    }
                }
                break;

                default: if (!skipUnknownField()) return false;
                }
            }
            if (cantLeaveObject()) return false;
        }

        completion(API_OK, data);
    }
    return true;
}


CommandGetBanners::CommandGetBanners(MegaClient* client)
{
    cmd("gban");

    tag = client->reqtag;
}

bool CommandGetBanners::procresult(Result r)
{
    if (r.wasErrorOrOK())
    {
        client->app->getbanners_result(r.errorOrOK());
        return true; // because parsing didn't fail
    }

    /*
        {
            "id": 2, ///The banner id
            "t": "R2V0IFZlcmlmaWVk", ///Banner title
            "d": "TWFrZSBpdCBlYXNpZXIgZm9yIHlvdXIgY29udGFjdHMgdG8gZmluZCB5b3Ugb24gTUVHQS4", ///Banner description.
            "img": "Verified_image.png", ///Image name.
            "l": "", ///URL
            "bimg": "Verified_BG.png", ///background image name.
            "dsp": "https://domain/path" ///Where to get the image.
        }, {"id":3, ...}, ... ]
    */

    vector< tuple<int, string, string, string, string, string, string> > banners;

    // loop array elements
    while (client->json.enterobject())
    {
        int id = 0;
        string title, description, img, url, bimg, dsp;
        bool exit = false;

        // loop and read object members
        while (!exit)
        {
            switch (client->json.getnameid())
            {
            case MAKENAMEID2('i', 'd'):
                id = client->json.getint32();
                break;

            case MAKENAMEID1('t'):
                client->json.storeobject(&title);
                title = Base64::atob(title);
                break;

            case MAKENAMEID1('d'):
                client->json.storeobject(&description);
                description = Base64::atob(description);
                break;

            case MAKENAMEID3('i', 'm', 'g'):
                client->json.storeobject(&img);
                break;

            case MAKENAMEID1('l'):
                client->json.storeobject(&url);
                break;

            case MAKENAMEID4('b', 'i', 'm', 'g'):
                client->json.storeobject(&bimg);
                break;

            case MAKENAMEID3('d', 's', 'p'):
                client->json.storeobject(&dsp);
                break;

            case EOO:
                if (!id || title.empty() || description.empty())
                {
                    LOG_err << "Missing id, title or description in response to gban";
                    client->app->getbanners_result(API_EINTERNAL);
                    return false;
                }
                exit = true;
                break;

            default:
                if (!client->json.storeobject()) // skip unknown member
                {
                    LOG_err << "Failed to parse banners response";
                    client->app->getbanners_result(API_EINTERNAL);
                    return false;
                }
                break;
            }
        }

        banners.emplace_back(make_tuple(id, move(title), move(description), move(img), move(url), move(bimg), move(dsp)));

        client->json.leaveobject();
    }

    client->app->getbanners_result(move(banners));

    return true;
}

CommandDismissBanner::CommandDismissBanner(MegaClient* client, int id, m_time_t timestamp)
{
    cmd("dban");
    arg("id", id); // id of the Smart Banner
    arg("ts", timestamp);

    tag = client->reqtag;
}

bool CommandDismissBanner::procresult(Result r)
{
    client->app->dismissbanner_result(r.errorOrOK());
    return r.wasErrorOrOK();
}

#ifdef ENABLE_CHAT

bool CommandMeetingStart::procresult(Command::Result r)
{
    if (r.wasErrorOrOK())
    {
        mCompletion(r.errorOrOK(), "", UNDEF);
        return true;
    }

    handle callid = UNDEF;
    string sfuUrl;

    for (;;)
    {
        switch (client->json.getnameid())
        {
            case MAKENAMEID6('c', 'a', 'l', 'l', 'I', 'd'):
                callid = client->json.gethandle(MegaClient::CHATHANDLE);
                break;

            case MAKENAMEID3('s', 'f', 'u'):
                client->json.storeobject(&sfuUrl);
                break;

            case EOO:
                mCompletion(API_OK, sfuUrl, callid);
                return true;
                break;

            default:
                if (!client->json.storeobject())
                {
                    mCompletion(API_EINTERNAL, "", UNDEF);
                    return false;
                }
        }
    }
}

CommandMeetingStart::CommandMeetingStart(MegaClient *client, handle chatid, CommandMeetingStartCompletion completion)
    : mCompletion(completion)
{
    cmd("mcms");
    arg("cid", (byte*)&chatid, MegaClient::CHATHANDLE);
    tag = client->reqtag;
}

bool CommandMeetingJoin::procresult(Command::Result r)
{
    if (r.wasErrorOrOK())
    {
        mCompletion(r.errorOrOK(), "");
        return true;
    }

    string sfuUrl;

    for (;;)
    {
        switch (client->json.getnameid())
        {
            case MAKENAMEID3('u', 'r', 'l'):
                client->json.storeobject(&sfuUrl);
                break;

            case EOO:
                mCompletion(API_OK, sfuUrl);
                return true;
                break;

            default:
                if (!client->json.storeobject())
                {
                    mCompletion(API_EINTERNAL, "");
                    return false;
                }
        }
    }
}

CommandMeetingJoin::CommandMeetingJoin(MegaClient *client, handle chatid, handle callid, CommandMeetingJoinCompletion completion)
    : mCompletion(completion)
{
    cmd("mcmj");
    arg("cid", (byte*)&chatid, MegaClient::CHATHANDLE);
    arg("mid", (byte*)&callid, MegaClient::CHATHANDLE);

    tag = client->reqtag;
}

bool CommandMeetingEnd::procresult(Command::Result r)
{
    if (r.wasErrorOrOK())
    {
        mCompletion(r.errorOrOK());
        return true;
    }

    mCompletion(API_EINTERNAL);
    return false;
}

CommandMeetingEnd::CommandMeetingEnd(MegaClient *client, handle chatid, handle callid, int reason, CommandMeetingEndCompletion completion)
    : mCompletion(completion)
{
    cmd("mcme");
    arg("cid", (byte*)&chatid, MegaClient::CHATHANDLE);
    arg("mid", (byte*)&callid, MegaClient::CHATHANDLE);
    // At meeting first version, only valid reason is 0x02 (REJECTED)
    arg("r", reason);

    tag = client->reqtag;
}
#endif

} // namespace<|MERGE_RESOLUTION|>--- conflicted
+++ resolved
@@ -949,16 +949,10 @@
 // (the result is not processed directly - we rely on the server-client
 // response)
 CommandPutNodes::CommandPutNodes(MegaClient* client, NodeHandle th,
-<<<<<<< HEAD
-                                 const char* userhandle, vector<NewNode>&& newnodes, int ctag, putsource_t csource, const char *cauth,
-                                 Completion&& completion)
-  : mResultFunction(completion)
-=======
                                  const char* userhandle, VersioningOption vo,
                                  vector<NewNode>&& newnodes, int ctag, putsource_t csource, const char *cauth,
                                  Completion&& resultFunction)
   : mResultFunction(resultFunction)
->>>>>>> 43bf1c75
 {
     byte key[FILENODEKEYLENGTH];
 
@@ -966,7 +960,6 @@
     nn = std::move(newnodes);
     type = userhandle ? USER_HANDLE : NODE_HANDLE;
     source = csource;
-    mResultFunction = move(completion);
     cmd("p");
     notself(client);
 
@@ -5273,12 +5266,7 @@
                         newnode->parenthandle = UNDEF;
                         newnode->nodekey.assign((char*)key, FILENODEKEYLENGTH);
                         newnode->attrstring.reset(new string(a));
-<<<<<<< HEAD
-                        client->putnodes(client->rootnodes.files, move(newnodes), nullptr, 0);
-=======
-
                         client->putnodes(client->rootnodes.files, NoVersioning, move(newnodes), nullptr, 0);
->>>>>>> 43bf1c75
                     }
                     else if (havekey)
                     {
