--- conflicted
+++ resolved
@@ -1294,10 +1294,8 @@
     }
     else
     {
-        error e = r.errorOrOK();
-
-        LOG_debug << "Putnodes error " << e;
-        if (e == API_EOVERQUOTA)
+        LOG_debug << "Putnodes error " << r.errorOrOK();
+        if (r.wasError(API_EOVERQUOTA))
         {
             client->activateoverquota(0, false);
         }
@@ -1309,115 +1307,31 @@
                 client->sendevent(99402, "API_EACCESS putting node in sync transfer", 0);
             }
 
-            client->app->putnodes_result(e, type, nn);
-
-            for (unsigned i = 0; i < nn.size(); i++)
+            client->app->putnodes_result(r.errorOrOK(), type, nn);
+
+            for (size_t i = 0; i < nn.size(); i++)
             {
                 nn[i].localnode.reset();
             }
 
-            client->putnodes_sync_result(e, nn);
+            client->putnodes_sync_result(r.errorOrOK(), nn);
         }
         else
         {
 #endif
             if (source == PUTNODES_APP)
             {
-                client->app->putnodes_result(e, type, nn);
+                client->app->putnodes_result(r.errorOrOK(), type, nn);
             }
 #ifdef ENABLE_SYNC
             else
             {
-                client->putnodes_syncdebris_result(e, nn);
+                client->putnodes_syncdebris_result(r.errorOrOK(), nn);
             }
         }
 #endif
         return r.wasErrorOrOK();
     }
-<<<<<<< HEAD
-=======
-
-    Error e = API_EINTERNAL;
-    bool noexit = true;
-    bool empty = false;
-    while (noexit)
-    {
-        switch (client->json.getnameid())
-        {
-            case 'f':
-                empty = !memcmp(client->json.pos, "[]", 2);
-                if (client->readnodes(&client->json, 1, source, &nn, tag, true))  // do apply keys to received nodes only as we go for command response, much much faster for many small responses
-                {
-                    e = API_OK;
-                }
-                else
-                {
-                    LOG_err << "Parse error (readnodes)";
-                    e = API_EINTERNAL;
-                    noexit = false;
-                }
-                break;
-
-            case MAKENAMEID2('f', '2'):
-                if (!client->readnodes(&client->json, 1, PUTNODES_APP, nullptr, 0, true))  // do apply keys to received nodes only as we go for command response, much much faster for many small responses
-                {
-                    LOG_err << "Parse error (readversions)";
-                    e = API_EINTERNAL;
-                    noexit = false;
-                }
-                break;
-
-            default:
-                if (client->json.storeobject())
-                {
-                    continue;
-                }
-
-                e = API_EINTERNAL;
-                LOG_err << "Parse error (PutNodes)";
-
-                // fall through
-            case EOO:
-                noexit = false;
-                break;
-        }
-    }
-
-    client->sendkeyrewrites();
-
-#ifdef ENABLE_SYNC
-    if (source == PUTNODES_SYNC)
-    {
-        client->app->putnodes_result(e, type, nn);
-        client->putnodes_sync_result(e, nn);
-    }
-    else
-#endif
-    if (source == PUTNODES_APP)
-    {
-#ifdef ENABLE_SYNC
-        if (!ISUNDEF(targethandle))
-        {
-            Node *parent = client->nodebyhandle(targethandle);
-            if (parent && parent->localnode)
-            {
-                // A node has been added by a regular (non sync) putnodes
-                // inside a synced folder, so force a syncdown to detect
-                // and sync the changes.
-                client->syncdownrequired = true;
-            }
-        }
-#endif
-        client->app->putnodes_result((!e && empty) ? API_ENOENT : static_cast<error>(e), type, nn);
-    }
-#ifdef ENABLE_SYNC
-    else
-    {
-        client->putnodes_syncdebris_result(e, nn);
-    }
-#endif
-    return true;
->>>>>>> 9984a179
 }
 
 
