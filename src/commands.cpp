--- conflicted
+++ resolved
@@ -1003,14 +1003,7 @@
         arg("vw", 1);
     }
 
-<<<<<<< HEAD
     return jsonWriter.getstring().c_str();
-=======
-    h = n->nodeHandle();
-    tag = 0;
-
-    completion = std::move(c);
->>>>>>> 79b719f6
 }
 
 
@@ -1369,13 +1362,8 @@
     client->proctree(n, &tpsk);
     tpsk.get(this);
 
-<<<<<<< HEAD
     tag = client->reqtag;
     completion = move(c);
-=======
-    tag = 0;
-    completion = std::move(c);
->>>>>>> 79b719f6
 }
 
 bool CommandMoveNode::procresult(Result r, JSON& json)
