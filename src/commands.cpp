/**
 * @file commands.cpp
 * @brief Implementation of various commands
 *
 * (c) 2013-2014 by Mega Limited, Auckland, New Zealand
 *
 * This file is part of the MEGA SDK - Client Access Engine.
 *
 * Applications using the MEGA API must present a valid application key
 * and comply with the the rules set forth in the Terms of Service.
 *
 * The MEGA SDK is distributed in the hope that it will be useful,
 * but WITHOUT ANY WARRANTY; without even the implied warranty of
 * MERCHANTABILITY or FITNESS FOR A PARTICULAR PURPOSE.
 *
 * @copyright Simplified (2-clause) BSD License.
 *
 * You should have received a copy of the license along with this
 * program.
 */

#include "mega/types.h"
#include "mega/command.h"
#include "mega/megaapp.h"
#include "mega/fileattributefetch.h"
#include "mega/base64.h"
#include "mega/transferslot.h"
#include "mega/transfer.h"
#include "mega/utils.h"
#include "mega/user.h"
#include "mega.h"
#include "mega/mediafileattribute.h"

namespace mega {
HttpReqCommandPutFA::HttpReqCommandPutFA(MegaClient* client, handle cth, fatype ctype, std::unique_ptr<string> cdata, bool checkAccess)
    : data(move(cdata))
{
    cmd("ufa");
    arg("s", data->size());

    if (checkAccess)
    {
        arg("h", (byte*)&cth, MegaClient::NODEHANDLE);
    }

    progressreported = 0;
    persistent = true;  // object will be recycled either for retry or for
                        // posting to the file attribute server

    if (client->usehttps)
    {
        arg("ssl", 2);
    }

    th = cth;
    type = ctype;

    binary = true;

    tag = client->reqtag;
}

void HttpReqCommandPutFA::procresult()
{
    error e;
    client->looprequested = true;

    if (client->json.isnumeric())
    {
        e = (error)client->json.getint();

        if (e == API_EAGAIN || e == API_ERATELIMIT)
        {
            status = REQ_FAILURE;
        }
        else
        {
            if (e == API_EACCESS)
            {
                // create a custom attribute indicating thumbnail can't be restored from this account
                Node *n = client->nodebyhandle(th);

                char me64[12];
                Base64::btoa((const byte*)&client->me, MegaClient::USERHANDLE, me64);

                if (n && client->checkaccess(n, FULL) &&
                        (n->attrs.map.find('f') == n->attrs.map.end() || n->attrs.map['f'] != me64) )
                {
                    LOG_debug << "Restoration of file attributes is not allowed for current user (" << me64 << ").";
                    n->attrs.map['f'] = me64;

                    int creqtag = client->reqtag;
                    client->reqtag = 0;
                    client->setattr(n);
                    client->reqtag = creqtag;
                }
            }

            status = REQ_SUCCESS;
            return client->app->putfa_result(th, type, e);
        }
    }
    else
    {
        const char* p = NULL;

        for (;;)
        {
            switch (client->json.getnameid())
            {
                case 'p':
                    p = client->json.getvalue();
                    break;

                case EOO:
                    if (!p)
                    {
                        status = REQ_FAILURE;
                    }
                    else
                    {
                        LOG_debug << "Sending file attribute data";
                        Node::copystring(&posturl, p);
                        progressreported = 0;
                        HttpReq::type = REQ_BINARY;
                        post(client, data->data(), unsigned(data->size()));
                    }
                    return;

                default:
                    if (!client->json.storeobject())
                    {
                        status = REQ_SUCCESS;
                        return client->app->putfa_result(th, type, API_EINTERNAL);
                    }
            }
        }
    }
}

m_off_t HttpReqCommandPutFA::transferred(MegaClient *client)
{
    if (httpiohandle)
    {
        return client->httpio->postpos(httpiohandle);
    }

    return 0;
}

CommandGetFA::CommandGetFA(MegaClient *client, int p, handle fahref)
{
    part = p;

    cmd("ufa");
    arg("fah", (byte*)&fahref, sizeof fahref);

    if (client->usehttps)
    {
        arg("ssl", 2);
    }

    arg("r", 1);
}

void CommandGetFA::procresult()
{
    fafc_map::iterator it = client->fafcs.find(part);
    client->looprequested = true;

    if (client->json.isnumeric())
    {
        if (it != client->fafcs.end())
        {            
            faf_map::iterator fafsit;
            for (fafsit = it->second->fafs[0].begin(); fafsit != it->second->fafs[0].end(); )
            {
                // move from fresh to pending
                it->second->fafs[1][fafsit->first] = fafsit->second;
                it->second->fafs[0].erase(fafsit++);
            }

            it->second->e = (error)client->json.getint();
            it->second->req.status = REQ_FAILURE;
        }

        return;
    }

    const char* p = NULL;

    for (;;)
    {
        switch (client->json.getnameid())
        {
            case 'p':
                p = client->json.getvalue();
                break;

            case EOO:
                if (it != client->fafcs.end())
                {
                    if (p)
                    {
                        Node::copystring(&it->second->posturl, p);
                        it->second->urltime = Waiter::ds;
                        it->second->dispatch();
                    }
                    else
                    {
                        faf_map::iterator fafsit;
                        for (fafsit = it->second->fafs[0].begin(); fafsit != it->second->fafs[0].end(); )
                        {
                            // move from fresh to pending
                            it->second->fafs[1][fafsit->first] = fafsit->second;
                            it->second->fafs[0].erase(fafsit++);
                        }

                        it->second->e = API_EINTERNAL;
                        it->second->req.status = REQ_FAILURE;
                    }
                }

                return;

            default:
                if (!client->json.storeobject())
                {
                    faf_map::iterator fafsit;
                    for (fafsit = it->second->fafs[0].begin(); fafsit != it->second->fafs[0].end(); )
                    {
                        // move from fresh to pending
                        it->second->fafs[1][fafsit->first] = fafsit->second;
                        it->second->fafs[0].erase(fafsit++);
                    }

                    it->second->e = API_EINTERNAL;
                    it->second->req.status = REQ_FAILURE;
                    return;
                }
        }
    }
}

CommandAttachFA::CommandAttachFA(MegaClient *client, handle nh, fatype t, handle ah, int ctag)
{
    cmd("pfa");
    notself(client);

    arg("n", (byte*)&nh, MegaClient::NODEHANDLE);

    char buf[64];

    sprintf(buf, "%u*", t);
    Base64::btoa((byte*)&ah, sizeof(ah), strchr(buf + 2, 0));
    arg("fa", buf);

    h = nh;
    type = t;
    tag = ctag;
}

CommandAttachFA::CommandAttachFA(MegaClient *client, handle nh, fatype t, const std::string& encryptedAttributes, int ctag)
{
    cmd("pfa");
    notself(client);

    arg("n", (byte*)&nh, MegaClient::NODEHANDLE);

    arg("fa", encryptedAttributes.c_str());

    h = nh;
    type = t;
    tag = ctag;
}

void CommandAttachFA::procresult()
{
    error e;

    if (client->json.isnumeric())
    {
         e = (error)client->json.getint();
    }
    else
    {
         string fa;

         if (client->json.storeobject(&fa))
         {
             Node* n = client->nodebyhandle(h);
             if (n)
             {
                n->fileattrstring = fa;
                n->changed.fileattrstring = true;
                client->notifynode(n);
             }
             return client->app->putfa_result(h, type, fa.c_str());
         }

         e = API_EINTERNAL;
    }

    client->app->putfa_result(h, type, e);
}

// request upload target URL
CommandPutFile::CommandPutFile(MegaClient* client, TransferSlot* ctslot, int ms)
{
    tslot = ctslot;

    cmd("u");

    if (client->usehttps)
    {
        arg("ssl", 2);
    }

    arg("v", 2);
    arg("s", tslot->fa->size);
    arg("ms", ms);

    // send minimum set of different tree's roots for API to check overquota
    set<handle> targetRoots;
    bool begun = false;
    for (auto &file : tslot->transfer->files)
    {
        if (!ISUNDEF(file->h))
        {
            Node *node = client->nodebyhandle(file->h);
            if (node)
            {
                handle rootnode = client->getrootnode(node)->nodehandle;
                if (targetRoots.find(rootnode) != targetRoots.end())
                {
                    continue;
                }

                targetRoots.insert(rootnode);
            }
            if (!begun)
            {
                beginarray("t");
                begun = true;
            }

            element((byte*)&file->h, MegaClient::NODEHANDLE);
        }
    }

    if (begun)
    {
        endarray();
    }
    else
    {
        // Target user goes alone, not inside an array. Note: we are skipping this if a)more than two b)the array had been created for node handles
        for (auto &file : tslot->transfer->files)
        {
            if (ISUNDEF(file->h) && file->targetuser.size())
            {
                arg("t", file->targetuser.c_str());
                break;
            }
        }
    }
}

void CommandPutFile::cancel()
{
    Command::cancel();
    tslot = NULL;
}

// set up file transfer with returned target URL
void CommandPutFile::procresult()
{
    if (tslot)
    {
        tslot->pendingcmd = NULL;
    }
    else
    {
        canceled = true;
    }

    if (client->json.isnumeric())
    {
        if (!canceled)
        {
            tslot->transfer->failed(error(client->json.getint()), *client->mTctableRequestCommitter);
        }
       
        return;
    }

    std::vector<std::string> tempurls;
    for (;;)
    {
        switch (client->json.getnameid())
        {
            case 'p':
                tempurls.push_back("");
                client->json.storeobject(canceled ? NULL : &tempurls.back());
                break;

            case EOO:
                if (canceled) return;

                if (tempurls.size() == 1)
                {
<<<<<<< HEAD
=======
                    tslot->transfer->tempurls = tempurls;
>>>>>>> 5325ae9f
                    tslot->transferbuf.setIsRaid(tslot->transfer, tempurls, tslot->transfer->pos, tslot->maxRequestSize);
                    tslot->starttime = tslot->lastdata = client->waiter->ds;
                    return tslot->progress();
                }
                else
                {
                    return tslot->transfer->failed(API_EINTERNAL, *client->mTctableRequestCommitter);
                }

            default:
                if (!client->json.storeobject())
                {
                    if (!canceled)
                    {
                        tslot->transfer->failed(API_EINTERNAL, *client->mTctableRequestCommitter);
                    }

                    return;
                }
        }
    }
}

// request upload target URL for application to upload photo to using eg. iOS background upload feature
CommandPutFileBackgroundURL::CommandPutFileBackgroundURL(m_off_t size, int putmbpscap, int ctag)
{
    cmd("u");
    arg("ssl", 2);   // always SSL for background uploads
    arg("v", 2);
    arg("s", size);
    arg("ms", putmbpscap);

    tag = ctag;
}

// set up file transfer with returned target URL
void CommandPutFileBackgroundURL::procresult()
{
    string url;

    if (client->json.isnumeric())
    {
        error e = (error)client->json.getint();
        if (!canceled)
        {
            client->app->backgrounduploadurl_result(e, NULL);
        }
        return;
    }

    for (;;)
    {
        switch (client->json.getnameid())
        {
            case 'p':
                client->json.storeobject(canceled ? NULL : &url);
                break;

            case EOO:
                if (canceled) return;

                client->app->backgrounduploadurl_result(API_OK, &url);
                return;

            default:
                if (!client->json.storeobject())
                {
                    if (!canceled)
                    {
                        client->app->backgrounduploadurl_result(API_EINTERNAL, NULL);
                    }
                    return;
                }
        }
    }
}

// request temporary source URL for DirectRead
CommandDirectRead::CommandDirectRead(MegaClient *client, DirectReadNode* cdrn)
{
    drn = cdrn;

    cmd("g");
    arg(drn->p ? "n" : "p", (byte*)&drn->h, MegaClient::NODEHANDLE);
    arg("g", 1);
    arg("v", 2);  // version 2: server can supply details for cloudraid files
	
    if (drn->privateauth.size())
    {
        arg("esid", drn->privateauth.c_str());
    }

    if (drn->publicauth.size())
    {
        arg("en", drn->publicauth.c_str());
    }

    if (drn->chatauth.size())
    {
        arg("cauth", drn->chatauth.c_str());
    }

    if (client->usehttps)
    {
        arg("ssl", 2);
    }
}

void CommandDirectRead::cancel()
{
    Command::cancel();
    drn = NULL;
}

void CommandDirectRead::procresult()
{
    if (drn)
    {
        drn->pendingcmd = NULL;
    }

    if (client->json.isnumeric())
    {
        if (!canceled && drn)
        {
            return drn->cmdresult(error(client->json.getint()));
        }
    }
    else
    {
        error e = API_EINTERNAL;
        dstime tl = 0;
        std::vector<std::string> tempurls;

        for (;;)
        {
            switch (client->json.getnameid())
            {
                case 'g':
                    if (client->json.enterarray())   // now that we are requesting v2, the reply will be an array of 6 URLs for a raid download, or a single URL for the original direct download
                    {
<<<<<<< HEAD
                        for (;;) {
=======
                        for (;;)
                        {
>>>>>>> 5325ae9f
                            std::string tu;
                            if (!client->json.storeobject(&tu))
                            {
                                break;
                            }
                            tempurls.push_back(tu);
                        }
                        client->json.leavearray();
                    }
                    else
                    {
                        std::string tu;
                        if (client->json.storeobject(&tu))
                        {
                            tempurls.push_back(tu);
                        }
                    }
                    if (tempurls.size() == 1 || tempurls.size() == RAIDPARTS)
                    {
                        drn->tempurls.swap(tempurls);
                        e = API_OK;
                    }
<<<<<<< HEAD
=======
                    else
                    {
                        e = API_EINCOMPLETE;
                    }
>>>>>>> 5325ae9f
                    break;

                case 's':
                    if (drn)
                    {
                        drn->size = client->json.getint();
                    }
                    break;

                case 'd':
                    e = API_EBLOCKED;
                    break;

                case 'e':
                    e = (error)client->json.getint();
                    break;

                case MAKENAMEID2('t', 'l'):
                    tl = dstime(client->json.getint());
                    break;

                case EOO:
                    if (!canceled && drn)
                    {
                        if (e == API_EOVERQUOTA && !tl)
                        {
                            // default retry interval
                            tl = MegaClient::DEFAULT_BW_OVERQUOTA_BACKOFF_SECS;
                        }

                        drn->cmdresult(e, e == API_EOVERQUOTA ? tl * 10 : 0);
                    }

                    return;

                default:
                    if (!client->json.storeobject())
                    {
                        if (!canceled && drn)
                        {
                            drn->cmdresult(API_EINTERNAL);
                        }
                        
                        return;
                    }
            }
        }
    } 
}

// request temporary source URL for full-file access (p == private node)
CommandGetFile::CommandGetFile(MegaClient *client, TransferSlot* ctslot, const byte* key, handle h, bool p, const char *privateauth, const char *publicauth, const char *chatauth)
{
    cmd("g");
    arg(p ? "n" : "p", (byte*)&h, MegaClient::NODEHANDLE);
    arg("g", 1);
    arg("v", 2);  // version 2: server can supply details for cloudraid files

    if (client->usehttps)
    {
        arg("ssl", 2);
    }

    if (privateauth)
    {
        arg("esid", privateauth);
    }

    if (publicauth)
    {
        arg("en", publicauth);
    }

    if (chatauth)
    {
        arg("cauth", chatauth);
    }

    tslot = ctslot;
    priv = p;
    ph = h;

    if (!tslot)
    {
        memcpy(filekey, key, FILENODEKEYLENGTH);
    }
}

void CommandGetFile::cancel()
{
    Command::cancel();
    tslot = NULL;
}

// process file credentials
void CommandGetFile::procresult()
{
    if (tslot)
    {
        tslot->pendingcmd = NULL;
    }

    if (client->json.isnumeric())
    {
        error e = (error)client->json.getint();

        if (canceled)
        {
            return;
        }

        if (tslot)
        {
            return tslot->transfer->failed(e, *client->mTctableRequestCommitter);
        }

        return client->app->checkfile_result(ph, e);
    }

    const char* at = NULL;
    error e = API_EINTERNAL;
    m_off_t s = -1;
    dstime tl = 0;
    int d = 0;
    byte* buf;
    m_time_t ts = 0, tm = 0;

    // credentials relevant to a non-TransferSlot scenario (node query)
    string fileattrstring;
    string filenamestring;
    string filefingerprint;
    std::vector<string> tempurls;

    for (;;)
    {
        switch (client->json.getnameid())
        {
            case 'g':
                if (client->json.enterarray())   // now that we are requesting v2, the reply will be an array of 6 URLs for a raid download, or a single URL for the original direct download
                {
<<<<<<< HEAD
                    for (;;) {
=======
                    for (;;)
                    {
>>>>>>> 5325ae9f
                        std::string tu;
                        if (!client->json.storeobject(&tu))
                        {
                            break;
                        }
                        tempurls.push_back(tu);
                    }
                    client->json.leavearray();
                }
                else
                {
                    std::string tu;
                    if (client->json.storeobject(&tu))
                    {
                        tempurls.push_back(tu);
                    }
                }
                e = API_OK;
                break;

            case 's':
                s = client->json.getint();
                break;

            case 'd':
                d = 1;
                break;

            case MAKENAMEID2('t', 's'):
                ts = client->json.getint();
                break;

            case MAKENAMEID3('t', 'm', 'd'):
                tm = ts + client->json.getint();
                break;

            case MAKENAMEID2('a', 't'):
                at = client->json.getvalue();
                break;

            case MAKENAMEID2('f', 'a'):
                if (tslot)
                {
                    client->json.storeobject(&tslot->fileattrstring);
                }
                else
                {
                    client->json.storeobject(&fileattrstring);
                }
                break;

            case MAKENAMEID3('p', 'f', 'a'):
                if (tslot)
                {
                    tslot->fileattrsmutable = (int)client->json.getint();
                }
                break;

            case 'e':
                e = (error)client->json.getint();
                break;

            case MAKENAMEID2('t', 'l'):
                tl = dstime(client->json.getint());
                break;

            case EOO:
                if (d || !at)
                {
                    e = at ? API_EBLOCKED : API_EINTERNAL;

                    if (canceled)
                    {
                        return;
                    }

                    if (tslot)
                    {
                        return tslot->transfer->failed(e, *client->mTctableRequestCommitter);
                    }

                    return client->app->checkfile_result(ph, e);
                }
                else
                {
                    // decrypt at and set filename
                    SymmCipher key;
                    const char* eos = strchr(at, '"');

                    key.setkey(filekey, FILENODE);

                    if ((buf = Node::decryptattr(tslot ? tslot->transfer->transfercipher() : &key,
                                                 at, eos ? eos - at : strlen(at))))
                    {
                        JSON json;

                        json.begin((char*)buf + 5);

                        for (;;)
                        {
                            switch (json.getnameid())
                            {
                                case 'c':
                                    if (!json.storeobject(&filefingerprint))
                                    {
                                        delete[] buf;

                                        if (tslot)
                                        {
                                            return tslot->transfer->failed(API_EINTERNAL, *client->mTctableRequestCommitter);
                                        }

                                        return client->app->checkfile_result(ph, API_EINTERNAL);
                                    }
                                    break;

                                case 'n':
                                    if (!json.storeobject(&filenamestring))
                                    {
                                        delete[] buf;

                                        if (tslot)
                                        {
                                            return tslot->transfer->failed(API_EINTERNAL, *client->mTctableRequestCommitter);
                                        }

                                        return client->app->checkfile_result(ph, API_EINTERNAL);
                                    }
                                    break;

                                case EOO:
                                    delete[] buf;

                                    if (tslot)
                                    {
                                        if (s >= 0 && s != tslot->transfer->size)
                                        {
                                            tslot->transfer->size = s;
                                            for (file_list::iterator it = tslot->transfer->files.begin(); it != tslot->transfer->files.end(); it++)
                                            {
                                                (*it)->size = s;
                                            }

                                            if (priv)
                                            {
                                                Node *n = client->nodebyhandle(ph);
                                                if (n)
                                                {
                                                    n->size = s;
                                                    client->notifynode(n);
                                                }
                                            }

                                            int creqtag = client->reqtag;
                                            client->reqtag = 0;
                                            client->sendevent(99411, "Node size mismatch");
                                            client->reqtag = creqtag;
                                        }

                                        tslot->starttime = tslot->lastdata = client->waiter->ds;

                                        if ((tempurls.size() == 1 || tempurls.size() == RAIDPARTS) && s >= 0)
                                        {
<<<<<<< HEAD
=======
                                            tslot->transfer->tempurls = tempurls;
>>>>>>> 5325ae9f
                                            tslot->transferbuf.setIsRaid(tslot->transfer, tempurls, tslot->transfer->pos, tslot->maxRequestSize);
                                            return tslot->progress();
                                        }

                                        if (e == API_EOVERQUOTA && tl <= 0)
                                        {
                                            // default retry interval
                                            tl = MegaClient::DEFAULT_BW_OVERQUOTA_BACKOFF_SECS;
                                        }
                                        
                                        return tslot->transfer->failed(e, *client->mTctableRequestCommitter, e == API_EOVERQUOTA ? tl * 10 : 0);
                                    }
                                    else
                                    {
                                        return client->app->checkfile_result(ph, e, filekey, s, ts, tm,
                                                                             &filenamestring,
                                                                             &filefingerprint,
                                                                             &fileattrstring);
                                    }

                                default:
                                    if (!json.storeobject())
                                    {
                                        delete[] buf;

                                        if (tslot)
                                        {
                                            return tslot->transfer->failed(API_EINTERNAL, *client->mTctableRequestCommitter);
                                        }
                                        else
                                        {
                                            return client->app->checkfile_result(ph, API_EINTERNAL);
                                        }
                                    }
                            }
                        }
                    }

                    if (canceled)
                    {
                        return;
                    }

                    if (tslot)
                    {
                        return tslot->transfer->failed(API_EKEY, *client->mTctableRequestCommitter);
                    }
                    else
                    {
                        return client->app->checkfile_result(ph, API_EKEY);
                    }
                }

            default:
                if (!client->json.storeobject())
                {
                    if (tslot)
                    {
                        return tslot->transfer->failed(API_EINTERNAL, *client->mTctableRequestCommitter);
                    }
                    else
                    {
                        return client->app->checkfile_result(ph, API_EINTERNAL);
                    }
                }
        }
    }
}

CommandSetAttr::CommandSetAttr(MegaClient* client, Node* n, SymmCipher* cipher, const char* prevattr)
{
    cmd("a");
    notself(client);

    string at;

    n->attrs.getjson(&at);
    client->makeattr(cipher, &at, at.c_str(), int(at.size()));

    arg("n", (byte*)&n->nodehandle, MegaClient::NODEHANDLE);
    arg("at", (byte*)at.c_str(), int(at.size()));

    h = n->nodehandle;
    tag = client->reqtag;
    syncop = prevattr;

    if(prevattr)
    {
        pa = prevattr;
    }
}

void CommandSetAttr::procresult()
{
    if (client->json.isnumeric())
    {
        error e = (error)client->json.getint();
#ifdef ENABLE_SYNC
        if(!e && syncop)
        {
            Node* node = client->nodebyhandle(h);
            if(node)
            {
                Sync* sync = NULL;
                for (sync_list::iterator it = client->syncs.begin(); it != client->syncs.end(); it++)
                {
                    if((*it)->tag == tag)
                    {
                        sync = (*it);
                        break;
                    }
                }

                if(sync)
                {
                    client->app->syncupdate_remote_rename(sync, node, pa.c_str());
                }
            }
        }
#endif
        client->app->setattr_result(h, e);
    }
    else
    {
        client->json.storeobject();
        client->app->setattr_result(h, API_EINTERNAL);
    }
}

// (the result is not processed directly - we rely on the server-client
// response)
CommandPutNodes::CommandPutNodes(MegaClient* client, handle th,
                                 const char* userhandle, NewNode* newnodes,
                                 int numnodes, int ctag, putsource_t csource, const char *cauth, Transfer *aTransfer)
{
    byte key[FILENODEKEYLENGTH];
    int i;

    nn = newnodes;
    nnsize = numnodes;
    type = userhandle ? USER_HANDLE : NODE_HANDLE;
    source = csource;
    transfer = aTransfer;

    cmd("p");
    notself(client);

    if (userhandle)
    {
        arg("t", userhandle);
        targethandle = UNDEF;
    }
    else
    {
        arg("t", (byte*)&th, MegaClient::NODEHANDLE);
        targethandle = th;
    }

    arg("sm",1);

    if (cauth)
    {
        arg("cauth", cauth);
    }

    beginarray("n");

    for (i = 0; i < numnodes; i++)
    {
        beginobject();

        NewNode* nni = &nn[i];
        switch (nni->source)
        {
            case NEW_NODE:
                arg("h", (byte*)&nni->nodehandle, MegaClient::NODEHANDLE);
                break;

            case NEW_PUBLIC:
                arg("ph", (byte*)&nni->nodehandle, MegaClient::NODEHANDLE);
                break;

            case NEW_UPLOAD:
                arg("h", nni->uploadtoken, sizeof nn->uploadtoken);

                // include pending file attributes for this upload
                string s;

                if (nni->fileattributes)
                {
                    // if attributes are set on the newnode then the app is not using the pendingattr mechanism
                    s.swap(*nni->fileattributes);
                    nni->fileattributes.reset();
                }
                else
                {
                    client->pendingattrstring(nn[i].uploadhandle, &s);

#ifdef USE_MEDIAINFO
                    client->mediaFileInfo.addUploadMediaFileAttributes(nn[i].uploadhandle, &s);
#endif
                }

                if (s.size())
                {
                    arg("fa", s.c_str(), 1);
                }                
        }

        if (!ISUNDEF(nn[i].parenthandle))
        {
            arg("p", (byte*)&nn[i].parenthandle, MegaClient::NODEHANDLE);
        }

        if (nn[i].type == FILENODE && !ISUNDEF(nn[i].ovhandle))
        {
            arg("ov", (byte*)&nn[i].ovhandle, MegaClient::NODEHANDLE);
        }

        arg("t", nn[i].type);
        arg("a", (byte*)nn[i].attrstring->data(), int(nn[i].attrstring->size()));

        if (nn[i].nodekey.size() <= sizeof key)
        {
            client->key.ecb_encrypt((byte*)nn[i].nodekey.data(), key, nn[i].nodekey.size());
            arg("k", key, int(nn[i].nodekey.size()));
        }
        else
        {
            arg("k", (const byte*)nn[i].nodekey.data(), int(nn[i].nodekey.size()));
        }

        endobject();
    }

    endarray();

    // add cr element for new nodes, if applicable
    if (type == NODE_HANDLE)
    {
        Node* tn;

        if ((tn = client->nodebyhandle(th)))
        {
            ShareNodeKeys snk;

            for (i = 0; i < numnodes; i++)
            {
                switch (nn[i].source)
                {
                    case NEW_PUBLIC:
                    case NEW_NODE:
                        snk.add(nn[i].nodekey, nn[i].nodehandle, tn, 0);
                        break;

                    case NEW_UPLOAD:
                        snk.add(nn[i].nodekey, nn[i].nodehandle, tn, 0, nn[i].uploadtoken, (int)sizeof nn->uploadtoken);
                        break;
                }
            }

            snk.get(this, true);
        }
    }

    tag = ctag;
}

// add new nodes and handle->node handle mapping
void CommandPutNodes::procresult()
{
    error e;

    pendingdbid_map::iterator it = client->pendingtcids.find(tag);
    if (it != client->pendingtcids.end())
    {
        if (client->tctable)
        {
            client->mTctableRequestCommitter->beginOnce();
            vector<uint32_t> &ids = it->second;
            for (unsigned int i = 0; i < ids.size(); i++)
            {
                if (ids[i])
                {
                    client->tctable->del(ids[i]);
                }
            }
        }
        client->pendingtcids.erase(it);
    }
    pendingfiles_map::iterator pit = client->pendingfiles.find(tag);
    if (pit != client->pendingfiles.end())
    {
        vector<string> &pfs = pit->second;
        for (unsigned int i = 0; i < pfs.size(); i++)
        {
            client->fsaccess->unlinklocal(&pfs[i]);
        }
        client->pendingfiles.erase(pit);
    }

    if (client->json.isnumeric())
    {
        e = (error)client->json.getint();
        LOG_debug << "Putnodes error " << e;
        if (e == API_EOVERQUOTA)
        {
            if (transfer)
            {
                transfer->failed(e, *client->mTctableRequestCommitter, 0, targethandle);
                // Transfer::failed() will activate overquota if appropriate
            }

            if (client->isPrivateNode(targethandle))
            {
                client->activateoverquota(0);
            }
//            else
//            {
//                // TBD: should ongoing foreign transfers fail in case we detect the target account is overquota?
//                // It comes at the cost of iterate through all transfers upon EOVERQUOTA for any foreign target.
//                for (auto &itTransfers : transfers[PUT])
//                {
//                    Transfer *transfer = itTransfers.second;
//                    for (file_list::iterator itFiles = transfer->files.begin(); itFiles != transfer->files.end();)
//                    {
//                        File *file = (*itFiles++);
//                        if (file->h == targetHandle)
//                        {
//                            transfer->failed(API_EOVERQUOTA, *mTctableRequestCommitter, 0, targetHandle);
//                        }
//                    }
//                }
//            }
        }
#ifdef ENABLE_SYNC
        if (source == PUTNODES_SYNC)
        {
            if (e == API_EACCESS)
            {
                int creqtag = client->reqtag;
                client->reqtag = 0;
                client->sendevent(99402, "API_EACCESS putting node in sync transfer");
                client->reqtag = creqtag;
            }

            client->app->putnodes_result(e, type, NULL);

            for (int i=0; i < nnsize; i++)
            {
                nn[i].localnode.reset();
            }

            return client->putnodes_sync_result(e, nn, nnsize);
        }
        else
        {
#endif
            if (source == PUTNODES_APP)
            {
                return client->app->putnodes_result(e, type, nn);
            }
#ifdef ENABLE_SYNC
            else
            {
                return client->putnodes_syncdebris_result(e, nn);
            }
        }
#endif
    }

    e = API_EINTERNAL;

    bool noexit = true;
    bool empty = false;
    while (noexit)
    {
        switch (client->json.getnameid())
        {
            case 'f':
                empty = !memcmp(client->json.pos, "[]", 2);
                if (client->readnodes(&client->json, 1, source, nn, nnsize, tag, true))  // do apply keys to received nodes only as we go for command response, much much faster for many small responses
                {
                    e = API_OK;
                }
                else
                {
                    LOG_err << "Parse error (readnodes)";
                    e = API_EINTERNAL;
                    noexit = false;
                }
                break;

            case MAKENAMEID2('f', '2'):
                if (!client->readnodes(&client->json, 1, PUTNODES_APP, NULL, 0, 0, true))  // do apply keys to received nodes only as we go for command response, much much faster for many small responses
                {
                    LOG_err << "Parse error (readversions)";
                    e = API_EINTERNAL;
                    noexit = false;
                }
                break;

            default:
                if (client->json.storeobject())
                {
                    continue;
                }

                e = API_EINTERNAL;
                LOG_err << "Parse error (PutNodes)";

                // fall through
            case EOO:
                noexit = false;
                break;
        }
    }

    client->sendkeyrewrites();

#ifdef ENABLE_SYNC
    if (source == PUTNODES_SYNC)
    {
        client->app->putnodes_result(e, type, NULL);
        client->putnodes_sync_result(e, nn, nnsize);
    }
    else
#endif
    if (source == PUTNODES_APP)
    {
#ifdef ENABLE_SYNC
        if (!ISUNDEF(targethandle))
        {
            Node *parent = client->nodebyhandle(targethandle);
            if (parent && parent->localnode)
            {
                // A node has been added by a regular (non sync) putnodes
                // inside a synced folder, so force a syncdown to detect
                // and sync the changes.
                client->syncdownrequired = true;
            }
        }
#endif
        client->app->putnodes_result((!e && empty) ? API_ENOENT : e, type, nn);
    }
#ifdef ENABLE_SYNC
    else
    {
        client->putnodes_syncdebris_result(e, nn);
    }
#endif
}

CommandMoveNode::CommandMoveNode(MegaClient* client, Node* n, Node* t, syncdel_t csyncdel, handle prevparent)
{
    h = n->nodehandle;
    syncdel = csyncdel;
    np = t->nodehandle;
    pp = prevparent;
    syncop = pp != UNDEF;

    cmd("m");
    notself(client);
    arg("n", (byte*)&h, MegaClient::NODEHANDLE);
    arg("t", (byte*)&t->nodehandle, MegaClient::NODEHANDLE);

    TreeProcShareKeys tpsk;
    client->proctree(n, &tpsk);
    tpsk.get(this);

    tag = client->reqtag;
}

void CommandMoveNode::procresult()
{
    if (client->json.isnumeric())
    {
        error e = (error)client->json.getint();

        // movements should not result on overquota error
        // (also, a movement between different accounts is not allowed, but performed by copy+delete)
        assert(e != API_EOVERQUOTA);

#ifdef ENABLE_SYNC
        if (syncdel != SYNCDEL_NONE)
        {
            Node* syncn = client->nodebyhandle(h);

            if (syncn)
            {
                if (e == API_OK)
                {
                    Node* n;

                    // update all todebris records in the subtree
                    for (node_set::iterator it = client->todebris.begin(); it != client->todebris.end(); it++)
                    {
                        n = *it;

                        do {
                            if (n == syncn)
                            {
                                if (syncop)
                                {
                                    Sync* sync = NULL;
                                    for (sync_list::iterator its = client->syncs.begin(); its != client->syncs.end(); its++)
                                    {
                                        if ((*its)->tag == tag)
                                        {
                                            sync = (*its);
                                            break;
                                        }
                                    }

                                    if (sync)
                                    {
                                        if ((*it)->type == FOLDERNODE)
                                        {
                                            sync->client->app->syncupdate_remote_folder_deletion(sync, (*it));
                                        }
                                        else
                                        {
                                            sync->client->app->syncupdate_remote_file_deletion(sync, (*it));
                                        }
                                    }
                                }

                                (*it)->syncdeleted = syncdel;
                                break;
                            }
                        } while ((n = n->parent));
                    }
                }
                else
                {
                    Node *tn = NULL;
                    if (syncdel == SYNCDEL_BIN || syncdel == SYNCDEL_FAILED
                            || !(tn = client->nodebyhandle(client->rootnodes[RUBBISHNODE - ROOTNODE])))
                    {
                        LOG_err << "Error moving node to the Rubbish Bin";
                        syncn->syncdeleted = SYNCDEL_NONE;
                        client->todebris.erase(syncn->todebris_it);
                        syncn->todebris_it = client->todebris.end();
                    }
                    else
                    {
                        int creqtag = client->reqtag;
                        client->reqtag = syncn->tag;
                        LOG_warn << "Move to Syncdebris failed. Moving to the Rubbish Bin instead.";
                        client->rename(syncn, tn, SYNCDEL_FAILED, pp);
                        client->reqtag = creqtag;
                    }
                }
            }
        }
        else if(syncop)
        {
            Node *n = client->nodebyhandle(h);
            if(n)
            {
                Sync *sync = NULL;
                for (sync_list::iterator it = client->syncs.begin(); it != client->syncs.end(); it++)
                {
                    if((*it)->tag == tag)
                    {
                        sync = (*it);
                        break;
                    }
                }

                if(sync)
                {
                    client->app->syncupdate_remote_move(sync, n, client->nodebyhandle(pp));
                }
            }
        }
#endif
        // Movement of shares and pending shares into Rubbish should remove them
        if (!e)
        {
            Node *n = client->nodebyhandle(h);
            if (n && (n->pendingshares || n->outshares))
            {
                Node *rootnode = client->nodebyhandle(np);
                while (rootnode)
                {
                    if (!rootnode->parent)
                    {
                        break;
                    }
                    rootnode = rootnode->parent;
                }
                if (rootnode && rootnode->type == RUBBISHNODE)
                {
                    share_map::iterator it;
                    if (n->pendingshares)
                    {
                        for (it = n->pendingshares->begin(); it != n->pendingshares->end(); it++)
                        {
                            client->newshares.push_back(new NewShare(
                                                            n->nodehandle, 1, n->owner, ACCESS_UNKNOWN,
                                                            0, NULL, NULL, it->first, false));
                        }
                    }

                    if (n->outshares)
                    {
                        for (it = n->outshares->begin(); it != n->outshares->end(); it++)
                        {
                            client->newshares.push_back(new NewShare(
                                                            n->nodehandle, 1, it->first, ACCESS_UNKNOWN,
                                                            0, NULL, NULL, UNDEF, false));
                        }
                    }

                    client->mergenewshares(1);
                }
            }
        }
        else if (syncdel == SYNCDEL_NONE)
        {
            int creqtag = client->reqtag;
            client->reqtag = 0;
            client->sendevent(99439, "Unexpected move error");
            client->reqtag = creqtag;
        }

        client->app->rename_result(h, e);
    }
    else
    {
        client->json.storeobject();
        client->app->rename_result(h, API_EINTERNAL);
    }
}

CommandDelNode::CommandDelNode(MegaClient* client, handle th, bool keepversions)
{
    cmd("d");
    notself(client);

    arg("n", (byte*)&th, MegaClient::NODEHANDLE);

    if (keepversions)
    {
        arg("v", 1);
    }

    h = th;
    tag = client->reqtag;
}

void CommandDelNode::procresult()
{
    if (client->json.isnumeric())
    {
        client->app->unlink_result(h, (error)client->json.getint());
    }
    else
    {
        error e = API_EINTERNAL;
        for (;;)
        {
            switch (client->json.getnameid())
            {
                case 'r':
                    if (client->json.enterarray())
                    {
                        if(client->json.isnumeric())
                        {
                            e = (error)client->json.getint();
                        }

                        client->json.leavearray();
                    }
                    break;

                case EOO:
                    client->app->unlink_result(h, e);
                    return;

                default:
                    if (!client->json.storeobject())
                    {
                        client->app->unlink_result(h, API_EINTERNAL);
                        return;
                    }
            }
        }
    }
}

CommandDelVersions::CommandDelVersions(MegaClient* client)
{
    cmd("dv");
    tag = client->reqtag;
}

void CommandDelVersions::procresult()
{
    error e = API_EINTERNAL;
    if (client->json.isnumeric())
    {
        e = (error)client->json.getint();
    }
    client->app->unlinkversions_result(e);
}

CommandKillSessions::CommandKillSessions(MegaClient* client)
{
    cmd("usr");
    arg("ko", 1); // Request to kill all sessions except the current one
    
    h = UNDEF;
    tag = client->reqtag;
}

CommandKillSessions::CommandKillSessions(MegaClient* client, handle sessionid)
{
    cmd("usr");
    beginarray("s");
    element(sessionid, MegaClient::USERHANDLE);
    endarray();
    
    h = sessionid;
    tag = client->reqtag;
}
void CommandKillSessions::procresult()
{
    error e;

    if (client->json.isnumeric())
    {
        e = (error)client->json.getint();
    }
    else
    {
        e = API_EINTERNAL;
    }

    client->app->sessions_killed(h, e);
}

CommandLogout::CommandLogout(MegaClient *client)
{
    cmd("sml");

    batchSeparately = true;

    tag = client->reqtag;
}

void CommandLogout::procresult()
{
    error e = (error)client->json.getint();
    MegaApp *app = client->app;
    if (client->loggingout > 0)
    {
        client->loggingout--;
    }
    if(!e)
    {
        // notify client after cache removal, as before
        client->loggedout = true;
    }
    else
    {
        app->logout_result(e);
    }
}

CommandPrelogin::CommandPrelogin(MegaClient* client, const char* email)
{
    cmd("us0");
    arg("user", email);
    batchSeparately = true;  // in case the account is blocked (we need to get a sid so we can issue whyamiblocked)

    this->email = email;
    tag = client->reqtag;
}

void CommandPrelogin::procresult()
{
    if (client->json.isnumeric())
    {
        return client->app->prelogin_result(0, NULL, NULL, (error)client->json.getint());
    }

    int v = 0;
    string salt;
    for (;;)
    {
        switch (client->json.getnameid())
        {
            case 'v':
                v = int(client->json.getint());
                break;
            case 's':
                client->json.storeobject(&salt);
                break;
            case EOO:
                if (v == 0)
                {
                    LOG_err << "No version returned";
                    return client->app->prelogin_result(0, NULL, NULL, API_EINTERNAL);
                }
                else if (v > 2)
                {
                    LOG_err << "Version of account not supported";
                    return client->app->prelogin_result(0, NULL, NULL, API_EINTERNAL);
                }
                else if (v == 2 && !salt.size())
                {
                    LOG_err << "No salt returned";
                    return client->app->prelogin_result(0, NULL, NULL, API_EINTERNAL);
                }
                client->accountversion = v;
                Base64::atob(salt, client->accountsalt);
                client->app->prelogin_result(v, &email, &salt, API_OK);
                return;
            default:
                if (!client->json.storeobject())
                {
                    return client->app->prelogin_result(0, NULL, NULL, API_EINTERNAL);
                }
        }
    }
}

// login request with user e-mail address and user hash
CommandLogin::CommandLogin(MegaClient* client, const char* email, const byte *emailhash, int emailhashsize, const byte *sessionkey, int csessionversion, const char *pin)
{
    cmd("us");
    batchSeparately = true;  // in case the account is blocked (we need to get a sid so we can issue whyamiblocked)

    // are we just performing a session validation?
    checksession = !email;
    sessionversion = csessionversion;

    if (!checksession)
    {
        arg("user", email);
        arg("uh", emailhash, emailhashsize);
        if (pin)
        {
            arg("mfa", pin);
        }
    }
    else
    {
        if (client->sctable && client->dbaccess->currentDbVersion == DbAccess::LEGACY_DB_VERSION)
        {
            LOG_debug << "Requesting a local cache upgrade";
            arg("fa", 1);
        }
    }

    if (sessionkey)
    {
        arg("sek", sessionkey, SymmCipher::KEYLENGTH);
    }

    if (client->cachedscsn != UNDEF)
    {
        arg("sn", (byte*)&client->cachedscsn, sizeof client->cachedscsn);
    }

    string id;
    if (!MegaClient::statsid)
    {
        client->fsaccess->statsid(&id);
        if (id.size())
        {
            size_t len = id.size() + 1;
            char *buff = new char[len];
            memcpy(buff, id.c_str(), len);
            MegaClient::statsid = buff;
        }
    }
    else
    {
        id = MegaClient::statsid;
    }

    if (id.size())
    {
        string hash;
        HashSHA256 hasher;
        hasher.add((const byte*)id.data(), unsigned(id.size()));
        hasher.get(&hash);
        arg("si", (const byte*)hash.data(), int(hash.size()));
    }

    tag = client->reqtag;
}

// process login result
void CommandLogin::procresult()
{
    if (client->json.isnumeric())
    {
        return client->app->login_result((error)client->json.getint());
    }

    byte hash[SymmCipher::KEYLENGTH];
    byte sidbuf[AsymmCipher::MAXKEYLENGTH];
    byte privkbuf[AsymmCipher::MAXKEYLENGTH * 2];
    byte sek[SymmCipher::KEYLENGTH];
    int len_k = 0, len_privk = 0, len_csid = 0, len_tsid = 0, len_sek = 0;
    handle me = UNDEF;
    bool fa = false;
    bool ach = false;

    for (;;)
    {
        switch (client->json.getnameid())
        {
            case 'k':
                len_k = client->json.storebinary(hash, sizeof hash);
                break;

            case 'u':
                me = client->json.gethandle(MegaClient::USERHANDLE);
                break;

            case MAKENAMEID3('s', 'e', 'k'):
                len_sek = client->json.storebinary(sek, sizeof sek);
                break;

            case MAKENAMEID4('t', 's', 'i', 'd'):
                len_tsid = client->json.storebinary(sidbuf, sizeof sidbuf);
                break;

            case MAKENAMEID4('c', 's', 'i', 'd'):
                len_csid = client->json.storebinary(sidbuf, sizeof sidbuf);
                break;

            case MAKENAMEID5('p', 'r', 'i', 'v', 'k'):
                len_privk = client->json.storebinary(privkbuf, sizeof privkbuf);
                break;

            case MAKENAMEID2('f', 'a'):
                fa = client->json.getint();
                break;

            case MAKENAMEID3('a', 'c', 'h'):
                ach = client->json.getint();
                break;

            case MAKENAMEID2('s', 'n'):
                if (!client->json.getint())
                {
                    // local state cache continuity rejected: read state from
                    // server instead
                    client->cachedscsn = UNDEF;
                }
                break;

            case EOO:
                if (!checksession)
                {
                    if (ISUNDEF(me) || len_k != sizeof hash)
                    {
                        return client->app->login_result(API_EINTERNAL);
                    }

                    // decrypt and set master key
                    client->key.ecb_decrypt(hash);
                    client->key.setkey(hash);
                }
                else
                {
                    if (fa && client->sctable)
                    {
                        client->sctable->remove();
                        delete client->sctable;
                        client->sctable = NULL;
                        client->pendingsccommit = false;
                        client->cachedscsn = UNDEF;
                        client->dbaccess->currentDbVersion = DbAccess::DB_VERSION;

                        int creqtag = client->reqtag;
                        client->reqtag = 0;
                        client->sendevent(99404, "Local DB upgrade granted");
                        client->reqtag = creqtag;
                    }
                }

                if (len_sek)
                {
                    if (len_sek != SymmCipher::KEYLENGTH)
                    {
                        return client->app->login_result(API_EINTERNAL);
                    }

                    if (checksession && sessionversion)
                    {
                        byte k[SymmCipher::KEYLENGTH];
                        memcpy(k, client->key.key, sizeof(k));

                        client->key.setkey(sek);
                        client->key.ecb_decrypt(k);
                        client->key.setkey(k);
                    }
                }

                if (len_tsid)
                {
                    client->setsid(sidbuf, MegaClient::SIDLEN);

                    // account does not have an RSA keypair set: verify
                    // password using symmetric challenge
                    if (!client->checktsid(sidbuf, len_tsid))
                    {
                        LOG_warn << "Error checking tsid";
                        return client->app->login_result(API_ENOENT);
                    }

                    // add missing RSA keypair
                    LOG_info << "Generating and adding missing RSA keypair";
                    client->setkeypair();
                }
                else
                {
                    // account has RSA keypair: decrypt server-provided session ID
                    if (len_privk < 256)
                    {
                        if (!checksession)
                        {
                            return client->app->login_result(API_EINTERNAL);
                        }
                        else
                        {
                            // logging in with tsid to an account without a RSA keypair
                            LOG_info << "Generating and adding missing RSA keypair";
                            client->setkeypair();
                        }
                    }
                    else
                    {
                        // decrypt and set private key
                        client->key.ecb_decrypt(privkbuf, len_privk);

                        if (!client->asymkey.setkey(AsymmCipher::PRIVKEY, privkbuf, len_privk))
                        {
                            LOG_warn << "Error checking private key";
                            return client->app->login_result(API_ENOENT);
                        }
                    }

                    if (!checksession)
                    {
                        if (len_csid < 32)
                        {
                            return client->app->login_result(API_EINTERNAL);                   
                        }

                        // decrypt and set session ID for subsequent API communication
                        if (!client->asymkey.decrypt(sidbuf, len_csid, sidbuf, MegaClient::SIDLEN))
                        {
                            return client->app->login_result(API_EINTERNAL);
                        }

                        client->setsid(sidbuf, MegaClient::SIDLEN);
                    }
                }

                client->me = me;
                client->uid = Base64Str<MegaClient::USERHANDLE>(client->me);
                client->achievements_enabled = ach;

                if (len_sek)
                {
                    client->sessionkey.assign((const char *)sek, sizeof(sek));
                }

#ifdef ENABLE_SYNC
                client->resetSyncConfigs();
#endif

                // fetch the unshareable key straight away, so we have it before fetchnodes-from-server completes .
                client->reqs.add(new CommandUnshareableUA(client, true, 5));

                return client->app->login_result(API_OK);

            default:
                if (!client->json.storeobject())
                {
                    return client->app->login_result(API_EINTERNAL);
                }
        }
    }
}

CommandShareKeyUpdate::CommandShareKeyUpdate(MegaClient*, handle sh, const char* uid, const byte* key, int len)
{
    cmd("k");
    beginarray("sr");

    element(sh, MegaClient::NODEHANDLE);
    element(uid);
    element(key, len);

    endarray();
}

CommandShareKeyUpdate::CommandShareKeyUpdate(MegaClient* client, handle_vector* v)
{
    Node* n;
    byte sharekey[SymmCipher::KEYLENGTH];

    cmd("k");
    beginarray("sr");

    for (size_t i = v->size(); i--;)
    {
        handle h = (*v)[i];

        if ((n = client->nodebyhandle(h)) && n->sharekey)
        {
            client->key.ecb_encrypt(n->sharekey->key, sharekey, SymmCipher::KEYLENGTH);

            element(h, MegaClient::NODEHANDLE);
            element(client->me, MegaClient::USERHANDLE);
            element(sharekey, SymmCipher::KEYLENGTH);
        }
    }

    endarray();
}

// add/remove share; include node share keys if new share
CommandSetShare::CommandSetShare(MegaClient* client, Node* n, User* u, accesslevel_t a, int newshare, const char* msg, const char* personal_representation)
{
    byte auth[SymmCipher::BLOCKSIZE];
    byte key[SymmCipher::KEYLENGTH];
    byte asymmkey[AsymmCipher::MAXKEYLENGTH];
    int t = 0;

    tag = client->restag;

    sh = n->nodehandle;
    user = u;
    access = a;

    cmd("s2");
    arg("n", (byte*)&sh, MegaClient::NODEHANDLE);

    // Only for inviting non-contacts
    if (personal_representation && personal_representation[0])
    {
        this->personal_representation = personal_representation;
        arg("e", personal_representation);
    }

    if (msg && msg[0])
    {
        this->msg = msg;
        arg("msg", msg);
    }

    if (a != ACCESS_UNKNOWN)
    {
        // securely store/transmit share key
        // by creating a symmetrically (for the sharer) and an asymmetrically
        // (for the sharee) encrypted version
        memcpy(key, n->sharekey->key, sizeof key);
        memcpy(asymmkey, key, sizeof key);

        client->key.ecb_encrypt(key);
        arg("ok", key, sizeof key);

        if (u && u->pubk.isvalid())
        {
            t = u->pubk.encrypt(client->rng, asymmkey, SymmCipher::KEYLENGTH, asymmkey, sizeof asymmkey);
        }

        // outgoing handle authentication
        client->handleauth(sh, auth);
        arg("ha", auth, sizeof auth);
    }

    beginarray("s");
    beginobject();

    arg("u", u ? ((u->show == VISIBLE) ? u->uid.c_str() : u->email.c_str()) : MegaClient::EXPORTEDLINK);
    // if the email is registered, the pubk request has returned the userhandle -->
    // sending the userhandle instead of the email makes the API to assume the user is already a contact

    if (a != ACCESS_UNKNOWN)
    {
        arg("r", a);

        if (u && u->pubk.isvalid() && t)
        {
            arg("k", asymmkey, t);
        }
    }

    endobject();
    endarray();

    // only for a fresh share: add cr element with all node keys encrypted to
    // the share key
    if (newshare)
    {
        // the new share's nodekeys for this user: generate node list
        TreeProcShareKeys tpsk(n);
        client->proctree(n, &tpsk);
        tpsk.get(this);
    }
}

// process user element (email/handle pairs)
bool CommandSetShare::procuserresult(MegaClient* client)
{
    while (client->json.enterobject())
    {
        handle uh = UNDEF;
        const char* m = NULL;

        for (;;)
        {
            switch (client->json.getnameid())
            {
                case 'u':
                    uh = client->json.gethandle(MegaClient::USERHANDLE);
                    break;

                case 'm':
                    m = client->json.getvalue();
                    break;

                case EOO:
                    if (!ISUNDEF(uh) && m)
                    {
                        client->mapuser(uh, m);
                    }
                    return true;

                default:
                    if (!client->json.storeobject())
                    {
                        return false;
                    }
            }
        }
    }

    return false;
}

// process result of share addition/modification
void CommandSetShare::procresult()
{
    if (client->json.isnumeric())
    {
        return client->app->share_result(error(client->json.getint()));
    }

    for (;;)
    {
        switch (client->json.getnameid())
        {
            case MAKENAMEID2('o', 'k'):  // an owner key response will only
                                         // occur if the same share was created
                                         // concurrently with a different key
            {
                byte key[SymmCipher::KEYLENGTH + 1];
                if (client->json.storebinary(key, sizeof key + 1) == SymmCipher::KEYLENGTH)
                {
                    Node* n;

                    if ((n = client->nodebyhandle(sh)) && n->sharekey)
                    {
                        client->key.ecb_decrypt(key);
                        n->sharekey->setkey(key);

                        // repeat attempt with corrected share key
                        client->restag = tag;
                        client->reqs.add(new CommandSetShare(client, n, user, access, 0, msg.c_str(), personal_representation.c_str()));
                        return;
                    }
                }
                break;
            }
                
            case 'u':   // user/handle confirmation
                if (client->json.enterarray())
                {
                    while (procuserresult(client))
                    {}
                    client->json.leavearray();
                }
                break;

            case 'r':
                if (client->json.enterarray())
                {
                    int i = 0;

                    while (client->json.isnumeric())
                    {
                        client->app->share_result(i++, (error)client->json.getint());
                    }

                    client->json.leavearray();
                }
                break;

            case MAKENAMEID3('s', 'n', 'k'):
                client->procsnk(&client->json);
                break;

            case MAKENAMEID3('s', 'u', 'k'):
                client->procsuk(&client->json);
                break;

            case MAKENAMEID2('c', 'r'):
                client->proccr(&client->json);
                break;

            case EOO:
                client->app->share_result(API_OK);
                return;

            default:
                if (!client->json.storeobject())
                {
                    return;
                }
        }
    }
}


CommandSetPendingContact::CommandSetPendingContact(MegaClient* client, const char* temail, opcactions_t action, const char* msg, const char* oemail, handle contactLink)
{
    cmd("upc");

    if (oemail != NULL)
    {
        arg("e", oemail);
    }

    arg("u", temail);
    switch (action)     
    {   
        case OPCA_DELETE:
            arg("aa", "d");
            break;
        case OPCA_REMIND:
            arg("aa", "r");
            break;
        case OPCA_ADD:
            arg("aa", "a");
            if (!ISUNDEF(contactLink))
            {
                arg("cl", (byte*)&contactLink, MegaClient::CONTACTLINKHANDLE);
            }
            break;
    }

    if (msg != NULL)
    {
        arg("msg", msg);
    }

    if (action != OPCA_REMIND)  // for reminders, need the actionpacket to update `uts`
    {
        notself(client);
    }

    tag = client->reqtag;
    this->action = action;
    this->temail = temail;
}

void CommandSetPendingContact::procresult()
{
    if (client->json.isnumeric())
    {
        error e = (error)client->json.getint();

        handle pcrhandle = UNDEF;
        if (!e) // response for delete & remind actions is always numeric
        {
            // find the PCR by email
            PendingContactRequest *pcr = NULL;
            for (handlepcr_map::iterator it = client->pcrindex.begin();
                 it != client->pcrindex.end(); it++)
            {
                if (it->second->targetemail == temail)
                {
                    pcr = it->second;
                    pcrhandle = pcr->id;
                    break;
                }
            }

            if (!pcr)
            {
                LOG_err << "Reminded/deleted PCR not found";
            }
            else if (action == OPCA_DELETE)
            {
                pcr->changed.deleted = true;
                client->notifypcr(pcr);

                // remove pending shares related to the deleted PCR
                Node *n;
                for (node_map::iterator it = client->nodes.begin(); it != client->nodes.end(); it++)
                {
                    n = it->second;
                    if (n->pendingshares && n->pendingshares->find(pcr->id) != n->pendingshares->end())
                    {
                        client->newshares.push_back(
                                    new NewShare(n->nodehandle, 1, n->owner, ACCESS_UNKNOWN,
                                                 0, NULL, NULL, pcr->id, false));
                    }
                }

                client->mergenewshares(1);
            }
        }

        return client->app->setpcr_result(pcrhandle, e, this->action);
    }

    // if the PCR has been added, the response contains full details
    handle p = UNDEF;    
    m_time_t ts = 0;
    m_time_t uts = 0;
    const char *e = NULL;
    const char *m = NULL;
    const char *msg = NULL;
    PendingContactRequest *pcr = NULL;
    for (;;)
    {
        switch (client->json.getnameid())
        {
            case 'p':
                p = client->json.gethandle(MegaClient::PCRHANDLE);  
                break;
            case 'm':
                m = client->json.getvalue();
                break;
            case 'e':
                e = client->json.getvalue();
                break;
            case MAKENAMEID3('m', 's', 'g'):
                msg = client->json.getvalue();
                break;
            case MAKENAMEID2('t', 's'):
                ts = client->json.getint();
                break;
            case MAKENAMEID3('u', 't', 's'):
                uts = client->json.getint();
                break;
            case EOO:
                if (ISUNDEF(p))
                {
                    LOG_err << "Error in CommandSetPendingContact. Undefined handle";
                    client->app->setpcr_result(UNDEF, API_EINTERNAL, this->action);                    
                    return;
                }

                if (action != OPCA_ADD || !e || !m || ts == 0 || uts == 0)
                {
                    LOG_err << "Error in CommandSetPendingContact. Wrong parameters";
                    client->app->setpcr_result(UNDEF, API_EINTERNAL, this->action);
                    return;
                }

                pcr = new PendingContactRequest(p, e, m, ts, uts, msg, true);
                client->mappcr(p, pcr);

                client->notifypcr(pcr);
                client->app->setpcr_result(p, API_OK, this->action);
                return;

            default:
                if (!client->json.storeobject())
                {
                    LOG_err << "Error in CommandSetPendingContact. Parse error";
                    client->app->setpcr_result(UNDEF, API_EINTERNAL, this->action);
                    return;
                }
        }
    }
}

CommandUpdatePendingContact::CommandUpdatePendingContact(MegaClient* client, handle p, ipcactions_t action)
{
    cmd("upca");   

    arg("p", (byte*)&p, MegaClient::PCRHANDLE);
    switch (action)     
    {   
        case IPCA_ACCEPT:
            arg("aa", "a");
            break;
        case IPCA_DENY:
            arg("aa", "d");
            break;
        case IPCA_IGNORE:          
        default:
            arg("aa", "i");
            break;
    }

    tag = client->reqtag;
    this->action = action;
}

void CommandUpdatePendingContact::procresult()
{
    if (client->json.isnumeric())
    {
        return client->app->updatepcr_result((error)client->json.getint(), this->action);
    }
   
    LOG_err << "Unexpected response for CommandUpdatePendingContact";
    client->app->updatepcr_result(API_EINTERNAL, this->action);
    return;    
}


CommandEnumerateQuotaItems::CommandEnumerateQuotaItems(MegaClient* client)
{
    cmd("utqa");
    arg("nf", 1);
    arg("b", 1);
    tag = client->reqtag;
}

void CommandEnumerateQuotaItems::procresult()
{
    if (client->json.isnumeric())
    {
        return client->app->enumeratequotaitems_result((error)client->json.getint());
    }

    while (client->json.enterobject())
    {
        handle product = UNDEF;
        int prolevel = -1, gbstorage = -1, gbtransfer = -1, months = -1, type = -1;
        unsigned amount = 0, amountMonth = 0;
        const char* amountStr = nullptr;
        const char* amountMonthStr = nullptr;
        const char* curr = nullptr;
        const char* desc = nullptr;
        const char* ios = nullptr;
        const char* android = nullptr;
        string currency;
        string description;
        string ios_id;
        string android_id;
        bool finished = false;
        while (!finished)
        {
            switch (client->json.getnameid())
            {
                case MAKENAMEID2('i', 't'):
                    type = static_cast<int>(client->json.getint());
                    break;
                case MAKENAMEID2('i', 'd'):
                    product = client->json.gethandle(8);
                    break;
                case MAKENAMEID2('a', 'l'):
                    prolevel = static_cast<int>(client->json.getint());
                    break;
                case 's':
                    gbstorage = static_cast<int>(client->json.getint());
                    break;
                case 't':
                    gbtransfer = static_cast<int>(client->json.getint());
                    break;
                case 'm':
                    months = static_cast<int>(client->json.getint());
                    break;
                case 'p':
                    amountStr = client->json.getvalue();
                    break;
                case 'c':
                    curr = client->json.getvalue();
                    break;
                case 'd':
                    desc = client->json.getvalue();
                    break;
                case MAKENAMEID3('i', 'o', 's'):
                    ios = client->json.getvalue();
                    break;
                case MAKENAMEID6('g', 'o', 'o', 'g', 'l', 'e'):
                    android = client->json.getvalue();
                    break;
                case MAKENAMEID3('m', 'b', 'p'):
                    amountMonthStr = client->json.getvalue();
                    break;
                case EOO:
                    if (type < 0
                            || ISUNDEF(product)
                            || (prolevel < 0)
                            || (!type && gbstorage < 0)
                            || (!type && gbtransfer < 0)
                            || (months < 0)
                            || !amountStr
                            || !curr
                            || !desc
                            || !amountMonthStr
                            || (!type && !ios)
                            || (!type && !android))
                    {
                        return client->app->enumeratequotaitems_result(API_EINTERNAL);
                    }

                    finished = true;
                    break;
                default:
                    return client->app->enumeratequotaitems_result(API_EINTERNAL);
            }
        }

        client->json.leaveobject();
        Node::copystring(&currency, curr);
        Node::copystring(&description, desc);
        Node::copystring(&ios_id, ios);
        Node::copystring(&android_id, android);

        amount = atoi(amountStr) * 100;
        if ((curr = strchr(amountStr, '.')))
        {
            curr++;
            if ((*curr >= '0') && (*curr <= '9'))
            {
                amount += (*curr - '0') * 10;
            }
            curr++;
            if ((*curr >= '0') && (*curr <= '9'))
            {
                amount += *curr - '0';
            }
        }

        amountMonth = atoi(amountMonthStr) * 100;
        if ((curr = strchr(amountMonthStr, '.')))
        {
            curr++;
            if ((*curr >= '0') && (*curr <= '9'))
            {
                amountMonth += (*curr - '0') * 10;
            }
            curr++;
            if ((*curr >= '0') && (*curr <= '9'))
            {
                amountMonth += *curr - '0';
            }
        }

        client->app->enumeratequotaitems_result(type, product, prolevel, gbstorage,
                                                gbtransfer, months, amount, amountMonth,
                                                currency.c_str(), description.c_str(),
                                                ios_id.c_str(), android_id.c_str());
    }

    client->app->enumeratequotaitems_result(API_OK);
}

CommandPurchaseAddItem::CommandPurchaseAddItem(MegaClient* client, int itemclass,
                                               handle item, unsigned price,
                                               const char* currency, unsigned /*tax*/,
                                               const char* /*country*/, handle lph,
                                               int phtype, int64_t ts)
{
    string sprice;
    sprice.resize(128);
    sprintf((char *)sprice.data(), "%.2f", price/100.0);
    replace( sprice.begin(), sprice.end(), ',', '.');
    cmd("uts");
    arg("it", itemclass);
    arg("si", (byte*)&item, 8);
    arg("p", sprice.c_str());
    arg("c", currency);
    if (!ISUNDEF(lph))
    {
        if (phtype == 0) // legacy mode
        {
            arg("aff", (byte*)&lph, MegaClient::NODEHANDLE);
        }
        else
        {
            beginobject("aff");
            arg("id", (byte*)&lph, MegaClient::NODEHANDLE);
            arg("ts", ts);
            arg("t", phtype);   // 1=affiliate id, 2=file/folder link, 3=chat link, 4=contact link
            endobject();
        }
    }

    tag = client->reqtag;

    //TODO: Complete this (tax? country?)
}

void CommandPurchaseAddItem::procresult()
{
    if (client->json.isnumeric())
    {
        return client->app->additem_result(error(client->json.getint()));
    }

    handle item = client->json.gethandle(8);
    if (item != UNDEF)
    {
        client->purchase_basket.push_back(item);
        client->app->additem_result(API_OK);
    }
    else
    {
        client->json.storeobject();
        client->app->additem_result(API_EINTERNAL);
    }
}

CommandPurchaseCheckout::CommandPurchaseCheckout(MegaClient* client, int gateway)
{
    cmd("utc");

    beginarray("s");
    for (handle_vector::iterator it = client->purchase_basket.begin(); it != client->purchase_basket.end(); it++)
    {
        element((byte*)&*it, sizeof(handle));
    }

    endarray();

    arg("m", gateway);

    // empty basket
    client->purchase_begin();

    tag = client->reqtag;
}

void CommandPurchaseCheckout::procresult()
{
    if (client->json.isnumeric())
    {
        return client->app->checkout_result(NULL, error(client->json.getint()));
    }

    //Expected response: "EUR":{"res":X,"code":Y}}
    client->json.getnameid();
    if (!client->json.enterobject())
    {
        LOG_err << "Parse error (CommandPurchaseCheckout)";
        client->app->checkout_result(NULL, API_EINTERNAL);
        return;
    }

    error e = API_EINTERNAL;
    string errortype;
    for (;;)
    {
        switch (client->json.getnameid())
        {
            case MAKENAMEID3('r', 'e', 's'):
                if (client->json.isnumeric())
                {
                    e = (error)client->json.getint();
                }
                else
                {
                    client->json.storeobject(&errortype);
                    if (errortype == "S")
                    {
                        errortype.clear();
                        e = API_OK;
                    }
                }
                break;

            case MAKENAMEID4('c', 'o', 'd', 'e'):
                if (client->json.isnumeric())
                {
                    e = (error)client->json.getint();
                }
                else
                {
                    LOG_err << "Parse error in CommandPurchaseCheckout (code)";
                }
                break;
            case EOO:
                client->json.leaveobject();
                if (!errortype.size() || errortype == "FI" || e == API_OK)
                {
                    client->app->checkout_result(NULL, e);
                }
                else
                {
                    client->app->checkout_result(errortype.c_str(), e);
                }
                return;
            default:
                if (!client->json.storeobject())
                {
                    client->app->checkout_result(NULL, API_EINTERNAL);
                    return;
                }
        }
    }
}

CommandRemoveContact::CommandRemoveContact(MegaClient* client, const char* m, visibility_t show)
{
    this->email = m ? m : "";
    this->v = show;

    cmd("ur2");
    arg("u", m);
    arg("l", (int)show);

    tag = client->reqtag;
}

void CommandRemoveContact::procresult()
{
    error e;

    if (client->json.isnumeric())
    {
        e = (error)client->json.getint();
    }
    else
    {
        client->json.storeobject();
        e = API_OK;

        User *u = client->finduser(email.c_str());
        if (u)
        {
            u->show = v;
        }
    }

    client->app->removecontact_result(e);
}


CommandPutMultipleUAVer::CommandPutMultipleUAVer(MegaClient *client, const userattr_map *attrs, int ctag)
{
    this->attrs = *attrs;

    cmd("upv");

    for (userattr_map::const_iterator it = attrs->begin(); it != attrs->end(); it++)
    {
        attr_t type = it->first;

        beginarray(User::attr2string(type).c_str());

        element((const byte *) it->second.data(), int(it->second.size()));

        const string *attrv = client->ownuser()->getattrversion(type);
        if (attrv)
        {
            element(attrv->c_str());
        }

        endarray();
    }

    tag = ctag;
}

void CommandPutMultipleUAVer::procresult()
{
    if (client->json.isnumeric())
    {
        int creqtag = client->reqtag;
        client->reqtag = 0;
        client->sendevent(99419, "Error attaching keys");
        client->reqtag = creqtag;

        return client->app->putua_result((error)client->json.getint());
    }

    User *u = client->ownuser();
    for(;;)   // while there are more attrs to read...
    {
        const char* ptr;
        const char* end;

        if (!(ptr = client->json.getvalue()) || !(end = strchr(ptr, '"')))
        {
            break;
        }
        attr_t type = User::string2attr(string(ptr, (end-ptr)).c_str());

        if (!(ptr = client->json.getvalue()) || !(end = strchr(ptr, '"')))
        {
            return client->app->putua_result(API_EINTERNAL);
        }
        string version = string(ptr, (end-ptr));

        userattr_map::iterator it = this->attrs.find(type);
        if (type == ATTR_UNKNOWN || version.empty() || (it == this->attrs.end()))
        {
            LOG_err << "Error in CommandPutUA. Undefined attribute or version";
            return client->app->putua_result(API_EINTERNAL);
        }
        else
        {
            u->setattr(type, &it->second, &version);
            u->setTag(tag ? tag : -1);

            if (type == ATTR_KEYRING)
            {
                TLVstore *tlvRecords = TLVstore::containerToTLVrecords(&attrs[type], &client->key);
                if (tlvRecords)
                {
                    if (tlvRecords->find(EdDSA::TLV_KEY))
                    {
                        string prEd255 = tlvRecords->get(EdDSA::TLV_KEY);
                        if (prEd255.size() == EdDSA::SEED_KEY_LENGTH)
                        {
                            client->signkey = new EdDSA(client->rng, (unsigned char *) prEd255.data());
                        }
                    }

                    if (tlvRecords->find(ECDH::TLV_KEY))
                    {
                        string prCu255 = tlvRecords->get(ECDH::TLV_KEY);
                        if (prCu255.size() == ECDH::PRIVATE_KEY_LENGTH)
                        {
                            client->chatkey = new ECDH((unsigned char *) prCu255.data());
                        }
                    }

                    if (!client->chatkey || !client->chatkey->initializationOK ||
                            !client->signkey || !client->signkey->initializationOK)
                    {
                        client->resetKeyring();

                        int creqtag = client->reqtag;
                        client->reqtag = 0;
                        client->sendevent(99418, "Failed to load attached keys");
                        client->reqtag = creqtag;
                    }
                    else
                    {
                        int creqtag = client->reqtag;
                        client->reqtag = 0;
                        client->sendevent(99420, "Signing and chat keys attached OK");
                        client->reqtag = creqtag;
                    }

                    delete tlvRecords;
                }
                else
                {
                    LOG_warn << "Failed to decrypt keyring after putua";
                }
            }
            else if (User::isAuthring(type))
            {
                client->mAuthRings.erase(type);
                const std::unique_ptr<TLVstore> tlvRecords(TLVstore::containerToTLVrecords(&attrs[type], &client->key));
                if (tlvRecords)
                {
                    client->mAuthRings.emplace(type, AuthRing(type, *tlvRecords));
                }
                else
                {
                    LOG_err << "Failed to decrypt keyring after putua";
                }
            }
        }
    }

    client->notifyuser(u);
    client->app->putua_result(API_OK);
}

CommandPutUAVer::CommandPutUAVer(MegaClient* client, attr_t at, const byte* av, unsigned avl, int ctag)
{
    this->at = at;
    this->av.assign((const char*)av, avl);

    cmd("upv");

    beginarray(User::attr2string(at).c_str());

    // if removing avatar, do not Base64 encode the attribute value
    if (at == ATTR_AVATAR && !strcmp((const char *)av, "none"))
    {
        element((const char*)av);
    }
    else
    {
        element(av, avl);
    }

    const string *attrv = client->ownuser()->getattrversion(at);
    if (client->ownuser()->isattrvalid(at) && attrv)
    {
        element(attrv->c_str());
    }

    endarray();

    tag = ctag;
}

void CommandPutUAVer::procresult()
{
    if (client->json.isnumeric())
    {
        client->app->putua_result((error)client->json.getint());
    }
    else
    {
        const char* ptr;
        const char* end;

        if (!(ptr = client->json.getvalue()) || !(end = strchr(ptr, '"')))
        {
            client->app->putua_result(API_EINTERNAL);
            return;
        }
        attr_t at = User::string2attr(string(ptr, (end-ptr)).c_str());

        if (!(ptr = client->json.getvalue()) || !(end = strchr(ptr, '"')))
        {
            client->app->putua_result(API_EINTERNAL);
            return;
        }
        string v = string(ptr, (end-ptr));

        if (at == ATTR_UNKNOWN || v.empty() || (this->at != at))
        {
            LOG_err << "Error in CommandPutUA. Undefined attribute or version";
            client->app->putua_result(API_EINTERNAL);
        }
        else
        {
            User *u = client->ownuser();
            u->setattr(at, &av, &v);
            u->setTag(tag ? tag : -1);

            if (User::isAuthring(at))
            {
                client->mAuthRings.erase(at);
                const std::unique_ptr<TLVstore> tlvRecords(TLVstore::containerToTLVrecords(&av, &client->key));
                if (tlvRecords)
                {
                    client->mAuthRings.emplace(at, AuthRing(at, *tlvRecords));
                }
                else
                {
                    LOG_err << "Failed to decrypt " << User::attr2string(at) << " after putua";
                }
            }

            client->notifyuser(u);
            client->app->putua_result(API_OK);
        }
    }
}

CommandPutUA::CommandPutUA(MegaClient* /*client*/, attr_t at, const byte* av, unsigned avl, int ctag, handle lph, int phtype, int64_t ts)
{
    this->at = at;
    this->av.assign((const char*)av, avl);

    cmd("up");

    string an = User::attr2string(at);

    // if removing avatar, do not Base64 encode the attribute value
    if (at == ATTR_AVATAR && !strcmp((const char *)av, "none"))
    {
        arg(an.c_str(),(const char *)av, avl);
    }
    else
    {
        arg(an.c_str(), av, avl);
    }

    if (!ISUNDEF(lph))
    {
        beginobject("aff");
        arg("id", (byte*)&lph, MegaClient::NODEHANDLE);
        arg("ts", ts);
        arg("t", phtype);   // 1=affiliate id, 2=file/folder link, 3=chat link, 4=contact link
        endobject();
    }

    tag = ctag;
}

void CommandPutUA::procresult()
{
    error e;

    if (client->json.isnumeric())
    {
        e = (error)client->json.getint();
    }
    else
    {
        client->json.storeobject(); // [<uh>]
        e = API_OK;

        User *u = client->ownuser();
        assert(u);
        if (!u)
        {
            LOG_err << "Own user not found when attempting to set user attributes";
            client->app->putua_result(API_EACCESS);
            return;
        }
        u->setattr(at, &av, NULL);
        u->setTag(tag ? tag : -1);
        client->notifyuser(u);

        if (at == ATTR_DISABLE_VERSIONS)
        {
            client->versions_disabled = (av == "1");
            if (client->versions_disabled)
            {
                LOG_info << "File versioning is disabled";
            }
            else
            {
                LOG_info << "File versioning is enabled";
            }
        }
    }

    client->app->putua_result(e);
}

CommandGetUA::CommandGetUA(MegaClient* /*client*/, const char* uid, attr_t at, const char* ph, int ctag)
{
    this->uid = uid;
    this->at = at;
    this->ph = ph ? string(ph) : "";

    if (ph && ph[0])
    {
        cmd("mcuga");
        arg("ph", ph);
    }
    else
    {
        cmd("uga");
    }

    arg("u", uid);
    arg("ua", User::attr2string(at).c_str());
    arg("v", 1);
    tag = ctag;
}

void CommandGetUA::procresult()
{
    User *u = client->finduser(uid.c_str());

    if (client->json.isnumeric())
    {
        error e = (error)client->json.getint();

        if (e == API_ENOENT && u)
        {
            u->removeattr(at);
        }

        client->app->getua_result(e);

        if (isFromChatPreview())    // if `mcuga` was sent, no need to do anything else
        {
            return;
        }

        if (u && u->userhandle == client->me && e != API_EBLOCKED)
        {
            if (client->fetchingkeys && at == ATTR_SIG_RSA_PUBK)
            {
                client->initializekeys(); // we have now all the required data
            }

            if (e == API_ENOENT && User::isAuthring(at))
            {
                // authring not created yet, will do it upon retrieval of public keys
                client->mAuthRings.erase(at);
                client->mAuthRings.emplace(at, AuthRing(at, TLVstore()));

                if (client->mFetchingAuthrings && client->mAuthRings.size() == 3)
                {
                    client->mFetchingAuthrings = false;
                    client->fetchContactsKeys();
                }
            }
        }

        // if the attr does not exist, initialize it
        if (at == ATTR_DISABLE_VERSIONS && e == API_ENOENT)
        {
            LOG_info << "File versioning is enabled";
            client->versions_disabled = false;
        }
    }
    else
    {
        const char* ptr;
        const char* end;
        string value, version, buf;

        //If we are in preview mode, we only can retrieve atributes with mcuga and the response format is different
        if (isFromChatPreview())
        {
            ptr = client->json.getvalue();
            if (!ptr || !(end = strchr(ptr, '"')))
            {
                client->app->getua_result(API_EINTERNAL);
            }
            else
            {
                // convert from ASCII to binary the received data
                buf.assign(ptr, (end-ptr));
                value.resize(buf.size() / 4 * 3 + 3);
                value.resize(Base64::atob(buf.data(), (byte *)value.data(), int(value.size())));
<<<<<<< HEAD
                client->app->getua_result((byte*) value.data(), unsigned(value.size()));
=======
                client->app->getua_result((byte*) value.data(), unsigned(value.size()), at);
>>>>>>> 5325ae9f
            }
            return;
        }

        for (;;)
        {
            switch (client->json.getnameid())
            {
                case MAKENAMEID2('a','v'):
                {
                    if (!(ptr = client->json.getvalue()) || !(end = strchr(ptr, '"')))
                    {
                        client->app->getua_result(API_EINTERNAL);
                        if (client->fetchingkeys && at == ATTR_SIG_RSA_PUBK && u && u->userhandle == client->me)
                        {
                            client->initializekeys(); // we have now all the required data
                        }
                        return;
                    }
                    buf.assign(ptr, (end-ptr));
                    break;
                }
                case 'v':
                {
                    if (!(ptr = client->json.getvalue()) || !(end = strchr(ptr, '"')))
                    {
                        client->app->getua_result(API_EINTERNAL);
                        if (client->fetchingkeys && at == ATTR_SIG_RSA_PUBK && u && u->userhandle == client->me)
                        {
                            client->initializekeys(); // we have now all the required data
                        }
                        return;
                    }
                    version.assign(ptr, (end-ptr));
                    break;
                }
                case EOO:
                {
                    // if there's no avatar, the value is "none" (not Base64 encoded)
                    if (u && at == ATTR_AVATAR && buf == "none")
                    {
                        u->setattr(at, NULL, &version);
                        u->setTag(tag ? tag : -1);
                        client->app->getua_result(API_ENOENT);
                        client->notifyuser(u);
                        return;
                    }

                    // convert from ASCII to binary the received data
                    value.resize(buf.size() / 4 * 3 + 3);
                    value.resize(Base64::atob(buf.data(), (byte *)value.data(), int(value.size())));

                    // Some attributes don't keep historic records, ie. *!authring or *!lstint
                    // (none of those attributes are used by the SDK yet)
                    // bool nonHistoric = (attributename.at(1) == '!');

                    // handle the attribute data depending on the scope
                    char scope = User::scope(at);

                    if (!u) // retrieval of attributes without contact-relationship
                    {
                        if (at == ATTR_AVATAR && buf == "none")
                        {
                            client->app->getua_result(API_ENOENT);
                        }
                        else
                        {
                            client->app->getua_result((byte*) value.data(), unsigned(value.size()), at);
                        }
                        return;
                    }

                    switch (scope)
                    {
                        case '*':   // private, encrypted
                        {
                            // decrypt the data and build the TLV records
                            TLVstore *tlvRecords = TLVstore::containerToTLVrecords(&value, &client->key);
                            if (!tlvRecords)
                            {
                                LOG_err << "Cannot extract TLV records for private attribute " << User::attr2string(at);
                                client->app->getua_result(API_EINTERNAL);
                                return;
                            }

                            // store the value for private user attributes (decrypted version of serialized TLV)
                            string *tlvString = tlvRecords->tlvRecordsToContainer(client->rng, &client->key);
                            u->setattr(at, tlvString, &version);
                            delete tlvString;
                            client->app->getua_result(tlvRecords, at);

                            if (User::isAuthring(at))
                            {
                                client->mAuthRings.erase(at);
                                client->mAuthRings.emplace(at, AuthRing(at, *tlvRecords));

                                if (client->mFetchingAuthrings && client->mAuthRings.size() == 3)
                                {
                                    client->mFetchingAuthrings = false;
                                    client->fetchContactsKeys();
                                }
                            }

                            delete tlvRecords;
                            break;
                        }
                        case '+':   // public
                        {
                            u->setattr(at, &value, &version);
                            client->app->getua_result((byte*) value.data(), unsigned(value.size()), at);

                            if (client->fetchingkeys && at == ATTR_SIG_RSA_PUBK && u && u->userhandle == client->me)
                            {
                                client->initializekeys(); // we have now all the required data
                            }

                            if (!u->isTemporary && u->userhandle != client->me)
                            {
                                if (at == ATTR_ED25519_PUBK || at == ATTR_CU25519_PUBK)
                                {
                                    client->trackKey(at, u->userhandle, value);
                                }
                                else if (at == ATTR_SIG_CU255_PUBK || at == ATTR_SIG_RSA_PUBK)
                                {
                                    client->trackSignature(at, u->userhandle, value);
                                }
                            }
                            break;
                        }
                        case '#':   // protected
                        {
                            u->setattr(at, &value, &version);
                            client->app->getua_result((byte*) value.data(), unsigned(value.size()), at);
                            break;
                        }
                        case '^': // private, non-encrypted
                        {
                            // store the value in cache in binary format
                            u->setattr(at, &value, &version);
                            client->app->getua_result((byte*) value.data(), unsigned(value.size()), at);

                            if (at == ATTR_DISABLE_VERSIONS)
                            {
                                client->versions_disabled = !strcmp(value.data(), "1");
                                if (client->versions_disabled)
                                {
                                    LOG_info << "File versioning is disabled";
                                }
                                else
                                {
                                    LOG_info << "File versioning is enabled";
                                }
                            }
                            break;
                        }
                        default:    // legacy attributes or unknown attribute
                        {
                            if (at != ATTR_FIRSTNAME &&           // protected
                                    at != ATTR_LASTNAME &&        // protected
                                    at != ATTR_COUNTRY  &&        // private
                                    at != ATTR_BIRTHDAY &&        // private
                                    at != ATTR_BIRTHMONTH &&      // private
                                    at != ATTR_BIRTHYEAR)     // private
                            {
                                LOG_err << "Unknown received attribute: " << User::attr2string(at);
                                client->app->getua_result(API_EINTERNAL);
                                return;
                            }

                            u->setattr(at, &value, &version);
                            client->app->getua_result((byte*) value.data(), unsigned(value.size()), at);
                            break;
                        }

                    }   // switch (scope)

                    u->setTag(tag ? tag : -1);
                    client->notifyuser(u);
                    return;
                }
                default:
                {
                    if (!client->json.storeobject())
                    {
                        LOG_err << "Error in CommandGetUA. Parse error";
                        client->app->getua_result(API_EINTERNAL);
                        if (client->fetchingkeys && at == ATTR_SIG_RSA_PUBK && u && u->userhandle == client->me)
                        {
                            client->initializekeys(); // we have now all the required data
                        }
                        return;
                    }
                }

            }   // switch (nameid)
        }
    }
}

#ifdef DEBUG
CommandDelUA::CommandDelUA(MegaClient *client, const char *an)
{
    this->an = an;

    cmd("upr");
    arg("ua", an);

    arg("v", 1);    // returns the new version for the (removed) null value

    tag = client->reqtag;
}

void CommandDelUA::procresult()
{
    if (client->json.isnumeric())
    {
        client->app->delua_result((error)client->json.getint());
    }
    else
    {
        const char* ptr;
        const char* end;
        if (!(ptr = client->json.getvalue()) || !(end = strchr(ptr, '"')))
        {
            client->app->delua_result(API_EINTERNAL);
            return;
        }

        User *u = client->ownuser();
        attr_t at = User::string2attr(an.c_str());
        string version(ptr, (end-ptr));

        u->removeattr(at, &version); // store version to filter corresponding AP in order to avoid double onUsersUpdate()

        if (at == ATTR_KEYRING)
        {
            client->resetKeyring();
        }
        else if (User::isAuthring(at))
        {
            client->mAuthRings.emplace(at, AuthRing(at, TLVstore()));
            client->getua(u, at, 0);
        }

        client->notifyuser(u);
        client->app->delua_result(API_OK);
    }
}

#endif  // #ifdef DEBUG

CommandUnshareableUA::CommandUnshareableUA(MegaClient* client, bool fetch, int triesleft)
{
    maxtries = triesleft;
    fetching = fetch;
    if (fetching)
    {
        cmd("uga");
        arg("u", client->uid.c_str());
        arg("ua", User::attr2string(ATTR_UNSHAREABLE_KEY).c_str());
        arg("v", 1);
    }
    else
    {
        byte newunshareablekey[SymmCipher::BLOCKSIZE];
        client->rng.genblock(newunshareablekey, sizeof(newunshareablekey));

        cmd("up");
        arg(User::attr2string(ATTR_UNSHAREABLE_KEY).c_str(), newunshareablekey, sizeof(newunshareablekey));
        notself(client);
    }
    tag = 0;
}

void CommandUnshareableUA::procresult()
{
    if (client->json.isnumeric())
    {
        error e = (error)client->json.getint();

        if (e == API_ENOENT && fetching && maxtries > 0)
        {
            // we can't get it because it doesn't exist yet, so make it now
            LOG_info << "Creating unshareable key";
            client->reqs.add(new CommandUnshareableUA(client, false, maxtries - 1));
        }
        else
        {
            LOG_err << "Could not get or create unshareable key";
        }
        return;
    }
    else if (!fetching)
    {
        LOG_info << "Successful creation of unshareable key";
        // success uploading the key.  It just replies with [<uh>]
        client->json.storeobject();
        // fetch the value stored (protects somewhat against a creation race from multiple clients)
        if (maxtries > 0)
        {
            client->reqs.add(new CommandUnshareableUA(client, true, maxtries - 1));
        }
    }
    else
    {
        const char* ptr;
        const char* end;
        string buf;
        for (;;)
        {
            switch (client->json.getnameid())
            {
            case MAKENAMEID2('a', 'v'):
            {
                if (!(ptr = client->json.getvalue()) || !(end = strchr(ptr, '"')))
                {
                    return;
                }
                buf.assign(ptr, (end - ptr));
                LOG_info << "Unshareable key received, size: " << buf.size();
                break;
            }
            case EOO:
            {
                assert(fetching);
                if (buf.size() == Base64Str<SymmCipher::BLOCKSIZE>::STRLEN)
                {
                    client->unshareablekey.swap(buf);
                }
                else
                {
                    LOG_err << "Unshareable key not included in reply, or wrong length";
                }
                return;
            }

            default:
                if (!client->json.storeobject())
                {
                    LOG_err << "Bad field in unshareable reply";
                    return;
                }
            }
        }
    }
}

CommandGetUserEmail::CommandGetUserEmail(MegaClient *client, const char *uid)
{
    cmd("uge");
    arg("u", uid);

    tag = client->reqtag;
}

void CommandGetUserEmail::procresult()
{
    if (client->json.isnumeric())
    {
        return client->app->getuseremail_result(NULL, (error)client->json.getint());
    }

    string email;
    if (!client->json.storeobject(&email))
    {
        return client->app->getuseremail_result(NULL, API_EINTERNAL);
    }
    else
    {
        return client->app->getuseremail_result(&email, API_OK);
    }
}

// set node keys (e.g. to convert asymmetric keys to symmetric ones)
CommandNodeKeyUpdate::CommandNodeKeyUpdate(MegaClient* client, handle_vector* v)
{
    byte nodekey[FILENODEKEYLENGTH];

    cmd("k");
    beginarray("nk");

    for (size_t i = v->size(); i--;)
    {
        handle h = (*v)[i];

        Node* n;

        if ((n = client->nodebyhandle(h)))
        {
            client->key.ecb_encrypt((byte*)n->nodekey().data(), nodekey, n->nodekey().size());

            element(h, MegaClient::NODEHANDLE);
            element(nodekey, int(n->nodekey().size()));
        }
    }

    endarray();
}

CommandSingleKeyCR::CommandSingleKeyCR(handle sh, handle nh, const byte* key, size_t keylen)
{
    cmd("k");
    beginarray("cr");

    beginarray();
    element(sh, MegaClient::NODEHANDLE);
    endarray();

    beginarray();
    element(nh, MegaClient::NODEHANDLE);
    endarray();

    beginarray();
    element(0);
    element(0);
    element(key, static_cast<int>(keylen));
    endarray();

    endarray();
}

CommandKeyCR::CommandKeyCR(MegaClient* /*client*/, node_vector* rshares, node_vector* rnodes, const char* keys)
{
    cmd("k");
    beginarray("cr");

    beginarray();
    for (int i = 0; i < (int)rshares->size(); i++)
    {
        element((*rshares)[i]->nodehandle, MegaClient::NODEHANDLE);
    }

    endarray();

    beginarray();
    for (int i = 0; i < (int)rnodes->size(); i++)
    {
        element((*rnodes)[i]->nodehandle, MegaClient::NODEHANDLE);
    }

    endarray();

    beginarray();
    appendraw(keys);
    endarray();

    endarray();
}

// a == ACCESS_UNKNOWN: request public key for user handle and respond with
// share key for sn
// otherwise: request public key for user handle and continue share creation
// for node sn to user u with access a
CommandPubKeyRequest::CommandPubKeyRequest(MegaClient* client, User* user)
{
    cmd("uk");
    arg("u", user->uid.c_str());

    u = user;
    tag = client->reqtag;
}

void CommandPubKeyRequest::procresult()
{
    byte pubkbuf[AsymmCipher::MAXKEYLENGTH];
    int len_pubk = 0;
    handle uh = UNDEF;

    if (client->json.isnumeric())
    {
        error e = (error)client->json.getint();
        if(e != API_ENOENT) //API_ENOENT = unregistered users or accounts without a public key yet
        {
            LOG_err << "Unexpected error in CommandPubKeyRequest: " << e;
        }
    }
    else
    {
        bool finished = false;
        while (!finished)
        {
            switch (client->json.getnameid())
            {
                case 'u':
                    uh = client->json.gethandle(MegaClient::USERHANDLE);
                    break;

                case MAKENAMEID4('p', 'u', 'b', 'k'):
                    len_pubk = client->json.storebinary(pubkbuf, sizeof pubkbuf);
                    break;

                case EOO:
                    if (!u) // user has cancelled the account
                    {
                        return;
                    }

                    if (!ISUNDEF(uh))
                    {
                        client->mapuser(uh, u->email.c_str());
                        if (u->isTemporary && u->uid == u->email) //update uid with the received USERHANDLE (will be used as target for putnodes)
                        {
                            u->uid = Base64Str<MegaClient::USERHANDLE>(uh);
                        }
                    }

                    if (client->fetchingkeys && u->userhandle == client->me && len_pubk)
                    {
                        client->pubk.setkey(AsymmCipher::PUBKEY, pubkbuf, len_pubk);
                        return;
                    }

                    if (len_pubk && !u->pubk.setkey(AsymmCipher::PUBKEY, pubkbuf, len_pubk))
                    {
                        len_pubk = 0;
                    }

                    if (!u->isTemporary && u->userhandle != client->me && len_pubk && u->pubk.isvalid())
                    {
                        string pubkstr;
                        u->pubk.serializekeyforjs(pubkstr);
                        client->trackKey(ATTR_UNKNOWN, u->userhandle, pubkstr);
                    }
                    finished = true;
                    break;

                default:
                    if (client->json.storeobject())
                    {
                        continue;
                    }
                    len_pubk = 0;
                    finished = true;
                    break;
            }
        }
    }

    // satisfy all pending PubKeyAction requests for this user
    while (u->pkrs.size())
    {
        client->restag = tag;
        u->pkrs[0]->proc(client, u);
        u->pkrs.pop_front();
    }

    if (len_pubk && !u->isTemporary)
    {
        client->notifyuser(u);
    }

    if (u->isTemporary)
    {
        delete u;
        u = NULL;
    }

    return;
}

void CommandPubKeyRequest::invalidateUser()
{
    u = NULL;
}

CommandGetUserData::CommandGetUserData(MegaClient *client)
{
    cmd("ug");

    tag = client->reqtag;
}

void CommandGetUserData::procresult()
{
    string name;
    string pubk;
    string privk;
    string k;
    byte privkbuf[AsymmCipher::MAXKEYLENGTH * 2];
    int len_privk = 0;
    m_time_t since = 0;
    int v = 0;
    string salt;
    string smsv;

    bool b = false;
    BizMode m = BIZ_MODE_UNKNOWN;
    BizStatus s = BIZ_STATUS_UNKNOWN;
    std::vector<std::pair<BizStatus, m_time_t>> sts;

    if (client->json.isnumeric())
    {
        error e = (error)client->json.getint();
        if (!e)
        {
            e = API_ENOENT;
        }
        return client->app->userdata_result(NULL, NULL, NULL, e);
    }

    for (;;)
    {
        switch (client->json.getnameid())
        {
        case MAKENAMEID3('a', 'a', 'v'):    // account authentication version
            v = (int)client->json.getint();
            break;

        case MAKENAMEID3('a', 'a', 's'):    // account authentication salt
            client->json.storeobject(&salt);
            break;

        case MAKENAMEID4('n', 'a', 'm', 'e'):
            client->json.storeobject(&name);
            break;

        case 'k':
            k.resize(SymmCipher::KEYLENGTH);
            client->json.storebinary((byte *)k.data(), int(k.size()));
            break;

        case MAKENAMEID5('s', 'i', 'n', 'c', 'e'):
            since = client->json.getint();
            break;

        case MAKENAMEID4('p', 'u', 'b', 'k'):
            client->json.storeobject(&pubk);
            break;

        case MAKENAMEID5('p', 'r', 'i', 'v', 'k'):
            len_privk = client->json.storebinary(privkbuf, sizeof privkbuf);
            break;

        case MAKENAMEID5('f', 'l', 'a', 'g', 's'):
            if (client->json.enterobject())
            {
                if (client->readmiscflags(&client->json) != API_OK)
                {
                    return client->app->userdata_result(NULL, NULL, NULL, API_EINTERNAL);
                }
                client->json.leaveobject();
            }
            break;

        case 'b':   // business account's info
            assert(!b);
            b = true;
            if (client->json.enterobject())
            {
                bool endobject = false;
                while (!endobject)
                {
                    switch (client->json.getnameid())
                    {
                        case 's':   // status
                            // -1: expired, 1: active, 2: grace-period
                            s = BizStatus(client->json.getint32());
                            break;

                        case 'm':   // mode
                            m = BizMode(client->json.getint32());
                            break;

                        case MAKENAMEID3('s', 't', 's'):    // status timestamps
                            // ie. "sts":[{"s":-1,"ts":1566182227},{"s":1,"ts":1563590227}]
                            client->json.enterarray();
                            while (client->json.enterobject())
                            {
                                BizStatus status = BIZ_STATUS_UNKNOWN;
                                m_time_t ts = 0;

                                bool exit = false;
                                while (!exit)
                                {
                                    switch (client->json.getnameid())
                                    {
                                        case 's':
                                           status = BizStatus(client->json.getint());
                                           break;

                                        case MAKENAMEID2('t', 's'):
                                           ts = client->json.getint();
                                           break;

                                        case EOO:
                                            if (status != BIZ_STATUS_UNKNOWN && ts != 0)
                                            {
                                                sts.push_back(std::make_pair(status, ts));
                                            }
                                            else
                                            {
                                                LOG_warn << "Unpaired/missing business status-ts in b.sts";
                                            }
                                            exit = true;
                                            break;

                                        default:
                                            if (!client->json.storeobject())
                                            {
                                                return client->app->userdata_result(NULL, NULL, NULL, API_EINTERNAL);
                                            }
                                    }
                                }
                                client->json.leaveobject();
                            }
                            client->json.leavearray();
                            break;

                        case EOO:
                            endobject = true;
                            break;

                        default:
                            if (!client->json.storeobject())
                            {
                                return client->app->userdata_result(NULL, NULL, NULL, API_EINTERNAL);
                            }
                    }
                }
                client->json.leaveobject();
            }
            break;

        case MAKENAMEID4('s', 'm', 's', 'v'):
            if (!client->json.storeobject(&smsv))
            {
                LOG_err << "Invalid verified phone number (smsv)";
                assert(false);
            }
            break;

        case EOO:
            if (v)
            {
                client->accountversion = v;
            }

            if (salt.size())
            {
                Base64::atob(salt, client->accountsalt);
            }

            client->accountsince = since;
            client->mSmsVerifiedPhone = smsv;

            client->k = k;

            if (len_privk)
            {
                client->key.ecb_decrypt(privkbuf, len_privk);
                privk.resize(AsymmCipher::MAXKEYLENGTH * 2);
                privk.resize(Base64::btoa(privkbuf, len_privk, (char *)privk.data()));
            }

            client->btugexpiration.backoff(MegaClient::USER_DATA_EXPIRATION_BACKOFF_SECS * 10);
            client->cachedug = true;

            if (b)  // business account
            {
                // integrity checks
                if ((s < BIZ_STATUS_EXPIRED || s > BIZ_STATUS_GRACE_PERIOD)  // status not received or invalid
                        || (m == BIZ_MODE_UNKNOWN))  // master flag not received or invalid
                {
                    std::string err = "GetUserData: invalid business status / account mode";
                    LOG_err << err;
                    client->sendevent(99450, err.c_str());

                    client->mBizStatus = BIZ_STATUS_EXPIRED;
                    client->mBizMode = BIZ_MODE_SUBUSER;
                    client->mBizExpirationTs = client->mBizGracePeriodTs = 0;
                    client->app->notify_business_status(client->mBizStatus);
                }
                else
                {
                    for (auto it : sts)
                    {
                        BizStatus status = it.first;
                        m_time_t ts = it.second;
                        if (status == BIZ_STATUS_EXPIRED)
                        {
                            client->mBizExpirationTs = ts;
                        }
                        else if (status == BIZ_STATUS_GRACE_PERIOD)
                        {
                            client->mBizGracePeriodTs = ts;
                        }
                        else
                        {
                            LOG_warn << "Unexpected status in b.sts. Status: " << status << "ts: " << ts;
                        }
                    }

                    client->mBizMode = m;

                    if (client->mBizStatus != s)
                    {
                        client->mBizStatus = s;
                        client->app->notify_business_status(s);
                    }

                    // if current business status will expire sooner than the scheduled `ug`, update the
                    // backoff to a shorter one in order to refresh the business status asap
                    m_time_t auxts = 0;
                    m_time_t now = m_time(nullptr);
                    if (client->mBizGracePeriodTs && client->mBizGracePeriodTs > now)
                    {
                        auxts = client->mBizGracePeriodTs;
                    }
                    else if (client->mBizExpirationTs && client->mBizExpirationTs > now)
                    {
                        auxts = client->mBizExpirationTs;
                    }
                    if (auxts)
                    {
                        dstime diff = static_cast<dstime>((now - auxts) * 10);
                        dstime current = client->btugexpiration.backoffdelta();
                        if (current > diff)
                        {
                            client->btugexpiration.backoff(diff);
                        }
                    }
                    // TODO: check if type of account has changed and notify with new event (not yet supported by API)
                }
            }
            else
            {
                BizStatus oldStatus = client->mBizStatus;
                client->mBizStatus = BIZ_STATUS_INACTIVE;
                client->mBizMode = BIZ_MODE_UNKNOWN;
                client->mBizExpirationTs = client->mBizGracePeriodTs = 0;

                if (client->mBizStatus != oldStatus)
                {
                    client->app->notify_business_status(client->mBizStatus);
                }
            }

            client->app->userdata_result(&name, &pubk, &privk, API_OK);
            return;

        default:
            if (!client->json.storeobject())
            {
                return client->app->userdata_result(NULL, NULL, NULL, API_EINTERNAL);
            }
        }
    }
}

CommandGetMiscFlags::CommandGetMiscFlags(MegaClient *client)
{
    cmd("gmf");

    // this one can get the smsve flag when the account is blocked (if it's in a batch by itself)
    batchSeparately = true;  
    suppressSID = true;

    tag = client->reqtag;
}

void CommandGetMiscFlags::procresult()
{
    error e;
    if (client->json.isnumeric())
    {
        e = (error)client->json.getint();
        if (!e)
        {
            LOG_err << "Unexpected response for gmf: no flags, but no error";
            e = API_ENOENT;
        }
        LOG_err << "gmf failed: " << e;
    }
    else
    {
        e = client->readmiscflags(&client->json);
    }

    client->app->getmiscflags_result(e);
}

CommandGetUserQuota::CommandGetUserQuota(MegaClient* client, AccountDetails* ad, bool storage, bool transfer, bool pro, int source)
{
    details = ad;
    mStorage = storage;
    mTransfer = transfer;
    mPro = pro;

    cmd("uq");
    if (storage)
    {
        arg("strg", "1", 0);
    }
    if (transfer)
    {
        arg("xfer", "1", 0);
    }
    if (pro)
    {
        arg("pro", "1", 0);
    }

    arg("src", source);

    arg("v", 1);

    tag = client->reqtag;
}

void CommandGetUserQuota::procresult()
{
    m_off_t td;
    bool got_storage = false;
    bool got_storage_used = false;
    int uslw = -1;

    if (client->json.isnumeric())
    {
        return client->app->account_details(details, (error)client->json.getint());
    }

    details->pro_level = 0;
    details->subscription_type = 'O';
    details->subscription_renew = 0;
    details->subscription_method.clear();
    memset(details->subscription_cycle, 0, sizeof(details->subscription_cycle));

    details->pro_until = 0;

    details->storage_used = 0;
    details->storage_max = 0;

    details->transfer_max = 0;
    details->transfer_own_used = 0;
    details->transfer_srv_used = 0;
    details->srv_ratio = 0;

    details->transfer_hist_starttime = 0;
    details->transfer_hist_interval = 3600;
    details->transfer_hist.clear();
    details->transfer_hist_valid = true;

    details->transfer_reserved = 0;
    details->transfer_own_reserved = 0;
    details->transfer_srv_reserved = 0;

    for (;;)
    {
        switch (client->json.getnameid())
        {
            case MAKENAMEID2('b', 't'):
            // "Base time age", this is number of seconds since the start of the current quota buckets
                // age of transfer
                // window start
                td = client->json.getint();
                if (td != -1)
                {
                    details->transfer_hist_starttime = m_time() - td;
                }
                break;

            case MAKENAMEID3('t', 'a', 'h'):
            // The free IP-based quota buckets, 6 entries for 6 hours
                if (client->json.enterarray())
                {
                    m_off_t t;

                    while (client->json.isnumeric() && (t = client->json.getint()) != -1)
                    {
                        details->transfer_hist.push_back(t);
                    }

                    client->json.leavearray();
                }
                break;

            case MAKENAMEID3('t', 'a', 'r'):
            // IP transfer reserved
                details->transfer_reserved = client->json.getint();
                break;

            case MAKENAMEID3('r', 'u', 'a'):
            // Actor reserved quota
                details->transfer_own_reserved += client->json.getint();
                break;

            case MAKENAMEID3('r', 'u', 'o'):
            // Owner reserved quota
                details->transfer_srv_reserved += client->json.getint();
                break;

            case MAKENAMEID5('c', 's', 't', 'r', 'g'):
            // Your total account storage usage
                details->storage_used = client->json.getint();
                got_storage_used = true;
                break;

            case MAKENAMEID6('c', 's', 't', 'r', 'g', 'n'):
            // Storage breakdown of root nodes and shares for your account
            // [bytes, numFiles, numFolders, versionedBytes, numVersionedFiles]
                if (client->json.enterobject())
                {
                    handle h;
                    NodeStorage* ns;

                    while (!ISUNDEF(h = client->json.gethandle()) && client->json.enterarray())
                    {
                        ns = &details->storage[h];

                        ns->bytes = client->json.getint();
                        ns->files = uint32_t(client->json.getint());
                        ns->folders = uint32_t(client->json.getint());
                        ns->version_bytes = client->json.getint();
                        ns->version_files = client->json.getint32();

#ifdef _DEBUG
                        // TODO: remove this debugging block once local count is confirmed to work correctly 100%
                        // verify the new local storage counters per root match server side (could fail if actionpackets are pending)
                        auto iter = client->mNodeCounters.find(h);
                        if (iter != client->mNodeCounters.end())
                        {
                            LOG_debug << client->nodebyhandle(h)->displaypath() << " " << iter->second.storage << " " << ns->bytes << " " << iter->second.files << " " << ns->files << " " << iter->second.folders << " " << ns->folders << " "
                                      << iter->second.versionStorage << " " << ns->version_bytes << " " << iter->second.versions << " " << ns->version_files
                                      << (iter->second.storage == ns->bytes && iter->second.files == ns->files && iter->second.folders == ns->folders && iter->second.versionStorage == ns->version_bytes && iter->second.versions == ns->version_files 
                                          ? "" : " ******************************************* mismatch *******************************************");
                        }
#endif 

                        while(client->json.storeobject());
                        client->json.leavearray();
                    }

                    client->json.leaveobject();
                }
                break;

            case MAKENAMEID5('m', 's', 't', 'r', 'g'):
            // maximum storage allowance
                details->storage_max = client->json.getint();
                got_storage = true;
                break;

            case MAKENAMEID6('c', 'a', 'x', 'f', 'e', 'r'):
            // PRO transfer quota consumed by yourself
                details->transfer_own_used += client->json.getint();
                break;

            case MAKENAMEID3('t', 'u', 'o'):
            // Transfer usage by the owner on quotad which hasn't yet been committed back to the API DB. Supplements caxfer
                details->transfer_own_used += client->json.getint();
                break;

            case MAKENAMEID6('c', 's', 'x', 'f', 'e', 'r'):
            // PRO transfer quota served to others
                details->transfer_srv_used += client->json.getint();
                break;

            case MAKENAMEID3('t', 'u', 'a'):
            // Transfer usage served to other users which hasn't yet been committed back to the API DB. Supplements csxfer
                details->transfer_srv_used += client->json.getint();
                break;

            case MAKENAMEID5('m', 'x', 'f', 'e', 'r'):
            // maximum transfer allowance
                details->transfer_max = client->json.getint();
                break;

            case MAKENAMEID8('s', 'r', 'v', 'r', 'a', 't', 'i', 'o'):
            // The ratio of your PRO transfer quota that is able to be served to others
                details->srv_ratio = client->json.getfloat();
                break;

            case MAKENAMEID5('u', 't', 'y', 'p', 'e'):
            // PRO type. 0 means Free; 4 is Pro Lite as it was added late; 100 indicates a business.
                details->pro_level = (int)client->json.getint();
                break;

            case MAKENAMEID5('s', 't', 'y', 'p', 'e'):
            // Flag indicating if this is a recurring subscription or one-off. "O" is one off, "R" is recurring.
                const char* ptr;
                if ((ptr = client->json.getvalue()))
                {
                    details->subscription_type = *ptr;
                }
                break;

            case MAKENAMEID6('s', 'c', 'y', 'c', 'l', 'e'):
                const char* scycle;
                if ((scycle = client->json.getvalue()))
                {
                    memcpy(details->subscription_cycle, scycle, 3);
                    details->subscription_cycle[3] = 0;
                }
                break;

            case MAKENAMEID6('s', 'r', 'e', 'n', 'e', 'w'):
            // Only provided for recurring subscriptions to indicate the best estimate of when the subscription will renew
                if (client->json.enterarray())
                {
                    details->subscription_renew = client->json.getint();
                    while(!client->json.leavearray())
                    {
                        client->json.storeobject();
                    }
                }
                break;

            case MAKENAMEID3('s', 'g', 'w'):
                if (client->json.enterarray())
                {
                    client->json.storeobject(&details->subscription_method);
                    while(!client->json.leavearray())
                    {
                        client->json.storeobject();
                    }
                }
                break;

            case MAKENAMEID3('r', 't', 't'):
                details->transfer_hist_valid = !client->json.getint();
                break;

            case MAKENAMEID6('s', 'u', 'n', 't', 'i', 'l'):
            // Time the last active PRO plan will expire (may be different from current one)
                details->pro_until = client->json.getint();
                break;

            case MAKENAMEID7('b', 'a', 'l', 'a', 'n', 'c', 'e'):
            // Balance of your account
                if (client->json.enterarray())
                {
                    const char* cur;
                    const char* amount;

                    while (client->json.enterarray())
                    {
                        if ((amount = client->json.getvalue()) && (cur = client->json.getvalue()))
                        {
                            size_t t = details->balances.size();
                            details->balances.resize(t + 1);
                            details->balances[t].amount = atof(amount);
                            memcpy(details->balances[t].currency, cur, 3);
                            details->balances[t].currency[3] = 0;
                        }

                        client->json.leavearray();
                    }

                    client->json.leavearray();
                }
                break;

            case MAKENAMEID4('u', 's', 'l', 'w'):
            // The percentage (in 1000s) indicating the limit at which you are 'nearly' over. Currently 98% for PRO, 90% for free.
                uslw = int(client->json.getint());
                break;

            case EOO:
                assert(!mStorage || (got_storage && got_storage_used) || client->loggedinfolderlink());

                if (mStorage)
                {
                    if (uslw <= 0)
                    {
                        uslw = 9000;
                        LOG_warn << "Using default almost overstorage threshold";
                    }

                    if (details->storage_used >= details->storage_max)
                    {
                        LOG_debug << "Account full";
                        client->activateoverquota(0);
                    }
                    else if (details->storage_used >= (details->storage_max / 10000 * uslw))
                    {
                        LOG_debug << "Few storage space available";
                        client->setstoragestatus(STORAGE_ORANGE);
                    }
                    else
                    {
                        LOG_debug << "There are no storage problems";
                        client->setstoragestatus(STORAGE_GREEN);
                    }
                }

                client->app->account_details(details, mStorage, mTransfer, mPro, false, false, false);
                return;

            default:
                if (!client->json.storeobject())
                {
                    return client->app->account_details(details, API_EINTERNAL);
                }
        }
    }
}

CommandQueryTransferQuota::CommandQueryTransferQuota(MegaClient* client, m_off_t size)
{
    cmd("qbq");
    arg("s", size);

    tag = client->reqtag;
}

void CommandQueryTransferQuota::procresult()
{
    if (!client->json.isnumeric())
    {
        LOG_err << "Unexpected response: " << client->json.pos;
        client->json.storeobject();

        // Returns 0 to not alarm apps and don't show overquota pre-warnings
        // if something unexpected is received, following the same approach as
        // in the webclient
        return client->app->querytransferquota_result(0);
    }

    return client->app->querytransferquota_result(int(client->json.getint()));
}

CommandGetUserTransactions::CommandGetUserTransactions(MegaClient* client, AccountDetails* ad)
{
    cmd("utt");

    details = ad;
    tag = client->reqtag;
}

void CommandGetUserTransactions::procresult()
{
    details->transactions.clear();

    while (client->json.enterarray())
    {
        const char* handle = client->json.getvalue();
        m_time_t ts = client->json.getint();
        const char* delta = client->json.getvalue();
        const char* cur = client->json.getvalue();

        if (handle && (ts > 0) && delta && cur)
        {
            size_t t = details->transactions.size();
            details->transactions.resize(t + 1);
            memcpy(details->transactions[t].handle, handle, 11);
            details->transactions[t].handle[11] = 0;
            details->transactions[t].timestamp = ts;
            details->transactions[t].delta = atof(delta);
            memcpy(details->transactions[t].currency, cur, 3);
            details->transactions[t].currency[3] = 0;
        }

        client->json.leavearray();
    }

    client->app->account_details(details, false, false, false, false, true, false);
}

CommandGetUserPurchases::CommandGetUserPurchases(MegaClient* client, AccountDetails* ad)
{
    cmd("utp");

    details = ad;
    tag = client->reqtag;
}

void CommandGetUserPurchases::procresult()
{
    client->restag = tag;

    details->purchases.clear();

    while (client->json.enterarray())
    {
        const char* handle = client->json.getvalue();
        const m_time_t ts = client->json.getint();
        const char* amount = client->json.getvalue();
        const char* cur = client->json.getvalue();
        int method = (int)client->json.getint();

        if (handle && (ts > 0) && amount && cur && (method >= 0))
        {
            size_t t = details->purchases.size();
            details->purchases.resize(t + 1);
            memcpy(details->purchases[t].handle, handle, 11);
            details->purchases[t].handle[11] = 0;
            details->purchases[t].timestamp = ts;
            details->purchases[t].amount = atof(amount);
            memcpy(details->purchases[t].currency, cur, 3);
            details->purchases[t].currency[3] = 0;
            details->purchases[t].method = method;
        }

        client->json.leavearray();
    }

    client->app->account_details(details, false, false, false, true, false, false);
}

CommandGetUserSessions::CommandGetUserSessions(MegaClient* client, AccountDetails* ad)
{
    cmd("usl");
    arg("x", 1); // Request the additional id and alive information

    details = ad;
    tag = client->reqtag;
}

void CommandGetUserSessions::procresult()
{
    details->sessions.clear();

    while (client->json.enterarray())
    {
        size_t t = details->sessions.size();
        details->sessions.resize(t + 1);

        details->sessions[t].timestamp = client->json.getint();
        details->sessions[t].mru = client->json.getint();
        client->json.storeobject(&details->sessions[t].useragent);
        client->json.storeobject(&details->sessions[t].ip);

        const char* country = client->json.getvalue();
        memcpy(details->sessions[t].country, country ? country : "\0\0", 2);
        details->sessions[t].country[2] = 0;

        details->sessions[t].current = (int)client->json.getint();

        details->sessions[t].id = client->json.gethandle(8);
        details->sessions[t].alive = (int)client->json.getint();

        client->json.leavearray();
    }

    client->app->account_details(details, false, false, false, false, false, true);
}

CommandSetPH::CommandSetPH(MegaClient* client, Node* n, int del, m_time_t ets)
{
    cmd("l");
    arg("n", (byte*)&n->nodehandle, MegaClient::NODEHANDLE);

    if (del)
    {
        arg("d", 1);
    }

    if (ets)
    {
        arg("ets", ets);
    }

    this->h = n->nodehandle;
    this->ets = ets;
    this->tag = client->reqtag;
}

void CommandSetPH::procresult()
{
    if (client->json.isnumeric())
    {
        return client->app->exportnode_result(error(client->json.getint()));
    }

    handle ph = client->json.gethandle();

    if (ISUNDEF(ph))
    {
        return client->app->exportnode_result(API_EINTERNAL);
    }

    Node *n = client->nodebyhandle(h);
    if (n)
    {
        n->setpubliclink(ph, time(nullptr), ets, false);
        n->changed.publiclink = true;
        client->notifynode(n);
    }

    client->app->exportnode_result(h, ph);
}

CommandGetPH::CommandGetPH(MegaClient* client, handle cph, const byte* ckey, int cop)
{
    cmd("g");
    arg("p", (byte*)&cph, MegaClient::NODEHANDLE);

    ph = cph;
    havekey = ckey ? true : false;
    if (havekey)
    {
        memcpy(key, ckey, sizeof key);
    }
    tag = client->reqtag;
    op = cop;
}

void CommandGetPH::procresult()
{
    if (client->json.isnumeric())
    {
        return client->app->openfilelink_result(error(client->json.getint()));
    }

    m_off_t s = -1;
    string a, fa;

    for (;;)
    {
        switch (client->json.getnameid())
        {
            case 's':
                s = client->json.getint();
                break;

            case MAKENAMEID2('a', 't'):
                client->json.storeobject(&a);
                break;

            case MAKENAMEID2('f', 'a'):
                client->json.storeobject(&fa);
                break;

            case EOO:
                // we want at least the attributes
                if (s >= 0)
                {
                    a.resize(Base64::atob(a.c_str(), (byte*)a.data(), int(a.size())));
                    if (havekey)
                    {
                        client->app->openfilelink_result(ph, key, s, &a, &fa, op);
                    }
                    else
                    {
                        client->app->openfilelink_result(ph, NULL, s, &a, &fa, op);
                    }
                }
                else
                {
                    client->app->openfilelink_result(API_EINTERNAL);
                }
                return;

            default:
                if (!client->json.storeobject())
                {
                    client->app->openfilelink_result(API_EINTERNAL);
                }
        }
    }
}

CommandSetMasterKey::CommandSetMasterKey(MegaClient* client, const byte* newkey, const byte *hash, int hashsize, const byte *clientrandomvalue, const char *pin, string *salt)
{
    memcpy(this->newkey, newkey, SymmCipher::KEYLENGTH);

    cmd("up");
    arg("k", newkey, SymmCipher::KEYLENGTH);
    if (clientrandomvalue)
    {
        arg("crv", clientrandomvalue, SymmCipher::KEYLENGTH);
    }
    arg("uh", hash, hashsize);
    if (pin)
    {
        arg("mfa", pin);
    }

    if (salt)
    {
        this->salt = *salt;
    }

    tag = client->reqtag;
}

void CommandSetMasterKey::procresult()
{
    if (client->json.isnumeric())
    {
        client->app->changepw_result((error)client->json.getint());
    }
    else
    {
        // update encrypted MK and salt for further checkups
        client->k.assign((const char *) newkey, SymmCipher::KEYLENGTH);
        client->accountsalt = salt;

        client->json.storeobject();
        client->app->changepw_result(API_OK);
    }
}

CommandCreateEphemeralSession::CommandCreateEphemeralSession(MegaClient* client,
                                                             const byte* key,
                                                             const byte* cpw,
                                                             const byte* ssc)
{
    memcpy(pw, cpw, sizeof pw);

    cmd("up");
    arg("k", key, SymmCipher::KEYLENGTH);
    arg("ts", ssc, 2 * SymmCipher::KEYLENGTH);

    tag = client->reqtag;
}

void CommandCreateEphemeralSession::procresult()
{
    if (client->json.isnumeric())
    {
        client->app->ephemeral_result((error)client->json.getint());
    }
    else
    {
        client->me = client->json.gethandle(MegaClient::USERHANDLE);
        client->uid = Base64Str<MegaClient::USERHANDLE>(client->me);
        client->resumeephemeral(client->me, pw, tag);
    }
}

CommandResumeEphemeralSession::CommandResumeEphemeralSession(MegaClient*, handle cuh, const byte* cpw, int ctag)
{
    memcpy(pw, cpw, sizeof pw);

    uh = cuh;

    cmd("us");
    arg("user", (byte*)&uh, MegaClient::USERHANDLE);

    tag = ctag;
}

void CommandResumeEphemeralSession::procresult()
{
    byte keybuf[SymmCipher::KEYLENGTH];
    byte sidbuf[MegaClient::SIDLEN];
    int havek = 0, havecsid = 0;

    if (client->json.isnumeric())
    {
        return client->app->ephemeral_result((error)client->json.getint());
    }

    for (;;)
    {
        switch (client->json.getnameid())
        {
            case 'k':
                havek = client->json.storebinary(keybuf, sizeof keybuf) == sizeof keybuf;
                break;

            case MAKENAMEID4('t', 's', 'i', 'd'):
                havecsid = client->json.storebinary(sidbuf, sizeof sidbuf) == sizeof sidbuf;
                break;

            case EOO:
                if (!havek || !havecsid)
                {
                    return client->app->ephemeral_result(API_EINTERNAL);
                }

                client->setsid(sidbuf, sizeof sidbuf);

                client->key.setkey(pw);
                client->key.ecb_decrypt(keybuf);

                client->key.setkey(keybuf);

                if (!client->checktsid(sidbuf, sizeof sidbuf))
                {
                    return client->app->ephemeral_result(API_EKEY);
                }

                client->me = uh;
                client->uid = Base64Str<MegaClient::USERHANDLE>(client->me);

                return client->app->ephemeral_result(uh, pw);

            default:
                if (!client->json.storeobject())
                {
                    return client->app->ephemeral_result(API_EINTERNAL);
                }
        }
    }
}

CommandCancelSignup::CommandCancelSignup(MegaClient *client)
{
    cmd("ucr");

    tag = client->reqtag;
}

void CommandCancelSignup::procresult()
{
    if (client->json.isnumeric())
    {
        return client->app->cancelsignup_result(error(client->json.getint()));
    }

    client->json.storeobject();

    client->app->cancelsignup_result(API_EINTERNAL);
}


CommandWhyAmIblocked::CommandWhyAmIblocked(MegaClient *client)
{
    cmd("whyamiblocked");
    batchSeparately = true;  // don't let any other commands that might get batched with it cause the whole batch to fail

    tag = client->reqtag;
}

void CommandWhyAmIblocked::procresult()
{
    if (client->json.isnumeric())
    {
        return client->app->whyamiblocked_result(int(client->json.getint()));
    }

    client->json.storeobject();

    client->app->whyamiblocked_result(API_EINTERNAL);
}

CommandSendSignupLink::CommandSendSignupLink(MegaClient* client, const char* email, const char* name, byte* c)
{
    cmd("uc");
    arg("c", c, 2 * SymmCipher::KEYLENGTH);
    arg("n", (byte*)name, int(strlen(name)));
    arg("m", (byte*)email, int(strlen(email)));

    tag = client->reqtag;
}

void CommandSendSignupLink::procresult()
{
    if (client->json.isnumeric())
    {
        return client->app->sendsignuplink_result((error)client->json.getint());
    }

    client->json.storeobject();

    client->app->sendsignuplink_result(API_EINTERNAL);
}

CommandSendSignupLink2::CommandSendSignupLink2(MegaClient* client, const char* email, const char* name)
{
    cmd("uc2");
    arg("n", (byte*)name, int(strlen(name)));
    arg("m", (byte*)email, int(strlen(email)));
    arg("v", 2);
    tag = client->reqtag;
}

CommandSendSignupLink2::CommandSendSignupLink2(MegaClient* client, const char* email, const char* name, byte *clientrandomvalue, byte *encmasterkey, byte *hashedauthkey)
{
    cmd("uc2");
    arg("n", (byte*)name, int(strlen(name)));
    arg("m", (byte*)email, int(strlen(email)));
    arg("crv", clientrandomvalue, SymmCipher::KEYLENGTH);
    arg("hak", hashedauthkey, SymmCipher::KEYLENGTH);
    arg("k", encmasterkey, SymmCipher::KEYLENGTH);
    arg("v", 2);

    tag = client->reqtag;
}

void CommandSendSignupLink2::procresult()
{
    if (client->json.isnumeric())
    {
        return client->app->sendsignuplink_result((error)client->json.getint());
    }

    client->json.storeobject();

    client->app->sendsignuplink_result(API_EINTERNAL);
}

CommandQuerySignupLink::CommandQuerySignupLink(MegaClient* client, const byte* code, unsigned len)
{
    confirmcode.assign((char*)code, len);

    cmd("ud");
    arg("c", code, len);

    tag = client->reqtag;
}

void CommandQuerySignupLink::procresult()
{
    string name;
    string email;
    handle uh;
    const char* kc;
    const char* pwcheck;
    string namebuf, emailbuf;
    byte pwcheckbuf[SymmCipher::KEYLENGTH];
    byte kcbuf[SymmCipher::KEYLENGTH];

    if (client->json.isnumeric())
    {
        return client->app->querysignuplink_result((error)client->json.getint());
    }

    if (client->json.storebinary(&name) && client->json.storebinary(&email)
        && (uh = client->json.gethandle(MegaClient::USERHANDLE))
        && (kc = client->json.getvalue()) && (pwcheck = client->json.getvalue()))
    {
        if (!ISUNDEF(uh)
            && (Base64::atob(pwcheck, pwcheckbuf, sizeof pwcheckbuf) == sizeof pwcheckbuf)
            && (Base64::atob(kc, kcbuf, sizeof kcbuf) == sizeof kcbuf))
        {
            client->json.leavearray();

            return client->app->querysignuplink_result(uh, name.c_str(),
                                                       email.c_str(),
                                                       pwcheckbuf, kcbuf,
                                                       (const byte*)confirmcode.data(),
                                                       confirmcode.size());
        }
    }

    client->app->querysignuplink_result(API_EINTERNAL);
}

CommandConfirmSignupLink2::CommandConfirmSignupLink2(MegaClient* client,
                                                   const byte* code,
                                                   unsigned len)
{
    cmd("ud2");
    arg("c", code, len);

    tag = client->reqtag;
}

void CommandConfirmSignupLink2::procresult()
{
    string name;
    string email;
    handle uh = UNDEF;
    int version = 0;

    if (client->json.isnumeric())
    {
        client->app->confirmsignuplink2_result(UNDEF, NULL, NULL, (error)client->json.getint());
    }

    if (client->json.storebinary(&email) && client->json.storebinary(&name))
    {
        uh = client->json.gethandle(MegaClient::USERHANDLE);
        version = int(client->json.getint());
    }
    while (client->json.storeobject());

    if (!ISUNDEF(uh) && version == 2)
    {
        client->app->confirmsignuplink2_result(uh, name.c_str(), email.c_str(), API_OK);
    }
    else
    {
        client->app->confirmsignuplink2_result(UNDEF, NULL, NULL, API_EINTERNAL);
    }
}

CommandConfirmSignupLink::CommandConfirmSignupLink(MegaClient* client,
                                                   const byte* code,
                                                   unsigned len,
                                                   uint64_t emailhash)
{
    cmd("up");
    arg("c", code, len);
    arg("uh", (byte*)&emailhash, sizeof emailhash);

    notself(client);

    tag = client->reqtag;
}

void CommandConfirmSignupLink::procresult()
{
    if (client->json.isnumeric())
    {
        return client->app->confirmsignuplink_result((error)client->json.getint());
    }

    client->json.storeobject();

    client->app->confirmsignuplink_result(API_OK);
}

CommandSetKeyPair::CommandSetKeyPair(MegaClient* client, const byte* privk,
                                     unsigned privklen, const byte* pubk,
                                     unsigned pubklen)
{
    cmd("up");
    arg("privk", privk, privklen);
    arg("pubk", pubk, pubklen);

    tag = client->reqtag;
}

void CommandSetKeyPair::procresult()
{
    if (client->json.isnumeric())
    {
        return client->app->setkeypair_result((error)client->json.getint());
    }

    client->json.storeobject();

    client->app->setkeypair_result(API_OK);
}

// fetch full node tree
CommandFetchNodes::CommandFetchNodes(MegaClient* client, bool nocache)
{
    cmd("f");
    arg("c", 1);
    arg("r", 1);

    if (!nocache)
    {
        arg("ca", 1);
    }

    // The servers are more efficient with this command when it's the only one in the batch
    batchSeparately = true;

    tag = client->reqtag;
}

// purge and rebuild node/user tree
void CommandFetchNodes::procresult()
{
    WAIT_CLASS::bumpds();
    client->fnstats.timeToLastByte = Waiter::ds - client->fnstats.startTime;

    client->purgenodesusersabortsc();

    if (client->json.isnumeric())
    {
        client->fetchingnodes = false;
        return client->app->fetchnodes_result((error)client->json.getint());
    }

    for (;;)
    {
        switch (client->json.getnameid())
        {
            case 'f':
                // nodes
                if (!client->readnodes(&client->json, 0))
                {
                    client->fetchingnodes = false;
                    return client->app->fetchnodes_result(API_EINTERNAL);
                }
                break;

            case MAKENAMEID2('f', '2'):
                // old versions
                if (!client->readnodes(&client->json, 0))
                {
                    client->fetchingnodes = false;
                    return client->app->fetchnodes_result(API_EINTERNAL);
                }
                break;

            case MAKENAMEID2('o', 'k'):
                // outgoing sharekeys
                client->readok(&client->json);
                break;

            case 's':
                // Fall through
            case MAKENAMEID2('p', 's'):
                // outgoing or pending shares
                client->readoutshares(&client->json);
                break;

            case 'u':
                // users/contacts
                if (!client->readusers(&client->json, false))
                {
                    client->fetchingnodes = false;
                    return client->app->fetchnodes_result(API_EINTERNAL);
                }
                break;

            case MAKENAMEID2('c', 'r'):
                // crypto key request
                client->proccr(&client->json);
                break;

            case MAKENAMEID2('s', 'r'):
                // sharekey distribution request
                client->procsr(&client->json);
                break;

            case MAKENAMEID2('s', 'n'):
                // sequence number
                if (!client->setscsn(&client->json))
                {
                    client->fetchingnodes = false;
                    return client->app->fetchnodes_result(API_EINTERNAL);
                }
                break;

            case MAKENAMEID3('i', 'p', 'c'):
                // Incoming pending contact
                client->readipc(&client->json);
                break;

            case MAKENAMEID3('o', 'p', 'c'):
                // Outgoing pending contact
                client->readopc(&client->json);
                break;

            case MAKENAMEID2('p', 'h'):
                // Public links handles
                client->procph(&client->json);
                break;

#ifdef ENABLE_CHAT
            case MAKENAMEID3('m', 'c', 'f'):
                // List of chatrooms
                client->procmcf(&client->json);
                break;

            case MAKENAMEID5('m', 'c', 'p', 'n', 'a'):   // fall-through
            case MAKENAMEID4('m', 'c', 'n', 'a'):
                // nodes shared in chatrooms
                client->procmcna(&client->json);
                break;
#endif
            case EOO:
            {
                if (!*client->scsn)
                {
                    client->fetchingnodes = false;
                    return client->app->fetchnodes_result(API_EINTERNAL);
                }

                client->mergenewshares(0);
                client->applykeys();
                client->initsc();
                client->pendingsccommit = false;
                client->fetchnodestag = tag;

                WAIT_CLASS::bumpds();
                client->fnstats.timeToCached = Waiter::ds - client->fnstats.startTime;
                client->fnstats.nodesCached = client->nodes.size();
                return;
            }
            default:
                if (!client->json.storeobject())
                {
                    client->fetchingnodes = false;
                    return client->app->fetchnodes_result(API_EINTERNAL);
                }
        }
    }
}

// report event to server logging facility
CommandReportEvent::CommandReportEvent(MegaClient *client, const char *event, const char *details)
{
    cmd("cds");
    arg("c", event);

    if (details)
    {
        arg("v", details);
    }

    tag = client->reqtag;
}

void CommandReportEvent::procresult()
{
    if (client->json.isnumeric())
    {
        client->app->reportevent_result((error)client->json.getint());
    }
    else
    {
        client->json.storeobject();
        client->app->reportevent_result(API_EINTERNAL);
    }
}

CommandSubmitPurchaseReceipt::CommandSubmitPurchaseReceipt(MegaClient *client, int type, const char *receipt, handle lph, int phtype, int64_t ts)
{
    cmd("vpay");
    arg("t", type);

    if(receipt)
    {
        arg("receipt", receipt);
    }

    if(type == 2 && client->loggedin() == FULLACCOUNT)
    {
        arg("user", client->finduser(client->me)->uid.c_str());
    }

    if (!ISUNDEF(lph))
    {
        if (phtype == 0) // legacy mode
        {
            arg("aff", (byte*)&lph, MegaClient::NODEHANDLE);
        }
        else
        {
            beginobject("aff");
            arg("id", (byte*)&lph, MegaClient::NODEHANDLE);
            arg("ts", ts);
            arg("t", phtype);   // 1=affiliate id, 2=file/folder link, 3=chat link, 4=contact link
            endobject();
        }
    }

    tag = client->reqtag;
}

void CommandSubmitPurchaseReceipt::procresult()
{
    if (client->json.isnumeric())
    {
        client->app->submitpurchasereceipt_result((error)client->json.getint());
    }
    else
    {
        client->json.storeobject();
        client->app->submitpurchasereceipt_result(API_EINTERNAL);
    }
}

// Credit Card Store
CommandCreditCardStore::CommandCreditCardStore(MegaClient* client, const char *cc, const char *last4, const char *expm, const char *expy, const char *hash)
{
    cmd("ccs");
    arg("cc", cc);
    arg("last4", last4);
    arg("expm", expm);
    arg("expy", expy);
    arg("hash", hash);

    tag = client->reqtag;
}

void CommandCreditCardStore::procresult()
{
    if (client->json.isnumeric())
    {
        client->app->creditcardstore_result((error)client->json.getint());
    }
    else
    {
        client->json.storeobject();
        client->app->creditcardstore_result(API_EINTERNAL);
    }
}

CommandCreditCardQuerySubscriptions::CommandCreditCardQuerySubscriptions(MegaClient* client)
{
    cmd("ccqns");

    tag = client->reqtag;
}

void CommandCreditCardQuerySubscriptions::procresult()
{
    int number = 0;
    if (client->json.isnumeric())
    {
        number = int(client->json.getint());
        if(number >= 0)
        {
            client->app->creditcardquerysubscriptions_result(number, API_OK);
        }
        else
        {
            client->app->creditcardquerysubscriptions_result(0, (error)number);
        }
    }
    else
    {
        client->json.storeobject();
        client->app->creditcardquerysubscriptions_result(0, API_EINTERNAL);
    }
}

CommandCreditCardCancelSubscriptions::CommandCreditCardCancelSubscriptions(MegaClient* client, const char* reason)
{
    cmd("cccs");

    if (reason)
    {
        arg("r", reason);
    }

    tag = client->reqtag;
}

void CommandCreditCardCancelSubscriptions::procresult()
{
    if (client->json.isnumeric())
    {
        client->app->creditcardcancelsubscriptions_result((error)client->json.getint());
    }
    else
    {
        client->json.storeobject();
        client->app->creditcardcancelsubscriptions_result(API_EINTERNAL);
    }
}

CommandCopySession::CommandCopySession(MegaClient *client)
{
    cmd("us");
    arg("c", 1);
    tag = client->reqtag;
}

void CommandCopySession::procresult()
{
    string session;
    byte sidbuf[AsymmCipher::MAXKEYLENGTH];
    int len_csid = 0;

    if (client->json.isnumeric())
    {
        client->app->copysession_result(NULL, (error)client->json.getint());
        return;
    }

    for (;;)
    {
        switch (client->json.getnameid())
        {
            case MAKENAMEID4('c', 's', 'i', 'd'):
                len_csid = client->json.storebinary(sidbuf, sizeof sidbuf);
                break;

            case EOO:
                if (len_csid < 32)
                {
                    return client->app->copysession_result(NULL, API_EINTERNAL);
                }

                if (!client->asymkey.decrypt(sidbuf, len_csid, sidbuf, MegaClient::SIDLEN))
                {
                    return client->app->copysession_result(NULL, API_EINTERNAL);
                }

                session.resize(MegaClient::SIDLEN * 4 / 3 + 4);
                session.resize(Base64::btoa(sidbuf, MegaClient::SIDLEN, (char *)session.data()));
                return client->app->copysession_result(&session, API_OK);

            default:
                if (!client->json.storeobject())
                {
                    return client->app->copysession_result(NULL, API_EINTERNAL);
                }
        }
    }
}

CommandGetPaymentMethods::CommandGetPaymentMethods(MegaClient *client)
{
    cmd("ufpq");
    tag = client->reqtag;
}

void CommandGetPaymentMethods::procresult()
{
    int methods = 0;

    if(!client->json.isnumeric())
    {
        LOG_err << "Parse error in ufpq";
        client->app->getpaymentmethods_result(methods, API_EINTERNAL);
        return;
    }

    do
    {
        int value = int(client->json.getint());
        if(value < 0)
        {
            client->app->getpaymentmethods_result(methods, (error)value);

            //Consume remaining values if they exist
            while(client->json.isnumeric())
            {
                client->json.getint();
            }
            return;
        }

        methods |= 1 << value;
    } while(client->json.isnumeric());

    client->app->getpaymentmethods_result(methods, API_OK);
}

CommandUserFeedbackStore::CommandUserFeedbackStore(MegaClient *client, const char *type, const char *blob, const char *uid)
{
    cmd("clog");

    arg("t", type);

    if (blob)
    {
        arg("d", blob);
    }

    if (uid)
    {
        arg("id", uid);
    }

    tag = client->reqtag;
}

void CommandUserFeedbackStore::procresult()
{
    if (client->json.isnumeric())
    {
        client->app->userfeedbackstore_result((error)client->json.getint());
    }
    else
    {
        client->json.storeobject();
        client->app->userfeedbackstore_result(API_EINTERNAL);
    }
}

CommandSendEvent::CommandSendEvent(MegaClient *client, int type, const char *desc)
{
    cmd("log");
    arg("e", type);
    arg("m", desc);

    tag = client->reqtag;
}

void CommandSendEvent::procresult()
{
    if (client->json.isnumeric())
    {
        client->app->sendevent_result((error)client->json.getint());
    }
    else
    {
        client->json.storeobject();
        client->app->sendevent_result(API_EINTERNAL);
    }
}

CommandSupportTicket::CommandSupportTicket(MegaClient *client, const char *message, int type)
{
    cmd("sse");
    arg("t", type);
    arg("b", 1);    // base64 encoding for `msg`
    arg("m", (const byte*)message, int(strlen(message)));

    tag = client->reqtag;
}

void CommandSupportTicket::procresult()
{
    if (client->json.isnumeric())
    {
        client->app->supportticket_result((error)client->json.getint());
    }
    else
    {
        client->json.storeobject();
        client->app->supportticket_result(API_EINTERNAL);
    }
}

CommandCleanRubbishBin::CommandCleanRubbishBin(MegaClient *client)
{
    cmd("dr");

    tag = client->reqtag;
}

void CommandCleanRubbishBin::procresult()
{
    if (client->json.isnumeric())
    {
        client->app->cleanrubbishbin_result(error(client->json.getint()));
    }
    else
    {
        client->json.storeobject();
        client->app->cleanrubbishbin_result(API_EINTERNAL);
    }
}

CommandGetRecoveryLink::CommandGetRecoveryLink(MegaClient *client, const char *email, int type, const char *pin)
{
    cmd("erm");
    arg("m", email);
    arg("t", type);

    if (type == CANCEL_ACCOUNT && pin)
    {
        arg("mfa", pin);
    }

    tag = client->reqtag;
}

void CommandGetRecoveryLink::procresult()
{    
    if (client->json.isnumeric())
    {
        client->app->getrecoverylink_result((error)client->json.getint());
    }
    else    // error
    {
        client->json.storeobject();
        client->app->getrecoverylink_result(API_EINTERNAL);
    }
}

CommandQueryRecoveryLink::CommandQueryRecoveryLink(MegaClient *client, const char *linkcode)
{
    cmd("erv");
    arg("c", linkcode);

    tag = client->reqtag;
}

void CommandQueryRecoveryLink::procresult()
{
    // [<code>,"<email>","<ip_address>",<timestamp>,"<user_handle>",["<email>"]]

    client->json.enterarray();

    int type = API_EINTERNAL;
    string email;
    string ip;
    m_time_t ts;
    handle uh;

    if (!client->json.isnumeric() || ((type = int(client->json.getint())) < 0))   // error
    {
        return client->app->queryrecoverylink_result((error)type);
    }

    if ( !client->json.storeobject(&email)  ||
         !client->json.storeobject(&ip)     ||
         ((ts = client->json.getint()) == -1) ||
         !(uh = client->json.gethandle(MegaClient::USERHANDLE)) )
    {
        return client->app->queryrecoverylink_result(API_EINTERNAL);
    }

    string tmp;
    vector<string> emails;

    // read emails registered for this account
    client->json.enterarray();
    while (client->json.storeobject(&tmp))
    {
        emails.push_back(tmp);
        if (*client->json.pos == ']')
        {
            break;
        }
    }
    client->json.leavearray();  // emails array
    client->json.leavearray();  // response array

    if (!emails.size()) // there should be at least one email
    {
        return client->app->queryrecoverylink_result(API_EINTERNAL);
    }

    if (client->loggedin() == FULLACCOUNT && uh != client->me)
    {
        return client->app->queryrecoverylink_result(API_EACCESS);
    }

    return client->app->queryrecoverylink_result(type, email.c_str(), ip.c_str(), time_t(ts), uh, &emails);
}

CommandGetPrivateKey::CommandGetPrivateKey(MegaClient *client, const char *code)
{
    cmd("erx");
    arg("r", "gk");
    arg("c", code);

    tag = client->reqtag;
}

void CommandGetPrivateKey::procresult()
{
    if (client->json.isnumeric())   // error
    {
        return client->app->getprivatekey_result((error)client->json.getint());
    }
    else
    {
        byte privkbuf[AsymmCipher::MAXKEYLENGTH * 2];
        int len_privk = client->json.storebinary(privkbuf, sizeof privkbuf);

        // account has RSA keypair: decrypt server-provided session ID
        if (len_privk < 256)
        {
            return client->app->getprivatekey_result(API_EINTERNAL);
        }
        else
        {
            return client->app->getprivatekey_result((error)API_OK, privkbuf, len_privk);
        }
    }
}

CommandConfirmRecoveryLink::CommandConfirmRecoveryLink(MegaClient *client, const char *code, const byte *hash, int hashsize, const byte *clientrandomvalue, const byte *encMasterKey, const byte *initialSession)
{
    cmd("erx");

    if (!initialSession)
    {
        arg("r", "sk");
    }

    arg("c", code);

    arg("x", encMasterKey, SymmCipher::KEYLENGTH);
    if (!clientrandomvalue)
    {
        arg("y", hash, hashsize);
    }
    else
    {
        beginobject("y");
        arg("crv", clientrandomvalue, SymmCipher::KEYLENGTH);
        arg("hak", hash, hashsize); //hashed authentication key
        endobject();
    }

    if (initialSession)
    {
        arg("z", initialSession, 2 * SymmCipher::KEYLENGTH);
    }

    tag = client->reqtag;
}

void CommandConfirmRecoveryLink::procresult()
{
    if (client->json.isnumeric())
    {
        return client->app->confirmrecoverylink_result((error)client->json.getint());
    }
    else   // error
    {
        client->json.storeobject();
        return client->app->confirmrecoverylink_result((error)API_EINTERNAL);
    }
}

CommandConfirmCancelLink::CommandConfirmCancelLink(MegaClient *client, const char *code)
{
    cmd("erx");
    arg("c", code);

    tag = client->reqtag;
}

void CommandConfirmCancelLink::procresult()
{
    if (client->json.isnumeric())
    {
        error e = (error)client->json.getint();
        MegaApp *app = client->app;
        app->confirmcancellink_result(e);
        if (!e)
        {
            app->request_error(API_ESID);
        }
        return;
    }
    else   // error
    {
        client->json.storeobject();
        return client->app->confirmcancellink_result((error)API_EINTERNAL);
    }
}

CommandResendVerificationEmail::CommandResendVerificationEmail(MegaClient *client)
{
    cmd("era");
    tag = client->reqtag;
}

void CommandResendVerificationEmail::procresult()
{
    if (client->json.isnumeric())
    {
        client->app->resendverificationemail_result((error)client->json.getint());
    }
    else
    {
        client->json.storeobject();
        client->app->resendverificationemail_result((error)API_EINTERNAL);
    }
}

CommandValidatePassword::CommandValidatePassword(MegaClient *client, const char *email, uint64_t emailhash)
{
    cmd("us");
    arg("user", email);
    arg("uh", (byte*)&emailhash, sizeof emailhash);

    tag = client->reqtag;
}

void CommandValidatePassword::procresult()
{
    if (client->json.isnumeric())
    {
        return client->app->validatepassword_result((error)client->json.getint());
    }
    else
    {
        client->json.storeobject();
        return client->app->validatepassword_result((error)API_OK);
    }
}

CommandGetEmailLink::CommandGetEmailLink(MegaClient *client, const char *email, int add, const char *pin)
{
    cmd("se");

    if (add)
    {
        arg("aa", "a");     // add
    }
    else
    {
        arg("aa", "r");     // remove
    }
    arg("e", email);
    if (pin)
    {
        arg("mfa", pin);
    }

    notself(client);

    tag = client->reqtag;
}

void CommandGetEmailLink::procresult()
{
    if (client->json.isnumeric())
    {
        return client->app->getemaillink_result((error)client->json.getint());
    }
    else    // error
    {
        client->json.storeobject();
        return client->app->getemaillink_result((error)API_EINTERNAL);
    }
}

CommandConfirmEmailLink::CommandConfirmEmailLink(MegaClient *client, const char *code, const char *email, const byte *newLoginHash, bool replace)
{
    this->email = email;
    this->replace = replace;

    cmd("sec");

    arg("c", code);
    arg("e", email);
    if (newLoginHash)
    {
        arg("uh", newLoginHash, sizeof(uint64_t));
    }
    if (replace)
    {
        arg("r", 1);    // replace the current email address by this one
    }
    notself(client);

    tag = client->reqtag;
}

void CommandConfirmEmailLink::procresult()
{
    if (client->json.isnumeric())
    {
        error e = (error)client->json.getint();

        if (!e)
        {
            User *u = client->finduser(client->me);

            if (replace)
            {
                LOG_debug << "Email changed from `" << u->email << "` to `" << email << "`";

                client->mapuser(u->userhandle, email.c_str()); // update email used as index for user's map
                u->changed.email = true;
                client->notifyuser(u);
            }
            // TODO: once we manage multiple emails, add the new email to the list of emails
        }

        return client->app->confirmemaillink_result(e);
    }
    else   // error
    {
        client->json.storeobject();
        return client->app->confirmemaillink_result((error)API_EINTERNAL);
    }
}

CommandGetVersion::CommandGetVersion(MegaClient *client, const char *appKey)
{
    this->client = client;
    cmd("lv");
    arg("a", appKey);
    tag = client->reqtag;
}

void CommandGetVersion::procresult()
{
    int versioncode = 0;
    string versionstring;

    if (client->json.isnumeric())
    {
        client->app->getversion_result(0, NULL, (error)client->json.getint());
        return;
    }

    for (;;)
    {
        switch (client->json.getnameid())
        {
            case 'c':
                versioncode = int(client->json.getint());
                break;

            case 's':
                client->json.storeobject(&versionstring);
                break;

            case EOO:
                return client->app->getversion_result(versioncode, versionstring.c_str(), API_OK);

            default:
                if (!client->json.storeobject())
                {
                    return client->app->getversion_result(0, NULL, API_EINTERNAL);
                }
        }
    }
}

CommandGetLocalSSLCertificate::CommandGetLocalSSLCertificate(MegaClient *client)
{
    this->client = client;
    cmd("lc");
    arg("v", 1);

    tag = client->reqtag;
}

void CommandGetLocalSSLCertificate::procresult()
{
    if (client->json.isnumeric())
    {
        client->app->getlocalsslcertificate_result(0, NULL, (error)client->json.getint());
        return;
    }

    string certdata;
    m_time_t ts = 0;
    int numelements = 0;

    for (;;)
    {
        switch (client->json.getnameid())
        {
            case 't':
            {
                ts = client->json.getint();
                break;
            }
            case 'd':
            {
                string data;
                client->json.enterarray();
                while (client->json.storeobject(&data))
                {
                    if (numelements)
                    {
                        certdata.append(";");
                    }
                    numelements++;
                    certdata.append(data);
                }
                client->json.leavearray();
                break;
            }
            case EOO:
            {
                if (numelements < 2)
                {
                    return client->app->getlocalsslcertificate_result(0, NULL, API_EINTERNAL);
                }
                return client->app->getlocalsslcertificate_result(ts, &certdata, API_OK);
            }

            default:
                if (!client->json.storeobject())
                {
                    return client->app->getlocalsslcertificate_result(0, NULL, API_EINTERNAL);
                }
        }
    }
}

#ifdef ENABLE_CHAT
CommandChatCreate::CommandChatCreate(MegaClient *client, bool group, bool publicchat, const userpriv_vector *upl, const string_map *ukm, const char *title)
{
    this->client = client;
    this->chatPeers = new userpriv_vector(*upl);
    this->mPublicChat = publicchat;
    this->mTitle = title ? string(title) : "";
    this->mUnifiedKey = "";

    cmd("mcc");
    arg("g", (group) ? 1 : 0);

    if (group && title)
    {
        arg("ct", title);
    }

    if (publicchat)
    {
        arg("m", 1);

        char ownHandleB64[12];
        Base64::btoa((byte *)&client->me, MegaClient::USERHANDLE, ownHandleB64);
        ownHandleB64[11] = '\0';

        string_map::const_iterator it = ukm->find(ownHandleB64);
        if (it != ukm->end())
        {
            mUnifiedKey = it->second;
            arg("ck", mUnifiedKey.c_str());
        }
    }

    beginarray("u");

    userpriv_vector::iterator itupl;
    for (itupl = chatPeers->begin(); itupl != chatPeers->end(); itupl++)
    {
        beginobject();

        handle uh = itupl->first;
        privilege_t priv = itupl->second;

        arg("u", (byte *)&uh, MegaClient::USERHANDLE);
        arg("p", priv);

        if (publicchat)
        {
            char uid[12];
            Base64::btoa((byte*)&uh, MegaClient::USERHANDLE, uid);
            uid[11] = '\0';

            string_map::const_iterator ituk = ukm->find(uid);
            if(ituk != ukm->end())
            {
                arg("ck", ituk->second.c_str());
            }
        }
        endobject();
    }

    endarray();

    arg("v", 1);
    notself(client);

    tag = client->reqtag;
}

void CommandChatCreate::procresult()
{
    if (client->json.isnumeric())
    {
        client->app->chatcreate_result(NULL, (error)client->json.getint());
        delete chatPeers;
    }
    else
    {
        handle chatid = UNDEF;
        int shard = -1;
        bool group = false;
        m_time_t ts = -1;

        for (;;)
        {
            switch (client->json.getnameid())
            {
                case MAKENAMEID2('i','d'):
                    chatid = client->json.gethandle(MegaClient::CHATHANDLE);
                    break;

                case MAKENAMEID2('c','s'):
                    shard = int(client->json.getint());
                    break;

                case 'g':
                    group = client->json.getint();
                    break;

                case MAKENAMEID2('t', 's'):  // actual creation timestamp
                    ts = client->json.getint();
                    break;

                case EOO:
                    if (chatid != UNDEF && shard != -1)
                    {
                        if (client->chats.find(chatid) == client->chats.end())
                        {
                            client->chats[chatid] = new TextChat();
                        }

                        TextChat *chat = client->chats[chatid];
                        chat->id = chatid;
                        chat->priv = PRIV_MODERATOR;
                        chat->shard = shard;
                        delete chat->userpriv;  // discard any existing `userpriv`
                        chat->userpriv = this->chatPeers;
                        chat->group = group;
                        chat->ts = (ts != -1) ? ts : 0;
                        chat->publicchat = mPublicChat;
                        chat->setTag(tag ? tag : -1);
                        if (chat->group && !mTitle.empty())
                        {
                            chat->title = mTitle;
                        }
                        if (mPublicChat)
                        {
                            chat->unifiedKey = mUnifiedKey;
                        }

                        client->notifychat(chat);
                        client->app->chatcreate_result(chat, API_OK);
                    }
                    else
                    {
                        client->app->chatcreate_result(NULL, API_EINTERNAL);
                        delete chatPeers;   // unused, but might be set at creation
                    }
                    return;

                default:
                    if (!client->json.storeobject())
                    {
                        client->app->chatcreate_result(NULL, API_EINTERNAL);
                        delete chatPeers;   // unused, but might be set at creation
                        return;
                    }
            }
        }
    }
}

CommandChatInvite::CommandChatInvite(MegaClient *client, handle chatid, handle uh, privilege_t priv, const char *unifiedkey, const char* title)
{
    this->client = client;
    this->chatid = chatid;
    this->uh = uh;
    this->priv = priv;
    this->title = title ? string(title) : "";

    cmd("mci");

    arg("id", (byte*)&chatid, MegaClient::CHATHANDLE);
    arg("u", (byte *)&uh, MegaClient::USERHANDLE);
    arg("p", priv);
    arg("v", 1);

    if (title)
    {
        arg("ct", title);
    }

    if (unifiedkey)
    {
        arg("ck", unifiedkey);
    }

    notself(client);

    tag = client->reqtag;
}

void CommandChatInvite::procresult()
{
    if (client->json.isnumeric())
    {        
        error e = (error) client->json.getint();
        if (e == API_OK)
        {
            if (client->chats.find(chatid) == client->chats.end())
            {
                // the invitation succeed for a non-existing chatroom
                client->app->chatinvite_result(API_EINTERNAL);
                return;
            }

            TextChat *chat = client->chats[chatid];
            if (!chat->userpriv)
            {
                chat->userpriv = new userpriv_vector();
            }

            chat->userpriv->push_back(userpriv_pair(uh, priv));

            if (!title.empty())  // only if title was set for this chatroom, update it
            {
                chat->title = title;
            }

            chat->setTag(tag ? tag : -1);
            client->notifychat(chat);
        }

        client->app->chatinvite_result(e);
    }
    else
    {
        client->json.storeobject();
        client->app->chatinvite_result(API_EINTERNAL);
    }
}

CommandChatRemove::CommandChatRemove(MegaClient *client, handle chatid, handle uh)
{
    this->client = client;
    this->chatid = chatid;
    this->uh = uh;

    cmd("mcr");

    arg("id", (byte*)&chatid, MegaClient::CHATHANDLE);

    if (uh != client->me)
    {
        arg("u", (byte *)&uh, MegaClient::USERHANDLE);
    }
    arg("v", 1);
    notself(client);

    tag = client->reqtag;
}

void CommandChatRemove::procresult()
{
    if (client->json.isnumeric())
    {
        error e = (error) client->json.getint();
        if (e == API_OK)
        {
            if (client->chats.find(chatid) == client->chats.end())
            {
                // the invitation succeed for a non-existing chatroom
                client->app->chatremove_result(API_EINTERNAL);
                return;
            }

            TextChat *chat = client->chats[chatid];
            if (chat->userpriv)
            {
                userpriv_vector::iterator upvit;
                for (upvit = chat->userpriv->begin(); upvit != chat->userpriv->end(); upvit++)
                {
                    if (upvit->first == uh)
                    {
                        chat->userpriv->erase(upvit);
                        if (chat->userpriv->empty())
                        {
                            delete chat->userpriv;
                            chat->userpriv = NULL;
                        }
                        break;
                    }
                }
            }
            else
            {
                if (uh != client->me)
                {
                    // the removal succeed, but the list of peers is empty
                    client->app->chatremove_result(API_EINTERNAL);
                    return;
                }
            }

            if (uh == client->me)
            {
                chat->priv = PRIV_RM;

                // clear the list of peers (if re-invited, peers will be re-added)
                delete chat->userpriv;
                chat->userpriv = NULL;
            }

            chat->setTag(tag ? tag : -1);
            client->notifychat(chat);
        }

        client->app->chatremove_result(e);
    }
    else
    {
        client->json.storeobject();
        client->app->chatremove_result(API_EINTERNAL);
    }
}

CommandChatURL::CommandChatURL(MegaClient *client, handle chatid)
{
    this->client = client;

    cmd("mcurl");

    arg("id", (byte*)&chatid, MegaClient::CHATHANDLE);
    arg("v", 1);
    notself(client);

    tag = client->reqtag;
}

void CommandChatURL::procresult()
{
    if (client->json.isnumeric())
    {
        client->app->chaturl_result(NULL, (error)client->json.getint());
    }
    else
    {
        string url;
        if (!client->json.storeobject(&url))
        {
            client->app->chaturl_result(NULL, API_EINTERNAL);
        }
        else
        {
            client->app->chaturl_result(&url, API_OK);
        }
    }
}

CommandChatGrantAccess::CommandChatGrantAccess(MegaClient *client, handle chatid, handle h, const char *uid)
{
    this->client = client;
    this->chatid = chatid;
    this->h = h;
    Base64::atob(uid, (byte*)&uh, MegaClient::USERHANDLE);

    cmd("mcga");

    arg("id", (byte*)&chatid, MegaClient::CHATHANDLE);
    arg("n", (byte*)&h, MegaClient::NODEHANDLE);
    arg("u", uid);
    arg("v", 1);
    notself(client);

    tag = client->reqtag;
}

void CommandChatGrantAccess::procresult()
{
    if (client->json.isnumeric())
    {
        error e = error(client->json.getint());
        if (e == API_OK)
        {
            if (client->chats.find(chatid) == client->chats.end())
            {
                // the action succeed for a non-existing chatroom??
                client->app->chatgrantaccess_result(API_EINTERNAL);
                return;
            }

            TextChat *chat = client->chats[chatid];
            chat->setNodeUserAccess(h, uh);

            chat->setTag(tag ? tag : -1);
            client->notifychat(chat);
        }

        client->app->chatgrantaccess_result(e);
    }
    else
    {
        client->json.storeobject();
        client->app->chatgrantaccess_result(API_EINTERNAL);
    }
}

CommandChatRemoveAccess::CommandChatRemoveAccess(MegaClient *client, handle chatid, handle h, const char *uid)
{
    this->client = client;
    this->chatid = chatid;
    this->h = h;
    Base64::atob(uid, (byte*)&uh, MegaClient::USERHANDLE);

    cmd("mcra");

    arg("id", (byte*)&chatid, MegaClient::CHATHANDLE);
    arg("n", (byte*)&h, MegaClient::NODEHANDLE);
    arg("u", uid);
    arg("v", 1);
    notself(client);

    tag = client->reqtag;
}

void CommandChatRemoveAccess::procresult()
{
    if (client->json.isnumeric())
    {
        error e = (error) client->json.getint();
        if (e == API_OK)
        {
            if (client->chats.find(chatid) == client->chats.end())
            {
                // the action succeed for a non-existing chatroom??
                client->app->chatremoveaccess_result(API_EINTERNAL);
                return;
            }

            TextChat *chat = client->chats[chatid];
            chat->setNodeUserAccess(h, uh, true);

            chat->setTag(tag ? tag : -1);
            client->notifychat(chat);
        }

        client->app->chatremoveaccess_result(e);
    }
    else
    {
        client->json.storeobject();
        client->app->chatremoveaccess_result(API_EINTERNAL);
    }
}

CommandChatUpdatePermissions::CommandChatUpdatePermissions(MegaClient *client, handle chatid, handle uh, privilege_t priv)
{
    this->client = client;
    this->chatid = chatid;
    this->uh = uh;
    this->priv = priv;

    cmd("mcup");
    arg("v", 1);

    arg("id", (byte*)&chatid, MegaClient::CHATHANDLE);
    arg("u", (byte *)&uh, MegaClient::USERHANDLE);
    arg("p", priv);
    notself(client);

    tag = client->reqtag;
}

void CommandChatUpdatePermissions::procresult()
{
    if (client->json.isnumeric())
    {
        error e = (error) client->json.getint();
        if (e == API_OK)
        {
            if (client->chats.find(chatid) == client->chats.end())
            {
                // the invitation succeed for a non-existing chatroom
                client->app->chatupdatepermissions_result(API_EINTERNAL);
                return;
            }

            TextChat *chat = client->chats[chatid];
            if (uh != client->me)
            {
                if (!chat->userpriv)
                {
                    // the update succeed, but that peer is not included in the chatroom
                    client->app->chatupdatepermissions_result(API_EINTERNAL);
                    return;
                }

                bool found = false;
                userpriv_vector::iterator upvit;
                for (upvit = chat->userpriv->begin(); upvit != chat->userpriv->end(); upvit++)
                {
                    if (upvit->first == uh)
                    {
                        chat->userpriv->erase(upvit);
                        chat->userpriv->push_back(userpriv_pair(uh, priv));
                        found = true;
                        break;
                    }
                }

                if (!found)
                {
                    // the update succeed, but that peer is not included in the chatroom
                    client->app->chatupdatepermissions_result(API_EINTERNAL);
                    return;
                }
            }
            else
            {
                chat->priv = priv;
            }

            chat->setTag(tag ? tag : -1);
            client->notifychat(chat);
        }

        client->app->chatupdatepermissions_result(e);
    }
    else
    {
        client->json.storeobject();
        client->app->chatupdatepermissions_result(API_EINTERNAL);
    }
}


CommandChatTruncate::CommandChatTruncate(MegaClient *client, handle chatid, handle messageid)
{
    this->client = client;
    this->chatid = chatid;

    cmd("mct");
    arg("v", 1);

    arg("id", (byte*)&chatid, MegaClient::CHATHANDLE);
    arg("m", (byte*)&messageid, MegaClient::CHATHANDLE);
    notself(client);

    tag = client->reqtag;
}

void CommandChatTruncate::procresult()
{
    if (client->json.isnumeric())
    {
        error e = (error) client->json.getint();
        if (e == API_OK)
        {
            if (client->chats.find(chatid) == client->chats.end())
            {
                // the truncation succeed for a non-existing chatroom
                client->app->chattruncate_result(API_EINTERNAL);
                return;
            }

            TextChat *chat = client->chats[chatid];
            chat->setTag(tag ? tag : -1);
            client->notifychat(chat);
        }

        client->app->chattruncate_result(e);
    }
    else
    {
        client->json.storeobject();
        client->app->chattruncate_result(API_EINTERNAL);
    }
}

CommandChatSetTitle::CommandChatSetTitle(MegaClient *client, handle chatid, const char *title)
{
    this->client = client;
    this->chatid = chatid;
    this->title = title ? string(title) : "";

    cmd("mcst");
    arg("v", 1);

    arg("id", (byte*)&chatid, MegaClient::CHATHANDLE);
    arg("ct", title);
    notself(client);

    tag = client->reqtag;
}

void CommandChatSetTitle::procresult()
{
    if (client->json.isnumeric())
    {
        error e = (error) client->json.getint();
        if (e == API_OK)
        {
            if (client->chats.find(chatid) == client->chats.end())
            {
                // the invitation succeed for a non-existing chatroom
                client->app->chatsettitle_result(API_EINTERNAL);
                return;
            }

            TextChat *chat = client->chats[chatid];
            chat->title = title;

            chat->setTag(tag ? tag : -1);
            client->notifychat(chat);
        }

        client->app->chatsettitle_result(e);
    }
    else
    {
        client->json.storeobject();
        client->app->chatsettitle_result(API_EINTERNAL);
    }
}

CommandChatPresenceURL::CommandChatPresenceURL(MegaClient *client)
{
    this->client = client;
    cmd("pu");
    notself(client);
    tag = client->reqtag;
}

void CommandChatPresenceURL::procresult()
{
    if (client->json.isnumeric())
    {
        client->app->chatpresenceurl_result(NULL, (error)client->json.getint());
    }
    else
    {
        string url;
        if (!client->json.storeobject(&url))
        {
            client->app->chatpresenceurl_result(NULL, API_EINTERNAL);
        }
        else
        {
            client->app->chatpresenceurl_result(&url, API_OK);
        }
    }
}

CommandRegisterPushNotification::CommandRegisterPushNotification(MegaClient *client, int deviceType, const char *token)
{
    this->client = client;
    cmd("spt");
    arg("p", deviceType);
    arg("t", token);

    tag = client->reqtag;
}

void CommandRegisterPushNotification::procresult()
{
    if (client->json.isnumeric())
    {
        client->app->registerpushnotification_result((error)client->json.getint());
    }
    else
    {
        client->json.storeobject();
        client->app->registerpushnotification_result(API_EINTERNAL);
    }
}

CommandArchiveChat::CommandArchiveChat(MegaClient *client, handle chatid, bool archive)
{
    this->mChatid = chatid;
    this->mArchive = archive;

    cmd("mcsf");

    arg("id", (byte*)&chatid, MegaClient::CHATHANDLE);
    arg("m", 1);
    arg("f", archive);

    notself(client);

    tag = client->reqtag;
}

void CommandArchiveChat::procresult()
{
    if (client->json.isnumeric())
    {
        error e = (error) client->json.getint();
        if (e == API_OK)
        {
            textchat_map::iterator it = client->chats.find(mChatid);
            if (it == client->chats.end())
            {
                LOG_err << "Archive chat succeeded for a non-existing chatroom";
                client->app->archivechat_result(API_ENOENT);
                return;
            }

            TextChat *chat = it->second;
            chat->setFlag(mArchive, TextChat::FLAG_OFFSET_ARCHIVE);

            chat->setTag(tag ? tag : -1);
            client->notifychat(chat);
        }

        client->app->archivechat_result(e);
    }
    else
    {
        client->json.storeobject();
        client->app->archivechat_result(API_EINTERNAL);
    }
}

CommandRichLink::CommandRichLink(MegaClient *client, const char *url)
{
    cmd("erlsd");

    arg("url", url);

    tag = client->reqtag;
}

void CommandRichLink::procresult()
{
    // error format: [{"error":<code>}]
    // result format: [{"result":{
    //                      "url":"<url>",
    //                      "t":"<title>",
    //                      "d":"<description>",
    //                      "ic":"<format>:<icon_B64>",
    //                      "i":"<format>:<image>"}}]

    if (client->json.isnumeric())
    {
        return client->app->richlinkrequest_result(NULL, (error)client->json.getint());
    }


    string res;
    int errCode = 0;
    string metadata;
    for (;;)
    {
        switch (client->json.getnameid())
        {
            case MAKENAMEID5('e', 'r', 'r', 'o', 'r'):
                errCode = int(client->json.getint());
                break;

            case MAKENAMEID6('r', 'e', 's', 'u', 'l', 't'):
                client->json.storeobject(&metadata);
                break;

            case EOO:
            {
                error e = API_EINTERNAL;
                if (!metadata.empty())
                {
                    return client->app->richlinkrequest_result(&metadata, API_OK);
                }
                else if (errCode)
                {
                    switch(errCode)
                    {
                        case 403:
                            e = API_EACCESS;
                            break;

                        case 404:
                            e = API_ENOENT;
                            break;

                        default:
                            e = API_EINTERNAL;
                            break;
                    }
                }

                return client->app->richlinkrequest_result(NULL, e);
            }

            default:
                if (!client->json.storeobject())
                {
                    return client->app->richlinkrequest_result(NULL, API_EINTERNAL);
                }
        }
    }
}

CommandChatLink::CommandChatLink(MegaClient *client, handle chatid, bool del, bool createifmissing)
{
    mDelete = del;

    cmd("mcph");
    arg("id", (byte*)&chatid, MegaClient::CHATHANDLE);

    if (del)
    {
        arg("d", 1);
    }

    if (!createifmissing)
    {
        arg("cim", (m_off_t)0);
    }

    notself(client);
    tag = client->reqtag;
}

void CommandChatLink::procresult()
{
    if (client->json.isnumeric())
    {
        error e = (error) client->json.getint();
        if (e == API_OK && !mDelete)
        {
            LOG_err << "Unexpected response for create/get chatlink";
            client->app->chatlink_result(UNDEF, API_EINTERNAL);
            return;
        }

        client->app->chatlink_result(UNDEF, e);
    }
    else
    {
        handle h = client->json.gethandle(MegaClient::CHATLINKHANDLE);
        if (ISUNDEF(h))
        {
            client->app->chatlink_result(UNDEF, API_EINTERNAL);
        }
        else
        {
            client->app->chatlink_result(h, API_OK);
        }
    }
}

CommandChatLinkURL::CommandChatLinkURL(MegaClient *client, handle publichandle)
{
    cmd("mcphurl");
    arg("ph", (byte*)&publichandle, MegaClient::CHATLINKHANDLE);

    notself(client);
    tag = client->reqtag;
}

void CommandChatLinkURL::procresult()
{
    if (client->json.isnumeric())
    {
        client->app->chatlinkurl_result(UNDEF, -1, NULL, NULL, -1, 0, (error)client->json.getint());
    }
    else
    {
        handle chatid = UNDEF;
        int shard = -1;
        int numPeers = -1;
        string url;
        string ct;
        m_time_t ts = 0;

        for (;;)
        {
            switch (client->json.getnameid())
            {
                case MAKENAMEID2('i','d'):
                    chatid = client->json.gethandle(MegaClient::CHATHANDLE);
                    break;

                case MAKENAMEID2('c','s'):
                    shard = int(client->json.getint());
                    break;

                case MAKENAMEID2('c','t'):  // chat-title
                    client->json.storeobject(&ct);
                    break;

                case MAKENAMEID3('u','r','l'):
                    client->json.storeobject(&url);
                    break;

                case MAKENAMEID3('n','c','m'):
                    numPeers = int(client->json.getint());
                    break;

                case MAKENAMEID2('t', 's'):
                    ts = client->json.getint();
                    break;

                case EOO:
                    if (chatid != UNDEF && shard != -1 && !url.empty() && !ct.empty() && numPeers != -1)
                    {
                        client->app->chatlinkurl_result(chatid, shard, &url, &ct, numPeers, ts, API_OK);
                    }
                    else
                    {
                        client->app->chatlinkurl_result(UNDEF, -1, NULL, NULL, -1, 0, API_EINTERNAL);
                    }
                    return;

                default:
                    if (!client->json.storeobject())
                    {
                        client->app->chatlinkurl_result(UNDEF, -1, NULL, NULL, -1, 0, API_EINTERNAL);
                        return;
                    }
            }
        }
    }
}

CommandChatLinkClose::CommandChatLinkClose(MegaClient *client, handle chatid, const char *title)
{
    mChatid = chatid;
    mTitle = title ? string(title) : "";

    cmd("mcscm");
    arg("id", (byte*)&chatid, MegaClient::CHATHANDLE);

    if (title)
    {
        arg("ct", title);
    }

    notself(client);
    tag = client->reqtag;
}

void CommandChatLinkClose::procresult()
{
    if (client->json.isnumeric())
    {
        error e = (error) client->json.getint();
        if (e == API_OK)
        {
            textchat_map::iterator it = client->chats.find(mChatid);
            if (it == client->chats.end())
            {
                LOG_err << "Chat link close succeeded for a non-existing chatroom";
                client->app->chatlinkclose_result(API_ENOENT);
                return;
            }

            TextChat *chat = it->second;
            chat->setMode(false);
            if (!mTitle.empty())
            {
                chat->title = mTitle;
            }

            chat->setTag(tag ? tag : -1);
            client->notifychat(chat);
        }

        client->app->chatlinkclose_result(e);
    }
    else
    {
        client->json.storeobject();
        client->app->chatlinkclose_result(API_EINTERNAL);
    }
}

CommandChatLinkJoin::CommandChatLinkJoin(MegaClient *client, handle publichandle, const char *unifiedkey)
{
    cmd("mciph");
    arg("ph", (byte*)&publichandle, MegaClient::CHATLINKHANDLE);
    arg("ck", unifiedkey);
    tag = client->reqtag;
}

void CommandChatLinkJoin::procresult()
{
    if (client->json.isnumeric())
    {
        error e = (error) client->json.getint();
        client->app->chatlinkjoin_result(e);
    }
    else
    {
        client->json.storeobject();
        client->app->chatlinkjoin_result(API_EINTERNAL);
    }
}

#endif

CommandGetMegaAchievements::CommandGetMegaAchievements(MegaClient *client, AchievementsDetails *details, bool registered_user)
{
    this->details = details;

    if (registered_user)
    {
        cmd("maf");
    }
    else
    {
        cmd("mafu");
    }

    arg("v", (m_off_t)0);

    tag = client->reqtag;
}

void CommandGetMegaAchievements::procresult()
{
    if (client->json.isnumeric())
    {
        client->app->getmegaachievements_result(details, (error)client->json.getint());
        return;
    }

    details->permanent_size = 0;
    details->achievements.clear();
    details->awards.clear();
    details->rewards.clear();

    for (;;)
    {
        switch (client->json.getnameid())
        {
            case 's':
                details->permanent_size = client->json.getint();
                break;

            case 'u':
                if (client->json.enterobject())
                {
                    for (;;)
                    {
                        achievement_class_id id = achievement_class_id(client->json.getnameid());
                        if (id == EOO)
                        {
                            break;
                        }
                        id -= '0';   // convert to number

                        if (client->json.enterarray())
                        {
                            Achievement achievement;
                            achievement.storage = client->json.getint();
                            achievement.transfer = client->json.getint();
                            const char *exp_ts = client->json.getvalue();
                            char *pEnd = NULL;
                            achievement.expire = int(strtol(exp_ts, &pEnd, 10));
                            if (*pEnd == 'm')
                            {
                                achievement.expire *= 30;
                            }
                            else if (*pEnd == 'y')
                            {
                                achievement.expire *= 365;
                            }

                            details->achievements[id] = achievement;

                            while(client->json.storeobject());
                            client->json.leavearray();
                        }
                    }

                    client->json.leaveobject();
                }
                else
                {
                    LOG_err << "Failed to parse Achievements of MEGA achievements";
                    client->json.storeobject();
                    client->app->getmegaachievements_result(details, API_EINTERNAL);
                    return;
                }
                break;

            case 'a':
                if (client->json.enterarray())
                {
                    while (client->json.enterobject())
                    {
                        Award award;
                        award.achievement_class = 0;
                        award.award_id = 0;
                        award.ts = 0;
                        award.expire = 0;

                        bool finished = false;
                        while (!finished)
                        {
                            switch (client->json.getnameid())
                            {
                            case 'a':
                                award.achievement_class = achievement_class_id(client->json.getint());
                                break;
                            case 'r':
                                award.award_id = int(client->json.getint());
                                break;
                            case MAKENAMEID2('t', 's'):
                                award.ts = client->json.getint();
                                break;
                            case 'e':
                                award.expire = client->json.getint();
                                break;
                            case 'm':
                                if (client->json.enterarray())
                                {
                                    string email;
                                    while(client->json.storeobject(&email))
                                    {
                                        award.emails_invited.push_back(email);
                                    }

                                    client->json.leavearray();
                                }
                                break;
                            case EOO:
                                finished = true;
                                break;
                            default:
                                client->json.storeobject();
                                break;
                            }
                        }

                        details->awards.push_back(award);

                        client->json.leaveobject();
                    }

                    client->json.leavearray();
                }
                else
                {
                    LOG_err << "Failed to parse Awards of MEGA achievements";
                    client->json.storeobject();
                    client->app->getmegaachievements_result(details, API_EINTERNAL);
                    return;
                }
                break;

            case 'r':
                if (client->json.enterobject())
                {
                    for (;;)
                    {
                        nameid id = client->json.getnameid();
                        if (id == EOO)
                        {
                            break;
                        }

                        Reward reward;
                        reward.award_id = int(id - '0');   // convert to number

                        client->json.enterarray();

                        reward.storage = client->json.getint();
                        reward.transfer = client->json.getint();
                        const char *exp_ts = client->json.getvalue();
                        char *pEnd = NULL;
                        reward.expire = int(strtol(exp_ts, &pEnd, 10));
                        if (*pEnd == 'm')
                        {
                            reward.expire *= 30;
                        }
                        else if (*pEnd == 'y')
                        {
                            reward.expire *= 365;
                        }

                        while(client->json.storeobject());
                        client->json.leavearray();

                        details->rewards.push_back(reward);
                    }

                    client->json.leaveobject();
                }
                else
                {
                    LOG_err << "Failed to parse Rewards of MEGA achievements";
                    client->json.storeobject();
                    client->app->getmegaachievements_result(details, API_EINTERNAL);
                    return;
                }
                break;

            case EOO:
                client->app->getmegaachievements_result(details, API_OK);
                return;

            default:
                if (!client->json.storeobject())
                {
                    LOG_err << "Failed to parse MEGA achievements";
                    client->app->getmegaachievements_result(details, API_EINTERNAL);
                    return;
                }
                break;
        }
    }
}

CommandGetWelcomePDF::CommandGetWelcomePDF(MegaClient *client)
{
    cmd("wpdf");

    tag = client->reqtag;
}

void CommandGetWelcomePDF::procresult()
{
    if (client->json.isnumeric())
    {
        client->app->getwelcomepdf_result(UNDEF, NULL, (error)client->json.getint());
        return;
    }

    handle ph = UNDEF;
    byte keybuf[FILENODEKEYLENGTH];
    int len_key = 0;
    string key;

    for (;;)
    {
        switch (client->json.getnameid())
        {
            case MAKENAMEID2('p', 'h'):
                ph = client->json.gethandle(MegaClient::NODEHANDLE);
                break;

            case 'k':
                len_key = client->json.storebinary(keybuf, sizeof keybuf);
                break;

            case EOO:
                if (ISUNDEF(ph) || len_key != FILENODEKEYLENGTH)
                {
                    return client->app->getwelcomepdf_result(UNDEF, NULL, API_EINTERNAL);
                }
                key.assign((const char *) keybuf, len_key);
                return client->app->getwelcomepdf_result(ph, &key, API_OK);

            default:
                if (!client->json.storeobject())
                {
                    LOG_err << "Failed to parse welcome PDF response";
                    return client->app->getwelcomepdf_result(UNDEF, NULL, API_EINTERNAL);
                }
                break;
        }
    }
}


CommandMediaCodecs::CommandMediaCodecs(MegaClient* c, Callback cb)
{
    cmd("mc");

    client = c;
    callback = cb;
}

void CommandMediaCodecs::procresult()
{
    int version = 0;
    if (client->json.isnumeric())
    {
        m_off_t result = client->json.getint();
        if (result < 0)
        {
            LOG_err << "mc result: " << result;
        }
        version = int(result);
        callback(client, version);
    }
    else
    {
        // It's wrongly formatted, consume this one so the next command can be processed.
        LOG_err << "mc response badly formatted";
        client->json.storeobject();  
    }
}

CommandContactLinkCreate::CommandContactLinkCreate(MegaClient *client, bool renew)
{
    if (renew)
    {
        cmd("clr");
    }
    else
    {
        cmd("clc");
    }
    
    tag = client->reqtag;
}

void CommandContactLinkCreate::procresult()
{
    if (client->json.isnumeric())
    {
        client->app->contactlinkcreate_result((error)client->json.getint(), UNDEF);
    }
    else
    {
        handle h = client->json.gethandle(MegaClient::CONTACTLINKHANDLE);
        client->app->contactlinkcreate_result(API_OK, h);                
    }
}

CommandContactLinkQuery::CommandContactLinkQuery(MegaClient *client, handle h)
{
    cmd("clg");
    arg("cl", (byte*)&h, MegaClient::CONTACTLINKHANDLE);

    arg("b", 1);    // return firstname/lastname in B64
    
    tag = client->reqtag;
}

void CommandContactLinkQuery::procresult()
{    
    handle h = UNDEF;
    string email;
    string firstname;
    string lastname;
    string avatar;

    if (client->json.isnumeric())
    {
        return client->app->contactlinkquery_result((error)client->json.getint(), h, &email, &firstname, &lastname, &avatar);
    }

    for (;;)
    {
        switch (client->json.getnameid())
        {
            case 'h':
                h = client->json.gethandle(MegaClient::USERHANDLE);
                break;
            case 'e':
                client->json.storeobject(&email);
                break;
            case MAKENAMEID2('f', 'n'):
                client->json.storeobject(&firstname);
                break;
            case MAKENAMEID2('l', 'n'):
                client->json.storeobject(&lastname);
                break;
            case MAKENAMEID2('+', 'a'):
                client->json.storeobject(&avatar);
                break;
            case EOO:
                return client->app->contactlinkquery_result(API_OK, h, &email, &firstname, &lastname, &avatar);
            default:
                if (!client->json.storeobject())
                {
                    LOG_err << "Failed to parse query contact link response";
                    return client->app->contactlinkquery_result(API_EINTERNAL, h, &email, &firstname, &lastname, &avatar);
                }
                break;
        }
    }
}

CommandContactLinkDelete::CommandContactLinkDelete(MegaClient *client, handle h)
{
    cmd("cld");
    if (!ISUNDEF(h))
    {
        arg("cl", (byte*)&h, MegaClient::CONTACTLINKHANDLE);
    }
    tag = client->reqtag;    
}

void CommandContactLinkDelete::procresult()
{
    if (client->json.isnumeric())
    {
        client->app->contactlinkdelete_result((error)client->json.getint());
    }
    else
    {
        client->json.storeobject();
        client->app->contactlinkdelete_result(API_EINTERNAL);
    }
}

CommandKeepMeAlive::CommandKeepMeAlive(MegaClient *client, int type, bool enable)
{
    if (enable)
    {
        cmd("kma");
    }
    else
    {
        cmd("kmac");
    }
    arg("t", type);

    tag = client->reqtag;
}

void CommandKeepMeAlive::procresult()
{
    if (client->json.isnumeric())
    {
        client->app->keepmealive_result((error)client->json.getint());
    }
    else
    {
        client->json.storeobject();
        client->app->keepmealive_result(API_EINTERNAL);
    }
}

CommandMultiFactorAuthSetup::CommandMultiFactorAuthSetup(MegaClient *client, const char *pin)
{
    cmd("mfas");
    if (pin)
    {
        arg("mfa", pin);
    }
    tag = client->reqtag;
}

void CommandMultiFactorAuthSetup::procresult()
{
    if (client->json.isnumeric())
    {
        return client->app->multifactorauthsetup_result(NULL, (error)client->json.getint());
    }

    string code;
    if (!client->json.storeobject(&code))
    {
        return client->app->multifactorauthsetup_result(NULL, API_EINTERNAL);
    }
    client->app->multifactorauthsetup_result(&code, API_OK);
}

CommandMultiFactorAuthCheck::CommandMultiFactorAuthCheck(MegaClient *client, const char *email)
{
    cmd("mfag");
    arg("e", email);

    tag = client->reqtag;
}

void CommandMultiFactorAuthCheck::procresult()
{
    if (client->json.isnumeric())
    {
        client->app->multifactorauthcheck_result((int)client->json.getint());
    }
    else    // error
    {
        client->json.storeobject();
        client->app->multifactorauthcheck_result(API_EINTERNAL);
    }
}

CommandMultiFactorAuthDisable::CommandMultiFactorAuthDisable(MegaClient *client, const char *pin)
{
    cmd("mfad");
    arg("mfa", pin);

    tag = client->reqtag;
}

void CommandMultiFactorAuthDisable::procresult()
{
    if (client->json.isnumeric())
    {
        client->app->multifactorauthdisable_result((error)client->json.getint());
    }
    else    // error
    {
        client->json.storeobject();
        client->app->multifactorauthdisable_result(API_EINTERNAL);
    }
}

CommandGetPSA::CommandGetPSA(MegaClient *client)
{
    cmd("gpsa");

    tag = client->reqtag;
}

void CommandGetPSA::procresult()
{
    if (client->json.isnumeric())
    {
        return client->app->getpsa_result((error)client->json.getint(), 0, NULL, NULL, NULL, NULL, NULL);
    }

    int id = 0;
    string temp;
    string title, text, imagename, imagepath;
    string buttonlink, buttontext;

    for (;;)
    {
        switch (client->json.getnameid())
        {
            case MAKENAMEID2('i', 'd'):
                id = int(client->json.getint());
                break;
            case 't':
                client->json.storeobject(&temp);
                Base64::atob(temp, title);
                break;
            case 'd':
                client->json.storeobject(&temp);
                Base64::atob(temp, text);
                break;
            case MAKENAMEID3('i', 'm', 'g'):
                client->json.storeobject(&imagename);
                break;
            case 'l':
                client->json.storeobject(&buttonlink);
                break;
            case 'b':
                client->json.storeobject(&temp);
                Base64::atob(temp, buttontext);
                break;
            case MAKENAMEID3('d', 's', 'p'):
                client->json.storeobject(&imagepath);
                break;
            case EOO:
                imagepath.append(imagename);
                imagepath.append(".png");
                return client->app->getpsa_result(API_OK, id, &title, &text, &imagepath, &buttontext, &buttonlink);
            default:
                if (!client->json.storeobject())
                {
                    LOG_err << "Failed to parse get PSA response";
                    return client->app->getpsa_result(API_EINTERNAL, 0, NULL, NULL, NULL, NULL, NULL);
                }
                break;
        }
    }
}

CommandFetchTimeZone::CommandFetchTimeZone(MegaClient *client, const char *timezone, const char* timeoffset)
{
    cmd("ftz");
    arg("utz", timezone);
    arg("uo", timeoffset);

    tag = client->reqtag;
}

void CommandFetchTimeZone::procresult()
{
    if (client->json.isnumeric())
    {
        return client->app->fetchtimezone_result((error)client->json.getint(), NULL, NULL, -1);
    }

    string currenttz;
    int currentto;
    vector<string> timezones;
    vector<int> timeoffsets;
    string defaulttz;
    int defaulttzindex = -1;

    for (;;)
    {
        switch (client->json.getnameid())
        {
            case MAKENAMEID7('c', 'h', 'o', 'i', 'c', 'e', 's'):
                if (client->json.enterobject())
                {
                    while (client->json.storeobject(&currenttz))
                    {
                        currentto = int(client->json.getint());
                        timezones.push_back(currenttz);
                        timeoffsets.push_back(currentto);
                    }
                    client->json.leaveobject();
                }
                else if (!client->json.storeobject())
                {
                    LOG_err << "Failed to parse fetch time zone response";
                    return client->app->fetchtimezone_result(API_EINTERNAL, NULL, NULL, -1);
                }
                break;

            case MAKENAMEID7('d', 'e', 'f', 'a', 'u', 'l', 't'):
                if (client->json.isnumeric())
                {
                    client->json.getint();
                }
                else
                {
                    client->json.storeobject(&defaulttz);
                }
                break;

            case EOO:
                if (!defaulttz.empty())    // default received as string
                {
                    for (int i = 0; i < (int)timezones.size(); i++)
                    {
                        if (timezones[i] == defaulttz)
                        {
                            defaulttzindex = i;
                            break;
                        }
                    }
                }
                return client->app->fetchtimezone_result(API_OK, &timezones, &timeoffsets, defaulttzindex);

            default:
                if (!client->json.storeobject())
                {
                    LOG_err << "Failed to parse fetch time zone response";
                    return client->app->fetchtimezone_result(API_EINTERNAL, NULL, NULL, -1);
                }
                break;
        }
    }
}

CommandSetLastAcknowledged::CommandSetLastAcknowledged(MegaClient* client)
{
    cmd("sla");
    notself(client);
    tag = client->reqtag;
}

void CommandSetLastAcknowledged::procresult()
{
    if (client->json.isnumeric())
    {
        client->app->acknowledgeuseralerts_result((error)client->json.getint());
    }
    else
    {
        client->json.storeobject();
        client->app->acknowledgeuseralerts_result(API_EINTERNAL);
    }
}

CommandSMSVerificationSend::CommandSMSVerificationSend(MegaClient* client, const string& phoneNumber, bool reVerifyingWhitelisted)
{
    cmd("smss");
    batchSeparately = true;  // don't let any other commands that might get batched with it cause the whole batch to fail

    assert(isPhoneNumber(phoneNumber));
    arg("n", phoneNumber.c_str());

    if (reVerifyingWhitelisted)
    {
        arg("to", 1);   // test override
    }

    tag = client->reqtag;
}

bool CommandSMSVerificationSend::isPhoneNumber(const string& s)
{
    for (auto i = s.size(); i--; )
    {
        if (!(isdigit(s[i]) || (i == 0 && s[i] == '+')))
        {
            return false;
        }
    }
    return s.size() > 6;
}

void CommandSMSVerificationSend::procresult()
{
    if (client->json.isnumeric())
    {
        client->app->smsverificationsend_result((error)client->json.getint());
    }
    else
    {
        client->json.storeobject();
        client->app->smsverificationsend_result(API_EINTERNAL);
    }
}

CommandSMSVerificationCheck::CommandSMSVerificationCheck(MegaClient* client, const string& verificationcode)
{
    cmd("smsv");
    batchSeparately = true;  // don't let any other commands that might get batched with it cause the whole batch to fail

    if (isVerificationCode(verificationcode))
    {
        arg("c", verificationcode.c_str());
    }

    tag = client->reqtag;
}

bool CommandSMSVerificationCheck::isVerificationCode(const string& s)
{
    for (const char c : s)
    {
        if (!isdigit(c))
        {
            return false;
        }
    }
    return s.size() == 6;
}

void CommandSMSVerificationCheck::procresult()
{
    if (client->json.isnumeric())
    {
        return client->app->smsverificationcheck_result(static_cast<error>(client->json.getint()), nullptr);
    }

    string phoneNumber;
    if (!client->json.storeobject(&phoneNumber))
    {
        return client->app->smsverificationcheck_result(API_EINTERNAL, nullptr);
    }

    assert(CommandSMSVerificationSend::isPhoneNumber(phoneNumber));
    client->mSmsVerifiedPhone = phoneNumber;
    client->app->smsverificationcheck_result(API_OK, &phoneNumber);
}

CommandGetRegisteredContacts::CommandGetRegisteredContacts(MegaClient* client, const map<const char*, const char*>& contacts)
{
    cmd("usabd");

    beginobject("e");
    for (const auto& pair : contacts)
    {
        arg(pair.first, pair.second);
    }
    endobject();

    tag = client->reqtag;
}

void CommandGetRegisteredContacts::procresult()
{
    processResult(*client->app, client->json);
}

void CommandGetRegisteredContacts::processResult(MegaApp& app, JSON& json)
{
    if (json.isnumeric())
    {
        app.getregisteredcontacts_result(static_cast<error>(json.getint()), nullptr);
        return;
    }

    vector<tuple<string, string, string>> registeredContacts;

    string entryUserDetail;
    string id;
    string userDetail;

    bool success = true;
    while (json.enterobject())
    {
        bool exit = false;
        while (!exit)
        {
            switch (json.getnameid())
            {
                case MAKENAMEID3('e', 'u', 'd'):
                {
                    json.storeobject(&entryUserDetail);
                    break;
                }
                case MAKENAMEID2('i', 'd'):
                {
                    json.storeobject(&id);
                    break;
                }
                case MAKENAMEID2('u', 'd'):
                {
                    json.storeobject(&userDetail);
                    break;
                }
                case EOO:
                {
                    if (entryUserDetail.empty() || id.empty() || userDetail.empty())
                    {
                        LOG_err << "Missing or empty field when parsing 'get registered contacts' response";
                        success = false;
                    }
                    else
                    {
                        registeredContacts.emplace_back(make_tuple(move(entryUserDetail), move(id), move(userDetail)));
                    }
                    exit = true;
                    break;
                }
                default:
                {
                    if (!json.storeobject())
                    {
                        LOG_err << "Failed to parse 'get registered contacts' response";
                        app.getregisteredcontacts_result(API_EINTERNAL, nullptr);
                        return;
                    }
                }
            }
        }
        json.leaveobject();
    }
    if (success)
    {
        app.getregisteredcontacts_result(API_OK, &registeredContacts);
    }
    else
    {
        app.getregisteredcontacts_result(API_EINTERNAL, nullptr);
    }
}

CommandGetCountryCallingCodes::CommandGetCountryCallingCodes(MegaClient* client)
{
    cmd("smslc");

    tag = client->reqtag;
}

void CommandGetCountryCallingCodes::procresult()
{
    processResult(*client->app, client->json);
}

void CommandGetCountryCallingCodes::processResult(MegaApp& app, JSON& json)
{
    if (json.isnumeric())
    {
        app.getcountrycallingcodes_result(static_cast<error>(json.getint()), nullptr);
        return;
    }

    map<string, vector<string>> countryCallingCodes;

    string countryCode;
    vector<string> callingCodes;

    bool success = true;
    while (json.enterobject())
    {
        bool exit = false;
        while (!exit)
        {
            switch (json.getnameid())
            {
                case MAKENAMEID2('c', 'c'):
                {
                    json.storeobject(&countryCode);
                    break;
                }
                case MAKENAMEID1('l'):
                {
                    if (json.enterarray())
                    {
                        std::string code;
                        while (json.storeobject(&code))
                        {
                            callingCodes.emplace_back(move(code));
                        }
                        json.leavearray();
                    }
                    break;
                }
                case EOO:
                {
                    if (countryCode.empty() || callingCodes.empty())
                    {
                        LOG_err << "Missing or empty fields when parsing 'get country calling codes' response";
                        success = false;
                    }
                    else
                    {
                        countryCallingCodes.emplace(make_pair(move(countryCode), move(callingCodes)));
                    }
                    exit = true;
                    break;
                }
                default:
                {
                    if (!json.storeobject())
                    {
                        LOG_err << "Failed to parse 'get country calling codes' response";
                        app.getcountrycallingcodes_result(API_EINTERNAL, nullptr);
                        return;
                    }
                }
            }
        }
        json.leaveobject();
    }
    if (success)
    {
        app.getcountrycallingcodes_result(API_OK, &countryCallingCodes);
    }
    else
    {
        app.getcountrycallingcodes_result(API_EINTERNAL, nullptr);
    }
}

CommandFolderLinkInfo::CommandFolderLinkInfo(MegaClient* client, handle publichandle)
{
    ph = publichandle;

    cmd("pli");
    arg("ph", (byte*)&publichandle, MegaClient::NODEHANDLE);

    tag = client->reqtag;
}

void CommandFolderLinkInfo::procresult()
{
    if (client->json.isnumeric())
    {
        return client->app->folderlinkinfo_result((error)client->json.getint(), UNDEF, UNDEF, NULL, NULL, 0, 0, 0, 0, 0);
    }
    string attr;
    string key;
    handle owner = UNDEF;
    handle ph = 0;
    m_off_t currentSize = 0;
    m_off_t versionsSize  = 0;
    int numFolders = 0;
    int numFiles = 0;
    int numVersions = 0;

    for (;;)
    {
        switch (client->json.getnameid())
        {
        case MAKENAMEID5('a','t','t','r','s'):
            client->json.storeobject(&attr);
            break;

        case MAKENAMEID2('p','h'):
            ph = client->json.gethandle(MegaClient::NODEHANDLE);
            break;

        case 'u':
            owner = client->json.gethandle(MegaClient::USERHANDLE);
            break;

        case 's':
            if (client->json.enterarray())
            {
                currentSize = client->json.getint();
                numFiles = int(client->json.getint());
                numFolders = int(client->json.getint());
                versionsSize  = client->json.getint();
                numVersions = int(client->json.getint());
                client->json.leavearray();
            }
            break;

        case 'k':
            client->json.storeobject(&key);
            break;

        case EOO:
            if (attr.empty())
            {
                LOG_err << "The folder link information doesn't contain the attr string";
                return client->app->folderlinkinfo_result(API_EINCOMPLETE, UNDEF, UNDEF, NULL, NULL, 0, 0, 0, 0, 0);
            }
            if (key.size() <= 9 || key.find(":") == string::npos)
            {
                LOG_err << "The folder link information doesn't contain a valid decryption key";
                return client->app->folderlinkinfo_result(API_EKEY, UNDEF, UNDEF, NULL, NULL, 0, 0, 0, 0, 0);
            }
            if (ph != this->ph)
            {
                LOG_err << "Folder link information: public handle doesn't match";
                return client->app->folderlinkinfo_result(API_EINTERNAL, UNDEF, UNDEF, NULL, NULL, 0, 0, 0, 0, 0);
            }

            return client->app->folderlinkinfo_result(API_OK, owner, ph, &attr, &key, currentSize, numFiles, numFolders, versionsSize, numVersions);

        default:
            if (!client->json.storeobject())
            {
                LOG_err << "Failed to parse folder link information response";
                return client->app->folderlinkinfo_result(API_EINTERNAL, UNDEF, UNDEF, NULL, NULL, 0, 0, 0, 0, 0);
            }
            break;
        }
    }
}

} // namespace<|MERGE_RESOLUTION|>--- conflicted
+++ resolved
@@ -409,10 +409,7 @@
 
                 if (tempurls.size() == 1)
                 {
-<<<<<<< HEAD
-=======
                     tslot->transfer->tempurls = tempurls;
->>>>>>> 5325ae9f
                     tslot->transferbuf.setIsRaid(tslot->transfer, tempurls, tslot->transfer->pos, tslot->maxRequestSize);
                     tslot->starttime = tslot->lastdata = client->waiter->ds;
                     return tslot->progress();
@@ -554,12 +551,8 @@
                 case 'g':
                     if (client->json.enterarray())   // now that we are requesting v2, the reply will be an array of 6 URLs for a raid download, or a single URL for the original direct download
                     {
-<<<<<<< HEAD
-                        for (;;) {
-=======
                         for (;;)
                         {
->>>>>>> 5325ae9f
                             std::string tu;
                             if (!client->json.storeobject(&tu))
                             {
@@ -582,13 +575,10 @@
                         drn->tempurls.swap(tempurls);
                         e = API_OK;
                     }
-<<<<<<< HEAD
-=======
                     else
                     {
                         e = API_EINCOMPLETE;
                     }
->>>>>>> 5325ae9f
                     break;
 
                 case 's':
@@ -729,12 +719,8 @@
             case 'g':
                 if (client->json.enterarray())   // now that we are requesting v2, the reply will be an array of 6 URLs for a raid download, or a single URL for the original direct download
                 {
-<<<<<<< HEAD
-                    for (;;) {
-=======
                     for (;;)
                     {
->>>>>>> 5325ae9f
                         std::string tu;
                         if (!client->json.storeobject(&tu))
                         {
@@ -898,10 +884,7 @@
 
                                         if ((tempurls.size() == 1 || tempurls.size() == RAIDPARTS) && s >= 0)
                                         {
-<<<<<<< HEAD
-=======
                                             tslot->transfer->tempurls = tempurls;
->>>>>>> 5325ae9f
                                             tslot->transferbuf.setIsRaid(tslot->transfer, tempurls, tslot->transfer->pos, tslot->maxRequestSize);
                                             return tslot->progress();
                                         }
@@ -3135,11 +3118,7 @@
                 buf.assign(ptr, (end-ptr));
                 value.resize(buf.size() / 4 * 3 + 3);
                 value.resize(Base64::atob(buf.data(), (byte *)value.data(), int(value.size())));
-<<<<<<< HEAD
-                client->app->getua_result((byte*) value.data(), unsigned(value.size()));
-=======
                 client->app->getua_result((byte*) value.data(), unsigned(value.size()), at);
->>>>>>> 5325ae9f
             }
             return;
         }
