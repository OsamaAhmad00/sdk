/**
 * @file commands.cpp
 * @brief Implementation of various commands
 *
 * (c) 2013-2014 by Mega Limited, Auckland, New Zealand
 *
 * This file is part of the MEGA SDK - Client Access Engine.
 *
 * Applications using the MEGA API must present a valid application key
 * and comply with the the rules set forth in the Terms of Service.
 *
 * The MEGA SDK is distributed in the hope that it will be useful,
 * but WITHOUT ANY WARRANTY; without even the implied warranty of
 * MERCHANTABILITY or FITNESS FOR A PARTICULAR PURPOSE.
 *
 * @copyright Simplified (2-clause) BSD License.
 *
 * You should have received a copy of the license along with this
 * program.
 */

#include "mega/types.h"
#include "mega/command.h"
#include "mega/megaapp.h"
#include "mega/fileattributefetch.h"
#include "mega/base64.h"
#include "mega/transferslot.h"
#include "mega/transfer.h"
#include "mega/utils.h"
#include "mega/user.h"
#include "mega.h"
#include "mega/mediafileattribute.h"
#include "mega/heartbeats.h"

namespace mega {
HttpReqCommandPutFA::HttpReqCommandPutFA(MegaClient* client, handle cth, fatype ctype, std::unique_ptr<string> cdata, bool checkAccess)
    : data(move(cdata))
{
    cmd("ufa");
    arg("s", data->size());

    if (checkAccess)
    {
        arg("h", (byte*)&cth, MegaClient::NODEHANDLE);
    }

    progressreported = 0;
    persistent = true;  // object will be recycled either for retry or for
                        // posting to the file attribute server

    if (client->usehttps)
    {
        arg("ssl", 2);
    }

    th = cth;
    type = ctype;

    binary = true;

    tag = client->reqtag;
}

bool HttpReqCommandPutFA::procresult(Result r)
{
    client->looprequested = true;

    if (r.wasErrorOrOK())
    {
        if (r.wasError(API_EAGAIN) || r.wasError(API_ERATELIMIT))
        {
            status = REQ_FAILURE;
        }
        else
        {
            if (r.wasError(API_EACCESS))
            {
                // create a custom attribute indicating thumbnail can't be restored from this account
                Node *n = client->nodebyhandle(th);

                char me64[12];
                Base64::btoa((const byte*)&client->me, MegaClient::USERHANDLE, me64);

                if (n && client->checkaccess(n, FULL) &&
                        (n->attrs.map.find('f') == n->attrs.map.end() || n->attrs.map['f'] != me64) )
                {
                    LOG_debug << "Restoration of file attributes is not allowed for current user (" << me64 << ").";
                    n->attrs.map['f'] = me64;

                    int creqtag = client->reqtag;
                    client->reqtag = 0;
                    client->setattr(n);
                    client->reqtag = creqtag;
                }
            }

            status = REQ_SUCCESS;
            client->app->putfa_result(th, type, r.errorOrOK());
        }
        return true;
    }
    else
    {
        const char* p = NULL;

        for (;;)
        {
            switch (client->json.getnameid())
            {
                case 'p':
                    p = client->json.getvalue();
                    break;

                case EOO:
                    if (!p)
                    {
                        status = REQ_FAILURE;
                    }
                    else
                    {
                        LOG_debug << "Sending file attribute data";
                        Node::copystring(&posturl, p);
                        progressreported = 0;
                        HttpReq::type = REQ_BINARY;
                        post(client, data->data(), unsigned(data->size()));
                    }
                    return true;

                default:
                    if (!client->json.storeobject())
                    {
                        status = REQ_SUCCESS;
                        client->app->putfa_result(th, type, API_EINTERNAL);
                        return false;
                    }
            }
        }
    }
}

m_off_t HttpReqCommandPutFA::transferred(MegaClient *client)
{
    if (httpiohandle)
    {
        client->httpio->postpos(httpiohandle);
        return true;
    }

    return 0;
}

CommandGetFA::CommandGetFA(MegaClient *client, int p, handle fahref)
{
    part = p;

    cmd("ufa");
    arg("fah", (byte*)&fahref, sizeof fahref);

    if (client->usehttps)
    {
        arg("ssl", 2);
    }

    arg("r", 1);
}

bool CommandGetFA::procresult(Result r)
{
    fafc_map::iterator it = client->fafcs.find(part);
    client->looprequested = true;

    if (r.wasErrorOrOK())
    {
        if (it != client->fafcs.end())
        {
            faf_map::iterator fafsit;
            for (fafsit = it->second->fafs[0].begin(); fafsit != it->second->fafs[0].end(); )
            {
                // move from fresh to pending
                it->second->fafs[1][fafsit->first] = fafsit->second;
                it->second->fafs[0].erase(fafsit++);
            }

            it->second->e = r.errorOrOK();
            it->second->req.status = REQ_FAILURE;
        }

        return true;
    }

    const char* p = NULL;

    for (;;)
    {
        switch (client->json.getnameid())
        {
            case 'p':
                p = client->json.getvalue();
                break;

            case EOO:
                if (it != client->fafcs.end())
                {
                    if (p)
                    {
                        Node::copystring(&it->second->posturl, p);
                        it->second->urltime = Waiter::ds;
                        it->second->dispatch();
                    }
                    else
                    {
                        faf_map::iterator fafsit;
                        for (fafsit = it->second->fafs[0].begin(); fafsit != it->second->fafs[0].end(); )
                        {
                            // move from fresh to pending
                            it->second->fafs[1][fafsit->first] = fafsit->second;
                            it->second->fafs[0].erase(fafsit++);
                        }

                        it->second->e = API_EINTERNAL;
                        it->second->req.status = REQ_FAILURE;
                    }
                }

                return true;

            default:
                if (!client->json.storeobject())
                {
                    faf_map::iterator fafsit;
                    for (fafsit = it->second->fafs[0].begin(); fafsit != it->second->fafs[0].end(); )
                    {
                        // move from fresh to pending
                        it->second->fafs[1][fafsit->first] = fafsit->second;
                        it->second->fafs[0].erase(fafsit++);
                    }

                    it->second->e = API_EINTERNAL;
                    it->second->req.status = REQ_FAILURE;
                    return false;
                }
        }
    }
}

CommandAttachFA::CommandAttachFA(MegaClient *client, handle nh, fatype t, handle ah, int ctag)
{
    cmd("pfa");
    notself(client);

    arg("n", (byte*)&nh, MegaClient::NODEHANDLE);

    char buf[64];

    sprintf(buf, "%u*", t);
    Base64::btoa((byte*)&ah, sizeof(ah), strchr(buf + 2, 0));
    arg("fa", buf);

    h = nh;
    type = t;
    tag = ctag;
}

CommandAttachFA::CommandAttachFA(MegaClient *client, handle nh, fatype t, const std::string& encryptedAttributes, int ctag)
{
    cmd("pfa");
    notself(client);

    arg("n", (byte*)&nh, MegaClient::NODEHANDLE);

    arg("fa", encryptedAttributes.c_str());

    h = nh;
    type = t;
    tag = ctag;
}

bool CommandAttachFA::procresult(Result r)
{
    if (!r.wasErrorOrOK())
    {
         string fa;
         if (client->json.storeobject(&fa))
         {
             Node* n = client->nodebyhandle(h);
             if (n)
             {
                n->fileattrstring = fa;
                n->changed.fileattrstring = true;
                client->notifynode(n);
             }
             client->app->putfa_result(h, type, API_OK);
             return true;
         }
    }

    client->app->putfa_result(h, type, r.errorOrOK());
    return r.wasErrorOrOK();
}

// request upload target URL
CommandPutFile::CommandPutFile(MegaClient* client, TransferSlot* ctslot, int ms)
{
    tslot = ctslot;

    cmd("u");

    if (client->usehttps)
    {
        arg("ssl", 2);
    }

    arg("v", 2);
    arg("s", tslot->fa->size);
    arg("ms", ms);

    // send minimum set of different tree's roots for API to check overquota
    set<handle> targetRoots;
    bool begun = false;
    for (auto &file : tslot->transfer->files)
    {
        if (!ISUNDEF(file->h))
        {
            Node *node = client->nodebyhandle(file->h);
            if (node)
            {
                handle rootnode = client->getrootnode(node)->nodehandle;
                if (targetRoots.find(rootnode) != targetRoots.end())
                {
                    continue;
                }

                targetRoots.insert(rootnode);
            }
            if (!begun)
            {
                beginarray("t");
                begun = true;
            }

            element((byte*)&file->h, MegaClient::NODEHANDLE);
        }
    }

    if (begun)
    {
        endarray();
    }
    else
    {
        // Target user goes alone, not inside an array. Note: we are skipping this if a)more than two b)the array had been created for node handles
        for (auto &file : tslot->transfer->files)
        {
            if (ISUNDEF(file->h) && file->targetuser.size())
            {
                arg("t", file->targetuser.c_str());
                break;
            }
        }
    }
}

void CommandPutFile::cancel()
{
    Command::cancel();
    tslot = NULL;
}

// set up file transfer with returned target URL
bool CommandPutFile::procresult(Result r)
{
    if (tslot)
    {
        tslot->pendingcmd = NULL;
    }
    else
    {
        canceled = true;
    }

    if (r.wasErrorOrOK())
    {
        if (!canceled)
        {
            tslot->transfer->failed(r.errorOrOK(), *client->mTctableRequestCommitter);
        }

        return true;
    }

    std::vector<std::string> tempurls;
    for (;;)
    {
        switch (client->json.getnameid())
        {
            case 'p':
                tempurls.push_back("");
                client->json.storeobject(canceled ? NULL : &tempurls.back());
                break;

            case EOO:
                if (canceled) return true;

                if (tempurls.size() == 1)
                {
                    tslot->transfer->tempurls = tempurls;
                    tslot->transferbuf.setIsRaid(tslot->transfer, tempurls, tslot->transfer->pos, tslot->maxRequestSize);
                    tslot->starttime = tslot->lastdata = client->waiter->ds;
                    tslot->progress();
                }
                else
                {
                    tslot->transfer->failed(API_EINTERNAL, *client->mTctableRequestCommitter);
                }
                return true;

            default:
                if (!client->json.storeobject())
                {
                    if (!canceled)
                    {
                        tslot->transfer->failed(API_EINTERNAL, *client->mTctableRequestCommitter);
                    }

                    return false;
                }
        }
    }
}

// request upload target URL for application to upload photo to using eg. iOS background upload feature
CommandPutFileBackgroundURL::CommandPutFileBackgroundURL(m_off_t size, int putmbpscap, int ctag)
{
    cmd("u");
    arg("ssl", 2);   // always SSL for background uploads
    arg("v", 2);
    arg("s", size);
    arg("ms", putmbpscap);

    tag = ctag;
}

// set up file transfer with returned target URL
bool CommandPutFileBackgroundURL::procresult(Result r)
{
    string url;

    if (r.wasErrorOrOK())
    {
        if (!canceled)
        {
            client->app->backgrounduploadurl_result(r.errorOrOK(), NULL);
        }
        return true;
    }

    for (;;)
    {
        switch (client->json.getnameid())
        {
            case 'p':
                client->json.storeobject(canceled ? NULL : &url);
                break;

            case EOO:
                if (canceled) return true;

                client->app->backgrounduploadurl_result(API_OK, &url);
                return true;

            default:
                if (!client->json.storeobject())
                {
                    if (!canceled)
                    {
                        client->app->backgrounduploadurl_result(API_EINTERNAL, NULL);
                    }
                    return false;
                }
        }
    }
}

// request temporary source URL for DirectRead
CommandDirectRead::CommandDirectRead(MegaClient *client, DirectReadNode* cdrn)
{
    drn = cdrn;

    cmd("g");
    arg(drn->p ? "n" : "p", (byte*)&drn->h, MegaClient::NODEHANDLE);
    arg("g", 1);
    arg("v", 2);  // version 2: server can supply details for cloudraid files

    if (drn->privateauth.size())
    {
        arg("esid", drn->privateauth.c_str());
    }

    if (drn->publicauth.size())
    {
        arg("en", drn->publicauth.c_str());
    }

    if (drn->chatauth.size())
    {
        arg("cauth", drn->chatauth.c_str());
    }

    if (client->usehttps)
    {
        arg("ssl", 2);
    }
}

void CommandDirectRead::cancel()
{
    Command::cancel();
    drn = NULL;
}

bool CommandDirectRead::procresult(Result r)
{
    if (drn)
    {
        drn->pendingcmd = NULL;
    }

    if (r.wasErrorOrOK())
    {
        if (!canceled && drn)
        {
            drn->cmdresult(r.errorOrOK());
        }
        return true;
    }
    else
    {
        Error e(API_EINTERNAL);
        dstime tl = 0;
        std::vector<std::string> tempurls;

        for (;;)
        {
            switch (client->json.getnameid())
            {
                case 'g':
                    if (client->json.enterarray())   // now that we are requesting v2, the reply will be an array of 6 URLs for a raid download, or a single URL for the original direct download
                    {
                        for (;;)
                        {
                            std::string tu;
                            if (!client->json.storeobject(&tu))
                            {
                                break;
                            }
                            tempurls.push_back(tu);
                        }
                        client->json.leavearray();
                    }
                    else
                    {
                        std::string tu;
                        if (client->json.storeobject(&tu))
                        {
                            tempurls.push_back(tu);
                        }
                    }
                    if (tempurls.size() == 1 || tempurls.size() == RAIDPARTS)
                    {
                        drn->tempurls.swap(tempurls);
                        e.setErrorCode(API_OK);
                    }
                    else
                    {
                        e.setErrorCode(API_EINCOMPLETE);
                    }
                    break;

                case 's':
                    if (drn)
                    {
                        drn->size = client->json.getint();
                    }
                    break;

                case 'd':
                    e = API_EBLOCKED;
                    break;

                case 'e':
                    e = (error)client->json.getint();
                    break;

                case MAKENAMEID2('t', 'l'):
                    tl = dstime(client->json.getint());
                    break;

                case EOO:
                    if (!canceled && drn)
                    {
                        if (e == API_EOVERQUOTA && !tl)
                        {
                            // default retry interval
                            tl = MegaClient::DEFAULT_BW_OVERQUOTA_BACKOFF_SECS;
                        }

                        drn->cmdresult(e, e == API_EOVERQUOTA ? tl * 10 : 0);
                    }

                    return true;

                default:
                    if (!client->json.storeobject())
                    {
                        if (!canceled && drn)
                        {
                            drn->cmdresult(e);
                        }

                        return false;
                    }
            }
        }
    }
}

// request temporary source URL for full-file access (p == private node)
CommandGetFile::CommandGetFile(MegaClient *client, TransferSlot* ctslot, const byte* key, handle h, bool p, const char *privateauth, const char *publicauth, const char *chatauth)
{
    cmd("g");
    arg(p ? "n" : "p", (byte*)&h, MegaClient::NODEHANDLE);
    arg("g", 1);
    arg("v", 2);  // version 2: server can supply details for cloudraid files

    if (client->usehttps)
    {
        arg("ssl", 2);
    }

    if (privateauth)
    {
        arg("esid", privateauth);
    }

    if (publicauth)
    {
        arg("en", publicauth);
    }

    if (chatauth)
    {
        arg("cauth", chatauth);
    }

    tslot = ctslot;
    priv = p;
    ph = h;

    if (!tslot)
    {
        memcpy(filekey, key, FILENODEKEYLENGTH);
    }
}

void CommandGetFile::cancel()
{
    Command::cancel();
    tslot = NULL;
}

// process file credentials
bool CommandGetFile::procresult(Result r)
{
    if (tslot)
    {
        tslot->pendingcmd = NULL;
    }

    if (r.wasErrorOrOK())
    {
        if (!canceled)
        {
            if (tslot)
            {
                tslot->transfer->failed(r.errorOrOK(), *client->mTctableRequestCommitter);
            }
            else
            {
                client->app->checkfile_result(ph, r.errorOrOK());
            }
        }
        return true;
    }

    const char* at = NULL;
    Error e(API_EINTERNAL);
    m_off_t s = -1;
    dstime tl = 0;
    int d = 0;
    byte* buf;
    m_time_t ts = 0, tm = 0;

    // credentials relevant to a non-TransferSlot scenario (node query)
    string fileattrstring;
    string filenamestring;
    string filefingerprint;
    std::vector<string> tempurls;

    for (;;)
    {
        switch (client->json.getnameid())
        {
            case 'g':
                if (client->json.enterarray())   // now that we are requesting v2, the reply will be an array of 6 URLs for a raid download, or a single URL for the original direct download
                {
                    for (;;)
                    {
                        std::string tu;
                        if (!client->json.storeobject(&tu))
                        {
                            break;
                        }
                        tempurls.push_back(tu);
                    }
                    client->json.leavearray();
                }
                else
                {
                    std::string tu;
                    if (client->json.storeobject(&tu))
                    {
                        tempurls.push_back(tu);
                    }
                }
                e.setErrorCode(API_OK);
                break;

            case 's':
                s = client->json.getint();
                break;

            case 'd':
                d = 1;
                break;

            case MAKENAMEID2('t', 's'):
                ts = client->json.getint();
                break;

            case MAKENAMEID3('t', 'm', 'd'):
                tm = ts + client->json.getint();
                break;

            case MAKENAMEID2('a', 't'):
                at = client->json.getvalue();
                break;

            case MAKENAMEID2('f', 'a'):
                if (tslot)
                {
                    client->json.storeobject(&tslot->fileattrstring);
                }
                else
                {
                    client->json.storeobject(&fileattrstring);
                }
                break;

            case MAKENAMEID3('p', 'f', 'a'):
                if (tslot)
                {
                    tslot->fileattrsmutable = (int)client->json.getint();
                }
                break;

            case 'e':
                e = (error)client->json.getint();
                break;

            case MAKENAMEID2('t', 'l'):
                tl = dstime(client->json.getint());
                break;

            case EOO:
                if (d || !at)
                {
                    e = at ? API_EBLOCKED : API_EINTERNAL;

                    if (!canceled)
                    {
                        if (tslot)
                        {
                            tslot->transfer->failed(e, *client->mTctableRequestCommitter);
                        }
                        else
                        {
                            client->app->checkfile_result(ph, e);
                        }
                    }
                    return true;
                }
                else
                {
                    // decrypt at and set filename
                    SymmCipher key;
                    const char* eos = strchr(at, '"');

                    key.setkey(filekey, FILENODE);

                    if ((buf = Node::decryptattr(tslot ? tslot->transfer->transfercipher() : &key,
                                                 at, eos ? eos - at : strlen(at))))
                    {
                        JSON json;

                        json.begin((char*)buf + 5);

                        for (;;)
                        {
                            switch (json.getnameid())
                            {
                                case 'c':
                                    if (!json.storeobject(&filefingerprint))
                                    {
                                        delete[] buf;

                                        if (tslot)
                                        {
                                            tslot->transfer->failed(API_EINTERNAL, *client->mTctableRequestCommitter);
                                            return true;
                                        }

                                        client->app->checkfile_result(ph, API_EINTERNAL);
                                        return true;
                                    }
                                    break;

                                case 'n':
                                    if (!json.storeobject(&filenamestring))
                                    {
                                        delete[] buf;

                                        if (tslot)
                                        {
                                            tslot->transfer->failed(API_EINTERNAL, *client->mTctableRequestCommitter);
                                            return true;
                                        }

                                        client->app->checkfile_result(ph, API_EINTERNAL);
                                        return true;
                                    }
                                    break;

                                case EOO:
                                    delete[] buf;

                                    if (tslot)
                                    {
                                        if (s >= 0 && s != tslot->transfer->size)
                                        {
                                            tslot->transfer->size = s;
                                            for (file_list::iterator it = tslot->transfer->files.begin(); it != tslot->transfer->files.end(); it++)
                                            {
                                                (*it)->size = s;
                                            }

                                            if (priv)
                                            {
                                                Node *n = client->nodebyhandle(ph);
                                                if (n)
                                                {
                                                    n->size = s;
                                                    client->notifynode(n);
                                                }
                                            }

                                            client->sendevent(99411, "Node size mismatch", 0);
                                        }

                                        tslot->starttime = tslot->lastdata = client->waiter->ds;

                                        if ((tempurls.size() == 1 || tempurls.size() == RAIDPARTS) && s >= 0)
                                        {
                                            tslot->transfer->tempurls = tempurls;
                                            tslot->transferbuf.setIsRaid(tslot->transfer, tempurls, tslot->transfer->pos, tslot->maxRequestSize);
                                            tslot->progress();
                                            return true;
                                        }

                                        if (e == API_EOVERQUOTA && tl <= 0)
                                        {
                                            // default retry interval
                                            tl = MegaClient::DEFAULT_BW_OVERQUOTA_BACKOFF_SECS;
                                        }

                                        tslot->transfer->failed(e, *client->mTctableRequestCommitter, e == API_EOVERQUOTA ? tl * 10 : 0);
                                        return true;
                                    }
                                    else
                                    {
                                        client->app->checkfile_result(ph, e, filekey, s, ts, tm,
                                                                             &filenamestring,
                                                                             &filefingerprint,
                                                                             &fileattrstring);
                                        return true;
                                    }

                                default:
                                    if (!json.storeobject())
                                    {
                                        delete[] buf;

                                        if (tslot)
                                        {
                                            tslot->transfer->failed(API_EINTERNAL, *client->mTctableRequestCommitter);
                                            return true;
                                        }
                                        else
                                        {
                                            client->app->checkfile_result(ph, API_EINTERNAL);
                                            return true;
                                        }
                                    }
                            }
                        }
                    }

                    if (canceled)
                    {
                        return true;
                    }

                    if (tslot)
                    {
                        tslot->transfer->failed(API_EKEY, *client->mTctableRequestCommitter);
                        return true;
                    }
                    else
                    {
                        client->app->checkfile_result(ph, API_EKEY);
                        return true;
                    }
                }

            default:
                if (!client->json.storeobject())
                {
                    if (tslot)
                    {
                        tslot->transfer->failed(API_EINTERNAL, *client->mTctableRequestCommitter);
                        return false;
                    }
                    else
                    {
                        client->app->checkfile_result(ph, API_EINTERNAL);
                        return false;
                    }
                }
        }
    }
}

CommandSetAttr::CommandSetAttr(MegaClient* client, Node* n, SymmCipher* cipher, const char* prevattr)
{
    cmd("a");
    notself(client);

    string at;

    n->attrs.getjson(&at);
    client->makeattr(cipher, &at, at.c_str(), int(at.size()));

    arg("n", (byte*)&n->nodehandle, MegaClient::NODEHANDLE);
    arg("at", (byte*)at.c_str(), int(at.size()));

    h = n->nodehandle;
    tag = client->reqtag;
    syncop = prevattr;

    if(prevattr)
    {
        pa = prevattr;
    }
}

bool CommandSetAttr::procresult(Result r)
{
#ifdef ENABLE_SYNC
    if(r.wasError(API_OK) && syncop)
    {
        Node* node = client->nodebyhandle(h);
        if(node)
        {
            // After speculative instant completion removal, this is not needed (always sent via actionpacket code)
            client->syncs.forEachRunningSyncContainingNode(node, [&](Sync* s) {
                    client->app->syncupdate_remote_rename(s, node, pa.c_str());
                });
        }
    }
#endif
    client->app->setattr_result(h, r.errorOrOK());
    return r.wasErrorOrOK();
}

// (the result is not processed directly - we rely on the server-client
// response)
CommandPutNodes::CommandPutNodes(MegaClient* client, handle th,
                                 const char* userhandle, vector<NewNode>&& newnodes, int ctag, putsource_t csource, const char *cauth)
{
    byte key[FILENODEKEYLENGTH];

    assert(newnodes.size() > 0);
    nn = std::move(newnodes);
    type = userhandle ? USER_HANDLE : NODE_HANDLE;
    source = csource;

    cmd("p");
    notself(client);

    if (userhandle)
    {
        arg("t", userhandle);
        targethandle = UNDEF;
    }
    else
    {
        arg("t", (byte*)&th, MegaClient::NODEHANDLE);
        targethandle = th;
    }

    arg("sm",1);

    if (cauth)
    {
        arg("cauth", cauth);
    }

    beginarray("n");

    for (unsigned i = 0; i < nn.size(); i++)
    {
        beginobject();

        NewNode* nni = &nn[i];
        switch (nni->source)
        {
            case NEW_NODE:
                arg("h", (byte*)&nni->nodehandle, MegaClient::NODEHANDLE);
                break;

            case NEW_PUBLIC:
                arg("ph", (byte*)&nni->nodehandle, MegaClient::NODEHANDLE);
                break;

            case NEW_UPLOAD:
                arg("h", nni->uploadtoken, sizeof nn[0].uploadtoken);

                // include pending file attributes for this upload
                string s;

                if (nni->fileattributes)
                {
                    // if attributes are set on the newnode then the app is not using the pendingattr mechanism
                    s.swap(*nni->fileattributes);
                    nni->fileattributes.reset();
                }
                else
                {
                    client->pendingattrstring(nn[i].uploadhandle, &s);

#ifdef USE_MEDIAINFO
                    client->mediaFileInfo.addUploadMediaFileAttributes(nn[i].uploadhandle, &s);
#endif
                }

                if (s.size())
                {
                    arg("fa", s.c_str(), 1);
                }
        }

        if (!ISUNDEF(nn[i].parenthandle))
        {
            arg("p", (byte*)&nn[i].parenthandle, MegaClient::NODEHANDLE);
        }

        if (nn[i].type == FILENODE && !ISUNDEF(nn[i].ovhandle))
        {
            arg("ov", (byte*)&nn[i].ovhandle, MegaClient::NODEHANDLE);
        }

        arg("t", nn[i].type);
        arg("a", (byte*)nn[i].attrstring->data(), int(nn[i].attrstring->size()));

        if (nn[i].nodekey.size() <= sizeof key)
        {
            client->key.ecb_encrypt((byte*)nn[i].nodekey.data(), key, nn[i].nodekey.size());
            arg("k", key, int(nn[i].nodekey.size()));
        }
        else
        {
            arg("k", (const byte*)nn[i].nodekey.data(), int(nn[i].nodekey.size()));
        }

        endobject();
    }

    endarray();

    // add cr element for new nodes, if applicable
    if (type == NODE_HANDLE)
    {
        Node* tn;
        if ((tn = client->nodebyhandle(th)))
        {
            ShareNodeKeys snk;

            for (unsigned i = 0; i < nn.size(); i++)
            {
                switch (nn[i].source)
                {
                    case NEW_PUBLIC:
                    case NEW_NODE:
                        snk.add(nn[i].nodekey, nn[i].nodehandle, tn, 0);
                        break;

                    case NEW_UPLOAD:
                        snk.add(nn[i].nodekey, nn[i].nodehandle, tn, 0, nn[i].uploadtoken, (int)sizeof nn[i].uploadtoken);
                        break;
                }
            }

            snk.get(this, true);
        }
    }

    tag = ctag;
}

// add new nodes and handle->node handle mapping
void CommandPutNodes::removePendingDBRecordsAndTempFiles()
{
    pendingdbid_map::iterator it = client->pendingtcids.find(tag);
    if (it != client->pendingtcids.end())
    {
        if (client->tctable)
        {
            client->mTctableRequestCommitter->beginOnce();
            vector<uint32_t> &ids = it->second;
            for (unsigned int i = 0; i < ids.size(); i++)
            {
                if (ids[i])
                {
                    client->tctable->del(ids[i]);
                }
            }
        }
        client->pendingtcids.erase(it);
    }
    pendingfiles_map::iterator pit = client->pendingfiles.find(tag);
    if (pit != client->pendingfiles.end())
    {
        vector<LocalPath> &pfs = pit->second;
        for (unsigned int i = 0; i < pfs.size(); i++)
        {
            client->fsaccess->unlinklocal(pfs[i]);
        }
        client->pendingfiles.erase(pit);
    }
}

bool CommandPutNodes::procresult(Result r)
{
    removePendingDBRecordsAndTempFiles();

    if (r.wasErrorOrOK())
    {
        LOG_debug << "Putnodes error " << r.errorOrOK();
        if (r.wasError(API_EOVERQUOTA))
        {
            client->activateoverquota(0, false);
        }
#ifdef ENABLE_SYNC
        if (source == PUTNODES_SYNC)
        {
            if (r.wasError(API_EACCESS))
            {
                client->sendevent(99402, "API_EACCESS putting node in sync transfer", 0);
            }

            vector<NewNode> emptyVec;
            client->app->putnodes_result(r.errorOrOK(), type, emptyVec);

            for (size_t i = 0; i < nn.size(); i++)
            {
                nn[i].localnode.reset();
            }

            client->putnodes_sync_result(r.errorOrOK(), nn);
            return true;
        }
        else
        {
#endif
            if (source == PUTNODES_APP)
            {
                client->app->putnodes_result(r.errorOrOK(), type, nn);
                return true;
            }
#ifdef ENABLE_SYNC
            else
            {
                client->putnodes_syncdebris_result(r.errorOrOK(), nn);
                return true;
            }
        }
#endif
    }

    Error e = API_EINTERNAL;
    bool noexit = true;
    bool empty = false;
    while (noexit)
    {
        switch (client->json.getnameid())
        {
            case 'f':
                empty = !memcmp(client->json.pos, "[]", 2);
                if (client->readnodes(&client->json, 1, source, &nn, tag, true))  // do apply keys to received nodes only as we go for command response, much much faster for many small responses
                {
                    e = API_OK;
                }
                else
                {
                    LOG_err << "Parse error (readnodes)";
                    e = API_EINTERNAL;
                    noexit = false;
                }
                break;

            case MAKENAMEID2('f', '2'):
                if (!client->readnodes(&client->json, 1, PUTNODES_APP, nullptr, 0, true))  // do apply keys to received nodes only as we go for command response, much much faster for many small responses
                {
                    LOG_err << "Parse error (readversions)";
                    e = API_EINTERNAL;
                    noexit = false;
                }
                break;

            default:
                if (client->json.storeobject())
                {
                    continue;
                }

                e = API_EINTERNAL;
                LOG_err << "Parse error (PutNodes)";

                // fall through
            case EOO:
                noexit = false;
                break;
        }
    }

    client->sendkeyrewrites();

    // when the target has been removed, the API automatically adds the new node/s
    // into the rubbish bin
    Node *tempNode = !nn.empty() ? client->nodebyhandle(nn.front().mAddedHandle) : nullptr;
    bool targetOverride = (tempNode && tempNode->parenthandle != targethandle);

#ifdef ENABLE_SYNC
    if (source == PUTNODES_SYNC)
    {
        client->app->putnodes_result(e, type, nn, targetOverride);
        client->putnodes_sync_result(e, nn);
    }
    else
#endif
    if (source == PUTNODES_APP)
    {
#ifdef ENABLE_SYNC
        if (!ISUNDEF(targethandle))
        {
            Node *parent = client->nodebyhandle(targethandle);
            if (parent && parent->localnode)
            {
                // A node has been added by a regular (non sync) putnodes
                // inside a synced folder, so force a syncdown to detect
                // and sync the changes.
                client->syncdownrequired = true;
            }
        }
#endif
        client->app->putnodes_result((!e && empty) ? API_ENOENT : static_cast<error>(e), type, nn, targetOverride);
    }
#ifdef ENABLE_SYNC
    else
    {
        client->putnodes_syncdebris_result(e, nn);
    }
#endif
    return true;
}

CommandMoveNode::CommandMoveNode(MegaClient* client, Node* n, Node* t, syncdel_t csyncdel, handle prevparent)
{
    h = n->nodehandle;
    syncdel = csyncdel;
    np = t->nodehandle;
    pp = prevparent;
    syncop = pp != UNDEF;

    cmd("m");

    // Special case for Move, we do set the 'i' field.
    // This is needed for backward compatibility, old versions used memcmp to detect if a 'd' actionpacket was followed by a 't'  actionpacket with the same 'i' (ie, a move)
    // Additionally the servers can't deliver `st` in that packet for the same reason.  And of course we will not ignore this `t` packet, despite setting 'i'.
    notself(client);

    arg("n", (byte*)&h, MegaClient::NODEHANDLE);
    arg("t", (byte*)&t->nodehandle, MegaClient::NODEHANDLE);

    TreeProcShareKeys tpsk;
    client->proctree(n, &tpsk);
    tpsk.get(this);

    tag = client->reqtag;
}

bool CommandMoveNode::procresult(Result r)
{
    if (r.wasErrorOrOK())
    {
        if (r.wasError(API_EOVERQUOTA))
        {
            client->activateoverquota(0, false);
        }

#ifdef ENABLE_SYNC
        if (syncdel != SYNCDEL_NONE)
        {
            Node* syncn = client->nodebyhandle(h);

            if (syncn)
            {
                if (r.wasError(API_OK))
                {
                    Node* n;

                    // update all todebris records in the subtree
                    for (node_set::iterator it = client->todebris.begin(); it != client->todebris.end(); it++)
                    {
                        n = *it;

                        do {
                            if (n == syncn)
                            {
                                if (syncop)
                                {
                                    // After speculative instant completion removal, this is not needed (always sent via actionpacket code)
                                    client->syncs.forEachRunningSyncContainingNode(n, [&](Sync* s) {
                                        if ((*it)->type == FOLDERNODE)
                                        {
                                            s->client->app->syncupdate_remote_folder_deletion(s, n);
                                        }
                                        else
                                        {
                                            s->client->app->syncupdate_remote_file_deletion(s, n);
                                        }
                                    });
                                }

                                (*it)->syncdeleted = syncdel;
                                break;
                            }
                        } while ((n = n->parent));
                    }
                }
                else
                {
                    Node *tn = NULL;
                    if (syncdel == SYNCDEL_BIN || syncdel == SYNCDEL_FAILED
                            || !(tn = client->nodebyhandle(client->rootnodes[RUBBISHNODE - ROOTNODE])))
                    {
                        LOG_err << "Error moving node to the Rubbish Bin";
                        syncn->syncdeleted = SYNCDEL_NONE;
                        client->todebris.erase(syncn->todebris_it);
                        syncn->todebris_it = client->todebris.end();
                    }
                    else
                    {
                        int creqtag = client->reqtag;
                        client->reqtag = syncn->tag;
                        LOG_warn << "Move to Syncdebris failed. Moving to the Rubbish Bin instead.";
                        client->rename(syncn, tn, SYNCDEL_FAILED, pp);
                        client->reqtag = creqtag;
                    }
                }
            }
        }
        else if(syncop)
        {
            Node *n = client->nodebyhandle(h);
            if(n)
            {
                // After speculative instant completion removal, this is not needed (always sent via actionpacket code)
                client->syncs.forEachRunningSyncContainingNode(n, [&](Sync* s) {
                    client->app->syncupdate_remote_move(s, n, client->nodebyhandle(pp));
                });
            }
        }
#endif
        // Movement of shares and pending shares into Rubbish should remove them
        if (r.wasStrictlyError() && syncdel == SYNCDEL_NONE)
        {
            client->sendevent(99439, "Unexpected move error", 0);
        }
    }
    client->app->rename_result(h, r.errorOrOK());
    return r.wasErrorOrOK();
}

CommandDelNode::CommandDelNode(MegaClient* client, handle th, bool keepversions, int cmdtag, std::function<void(handle, error)> f)
    : mResultFunction(f)
{
    cmd("d");
    notself(client);

    arg("n", (byte*)&th, MegaClient::NODEHANDLE);

    if (keepversions)
    {
        arg("v", 1);
    }

    h = th;
    tag = cmdtag;
}

bool CommandDelNode::procresult(Result r)
{
    if (r.wasErrorOrOK())
    {
        if (mResultFunction)    mResultFunction(h, r.errorOrOK());
        else         client->app->unlink_result(h, r.errorOrOK());
        return true;
    }
    else
    {
        error e = API_OK;

        for (;;)
        {
            switch (client->json.getnameid())
            {
                case 'r':
                    if (client->json.enterarray())
                    {
                        if(client->json.isnumeric())
                        {
                            e = (error)client->json.getint();
                        }

                        client->json.leavearray();
                    }
                    break;

                case EOO:
                    if (mResultFunction)    mResultFunction(h, e);
                    else         client->app->unlink_result(h, e);
                    return true;

                default:
                    if (!client->json.storeobject())
                    {
                        if (mResultFunction)    mResultFunction(h, API_EINTERNAL);
                        else         client->app->unlink_result(h, API_EINTERNAL);
                        return false;
                    }
            }
        }
    }
}


CommandDelVersions::CommandDelVersions(MegaClient* client)
{
    cmd("dv");
    tag = client->reqtag;
}

bool CommandDelVersions::procresult(Result r)
{
    client->app->unlinkversions_result(r.errorOrOK());
    return r.wasErrorOrOK();
}

CommandKillSessions::CommandKillSessions(MegaClient* client)
{
    cmd("usr");
    arg("ko", 1); // Request to kill all sessions except the current one

    h = UNDEF;
    tag = client->reqtag;
}

CommandKillSessions::CommandKillSessions(MegaClient* client, handle sessionid)
{
    cmd("usr");
    beginarray("s");
    element(sessionid, MegaClient::USERHANDLE);
    endarray();

    h = sessionid;
    tag = client->reqtag;
}

bool CommandKillSessions::procresult(Result r)
{
    client->app->sessions_killed(h, r.errorOrOK());
    return r.wasErrorOrOK();
}

CommandLogout::CommandLogout(MegaClient *client, bool keepSyncConfigsFile)
    : mKeepSyncConfigsFile(keepSyncConfigsFile)
{
    cmd("sml");

    batchSeparately = true;

    tag = client->reqtag;
}

bool CommandLogout::procresult(Result r)
{
    assert(r.wasErrorOrOK());
    MegaApp *app = client->app;
    if (client->loggingout > 0)
    {
        client->loggingout--;
    }
    if(r.wasError(API_OK))
    {
        // We are logged out, but we mustn't call locallogout until we exit this call
        // stack for processing CS batches, as it deletes data currently in use.
        bool keepSyncConfigsFile = mKeepSyncConfigsFile;
        client->mOnCSCompletion = [keepSyncConfigsFile](MegaClient* client){
            client->locallogout(true, keepSyncConfigsFile);
            client->app->logout_result(API_OK);
        };
    }
    else
    {
        app->logout_result(r.errorOrOK());
    }
    return true;
}

CommandPrelogin::CommandPrelogin(MegaClient* client, const char* email)
{
    cmd("us0");
    arg("user", email);
    batchSeparately = true;  // in case the account is blocked (we need to get a sid so we can issue whyamiblocked)

    this->email = email;
    tag = client->reqtag;
}

bool CommandPrelogin::procresult(Result r)
{
    if (r.wasErrorOrOK())
    {
        client->app->prelogin_result(0, NULL, NULL, r.errorOrOK());
        return true;
    }

    assert(r.hasJsonObject());
    int v = 0;
    string salt;
    for (;;)
    {
        switch (client->json.getnameid())
        {
            case 'v':
                v = int(client->json.getint());
                break;
            case 's':
                client->json.storeobject(&salt);
                break;
            case EOO:
                if (v == 0)
                {
                    LOG_err << "No version returned";
                    client->app->prelogin_result(0, NULL, NULL, API_EINTERNAL);
                }
                else if (v > 2)
                {
                    LOG_err << "Version of account not supported";
                    client->app->prelogin_result(0, NULL, NULL, API_EINTERNAL);
                }
                else if (v == 2 && !salt.size())
                {
                    LOG_err << "No salt returned";
                    client->app->prelogin_result(0, NULL, NULL, API_EINTERNAL);
                }
                else
                {
                    client->accountversion = v;
                    Base64::atob(salt, client->accountsalt);
                    client->app->prelogin_result(v, &email, &salt, API_OK);
                }
                return true;
            default:
                if (!client->json.storeobject())
                {
                    client->app->prelogin_result(0, NULL, NULL, API_EINTERNAL);
                    return false;
                }
        }
    }
}

// login request with user e-mail address and user hash
CommandLogin::CommandLogin(MegaClient* client, const char* email, const byte *emailhash, int emailhashsize, const byte *sessionkey, int csessionversion, const char *pin)
{
    cmd("us");
    batchSeparately = true;  // in case the account is blocked (we need to get a sid so we can issue whyamiblocked)

    // are we just performing a session validation?
    checksession = !email;
    sessionversion = csessionversion;

    if (!checksession)
    {
        arg("user", email);
        arg("uh", emailhash, emailhashsize);
        if (pin)
        {
            arg("mfa", pin);
        }
    }
    else
    {
        if (client->sctable && client->dbaccess->currentDbVersion == DbAccess::LEGACY_DB_VERSION)
        {
            LOG_debug << "Requesting a local cache upgrade";
            arg("fa", 1);
        }
    }

    if (sessionkey)
    {
        arg("sek", sessionkey, SymmCipher::KEYLENGTH);
    }

    if (client->cachedscsn != UNDEF)
    {
        arg("sn", (byte*)&client->cachedscsn, sizeof client->cachedscsn);
    }

    string deviceIdHash = client->getDeviceidHash();
    if (!deviceIdHash.empty())
    {
        arg("si", deviceIdHash.c_str());
    }
    else
    {
        client->sendevent(99454, "Device-id not available at login");
    }

    tag = client->reqtag;
}

// process login result
bool CommandLogin::procresult(Result r)
{
    if (r.wasErrorOrOK())
    {
        client->app->login_result(r.errorOrOK());
        return true;
    }

    assert(r.hasJsonObject());
    byte hash[SymmCipher::KEYLENGTH];
    byte sidbuf[AsymmCipher::MAXKEYLENGTH];
    byte privkbuf[AsymmCipher::MAXKEYLENGTH * 2];
    byte sek[SymmCipher::KEYLENGTH];
    int len_k = 0, len_privk = 0, len_csid = 0, len_tsid = 0, len_sek = 0;
    handle me = UNDEF;
    bool fa = false;
    bool ach = false;

    for (;;)
    {
        switch (client->json.getnameid())
        {
            case 'k':
                len_k = client->json.storebinary(hash, sizeof hash);
                break;

            case 'u':
                me = client->json.gethandle(MegaClient::USERHANDLE);
                break;

            case MAKENAMEID3('s', 'e', 'k'):
                len_sek = client->json.storebinary(sek, sizeof sek);
                break;

            case MAKENAMEID4('t', 's', 'i', 'd'):
                len_tsid = client->json.storebinary(sidbuf, sizeof sidbuf);
                break;

            case MAKENAMEID4('c', 's', 'i', 'd'):
                len_csid = client->json.storebinary(sidbuf, sizeof sidbuf);
                break;

            case MAKENAMEID5('p', 'r', 'i', 'v', 'k'):
                len_privk = client->json.storebinary(privkbuf, sizeof privkbuf);
                break;

            case MAKENAMEID2('f', 'a'):
                fa = client->json.getint();
                break;

            case MAKENAMEID3('a', 'c', 'h'):
                ach = client->json.getint();
                break;

            case MAKENAMEID2('s', 'n'):
                if (!client->json.getint())
                {
                    // local state cache continuity rejected: read state from
                    // server instead
                    client->cachedscsn = UNDEF;
                }
                break;

            case EOO:
                if (!checksession)
                {
                    if (ISUNDEF(me) || len_k != sizeof hash)
                    {
                        client->app->login_result(API_EINTERNAL);
                        return true;
                    }

                    // decrypt and set master key
                    client->key.ecb_decrypt(hash);
                    client->key.setkey(hash);
                }
                else
                {
                    if (fa && client->sctable)
                    {
                        client->sctable->remove();
                        delete client->sctable;
                        client->sctable = NULL;
                        client->pendingsccommit = false;
                        client->cachedscsn = UNDEF;
                        client->dbaccess->currentDbVersion = DbAccess::DB_VERSION;

                        client->sendevent(99404, "Local DB upgrade granted", 0);
                    }
                }

                if (len_sek)
                {
                    if (len_sek != SymmCipher::KEYLENGTH)
                    {
                        client->app->login_result(API_EINTERNAL);
                        return true;
                    }

                    if (checksession && sessionversion)
                    {
                        byte k[SymmCipher::KEYLENGTH];
                        memcpy(k, client->key.key, sizeof(k));

                        client->key.setkey(sek);
                        client->key.ecb_decrypt(k);
                        client->key.setkey(k);
                    }
                }

                if (len_tsid)
                {
                    client->sid.assign((const char *)sidbuf, MegaClient::SIDLEN);

                    // account does not have an RSA keypair set: verify
                    // password using symmetric challenge
                    if (!client->checktsid(sidbuf, len_tsid))
                    {
                        LOG_warn << "Error checking tsid";
                        client->app->login_result(API_ENOENT);
                        return true;
                    }

                    // add missing RSA keypair
                    LOG_info << "Generating and adding missing RSA keypair";
                    client->setkeypair();
                }
                else
                {
                    // account has RSA keypair: decrypt server-provided session ID
                    if (len_privk < 256)
                    {
                        if (!checksession)
                        {
                            client->app->login_result(API_EINTERNAL);
                            return true;
                        }
                        else
                        {
                            // logging in with tsid to an account without a RSA keypair
                            LOG_info << "Generating and adding missing RSA keypair";
                            client->setkeypair();
                        }
                    }
                    else
                    {
                        // decrypt and set private key
                        client->key.ecb_decrypt(privkbuf, len_privk);
                        client->mPrivKey.resize(AsymmCipher::MAXKEYLENGTH * 2);
                        client->mPrivKey.resize(Base64::btoa(privkbuf, len_privk, (char *)client->mPrivKey.data()));

                        if (!client->asymkey.setkey(AsymmCipher::PRIVKEY, privkbuf, len_privk))
                        {
                            LOG_warn << "Error checking private key";
                            client->app->login_result(API_ENOENT);
                            return true;
                        }
                    }

                    if (!checksession)
                    {
                        if (len_csid < 32)
                        {
                            client->app->login_result(API_EINTERNAL);
                            return true;
                        }

                        // decrypt and set session ID for subsequent API communication
                        if (!client->asymkey.decrypt(sidbuf, len_csid, sidbuf, MegaClient::SIDLEN))
                        {
                            client->app->login_result(API_EINTERNAL);
                            return true;
                        }

                        client->sid.assign((const char *)sidbuf, MegaClient::SIDLEN);
                    }
                }

                client->me = me;
                client->uid = Base64Str<MegaClient::USERHANDLE>(client->me);
                client->achievements_enabled = ach;
                // Force to create own user
                client->finduser(me, 1);

                if (len_sek)
                {
                    client->sessionkey.assign((const char *)sek, sizeof(sek));
                }

                client->app->login_result(API_OK);
                return true;

            default:
                if (!client->json.storeobject())
                {
                    client->app->login_result(API_EINTERNAL);
                    return false;
                }
        }
    }
}

CommandShareKeyUpdate::CommandShareKeyUpdate(MegaClient*, handle sh, const char* uid, const byte* key, int len)
{
    cmd("k");
    beginarray("sr");

    element(sh, MegaClient::NODEHANDLE);
    element(uid);
    element(key, len);

    endarray();
}

CommandShareKeyUpdate::CommandShareKeyUpdate(MegaClient* client, handle_vector* v)
{
    Node* n;
    byte sharekey[SymmCipher::KEYLENGTH];

    cmd("k");
    beginarray("sr");

    for (size_t i = v->size(); i--;)
    {
        handle h = (*v)[i];

        if ((n = client->nodebyhandle(h)) && n->sharekey)
        {
            client->key.ecb_encrypt(n->sharekey->key, sharekey, SymmCipher::KEYLENGTH);

            element(h, MegaClient::NODEHANDLE);
            element(client->me, MegaClient::USERHANDLE);
            element(sharekey, SymmCipher::KEYLENGTH);
        }
    }

    endarray();
}

// add/remove share; include node share keys if new share
CommandSetShare::CommandSetShare(MegaClient* client, Node* n, User* u, accesslevel_t a, int newshare, const char* msg, bool writable, const char* personal_representation)
{
    byte auth[SymmCipher::BLOCKSIZE];
    byte key[SymmCipher::KEYLENGTH];
    byte asymmkey[AsymmCipher::MAXKEYLENGTH];
    int t = 0;

    tag = client->restag;

    sh = n->nodehandle;
    user = u;
    access = a;
    mWritable = writable;

    cmd("s2");
    arg("n", (byte*)&sh, MegaClient::NODEHANDLE);

    // Only for inviting non-contacts
    if (personal_representation && personal_representation[0])
    {
        this->personal_representation = personal_representation;
        arg("e", personal_representation);
    }

    if (msg && msg[0])
    {
        this->msg = msg;
        arg("msg", msg);
    }

    if (a != ACCESS_UNKNOWN)
    {
        // securely store/transmit share key
        // by creating a symmetrically (for the sharer) and an asymmetrically
        // (for the sharee) encrypted version
        memcpy(key, n->sharekey->key, sizeof key);
        memcpy(asymmkey, key, sizeof key);

        client->key.ecb_encrypt(key);
        arg("ok", key, sizeof key);

        if (u && u->pubk.isvalid())
        {
            t = u->pubk.encrypt(client->rng, asymmkey, SymmCipher::KEYLENGTH, asymmkey, sizeof asymmkey);
        }

        // outgoing handle authentication
        client->handleauth(sh, auth);
        arg("ha", auth, sizeof auth);
    }

    beginarray("s");
    beginobject();

    arg("u", u ? ((u->show == VISIBLE) ? u->uid.c_str() : u->email.c_str()) : MegaClient::EXPORTEDLINK);
    // if the email is registered, the pubk request has returned the userhandle -->
    // sending the userhandle instead of the email makes the API to assume the user is already a contact

    if (a != ACCESS_UNKNOWN)
    {
        arg("r", a);

        if (u && u->pubk.isvalid() && t)
        {
            arg("k", asymmkey, t);
        }
    }

    endobject();
    endarray();

    // only for a fresh share: add cr element with all node keys encrypted to
    // the share key
    if (newshare)
    {
        // the new share's nodekeys for this user: generate node list
        TreeProcShareKeys tpsk(n);
        client->proctree(n, &tpsk);
        tpsk.get(this);
    }
}

// process user element (email/handle pairs)
bool CommandSetShare::procuserresult(MegaClient* client)
{
    while (client->json.enterobject())
    {
        handle uh = UNDEF;
        const char* m = NULL;

        for (;;)
        {
            switch (client->json.getnameid())
            {
                case 'u':
                    uh = client->json.gethandle(MegaClient::USERHANDLE);
                    break;

                case 'm':
                    m = client->json.getvalue();
                    break;

                case EOO:
                    if (!ISUNDEF(uh) && m)
                    {
                        client->mapuser(uh, m);
                    }
                    return true;

                default:
                    if (!client->json.storeobject())
                    {
                        return false;
                    }
            }
        }
    }

    return false;
}

// process result of share addition/modification
bool CommandSetShare::procresult(Result r)
{
    if (r.wasErrorOrOK())
    {
        client->app->share_result(r.errorOrOK());
        return true;
    }

    for (;;)
    {
        switch (client->json.getnameid())
        {
            case MAKENAMEID2('o', 'k'):  // an owner key response will only
                                         // occur if the same share was created
                                         // concurrently with a different key
            {
                byte key[SymmCipher::KEYLENGTH + 1];
                if (client->json.storebinary(key, sizeof key + 1) == SymmCipher::KEYLENGTH)
                {
                    Node* n;

                    if ((n = client->nodebyhandle(sh)) && n->sharekey)
                    {
                        client->key.ecb_decrypt(key);
                        n->sharekey->setkey(key);

                        // repeat attempt with corrected share key
                        client->restag = tag;
                        client->reqs.add(new CommandSetShare(client, n, user, access, 0, msg.c_str(), mWritable, personal_representation.c_str()));
                        return false;
                    }
                }
                break;
            }

            case 'u':   // user/handle confirmation
                if (client->json.enterarray())
                {
                    while (procuserresult(client))
                    {}
                    client->json.leavearray();
                }
                break;

            case 'r':
                if (client->json.enterarray())
                {
                    int i = 0;

                    while (client->json.isnumeric())
                    {
                        client->app->share_result(i++, (error)client->json.getint());
                    }

                    client->json.leavearray();
                }
                break;

            case MAKENAMEID3('s', 'n', 'k'):
                client->procsnk(&client->json);
                break;

            case MAKENAMEID3('s', 'u', 'k'):
                client->procsuk(&client->json);
                break;

            case MAKENAMEID2('c', 'r'):
                client->proccr(&client->json);
                break;

            case EOO:
                client->app->share_result(API_OK, mWritable);
                return true;

            default:
                if (!client->json.storeobject())
                {
                    return false;
                }
        }
    }
}

CommandSetPendingContact::CommandSetPendingContact(MegaClient* client, const char* temail, opcactions_t action, const char* msg, const char* oemail, handle contactLink)
{
    cmd("upc");

    if (oemail != NULL)
    {
        arg("e", oemail);
    }

    arg("u", temail);
    switch (action)
    {
        case OPCA_DELETE:
            arg("aa", "d");
            break;
        case OPCA_REMIND:
            arg("aa", "r");
            break;
        case OPCA_ADD:
            arg("aa", "a");
            if (!ISUNDEF(contactLink))
            {
                arg("cl", (byte*)&contactLink, MegaClient::CONTACTLINKHANDLE);
            }
            break;
    }

    if (msg != NULL)
    {
        arg("msg", msg);
    }

    if (action != OPCA_REMIND)  // for reminders, need the actionpacket to update `uts`
    {
        notself(client);
    }

    tag = client->reqtag;
    this->action = action;
    this->temail = temail;
}

bool CommandSetPendingContact::procresult(Result r)
{
    if (r.wasErrorOrOK())
    {
        handle pcrhandle = UNDEF;
        if (r.wasError(API_OK)) // response for delete & remind actions is always numeric
        {
            // find the PCR by email
            PendingContactRequest *pcr = NULL;
            for (handlepcr_map::iterator it = client->pcrindex.begin();
                 it != client->pcrindex.end(); it++)
            {
                if (it->second->targetemail == temail)
                {
                    pcr = it->second;
                    pcrhandle = pcr->id;
                    break;
                }
            }

            if (!pcr)
            {
                LOG_err << "Reminded/deleted PCR not found";
            }
            else if (action == OPCA_DELETE)
            {
                pcr->changed.deleted = true;
                client->notifypcr(pcr);

                // remove pending shares related to the deleted PCR
                Node *n;
                for (node_map::iterator it = client->nodes.begin(); it != client->nodes.end(); it++)
                {
                    n = it->second;
                    if (n->pendingshares && n->pendingshares->find(pcr->id) != n->pendingshares->end())
                    {
                        client->newshares.push_back(
                                    new NewShare(n->nodehandle, 1, n->owner, ACCESS_UNKNOWN,
                                                 0, NULL, NULL, pcr->id, false));
                    }
                }

                client->mergenewshares(1);
            }
        }

        client->app->setpcr_result(pcrhandle, r.errorOrOK(), this->action);
        return true;
    }

    // if the PCR has been added, the response contains full details
    handle p = UNDEF;
    m_time_t ts = 0;
    m_time_t uts = 0;
    const char *eValue = NULL;
    const char *m = NULL;
    const char *msg = NULL;
    PendingContactRequest *pcr = NULL;
    for (;;)
    {
        switch (client->json.getnameid())
        {
            case 'p':
                p = client->json.gethandle(MegaClient::PCRHANDLE);
                break;
            case 'm':
                m = client->json.getvalue();
                break;
            case 'e':
                eValue = client->json.getvalue();
                break;
            case MAKENAMEID3('m', 's', 'g'):
                msg = client->json.getvalue();
                break;
            case MAKENAMEID2('t', 's'):
                ts = client->json.getint();
                break;
            case MAKENAMEID3('u', 't', 's'):
                uts = client->json.getint();
                break;
            case EOO:
                if (ISUNDEF(p))
                {
                    LOG_err << "Error in CommandSetPendingContact. Undefined handle";
                    client->app->setpcr_result(UNDEF, API_EINTERNAL, this->action);
                    return true;
                }

                if (action != OPCA_ADD || !eValue || !m || ts == 0 || uts == 0)
                {
                    LOG_err << "Error in CommandSetPendingContact. Wrong parameters";
                    client->app->setpcr_result(UNDEF, API_EINTERNAL, this->action);
                    return true;
                }

                pcr = new PendingContactRequest(p, eValue, m, ts, uts, msg, true);
                client->mappcr(p, pcr);

                client->notifypcr(pcr);
                client->app->setpcr_result(p, API_OK, this->action);
                return true;

            default:
                if (!client->json.storeobject())
                {
                    LOG_err << "Error in CommandSetPendingContact. Parse error";
                    client->app->setpcr_result(UNDEF, API_EINTERNAL, this->action);
                    return false;
                }
        }
    }
}

CommandUpdatePendingContact::CommandUpdatePendingContact(MegaClient* client, handle p, ipcactions_t action)
{
    cmd("upca");

    arg("p", (byte*)&p, MegaClient::PCRHANDLE);
    switch (action)
    {
        case IPCA_ACCEPT:
            arg("aa", "a");
            break;
        case IPCA_DENY:
            arg("aa", "d");
            break;
        case IPCA_IGNORE:
        default:
            arg("aa", "i");
            break;
    }

    tag = client->reqtag;
    this->action = action;
}

bool CommandUpdatePendingContact::procresult(Result r)
{
    client->app->updatepcr_result(r.errorOrOK(), this->action);
    return r.wasErrorOrOK();
}

CommandEnumerateQuotaItems::CommandEnumerateQuotaItems(MegaClient* client)
{
    cmd("utqa");
    arg("nf", 1);
    arg("b", 1);
    tag = client->reqtag;
}

bool CommandEnumerateQuotaItems::procresult(Result r)
{
    if (r.wasErrorOrOK())
    {
        client->app->enumeratequotaitems_result(r.errorOrOK());
        return true;
    }

    while (client->json.enterobject())
    {
        handle product = UNDEF;
        int prolevel = -1, gbstorage = -1, gbtransfer = -1, months = -1, type = -1;
        unsigned amount = 0, amountMonth = 0;
        const char* amountStr = nullptr;
        const char* amountMonthStr = nullptr;
        const char* curr = nullptr;
        const char* desc = nullptr;
        const char* ios = nullptr;
        const char* android = nullptr;
        string currency;
        string description;
        string ios_id;
        string android_id;
        bool finished = false;
        while (!finished)
        {
            switch (client->json.getnameid())
            {
                case MAKENAMEID2('i', 't'):
                    type = static_cast<int>(client->json.getint());
                    break;
                case MAKENAMEID2('i', 'd'):
                    product = client->json.gethandle(8);
                    break;
                case MAKENAMEID2('a', 'l'):
                    prolevel = static_cast<int>(client->json.getint());
                    break;
                case 's':
                    gbstorage = static_cast<int>(client->json.getint());
                    break;
                case 't':
                    gbtransfer = static_cast<int>(client->json.getint());
                    break;
                case 'm':
                    months = static_cast<int>(client->json.getint());
                    break;
                case 'p':
                    amountStr = client->json.getvalue();
                    break;
                case 'c':
                    curr = client->json.getvalue();
                    break;
                case 'd':
                    desc = client->json.getvalue();
                    break;
                case MAKENAMEID3('i', 'o', 's'):
                    ios = client->json.getvalue();
                    break;
                case MAKENAMEID6('g', 'o', 'o', 'g', 'l', 'e'):
                    android = client->json.getvalue();
                    break;
                case MAKENAMEID3('m', 'b', 'p'):
                    amountMonthStr = client->json.getvalue();
                    break;
                case EOO:
                    if (type < 0
                            || ISUNDEF(product)
                            || (prolevel < 0)
                            || (!type && gbstorage < 0)
                            || (!type && gbtransfer < 0)
                            || (months < 0)
                            || !amountStr
                            || !curr
                            || !desc
                            || !amountMonthStr
                            || (!type && !ios)
                            || (!type && !android))
                    {
                        client->app->enumeratequotaitems_result(API_EINTERNAL);
                        return true;
                    }

                    finished = true;
                    break;
                default:
                    client->app->enumeratequotaitems_result(API_EINTERNAL);
                    return false;
            }
        }

        client->json.leaveobject();
        Node::copystring(&currency, curr);
        Node::copystring(&description, desc);
        Node::copystring(&ios_id, ios);
        Node::copystring(&android_id, android);

        amount = atoi(amountStr) * 100;
        if ((curr = strchr(amountStr, '.')))
        {
            curr++;
            if ((*curr >= '0') && (*curr <= '9'))
            {
                amount += (*curr - '0') * 10;
            }
            curr++;
            if ((*curr >= '0') && (*curr <= '9'))
            {
                amount += *curr - '0';
            }
        }

        amountMonth = atoi(amountMonthStr) * 100;
        if ((curr = strchr(amountMonthStr, '.')))
        {
            curr++;
            if ((*curr >= '0') && (*curr <= '9'))
            {
                amountMonth += (*curr - '0') * 10;
            }
            curr++;
            if ((*curr >= '0') && (*curr <= '9'))
            {
                amountMonth += *curr - '0';
            }
        }

        client->app->enumeratequotaitems_result(type, product, prolevel, gbstorage,
                                                gbtransfer, months, amount, amountMonth,
                                                currency.c_str(), description.c_str(),
                                                ios_id.c_str(), android_id.c_str());
    }

    client->app->enumeratequotaitems_result(API_OK);
    return true;
}

CommandPurchaseAddItem::CommandPurchaseAddItem(MegaClient* client, int itemclass,
                                               handle item, unsigned price,
                                               const char* currency, unsigned /*tax*/,
                                               const char* /*country*/, handle lph,
                                               int phtype, int64_t ts)
{
    string sprice;
    sprice.resize(128);
    sprintf((char *)sprice.data(), "%.2f", price/100.0);
    replace( sprice.begin(), sprice.end(), ',', '.');
    cmd("uts");
    arg("it", itemclass);
    arg("si", (byte*)&item, 8);
    arg("p", sprice.c_str());
    arg("c", currency);
    if (!ISUNDEF(lph))
    {
        if (phtype == 0) // legacy mode
        {
            arg("aff", (byte*)&lph, MegaClient::NODEHANDLE);
        }
        else
        {
            beginobject("aff");
            arg("id", (byte*)&lph, MegaClient::NODEHANDLE);
            arg("ts", ts);
            arg("t", phtype);   // 1=affiliate id, 2=file/folder link, 3=chat link, 4=contact link
            endobject();
        }
    }

    tag = client->reqtag;

    //TODO: Complete this (tax? country?)
}

bool CommandPurchaseAddItem::procresult(Result r)
{
    if (r.wasErrorOrOK())
    {
        client->app->additem_result(r.errorOrOK());
        return true;
    }

    handle item = client->json.gethandle(8);
    if (item != UNDEF)
    {
        client->purchase_basket.push_back(item);
        client->app->additem_result(API_OK);
        return true;
    }
    else
    {
        client->json.storeobject();
        client->app->additem_result(API_EINTERNAL);
        return false;
    }
}

CommandPurchaseCheckout::CommandPurchaseCheckout(MegaClient* client, int gateway)
{
    cmd("utc");

    beginarray("s");
    for (handle_vector::iterator it = client->purchase_basket.begin(); it != client->purchase_basket.end(); it++)
    {
        element((byte*)&*it, sizeof(handle));
    }

    endarray();

    arg("m", gateway);

    // empty basket
    client->purchase_begin();

    tag = client->reqtag;
}

bool CommandPurchaseCheckout::procresult(Result r)
{
    if (r.wasErrorOrOK())
    {
        client->app->checkout_result(NULL, r.errorOrOK());
        return true;
    }

    //Expected response: "EUR":{"res":X,"code":Y}}
    client->json.getnameid();
    if (!client->json.enterobject())
    {
        LOG_err << "Parse error (CommandPurchaseCheckout)";
        client->app->checkout_result(NULL, API_EINTERNAL);
        return false;
    }

    string errortype;
    Error e;
    for (;;)
    {
        switch (client->json.getnameid())
        {
            case MAKENAMEID3('r', 'e', 's'):
                if (client->json.isnumeric())
                {
                    e = (error)client->json.getint();
                }
                else
                {
                    client->json.storeobject(&errortype);
                    if (errortype == "S")
                    {
                        errortype.clear();
                        e = API_OK;
                    }
                }
                break;

            case MAKENAMEID4('c', 'o', 'd', 'e'):
                if (client->json.isnumeric())
                {
                    e = (error)client->json.getint();
                }
                else
                {
                    LOG_err << "Parse error in CommandPurchaseCheckout (code)";
                }
                break;
            case EOO:
                client->json.leaveobject();
                if (!errortype.size() || errortype == "FI" || e == API_OK)
                {
                    client->app->checkout_result(NULL, e);
                }
                else
                {
                    client->app->checkout_result(errortype.c_str(), e);
                }
                return true;
            default:
                if (!client->json.storeobject())
                {
                    client->app->checkout_result(NULL, API_EINTERNAL);
                    return false;
                }
        }
    }
}

CommandRemoveContact::CommandRemoveContact(MegaClient* client, const char* m, visibility_t show)
{
    this->email = m ? m : "";
    this->v = show;

    cmd("ur2");
    arg("u", m);
    arg("l", (int)show);

    tag = client->reqtag;
}

bool CommandRemoveContact::procresult(Result r)
{
    assert(r.hasJsonObject() || r.wasStrictlyError());

    if (r.hasJsonObject())
    {
        // the object contains (userhandle + email string) - caller will leaveobject() automatically

        if (User *u = client->finduser(email.c_str()))
        {
            u->show = v;
        }

        client->app->removecontact_result(API_OK);
        return true;
    }

    client->app->removecontact_result(r.errorOrOK());
    return r.wasErrorOrOK();
}

CommandPutMultipleUAVer::CommandPutMultipleUAVer(MegaClient *client, const userattr_map *attrs, int ctag)
{
    this->attrs = *attrs;

    cmd("upv");

    for (userattr_map::const_iterator it = attrs->begin(); it != attrs->end(); it++)
    {
        attr_t type = it->first;

        beginarray(User::attr2string(type).c_str());

        element((const byte *) it->second.data(), int(it->second.size()));

        const string *attrv = client->ownuser()->getattrversion(type);
        if (attrv)
        {
            element(attrv->c_str());
        }

        endarray();
    }

    tag = ctag;
}

bool CommandPutMultipleUAVer::procresult(Result r)
{
    if (r.wasErrorOrOK())
    {
        client->sendevent(99419, "Error attaching keys", 0);

        client->app->putua_result(r.errorOrOK());
        return true;
    }

    User *u = client->ownuser();
    for(;;)   // while there are more attrs to read...
    {
        const char* ptr;
        const char* end;

        if (!(ptr = client->json.getvalue()) || !(end = strchr(ptr, '"')))
        {
            break;
        }
        attr_t type = User::string2attr(string(ptr, (end-ptr)).c_str());

        if (!(ptr = client->json.getvalue()) || !(end = strchr(ptr, '"')))
        {
            client->app->putua_result(API_EINTERNAL);
            return false;
        }
        string version = string(ptr, (end-ptr));

        userattr_map::iterator it = this->attrs.find(type);
        if (type == ATTR_UNKNOWN || version.empty() || (it == this->attrs.end()))
        {
            LOG_err << "Error in CommandPutUA. Undefined attribute or version";
            client->app->putua_result(API_EINTERNAL);
            return false;
        }
        else
        {
            u->setattr(type, &it->second, &version);
            u->setTag(tag ? tag : -1);

            if (type == ATTR_KEYRING)
            {
                TLVstore *tlvRecords = TLVstore::containerToTLVrecords(&attrs[type], &client->key);
                if (tlvRecords)
                {
                    if (tlvRecords->find(EdDSA::TLV_KEY))
                    {
                        string prEd255 = tlvRecords->get(EdDSA::TLV_KEY);
                        if (prEd255.size() == EdDSA::SEED_KEY_LENGTH)
                        {
                            client->signkey = new EdDSA(client->rng, (unsigned char *) prEd255.data());
                        }
                    }

                    if (tlvRecords->find(ECDH::TLV_KEY))
                    {
                        string prCu255 = tlvRecords->get(ECDH::TLV_KEY);
                        if (prCu255.size() == ECDH::PRIVATE_KEY_LENGTH)
                        {
                            client->chatkey = new ECDH((unsigned char *) prCu255.data());
                        }
                    }

                    if (!client->chatkey || !client->chatkey->initializationOK ||
                            !client->signkey || !client->signkey->initializationOK)
                    {
                        client->resetKeyring();
                        client->sendevent(99418, "Failed to load attached keys", 0);
                    }
                    else
                    {
                        client->sendevent(99420, "Signing and chat keys attached OK", 0);
                    }

                    delete tlvRecords;
                }
                else
                {
                    LOG_warn << "Failed to decrypt keyring after putua";
                }
            }
            else if (User::isAuthring(type))
            {
                client->mAuthRings.erase(type);
                const std::unique_ptr<TLVstore> tlvRecords(TLVstore::containerToTLVrecords(&attrs[type], &client->key));
                if (tlvRecords)
                {
                    client->mAuthRings.emplace(type, AuthRing(type, *tlvRecords));
                }
                else
                {
                    LOG_err << "Failed to decrypt keyring after putua";
                }
            }
        }
    }

    client->notifyuser(u);
    client->app->putua_result(API_OK);
    return true;
}


CommandPutUAVer::CommandPutUAVer(MegaClient* client, attr_t at, const byte* av, unsigned avl, int ctag,
                                 std::function<void(Error)> completion)
{
    this->at = at;
    this->av.assign((const char*)av, avl);

    mCompletion = completion ? move(completion) :
        [this](Error e) {
            this->client->app->putua_result(e);
        };

    cmd("upv");

    beginarray(User::attr2string(at).c_str());

    // if removing avatar, do not Base64 encode the attribute value
    if (at == ATTR_AVATAR && !strcmp((const char *)av, "none"))
    {
        element((const char*)av);
    }
    else
    {
        element(av, avl);
    }

    const string *attrv = client->ownuser()->getattrversion(at);
    if (client->ownuser()->isattrvalid(at) && attrv)
    {
        element(attrv->c_str());
    }

    endarray();

    tag = ctag;
}

bool CommandPutUAVer::procresult(Result r)
{
    if (r.wasErrorOrOK())
    {
        if (r.wasError(API_EEXPIRED))
        {
            User *u = client->ownuser();
            u->invalidateattr(at);
        }

        mCompletion(r.errorOrOK());
    }
    else
    {
        const char* ptr;
        const char* end;

        if (!(ptr = client->json.getvalue()) || !(end = strchr(ptr, '"')))
        {
            mCompletion(API_EINTERNAL);
            return false;
        }
        attr_t at = User::string2attr(string(ptr, (end-ptr)).c_str());

        if (!(ptr = client->json.getvalue()) || !(end = strchr(ptr, '"')))
        {
            mCompletion(API_EINTERNAL);
            return false;
        }
        string v = string(ptr, (end-ptr));

        if (at == ATTR_UNKNOWN || v.empty() || (this->at != at))
        {
            LOG_err << "Error in CommandPutUA. Undefined attribute or version";
            mCompletion(API_EINTERNAL);
            return false;
        }
        else
        {
            User *u = client->ownuser();
            u->setattr(at, &av, &v);
            u->setTag(tag ? tag : -1);

            if (User::isAuthring(at))
            {
                client->mAuthRings.erase(at);
                const std::unique_ptr<TLVstore> tlvRecords(TLVstore::containerToTLVrecords(&av, &client->key));
                if (tlvRecords)
                {
                    client->mAuthRings.emplace(at, AuthRing(at, *tlvRecords));
                }
                else
                {
                    LOG_err << "Failed to decrypt " << User::attr2string(at) << " after putua";
                }
            }
            else if (at == ATTR_BACKUP_NAMES && client->mSendingBackupName)
            {
                if (client->mPendingBackupNames.empty())
                {
                    client->mSendingBackupName = false;
                }
                else    // more names arrived during `upv`
                {
                    const std::unique_ptr<TLVstore> tlvRecords(TLVstore::containerToTLVrecords(&av, &client->key));
                    if (User::mergeUserAttribute(at, client->mPendingBackupNames, *tlvRecords.get()))
                    {
                        // serialize and encrypt the TLV container
                        std::unique_ptr<std::string> container(tlvRecords->tlvRecordsToContainer(client->rng, &client->key));
                        client->putua(at, (byte *)container->data(), unsigned(container->size()));
                    }
                    else
                    {
                        LOG_warn << "No changes to merge into existing backup names after `upv`";
                        client->mSendingBackupName = false;
                    }
                    client->mPendingBackupNames.clear();
                }
            }
<<<<<<< HEAD
=======
            else if (at == ATTR_UNSHAREABLE_KEY)
            {
                LOG_info << "Unshareable key successfully created";
                client->unshareablekey.swap(av);
            }
            else if (at == ATTR_JSON_SYNC_CONFIG_DATA)
            {
                LOG_info << "JSON config data successfully created.";
            }

>>>>>>> 40cac31e
            client->notifyuser(u);
            mCompletion(API_OK);
        }
    }
    return true;
}


CommandPutUA::CommandPutUA(MegaClient* /*client*/, attr_t at, const byte* av, unsigned avl, int ctag, handle lph, int phtype, int64_t ts,
                           std::function<void(Error)> completion)
{
    this->at = at;
    this->av.assign((const char*)av, avl);

    mCompletion = completion ? move(completion) :
                  [this](Error e){
                        client->app->putua_result(e);
                  };

    cmd("up");

    string an = User::attr2string(at);

    // if removing avatar, do not Base64 encode the attribute value
    if (at == ATTR_AVATAR && !strcmp((const char *)av, "none"))
    {
        arg(an.c_str(),(const char *)av, avl);
    }
    else
    {
        arg(an.c_str(), av, avl);
    }

    if (!ISUNDEF(lph))
    {
        beginobject("aff");
        arg("id", (byte*)&lph, MegaClient::NODEHANDLE);
        arg("ts", ts);
        arg("t", phtype);   // 1=affiliate id, 2=file/folder link, 3=chat link, 4=contact link
        endobject();
    }

    tag = ctag;
}

bool CommandPutUA::procresult(Result r)
{
    if (r.wasErrorOrOK())
    {
        mCompletion(r.errorOrOK());
    }
    else
    {
        client->json.storeobject(); // [<uh>]

        User *u = client->ownuser();
        assert(u);
        if (!u)
        {
            LOG_err << "Own user not found when attempting to set user attributes";
            mCompletion(API_EACCESS);
            return true;
        }
        u->setattr(at, &av, NULL);
        u->setTag(tag ? tag : -1);
        client->notifyuser(u);

        if (at == ATTR_DISABLE_VERSIONS)
        {
            client->versions_disabled = (av == "1");
            if (client->versions_disabled)
            {
                LOG_info << "File versioning is disabled";
            }
            else
            {
                LOG_info << "File versioning is enabled";
            }
        }
<<<<<<< HEAD
        else if (at == ATTR_UNSHAREABLE_KEY)
        {
            LOG_info << "Unshareable key successfully created";
            client->unshareablekey.swap(av);
        }

        mCompletion(API_OK);
=======
      
        client->app->putua_result(API_OK);
>>>>>>> 40cac31e
    }

    return true;
}

CommandGetUA::CommandGetUA(MegaClient* /*client*/, const char* uid, attr_t at, const char* ph, int ctag,
                           CompletionErr completionErr, CompletionBytes completionBytes, CompletionTLV compltionTLV)
{
    this->uid = uid;
    this->at = at;
    this->ph = ph ? string(ph) : "";

    mCompletionErr = completionErr ? move(completionErr) :
        [this](error e) {
            client->app->getua_result(e);
        };

    mCompletionBytes = completionBytes ? move(completionBytes) :
        [this](byte* b, unsigned l, attr_t e) {
            client->app->getua_result(b, l, e);
        };

    mCompletionTLV = compltionTLV ? move(compltionTLV) :
        [this](TLVstore* t, attr_t e) {
            client->app->getua_result(t, e);
        };

    if (ph && ph[0])
    {
        cmd("mcuga");
        arg("ph", ph);
    }
    else
    {
        cmd("uga");
    }

    arg("u", uid);
    arg("ua", User::attr2string(at).c_str());
    arg("v", 1);
    tag = ctag;
}

bool CommandGetUA::procresult(Result r)
{
    User *u = client->finduser(uid.c_str());

    if (r.wasErrorOrOK())
    {
        if (r.wasError(API_ENOENT) && u)
        {
            u->removeattr(at);
        }

        mCompletionErr(r.errorOrOK());

        if (isFromChatPreview())    // if `mcuga` was sent, no need to do anything else
        {
            return true;
        }

        if (u && u->userhandle == client->me && !r.wasError(API_EBLOCKED))
        {
            if (client->fetchingkeys && at == ATTR_SIG_RSA_PUBK)
            {
                client->initializekeys(); // we have now all the required data
            }

            if (r.wasError(API_ENOENT) && User::isAuthring(at))
            {
                // authring not created yet, will do it upon retrieval of public keys
                client->mAuthRings.erase(at);
                client->mAuthRings.emplace(at, AuthRing(at, TLVstore()));

                if (client->mFetchingAuthrings && client->mAuthRings.size() == 3)
                {
                    client->mFetchingAuthrings = false;
                    client->fetchContactsKeys();
                }
            }
        }

        // if the attr does not exist, initialize it
        if (at == ATTR_DISABLE_VERSIONS && r.wasError(API_ENOENT))
        {
            LOG_info << "File versioning is enabled";
            client->versions_disabled = false;
        }

        return true;
    }
    else
    {
        const char* ptr;
        const char* end;
        string value, version, buf;

        //If we are in preview mode, we only can retrieve atributes with mcuga and the response format is different
        if (isFromChatPreview())
        {
            ptr = client->json.getvalue();
            if (!ptr || !(end = strchr(ptr, '"')))
            {
                mCompletionErr(API_EINTERNAL);
            }
            else
            {
                // convert from ASCII to binary the received data
                buf.assign(ptr, (end-ptr));
                value.resize(buf.size() / 4 * 3 + 3);
                value.resize(Base64::atob(buf.data(), (byte *)value.data(), int(value.size())));
                mCompletionBytes((byte*) value.data(), unsigned(value.size()), at);
            }
            return true;
        }

        for (;;)
        {
            switch (client->json.getnameid())
            {
                case MAKENAMEID2('a','v'):
                {
                    if (!(ptr = client->json.getvalue()) || !(end = strchr(ptr, '"')))
                    {
                        mCompletionErr(API_EINTERNAL);
                        if (client->fetchingkeys && at == ATTR_SIG_RSA_PUBK && u && u->userhandle == client->me)
                        {
                            client->initializekeys(); // we have now all the required data
                        }
                        return false;
                    }
                    buf.assign(ptr, (end-ptr));
                    break;
                }
                case 'v':
                {
                    if (!(ptr = client->json.getvalue()) || !(end = strchr(ptr, '"')))
                    {
                        mCompletionErr(API_EINTERNAL);
                        if (client->fetchingkeys && at == ATTR_SIG_RSA_PUBK && u && u->userhandle == client->me)
                        {
                            client->initializekeys(); // we have now all the required data
                        }
                        return false;
                    }
                    version.assign(ptr, (end-ptr));
                    break;
                }
                case EOO:
                {
                    // if there's no avatar, the value is "none" (not Base64 encoded)
                    if (u && at == ATTR_AVATAR && buf == "none")
                    {
                        u->setattr(at, NULL, &version);
                        u->setTag(tag ? tag : -1);
                        mCompletionErr(API_ENOENT);
                        client->notifyuser(u);
                        return true;
                    }

                    // convert from ASCII to binary the received data
                    value.resize(buf.size() / 4 * 3 + 3);
                    value.resize(Base64::atob(buf.data(), (byte *)value.data(), int(value.size())));

                    // Some attributes don't keep historic records, ie. *!authring or *!lstint
                    // (none of those attributes are used by the SDK yet)
                    // bool nonHistoric = (attributename.at(1) == '!');

                    // handle the attribute data depending on the scope
                    char scope = User::scope(at);

                    if (!u) // retrieval of attributes without contact-relationship
                    {
                        if (at == ATTR_AVATAR && buf == "none")
                        {
                            mCompletionErr(API_ENOENT);
                        }
                        else
                        {
                            mCompletionBytes((byte*) value.data(), unsigned(value.size()), at);
                        }
                        return true;
                    }

                    switch (scope)
                    {
                        case '*':   // private, encrypted
                        {
                            // decrypt the data and build the TLV records
                            std::unique_ptr<TLVstore> tlvRecords { TLVstore::containerToTLVrecords(&value, &client->key) };
                            if (!tlvRecords)
                            {
                                LOG_err << "Cannot extract TLV records for private attribute " << User::attr2string(at);
                                mCompletionErr(API_EINTERNAL);
                                return false;
                            }

                            // store the value for private user attributes (decrypted version of serialized TLV)
                            string *tlvString = tlvRecords->tlvRecordsToContainer(client->rng, &client->key);
                            u->setattr(at, tlvString, &version);
                            delete tlvString;
                            mCompletionTLV(tlvRecords.get(), at);

                            if (User::isAuthring(at))
                            {
                                client->mAuthRings.erase(at);
                                client->mAuthRings.emplace(at, AuthRing(at, *tlvRecords.get()));

                                if (client->mFetchingAuthrings && client->mAuthRings.size() == 3)
                                {
                                    client->mFetchingAuthrings = false;
                                    client->fetchContactsKeys();
                                }
                            }
                            else if (at == ATTR_BACKUP_NAMES && client->mSendingBackupName)
                            {
                                // there are pending updates to send, delayed because the attr was not up to date
                                if (User::mergeUserAttribute(at, client->mPendingBackupNames, *tlvRecords.get()))
                                {
                                    // serialize and encrypt the TLV container
                                    std::unique_ptr<std::string> container(tlvRecords->tlvRecordsToContainer(client->rng, &client->key));
                                    client->putua(at, (byte *)container->data(), unsigned(container->size()));
                                }
                                else
                                {
                                    LOG_warn << "No changes to merge into existing backup names after `uga`";
                                    client->mSendingBackupName = false;
                                }
                                client->mPendingBackupNames.clear();
                            }
                            break;
                        }
                        case '+':   // public
                        {
                            u->setattr(at, &value, &version);
                            mCompletionBytes((byte*) value.data(), unsigned(value.size()), at);

                            if (client->fetchingkeys && at == ATTR_SIG_RSA_PUBK && u && u->userhandle == client->me)
                            {
                                client->initializekeys(); // we have now all the required data
                            }

                            if (!u->isTemporary && u->userhandle != client->me)
                            {
                                if (at == ATTR_ED25519_PUBK || at == ATTR_CU25519_PUBK)
                                {
                                    client->trackKey(at, u->userhandle, value);
                                }
                                else if (at == ATTR_SIG_CU255_PUBK || at == ATTR_SIG_RSA_PUBK)
                                {
                                    client->trackSignature(at, u->userhandle, value);
                                }
                            }
                            break;
                        }
                        case '#':   // protected
                        {
                            u->setattr(at, &value, &version);
                            mCompletionBytes((byte*) value.data(), unsigned(value.size()), at);
                            break;
                        }
                        case '^': // private, non-encrypted
                        {
                            // store the value in cache in binary format
                            u->setattr(at, &value, &version);
                            mCompletionBytes((byte*) value.data(), unsigned(value.size()), at);

                            if (at == ATTR_DISABLE_VERSIONS)
                            {
                                client->versions_disabled = !strcmp(value.data(), "1");
                                if (client->versions_disabled)
                                {
                                    LOG_info << "File versioning is disabled";
                                }
                                else
                                {
                                    LOG_info << "File versioning is enabled";
                                }
                            }
                            break;
                        }
                        default:    // legacy attributes or unknown attribute
                        {
                            if (at != ATTR_FIRSTNAME &&           // protected
                                    at != ATTR_LASTNAME &&        // protected
                                    at != ATTR_COUNTRY  &&        // private
                                    at != ATTR_BIRTHDAY &&        // private
                                    at != ATTR_BIRTHMONTH &&      // private
                                    at != ATTR_BIRTHYEAR)     // private
                            {
                                LOG_err << "Unknown received attribute: " << User::attr2string(at);
                                mCompletionErr(API_EINTERNAL);
                                return false;
                            }

                            u->setattr(at, &value, &version);
                            mCompletionBytes((byte*) value.data(), unsigned(value.size()), at);
                            break;
                        }

                    }   // switch (scope)

                    u->setTag(tag ? tag : -1);
                    client->notifyuser(u);
                    return true;
                }
                default:
                {
                    if (!client->json.storeobject())
                    {
                        LOG_err << "Error in CommandGetUA. Parse error";
                        client->app->getua_result(API_EINTERNAL);
                        if (client->fetchingkeys && at == ATTR_SIG_RSA_PUBK && u && u->userhandle == client->me)
                        {
                            client->initializekeys(); // we have now all the required data
                        }
                        return false;
                    }
                }

            }   // switch (nameid)
        }
    }
#ifndef WIN32
    return false;  // unreachable code
#endif
}

#ifdef DEBUG
CommandDelUA::CommandDelUA(MegaClient *client, const char *an)
{
    this->an = an;

    cmd("upr");
    arg("ua", an);

    arg("v", 1);    // returns the new version for the (removed) null value

    tag = client->reqtag;
}

bool CommandDelUA::procresult(Result r)
{
    if (r.wasErrorOrOK())
    {
        client->app->delua_result(r.errorOrOK());
    }
    else
    {
        const char* ptr;
        const char* end;
        if (!(ptr = client->json.getvalue()) || !(end = strchr(ptr, '"')))
        {
            client->app->delua_result(API_EINTERNAL);
            return false;
        }

        User *u = client->ownuser();
        attr_t at = User::string2attr(an.c_str());
        string version(ptr, (end-ptr));

        u->removeattr(at, &version); // store version to filter corresponding AP in order to avoid double onUsersUpdate()

        if (at == ATTR_KEYRING)
        {
            client->resetKeyring();
        }
        else if (User::isAuthring(at))
        {
            client->mAuthRings.emplace(at, AuthRing(at, TLVstore()));
            client->getua(u, at, 0);
        }

        client->notifyuser(u);
        client->app->delua_result(API_OK);
    }
    return true;
}

CommandSendDevCommand::CommandSendDevCommand(MegaClient *client, const char *command, const char *email, long long q, int bs, int us)
{
    cmd("dev");

    arg("aa", command);
    if (email)
    {
        arg("t", email);
    }

    if ((strcmp(command, "tq") == 0))
    {
        arg("q", q);
    }
    else if ((strcmp(command, "bs") == 0))
    {
        arg("s", bs);
    }
    else if ((strcmp(command, "us") == 0))
    {
        arg("s", us);
    }
    tag = client->reqtag;
}

bool CommandSendDevCommand::procresult(Result r)
{
    client->app->senddevcommand_result(r.errorOrOK());
    return r.wasErrorOrOK();
}

#endif  // #ifdef DEBUG

CommandGetUserEmail::CommandGetUserEmail(MegaClient *client, const char *uid)
{
    cmd("uge");
    arg("u", uid);

    tag = client->reqtag;
}

bool CommandGetUserEmail::procresult(Result r)
{
    if (r.wasErrorOrOK())
    {
        client->app->getuseremail_result(NULL, r.errorOrOK());
        return true;
    }

    string email;
    if (!client->json.storeobject(&email))
    {
        client->app->getuseremail_result(NULL, API_EINTERNAL);
        return false;
    }
    else
    {
        client->app->getuseremail_result(&email, API_OK);
        return true;
    }
}

// set node keys (e.g. to convert asymmetric keys to symmetric ones)
CommandNodeKeyUpdate::CommandNodeKeyUpdate(MegaClient* client, handle_vector* v)
{
    byte nodekey[FILENODEKEYLENGTH];

    cmd("k");
    beginarray("nk");

    for (size_t i = v->size(); i--;)
    {
        handle h = (*v)[i];

        Node* n;

        if ((n = client->nodebyhandle(h)))
        {
            client->key.ecb_encrypt((byte*)n->nodekey().data(), nodekey, n->nodekey().size());

            element(h, MegaClient::NODEHANDLE);
            element(nodekey, int(n->nodekey().size()));
        }
    }

    endarray();
}

CommandSingleKeyCR::CommandSingleKeyCR(handle sh, handle nh, const byte* key, size_t keylen)
{
    cmd("k");
    beginarray("cr");

    beginarray();
    element(sh, MegaClient::NODEHANDLE);
    endarray();

    beginarray();
    element(nh, MegaClient::NODEHANDLE);
    endarray();

    beginarray();
    element(0);
    element(0);
    element(key, static_cast<int>(keylen));
    endarray();

    endarray();
}

CommandKeyCR::CommandKeyCR(MegaClient* /*client*/, node_vector* rshares, node_vector* rnodes, const char* keys)
{
    cmd("k");
    beginarray("cr");

    beginarray();
    for (int i = 0; i < (int)rshares->size(); i++)
    {
        element((*rshares)[i]->nodehandle, MegaClient::NODEHANDLE);
    }

    endarray();

    beginarray();
    for (int i = 0; i < (int)rnodes->size(); i++)
    {
        element((*rnodes)[i]->nodehandle, MegaClient::NODEHANDLE);
    }

    endarray();

    beginarray();
    appendraw(keys);
    endarray();

    endarray();
}

// a == ACCESS_UNKNOWN: request public key for user handle and respond with
// share key for sn
// otherwise: request public key for user handle and continue share creation
// for node sn to user u with access a
CommandPubKeyRequest::CommandPubKeyRequest(MegaClient* client, User* user)
{
    cmd("uk");
    arg("u", user->uid.c_str());

    u = user;
    tag = client->reqtag;
}

bool CommandPubKeyRequest::procresult(Result r)
{
    byte pubkbuf[AsymmCipher::MAXKEYLENGTH];
    int len_pubk = 0;
    handle uh = UNDEF;

    if (r.wasErrorOrOK())
    {
        if (!r.wasError(API_ENOENT)) //API_ENOENT = unregistered users or accounts without a public key yet
        {
            LOG_err << "Unexpected error in CommandPubKeyRequest: " << error(r.errorOrOK());
        }
    }
    else
    {
        bool finished = false;
        while (!finished)
        {
            switch (client->json.getnameid())
            {
                case 'u':
                    uh = client->json.gethandle(MegaClient::USERHANDLE);
                    break;

                case MAKENAMEID4('p', 'u', 'b', 'k'):
                    len_pubk = client->json.storebinary(pubkbuf, sizeof pubkbuf);
                    break;

                case EOO:
                    if (!u) // user has cancelled the account
                    {
                        return true;
                    }

                    if (!ISUNDEF(uh))
                    {
                        client->mapuser(uh, u->email.c_str());
                        if (u->isTemporary && u->uid == u->email) //update uid with the received USERHANDLE (will be used as target for putnodes)
                        {
                            u->uid = Base64Str<MegaClient::USERHANDLE>(uh);
                        }
                    }

                    if (client->fetchingkeys && u->userhandle == client->me && len_pubk)
                    {
                        client->pubk.setkey(AsymmCipher::PUBKEY, pubkbuf, len_pubk);
                        return true;
                    }

                    if (len_pubk && !u->pubk.setkey(AsymmCipher::PUBKEY, pubkbuf, len_pubk))
                    {
                        len_pubk = 0;
                    }

                    if (!u->isTemporary && u->userhandle != client->me && len_pubk && u->pubk.isvalid())
                    {
                        string pubkstr;
                        u->pubk.serializekeyforjs(pubkstr);
                        client->trackKey(ATTR_UNKNOWN, u->userhandle, pubkstr);
                    }
                    finished = true;
                    break;

                default:
                    if (client->json.storeobject())
                    {
                        continue;
                    }
                    len_pubk = 0;
                    finished = true;
                    break;
            }
        }
    }

    // satisfy all pending PubKeyAction requests for this user
    while (u->pkrs.size())
    {
        client->restag = tag;
        u->pkrs[0]->proc(client, u);
        u->pkrs.pop_front();
    }

    if (len_pubk && !u->isTemporary)
    {
        client->notifyuser(u);
    }

    if (u->isTemporary)
    {
        delete u;
        u = NULL;
    }

    return true;
}

void CommandPubKeyRequest::invalidateUser()
{
    u = NULL;
}

CommandGetUserData::CommandGetUserData(MegaClient *client, std::function<void(string*, string*, string*, error)> completion)
{
    cmd("ug");
    arg("v", 1);

    tag = client->reqtag;

    mCompletion = completion ? move(completion) :
        [this](string* name, string* pubk, string* privk, error e) {
            this->client->app->userdata_result(name, pubk, privk, e);
        };

}

bool CommandGetUserData::procresult(Result r)
{
    string name;
    string pubk;
    string privk;
    string k;
    byte privkbuf[AsymmCipher::MAXKEYLENGTH * 2];
    int len_privk = 0;
    byte pubkbuf[AsymmCipher::MAXKEYLENGTH];
    int len_pubk = 0;
    m_time_t since = 0;
    int v = 0;
    string salt;
    string smsv;
    string lastname;
    string versionLastname;
    string firstname;
    string versionFirstname;
    string language;
    string versionLanguage;
    string pwdReminderDialog;
    string versionPwdReminderDialog;
    string pushSetting;
    string versionPushSetting;
    string contactLinkVerification;
    string versionContactLinkVerification;
    handle me = UNDEF;
    string chatFolder;
    string versionChatFolder;
    string cameraUploadFolder;
    string versionCameraUploadFolder;
    string aliases;
    string versionAliases;
    string disableVersions;
    string versionDisableVersions;
    string country;
    string versionCountry;
    string birthday;
    string versionBirthday;
    string birthmonth;
    string versionBirthmonth;
    string birthyear;
    string versionBirthyear;
    string email;
    string unshareableKey;
    string versionUnshareableKey;
    string deviceNames;
    string versionDeviceNames;
    string myBackupsFolder;
    string versionMyBackupsFolder;
    string backupNames;
    string versionBackupNames;
    string cookieSettings;
    string versionCookieSettings;
    string jsonSyncConfigData;
    string jsonSyncConfigDataVersion;

    bool uspw = false;
    vector<m_time_t> warningTs;
    m_time_t deadlineTs = -1;

    bool b = false;
    BizMode m = BIZ_MODE_UNKNOWN;
    BizStatus s = BIZ_STATUS_UNKNOWN;
    std::set<handle> masters;
    std::vector<std::pair<BizStatus, m_time_t>> sts;

    if (r.wasErrorOrOK())
    {
        mCompletion(NULL, NULL, NULL, r.wasError(API_OK) ? Error(API_ENOENT) : r.errorOrOK());
        return true;
    }

    for (;;)
    {
        string attributeName = client->json.getnameWithoutAdvance();
        switch (client->json.getnameid())
        {
        case MAKENAMEID3('a', 'a', 'v'):    // account authentication version
            v = (int)client->json.getint();
            break;

        case MAKENAMEID3('a', 'a', 's'):    // account authentication salt
            client->json.storeobject(&salt);
            break;

        case MAKENAMEID4('n', 'a', 'm', 'e'):
            client->json.storeobject(&name);
            break;

        case 'k':   // master key
            k.resize(SymmCipher::KEYLENGTH);
            client->json.storebinary((byte *)k.data(), int(k.size()));
            break;

        case MAKENAMEID5('s', 'i', 'n', 'c', 'e'):
            since = client->json.getint();
            break;

        case MAKENAMEID4('p', 'u', 'b', 'k'):   // RSA public key
            client->json.storeobject(&pubk);
            len_pubk = Base64::atob(pubk.c_str(), pubkbuf, sizeof pubkbuf);
            break;

        case MAKENAMEID5('p', 'r', 'i', 'v', 'k'):  // RSA private key (encrypted to MK)
            len_privk = client->json.storebinary(privkbuf, sizeof privkbuf);
            break;

        case MAKENAMEID5('f', 'l', 'a', 'g', 's'):
            if (client->json.enterobject())
            {
                if (client->readmiscflags(&client->json) != API_OK)
                {
                    mCompletion(NULL, NULL, NULL, API_EINTERNAL);
                    return false;
                }
                client->json.leaveobject();
            }
            break;

        case 'u':
            me = client->json.gethandle(MegaClient::USERHANDLE);
            break;

        case MAKENAMEID8('l', 'a', 's', 't', 'n', 'a', 'm', 'e'):
            parseUserAttribute(lastname, versionLastname);
            break;

        case MAKENAMEID6('^', '!', 'l', 'a', 'n', 'g'):
            parseUserAttribute(language, versionLanguage);
            break;

        case MAKENAMEID8('b', 'i', 'r', 't', 'h', 'd', 'a', 'y'):
            parseUserAttribute(birthday, versionBirthday);
            break;

        case MAKENAMEID7('c', 'o', 'u', 'n', 't', 'r', 'y'):
            parseUserAttribute(country, versionCountry);
            break;

        case MAKENAMEID4('^', '!', 'p', 's'):
            parseUserAttribute(pushSetting, versionPushSetting);
            break;

        case MAKENAMEID5('^', '!', 'p', 'r', 'd'):
            parseUserAttribute(pwdReminderDialog, versionPwdReminderDialog);
            break;

        case MAKENAMEID4('^', 'c', 'l', 'v'):
            parseUserAttribute(contactLinkVerification, versionContactLinkVerification);
            break;

        case MAKENAMEID4('^', '!', 'd', 'v'):
            parseUserAttribute(disableVersions, versionDisableVersions);
            break;

        case MAKENAMEID4('*', '!', 'c', 'f'):
            parseUserAttribute(chatFolder, versionChatFolder);
            break;

        case MAKENAMEID5('*', '!', 'c', 'a', 'm'):
            parseUserAttribute(cameraUploadFolder, versionCameraUploadFolder);
            break;

        case MAKENAMEID8('*', '!', '>', 'a', 'l', 'i', 'a', 's'):
            parseUserAttribute(aliases, versionAliases);
            break;

        case MAKENAMEID5('e', 'm', 'a', 'i', 'l'):
            client->json.storeobject(&email);
            break;

        case MAKENAMEID5('*', '~', 'u', 's', 'k'):
            parseUserAttribute(unshareableKey, versionUnshareableKey, false);
            break;

        case MAKENAMEID4('*', '!', 'd', 'n'):
            parseUserAttribute(deviceNames, versionDeviceNames);
            break;

        case MAKENAMEID5('*', '!', 'b', 'a', 'k'):
            parseUserAttribute(myBackupsFolder, versionMyBackupsFolder);
            break;

        case MAKENAMEID4('*', '!', 'b', 'n'):
            parseUserAttribute(backupNames, versionBackupNames);
            break;

        case MAKENAMEID6('*', '~', 'j', 's', 'c', 'd'):
            parseUserAttribute(jsonSyncConfigData, jsonSyncConfigDataVersion);
            break;

        case 'b':   // business account's info
            assert(!b);
            b = true;
            if (client->json.enterobject())
            {
                bool endobject = false;
                while (!endobject)
                {
                    switch (client->json.getnameid())
                    {
                        case 's':   // status
                            // -1: expired, 1: active, 2: grace-period
                            s = BizStatus(client->json.getint32());
                            break;

                        case 'm':   // mode
                            m = BizMode(client->json.getint32());
                            break;

                        case MAKENAMEID2('m', 'u'):
                            if (client->json.enterarray())
                            {
                                for (;;)
                                {
                                    handle uh = client->json.gethandle(MegaClient::USERHANDLE);
                                    if (!ISUNDEF(uh))
                                    {
                                        masters.emplace(uh);
                                    }
                                    else
                                    {
                                        break;
                                    }
                                }
                                client->json.leavearray();
                            }
                            break;

                        case MAKENAMEID3('s', 't', 's'):    // status timestamps
                            // ie. "sts":[{"s":-1,"ts":1566182227},{"s":1,"ts":1563590227}]
                            client->json.enterarray();
                            while (client->json.enterobject())
                            {
                                BizStatus status = BIZ_STATUS_UNKNOWN;
                                m_time_t ts = 0;

                                bool exit = false;
                                while (!exit)
                                {
                                    switch (client->json.getnameid())
                                    {
                                        case 's':
                                           status = BizStatus(client->json.getint());
                                           break;

                                        case MAKENAMEID2('t', 's'):
                                           ts = client->json.getint();
                                           break;

                                        case EOO:
                                            if (status != BIZ_STATUS_UNKNOWN && ts != 0)
                                            {
                                                sts.push_back(std::make_pair(status, ts));
                                            }
                                            else
                                            {
                                                LOG_warn << "Unpaired/missing business status-ts in b.sts";
                                            }
                                            exit = true;
                                            break;

                                        default:
                                            if (!client->json.storeobject())
                                            {
                                                mCompletion(NULL, NULL, NULL, API_EINTERNAL);
                                                return false;
                                            }
                                    }
                                }
                                client->json.leaveobject();
                            }
                            client->json.leavearray();
                            break;

                        case EOO:
                            endobject = true;
                            break;

                        default:
                            if (!client->json.storeobject())
                            {
                                mCompletion(NULL, NULL, NULL, API_EINTERNAL);
                                return false;
                            }
                    }
                }
                client->json.leaveobject();
            }
            break;

        case MAKENAMEID4('s', 'm', 's', 'v'):   // SMS verified phone number
            if (!client->json.storeobject(&smsv))
            {
                LOG_err << "Invalid verified phone number (smsv)";
                assert(false);
            }
            break;

        case MAKENAMEID4('u', 's', 'p', 'w'):   // user paywall data
        {
            uspw = true;

            if (client->json.enterobject())
            {
                bool endobject = false;
                while (!endobject)
                {
                    switch (client->json.getnameid())
                    {
                        case MAKENAMEID2('d', 'l'): // deadline timestamp
                            deadlineTs = client->json.getint();
                            break;

                        case MAKENAMEID3('w', 't', 's'):    // warning timestamps
                            // ie. "wts":[1591803600,1591813600,1591823600

                            if (client->json.enterarray())
                            {
                                m_time_t ts;
                                while (client->json.isnumeric() && (ts = client->json.getint()) != -1)
                                {
                                    warningTs.push_back(ts);
                                }

                                client->json.leavearray();
                            }
                            break;

                        case EOO:
                            endobject = true;
                            break;

                        default:
                            if (!client->json.storeobject())
                            {
                                mCompletion(NULL, NULL, NULL, API_EINTERNAL);
                                return false;
                            }
                    }
                }
                client->json.leaveobject();
            }
            break;
        }

        case MAKENAMEID5('^', '!', 'c', 's', 'p'):
            parseUserAttribute(cookieSettings, versionCookieSettings);
            break;

        case EOO:
        {
            assert(me == client->me);

            if (len_privk)
            {
                client->key.ecb_decrypt(privkbuf, len_privk);
                privk.resize(AsymmCipher::MAXKEYLENGTH * 2);
                privk.resize(Base64::btoa(privkbuf, len_privk, (char *)privk.data()));

                // RSA private key should be already assigned at login
                assert(privk == client->mPrivKey);
                if (client->mPrivKey.empty())
                {
                    LOG_warn << "Private key not set by login, setting at `ug` response...";
                    if (!client->asymkey.setkey(AsymmCipher::PRIVKEY, privkbuf, len_privk))
                    {
                        LOG_warn << "Error checking private key at `ug` response";
                    }
                }
            }

            if (len_pubk)
            {
                client->pubk.setkey(AsymmCipher::PUBKEY, pubkbuf, len_pubk);
            }

            if (v)
            {
                client->accountversion = v;
            }

            if (salt.size())
            {
                Base64::atob(salt, client->accountsalt);
            }

            client->accountsince = since;
            client->mSmsVerifiedPhone = smsv;

            client->k = k;

            client->btugexpiration.backoff(MegaClient::USER_DATA_EXPIRATION_BACKOFF_SECS * 10);
            client->cachedug = true;

            // pre-load received user attributes into cache
            User* u = client->ownuser();
            if (u)
            {
                int changes = 0;
                if (u->email.empty())
                {
                    u->email = email;
                }

                if (firstname.size())
                {
                    changes += u->updateattr(ATTR_FIRSTNAME, &firstname, &versionFirstname);
                }

                if (lastname.size())
                {
                    changes += u->updateattr(ATTR_LASTNAME, &lastname, &versionLastname);
                }

                if (language.size())
                {
                    changes += u->updateattr(ATTR_LANGUAGE, &language, &versionLanguage);
                }

                if (birthday.size())
                {
                    changes += u->updateattr(ATTR_BIRTHDAY, &birthday, &versionBirthday);
                }

                if (birthmonth.size())
                {
                    changes += u->updateattr(ATTR_BIRTHMONTH, &birthmonth, &versionBirthmonth);
                }

                if (birthyear.size())
                {
                    changes += u->updateattr(ATTR_BIRTHYEAR, &birthyear, &versionBirthyear);
                }

                if (country.size())
                {
                    changes += u->updateattr(ATTR_COUNTRY, &country, &versionCountry);
                }

                if (pwdReminderDialog.size())
                {
                    changes += u->updateattr(ATTR_PWD_REMINDER, &pwdReminderDialog, &versionPwdReminderDialog);
                }

                if (pushSetting.size())
                {
                    changes += u->updateattr(ATTR_PUSH_SETTINGS, &pushSetting, &versionPushSetting);

                    // initialize the settings for the intermediate layer by simulating there was a getua()
                    client->app->getua_result((byte*) pushSetting.data(), (unsigned) pushSetting.size(), ATTR_PUSH_SETTINGS);
                }

                if (contactLinkVerification.size())
                {
                    changes += u->updateattr(ATTR_CONTACT_LINK_VERIFICATION, &contactLinkVerification, &versionContactLinkVerification);
                }

                if (disableVersions.size())
                {
                    changes += u->updateattr(ATTR_DISABLE_VERSIONS, &disableVersions, &versionDisableVersions);

                    // initialize the status of file-versioning for the client
                    client->versions_disabled = (disableVersions == "1");
                    if (client->versions_disabled)
                    {
                        LOG_info << "File versioning is disabled";
                    }
                    else
                    {
                        LOG_info << "File versioning is enabled";
                    }
                }
                else    // attribute does not exists
                {
                    LOG_info << "File versioning is enabled";
                    client->versions_disabled = false;
                }

                if (chatFolder.size())
                {
                    unique_ptr<TLVstore> tlvRecords(TLVstore::containerToTLVrecords(&chatFolder, &client->key));
                    if (tlvRecords)
                    {
                        // store the value for private user attributes (decrypted version of serialized TLV)
                        unique_ptr<string> tlvString(tlvRecords->tlvRecordsToContainer(client->rng, &client->key));
                        changes += u->updateattr(ATTR_MY_CHAT_FILES_FOLDER, tlvString.get(), &versionChatFolder);
                    }
                    else
                    {
                        LOG_err << "Cannot extract TLV records for ATTR_MY_CHAT_FILES_FOLDER";
                    }
                }

                if (cameraUploadFolder.size())
                {
                    unique_ptr<TLVstore> tlvRecords(TLVstore::containerToTLVrecords(&cameraUploadFolder, &client->key));
                    if (tlvRecords)
                    {
                        // store the value for private user attributes (decrypted version of serialized TLV)
                        unique_ptr<string> tlvString(tlvRecords->tlvRecordsToContainer(client->rng, &client->key));
                        changes += u->updateattr(ATTR_CAMERA_UPLOADS_FOLDER, tlvString.get(), &versionCameraUploadFolder);
                    }
                    else
                    {
                        LOG_err << "Cannot extract TLV records for ATTR_CAMERA_UPLOADS_FOLDER";
                    }
                }

                if (!myBackupsFolder.empty())
                {
                    unique_ptr<TLVstore> tlvRecords(TLVstore::containerToTLVrecords(&myBackupsFolder, &client->key));
                    if (tlvRecords)
                    {
                        // store the value for private user attributes (decrypted version of serialized TLV)
                        unique_ptr<string> tlvString(tlvRecords->tlvRecordsToContainer(client->rng, &client->key));
                        changes += u->updateattr(ATTR_MY_BACKUPS_FOLDER, tlvString.get(), &versionMyBackupsFolder);
                    }
                    else
                    {
                        LOG_err << "Cannot extract TLV records for ATTR_MY_BACKUPS_FOLDER";
                    }
                }

                if (aliases.size())
                {
                    unique_ptr<TLVstore> tlvRecords(TLVstore::containerToTLVrecords(&aliases, &client->key));
                    if (tlvRecords)
                    {
                        // store the value for private user attributes (decrypted version of serialized TLV)
                        unique_ptr<string> tlvString(tlvRecords->tlvRecordsToContainer(client->rng, &client->key));
                        changes += u->updateattr(ATTR_ALIAS, tlvString.get(), &versionAliases);
                    }
                    else
                    {
                        LOG_err << "Cannot extract TLV records for ATTR_ALIAS";
                    }
                }

                if (unshareableKey.size() == Base64Str<SymmCipher::BLOCKSIZE>::STRLEN)
                {
                    changes += u->updateattr(ATTR_UNSHAREABLE_KEY, &unshareableKey, &versionUnshareableKey);
                    client->unshareablekey.swap(unshareableKey);
                }
                else if (unshareableKey.empty())    // it has not been created yet
                {
                    LOG_info << "Creating unshareable key...";
                    byte newunshareablekey[SymmCipher::BLOCKSIZE];
                    client->rng.genblock(newunshareablekey, sizeof(newunshareablekey));
                    client->putua(ATTR_UNSHAREABLE_KEY, newunshareablekey, sizeof(newunshareablekey), 0);
                }
                else
                {
                    LOG_err << "Unshareable key wrong length";
                }

                if (deviceNames.size())
                {
                    unique_ptr<TLVstore> tlvRecords(TLVstore::containerToTLVrecords(&deviceNames, &client->key));
                    if (tlvRecords)
                    {
                        // store the value for private user attributes (decrypted version of serialized TLV)
                        unique_ptr<string> tlvString(tlvRecords->tlvRecordsToContainer(client->rng, &client->key));
                        changes += u->updateattr(ATTR_DEVICE_NAMES, tlvString.get(), &versionDeviceNames);
                    }
                    else
                    {
                        LOG_err << "Cannot extract TLV records for ATTR_DEVICE_NAMES";
                    }
                }

                if (backupNames.size())
                {
                    unique_ptr<TLVstore> tlvRecords(TLVstore::containerToTLVrecords(&backupNames, &client->key));
                    if (tlvRecords)
                    {
                        // store the value for private user attributes (decrypted version of serialized TLV)
                        unique_ptr<string> tlvString(tlvRecords->tlvRecordsToContainer(client->rng, &client->key));
                        changes += u->updateattr(ATTR_BACKUP_NAMES, tlvString.get(), &versionBackupNames);
                    }
                    else
                    {
                        LOG_err << "Cannot extract TLV records for ATTR_BACKUP_NAMES";
                    }
                }

                if (!cookieSettings.empty())
                {
                    changes += u->updateattr(ATTR_COOKIE_SETTINGS, &cookieSettings, &versionCookieSettings);
                }

                if (!jsonSyncConfigData.empty())
                {
                    // Tell the rest of the SDK that the attribute's changed.
                    changes += u->updateattr(ATTR_JSON_SYNC_CONFIG_DATA,
                                             &jsonSyncConfigData,
                                             &jsonSyncConfigDataVersion);
                }
                else
                {
                    // This attribute is set only once. If not received from API,
                    // it should not exist locally either
                    
                    // uncomment this once the production API is updated to deliver this attribute
                    //assert(u->getattr(ATTR_JSON_SYNC_CONFIG_DATA) == nullptr);

                    client->ensureSyncUserAttributes([](Error e){
                        if (e != API_OK)
                        {
                            LOG_err << "Couldn't create *~jscd user's attribute";
                        }
                    });
                }

                if (changes > 0)
                {
                    u->setTag(tag ? tag : -1);
                    client->notifyuser(u);
                }
            }

            if (b)  // business account
            {
                // integrity checks
                if ((s < BIZ_STATUS_EXPIRED || s > BIZ_STATUS_GRACE_PERIOD)  // status not received or invalid
                        || (m == BIZ_MODE_UNKNOWN))  // master flag not received or invalid
                {
                    std::string err = "GetUserData: invalid business status / account mode";
                    LOG_err << err;
                    client->sendevent(99450, err.c_str(), 0);
                    client->mBizMode = BIZ_MODE_SUBUSER;
                    client->mBizExpirationTs = client->mBizGracePeriodTs = 0;
                    client->setBusinessStatus(BIZ_STATUS_EXPIRED);
                }
                else
                {
                    for (auto it : sts)
                    {
                        BizStatus status = it.first;
                        m_time_t ts = it.second;
                        if (status == BIZ_STATUS_EXPIRED)
                        {
                            client->mBizExpirationTs = ts;
                        }
                        else if (status == BIZ_STATUS_GRACE_PERIOD)
                        {
                            client->mBizGracePeriodTs = ts;
                        }
                        else
                        {
                            LOG_warn << "Unexpected status in b.sts. Status: " << status << "ts: " << ts;
                        }
                    }

                    client->mBizMode = m;
                    // subusers must receive the list of master users
                    assert(m != BIZ_MODE_SUBUSER || !masters.empty());
                    client->mBizMasters = masters;

                    client->setBusinessStatus(s);

                    // if current business status will expire sooner than the scheduled `ug`, update the
                    // backoff to a shorter one in order to refresh the business status asap
                    m_time_t auxts = 0;
                    m_time_t now = m_time(nullptr);
                    if (client->mBizGracePeriodTs && client->mBizGracePeriodTs > now)
                    {
                        auxts = client->mBizGracePeriodTs;
                    }
                    else if (client->mBizExpirationTs && client->mBizExpirationTs > now)
                    {
                        auxts = client->mBizExpirationTs;
                    }
                    if (auxts)
                    {
                        dstime diff = static_cast<dstime>((now - auxts) * 10);
                        dstime current = client->btugexpiration.backoffdelta();
                        if (current > diff)
                        {
                            client->btugexpiration.backoff(diff);
                        }
                    }
                    // TODO: check if type of account has changed and notify with new event (not yet supported by API)
                }
            }
            else
            {
                client->mBizMode = BIZ_MODE_UNKNOWN;
                client->mBizMasters.clear();
                client->mBizExpirationTs = client->mBizGracePeriodTs = 0;
                client->setBusinessStatus(BIZ_STATUS_INACTIVE);
            }

            if (uspw)
            {
                if (deadlineTs == -1 || warningTs.empty())
                {
                    LOG_err << "uspw received with missing timestamps";
                }
                else
                {
                    client->mOverquotaWarningTs = std::move(warningTs);
                    client->mOverquotaDeadlineTs = deadlineTs;
                    client->activateoverquota(0, true);
                }

            }

            mCompletion(&name, &pubk, &privk, API_OK);
            return true;
        }
        default:
            switch (User::string2attr(attributeName.c_str()))
            {
                case ATTR_FIRSTNAME:
                    parseUserAttribute(firstname, versionFirstname);
                    break;

                case ATTR_BIRTHMONTH:
                    parseUserAttribute(birthmonth, versionBirthmonth);
                    break;

                case ATTR_BIRTHYEAR:
                    parseUserAttribute(birthyear, versionBirthyear);
                    break;

                default:
                    if (!client->json.storeobject())
                    {
                        mCompletion(NULL, NULL, NULL, API_EINTERNAL);
                        return false;
                    }
                    break;
            }

            break;
        }
    }
}

void CommandGetUserData::parseUserAttribute(std::string &value, std::string &version, bool asciiToBinary)
{
    string info;
    if (!client->json.storeobject(&info))
    {
        LOG_err << "Failed to parse user attribute from the array";
        return;
    }

    string buf;
    JSON json;
    json.pos = info.c_str() + 1;
    for (;;)
    {
        switch (json.getnameid())
        {
            case MAKENAMEID2('a','v'):  // value
            {
                json.storeobject(&buf);
                break;
            }
            case 'v':   // version
            {
                json.storeobject(&version);
                break;
            }
            case EOO:
            {
                value = asciiToBinary ? Base64::atob(buf) : buf;
                return;
            }
            default:
            {
                if (!json.storeobject())
                {
                    version.clear();
                    LOG_err << "Failed to parse user attribute inside the array";
                    return;
                }
            }
        }
    }
}

CommandGetMiscFlags::CommandGetMiscFlags(MegaClient *client)
{
    cmd("gmf");

    // this one can get the smsve flag when the account is blocked (if it's in a batch by itself)
    batchSeparately = true;
    suppressSID = true;

    tag = client->reqtag;
}

bool CommandGetMiscFlags::procresult(Result r)
{
    Error e;
    if (r.wasErrorOrOK())
    {
        e = r.errorOrOK();
        if (!e)
        {
            LOG_err << "Unexpected response for gmf: no flags, but no error";
            e = API_ENOENT;
        }
        LOG_err << "gmf failed: " << e;
    }
    else
    {
        e = client->readmiscflags(&client->json);
    }

    client->app->getmiscflags_result(e);
    return error(e) != API_EINTERNAL;
}

CommandGetUserQuota::CommandGetUserQuota(MegaClient* client, AccountDetails* ad, bool storage, bool transfer, bool pro, int source)
{
    details = ad;
    mStorage = storage;
    mTransfer = transfer;
    mPro = pro;

    cmd("uq");
    if (storage)
    {
        arg("strg", "1", 0);
    }
    if (transfer)
    {
        arg("xfer", "1", 0);
    }
    if (pro)
    {
        arg("pro", "1", 0);
    }

    arg("src", source);

    arg("v", 1);

    tag = client->reqtag;
}

bool CommandGetUserQuota::procresult(Result r)
{
    m_off_t td;
    bool got_storage = false;
    bool got_storage_used = false;
    int uslw = -1;

    if (r.wasErrorOrOK())
    {
        client->app->account_details(details, r.errorOrOK());
        return true;
    }

    details->pro_level = 0;
    details->subscription_type = 'O';
    details->subscription_renew = 0;
    details->subscription_method.clear();
    memset(details->subscription_cycle, 0, sizeof(details->subscription_cycle));

    details->pro_until = 0;

    details->storage_used = 0;
    details->storage_max = 0;

    details->transfer_max = 0;
    details->transfer_own_used = 0;
    details->transfer_srv_used = 0;
    details->srv_ratio = 0;

    details->transfer_hist_starttime = 0;
    details->transfer_hist_interval = 3600;
    details->transfer_hist.clear();
    details->transfer_hist_valid = true;

    details->transfer_reserved = 0;
    details->transfer_own_reserved = 0;
    details->transfer_srv_reserved = 0;

    for (;;)
    {
        switch (client->json.getnameid())
        {
            case MAKENAMEID2('b', 't'):
            // "Base time age", this is number of seconds since the start of the current quota buckets
                // age of transfer
                // window start
                td = client->json.getint();
                if (td != -1)
                {
                    details->transfer_hist_starttime = m_time() - td;
                }
                break;

            case MAKENAMEID3('t', 'a', 'h'):
            // The free IP-based quota buckets, 6 entries for 6 hours
                if (client->json.enterarray())
                {
                    m_off_t t;

                    while (client->json.isnumeric() && (t = client->json.getint()) != -1)
                    {
                        details->transfer_hist.push_back(t);
                    }

                    client->json.leavearray();
                }
                break;

            case MAKENAMEID3('t', 'a', 'r'):
            // IP transfer reserved
                details->transfer_reserved = client->json.getint();
                break;

            case MAKENAMEID3('r', 'u', 'a'):
            // Actor reserved quota
                details->transfer_own_reserved += client->json.getint();
                break;

            case MAKENAMEID3('r', 'u', 'o'):
            // Owner reserved quota
                details->transfer_srv_reserved += client->json.getint();
                break;

            case MAKENAMEID5('c', 's', 't', 'r', 'g'):
            // Your total account storage usage
                details->storage_used = client->json.getint();
                got_storage_used = true;
                break;

            case MAKENAMEID6('c', 's', 't', 'r', 'g', 'n'):
            // Storage breakdown of root nodes and shares for your account
            // [bytes, numFiles, numFolders, versionedBytes, numVersionedFiles]
                if (client->json.enterobject())
                {
                    handle h;
                    NodeStorage* ns;

                    while (!ISUNDEF(h = client->json.gethandle()) && client->json.enterarray())
                    {
                        ns = &details->storage[h];

                        ns->bytes = client->json.getint();
                        ns->files = uint32_t(client->json.getint());
                        ns->folders = uint32_t(client->json.getint());
                        ns->version_bytes = client->json.getint();
                        ns->version_files = client->json.getint32();

#ifdef _DEBUG
                        // TODO: remove this debugging block once local count is confirmed to work correctly 100%
                        // verify the new local storage counters per root match server side (could fail if actionpackets are pending)
                        auto iter = client->mNodeCounters.find(h);
                        if (iter != client->mNodeCounters.end())
                        {
                            LOG_debug << client->nodebyhandle(h)->displaypath() << " " << iter->second.storage << " " << ns->bytes << " " << iter->second.files << " " << ns->files << " " << iter->second.folders << " " << ns->folders << " "
                                      << iter->second.versionStorage << " " << ns->version_bytes << " " << iter->second.versions << " " << ns->version_files
                                      << (iter->second.storage == ns->bytes && iter->second.files == ns->files && iter->second.folders == ns->folders && iter->second.versionStorage == ns->version_bytes && iter->second.versions == ns->version_files
                                          ? "" : " ******************************************* mismatch *******************************************");
                        }
#endif

                        while(client->json.storeobject());
                        client->json.leavearray();
                    }

                    client->json.leaveobject();
                }
                break;

            case MAKENAMEID5('m', 's', 't', 'r', 'g'):
            // maximum storage allowance
                details->storage_max = client->json.getint();
                got_storage = true;
                break;

            case MAKENAMEID6('c', 'a', 'x', 'f', 'e', 'r'):
            // PRO transfer quota consumed by yourself
                details->transfer_own_used += client->json.getint();
                break;

            case MAKENAMEID3('t', 'u', 'o'):
            // Transfer usage by the owner on quotad which hasn't yet been committed back to the API DB. Supplements caxfer
                details->transfer_own_used += client->json.getint();
                break;

            case MAKENAMEID6('c', 's', 'x', 'f', 'e', 'r'):
            // PRO transfer quota served to others
                details->transfer_srv_used += client->json.getint();
                break;

            case MAKENAMEID3('t', 'u', 'a'):
            // Transfer usage served to other users which hasn't yet been committed back to the API DB. Supplements csxfer
                details->transfer_srv_used += client->json.getint();
                break;

            case MAKENAMEID5('m', 'x', 'f', 'e', 'r'):
            // maximum transfer allowance
                details->transfer_max = client->json.getint();
                break;

            case MAKENAMEID8('s', 'r', 'v', 'r', 'a', 't', 'i', 'o'):
            // The ratio of your PRO transfer quota that is able to be served to others
                details->srv_ratio = client->json.getfloat();
                break;

            case MAKENAMEID5('u', 't', 'y', 'p', 'e'):
            // PRO type. 0 means Free; 4 is Pro Lite as it was added late; 100 indicates a business.
                details->pro_level = (int)client->json.getint();
                break;

            case MAKENAMEID5('s', 't', 'y', 'p', 'e'):
            // Flag indicating if this is a recurring subscription or one-off. "O" is one off, "R" is recurring.
                const char* ptr;
                if ((ptr = client->json.getvalue()))
                {
                    details->subscription_type = *ptr;
                }
                break;

            case MAKENAMEID6('s', 'c', 'y', 'c', 'l', 'e'):
                const char* scycle;
                if ((scycle = client->json.getvalue()))
                {
                    memcpy(details->subscription_cycle, scycle, 3);
                    details->subscription_cycle[3] = 0;
                }
                break;

            case MAKENAMEID6('s', 'r', 'e', 'n', 'e', 'w'):
            // Only provided for recurring subscriptions to indicate the best estimate of when the subscription will renew
                if (client->json.enterarray())
                {
                    details->subscription_renew = client->json.getint();
                    while(!client->json.leavearray())
                    {
                        client->json.storeobject();
                    }
                }
                break;

            case MAKENAMEID3('s', 'g', 'w'):
                if (client->json.enterarray())
                {
                    client->json.storeobject(&details->subscription_method);
                    while(!client->json.leavearray())
                    {
                        client->json.storeobject();
                    }
                }
                break;

            case MAKENAMEID3('r', 't', 't'):
                details->transfer_hist_valid = !client->json.getint();
                break;

            case MAKENAMEID6('s', 'u', 'n', 't', 'i', 'l'):
            // Time the last active PRO plan will expire (may be different from current one)
                details->pro_until = client->json.getint();
                break;

            case MAKENAMEID7('b', 'a', 'l', 'a', 'n', 'c', 'e'):
            // Balance of your account
                if (client->json.enterarray())
                {
                    const char* cur;
                    const char* amount;

                    while (client->json.enterarray())
                    {
                        if ((amount = client->json.getvalue()) && (cur = client->json.getvalue()))
                        {
                            size_t t = details->balances.size();
                            details->balances.resize(t + 1);
                            details->balances[t].amount = atof(amount);
                            memcpy(details->balances[t].currency, cur, 3);
                            details->balances[t].currency[3] = 0;
                        }

                        client->json.leavearray();
                    }

                    client->json.leavearray();
                }
                break;

            case MAKENAMEID4('u', 's', 'l', 'w'):
            // The percentage (in 1000s) indicating the limit at which you are 'nearly' over. Currently 98% for PRO, 90% for free.
                uslw = int(client->json.getint());
                break;

            case EOO:
                assert(!mStorage || (got_storage && got_storage_used) || client->loggedinfolderlink());

                if (mStorage)
                {
                    if (uslw <= 0)
                    {
                        uslw = 9000;
                        LOG_warn << "Using default almost overstorage threshold";
                    }

                    if (details->storage_used >= details->storage_max)
                    {
                        LOG_debug << "Account full";
                        bool isPaywall = (client->ststatus == STORAGE_PAYWALL);
                        client->activateoverquota(0, isPaywall);
                    }
                    else if (details->storage_used >= (details->storage_max / 10000 * uslw))
                    {
                        LOG_debug << "Few storage space available";
                        client->setstoragestatus(STORAGE_ORANGE);
                    }
                    else
                    {
                        LOG_debug << "There are no storage problems";
                        client->setstoragestatus(STORAGE_GREEN);
                    }
                }

                if (mPro)
                {
                    // Pro level can change without a payment (ie. with coupons or by helpdesk)
                    // and in those cases, the `psts` packet is not triggered. However, the SDK
                    // should notify the app and resume transfers, etc.
                    bool changed = client->mCachedStatus.addOrUpdate(CacheableStatus::STATUS_PRO_LEVEL, details->pro_level);
                    if (changed)
                    {
                        client->app->account_updated();
                        client->abortbackoff(true);
                    }
                }

                client->app->account_details(details, mStorage, mTransfer, mPro, false, false, false);
                return true;

            default:
                if (!client->json.storeobject())
                {
                    client->app->account_details(details, API_EINTERNAL);
                    return false;
                }
        }
    }
}

CommandQueryTransferQuota::CommandQueryTransferQuota(MegaClient* client, m_off_t size)
{
    cmd("qbq");
    arg("s", size);

    tag = client->reqtag;
}

bool CommandQueryTransferQuota::procresult(Result r)
{
    if (!r.wasErrorOrOK())
    {
        LOG_err << "Unexpected response: " << client->json.pos;
        client->json.storeobject();

        // Returns 0 to not alarm apps and don't show overquota pre-warnings
        // if something unexpected is received, following the same approach as
        // in the webclient
        client->app->querytransferquota_result(0);
        return false;
    }

    client->app->querytransferquota_result(r.errorOrOK());
    return true;
}

CommandGetUserTransactions::CommandGetUserTransactions(MegaClient* client, AccountDetails* ad)
{
    cmd("utt");

    details = ad;
    tag = client->reqtag;
}

bool CommandGetUserTransactions::procresult(Result r)
{
    details->transactions.clear();

    while (client->json.enterarray())
    {
        const char* handle = client->json.getvalue();
        m_time_t ts = client->json.getint();
        const char* delta = client->json.getvalue();
        const char* cur = client->json.getvalue();

        if (handle && (ts > 0) && delta && cur)
        {
            size_t t = details->transactions.size();
            details->transactions.resize(t + 1);
            memcpy(details->transactions[t].handle, handle, 11);
            details->transactions[t].handle[11] = 0;
            details->transactions[t].timestamp = ts;
            details->transactions[t].delta = atof(delta);
            memcpy(details->transactions[t].currency, cur, 3);
            details->transactions[t].currency[3] = 0;
        }

        client->json.leavearray();
    }

    client->app->account_details(details, false, false, false, false, true, false);
    return true;
}

CommandGetUserPurchases::CommandGetUserPurchases(MegaClient* client, AccountDetails* ad)
{
    cmd("utp");

    details = ad;
    tag = client->reqtag;
}

bool CommandGetUserPurchases::procresult(Result r)
{
    client->restag = tag;

    details->purchases.clear();

    while (client->json.enterarray())
    {
        const char* handle = client->json.getvalue();
        const m_time_t ts = client->json.getint();
        const char* amount = client->json.getvalue();
        const char* cur = client->json.getvalue();
        int method = (int)client->json.getint();

        if (handle && (ts > 0) && amount && cur && (method >= 0))
        {
            size_t t = details->purchases.size();
            details->purchases.resize(t + 1);
            memcpy(details->purchases[t].handle, handle, 11);
            details->purchases[t].handle[11] = 0;
            details->purchases[t].timestamp = ts;
            details->purchases[t].amount = atof(amount);
            memcpy(details->purchases[t].currency, cur, 3);
            details->purchases[t].currency[3] = 0;
            details->purchases[t].method = method;
        }

        client->json.leavearray();
    }

    client->app->account_details(details, false, false, false, true, false, false);
    return true;
}

CommandGetUserSessions::CommandGetUserSessions(MegaClient* client, AccountDetails* ad)
{
    cmd("usl");
    arg("x", 1); // Request the additional id and alive information

    details = ad;
    tag = client->reqtag;
}

bool CommandGetUserSessions::procresult(Result r)
{
    details->sessions.clear();

    while (client->json.enterarray())
    {
        size_t t = details->sessions.size();
        details->sessions.resize(t + 1);

        details->sessions[t].timestamp = client->json.getint();
        details->sessions[t].mru = client->json.getint();
        client->json.storeobject(&details->sessions[t].useragent);
        client->json.storeobject(&details->sessions[t].ip);

        const char* country = client->json.getvalue();
        memcpy(details->sessions[t].country, country ? country : "\0\0", 2);
        details->sessions[t].country[2] = 0;

        details->sessions[t].current = (int)client->json.getint();

        details->sessions[t].id = client->json.gethandle(8);
        details->sessions[t].alive = (int)client->json.getint();

        client->json.leavearray();
    }

    client->app->account_details(details, false, false, false, false, false, true);
    return true;
}

CommandSetPH::CommandSetPH(MegaClient* client, Node* n, int del, m_time_t ets, bool writable)
{
    cmd("l");
    arg("n", (byte*)&n->nodehandle, MegaClient::NODEHANDLE);

    if (del)
    {
        arg("d", 1);
    }

    if (ets)
    {
        arg("ets", ets);
    }

    if (writable)
    {
        arg("w", "1");
    }

    this->h = n->nodehandle;
    this->ets = ets;
    this->tag = client->reqtag;
    mWritable = writable;
}

bool CommandSetPH::procresult(Result r)
{
    if (r.wasErrorOrOK())
    {
        client->app->exportnode_result(r.errorOrOK());
        return true;
    }

    handle ph = UNDEF;
    std::string authKey;

    if (mWritable) // aparently, depending on 'w', the response can be [{"ph":"XXXXXXXX","w":"YYYYYYYYYYYYYYYYYYYYYY"}] or simply [XXXXXXXX]
    {
        bool exit = false;
        while (!exit)
        {
            switch (client->json.getnameid())
            {
            case 'w':
                client->json.storeobject(&authKey);
                break;

            case MAKENAMEID2('p', 'h'):
                ph = client->json.gethandle();
                break;

            case EOO:
            {
                if (authKey.empty())
                {
                    client->app->exportnode_result(API_EINTERNAL);
                    return true;
                }
                exit = true;
                break;
            }
            default:
                if (!client->json.storeobject())
                {
                    client->app->exportnode_result(API_EINTERNAL);
                    return true;
                }
            }
        }
    }
    else    // format: [XXXXXXXX]
    {
        ph = client->json.gethandle();
    }

    if (ISUNDEF(ph))
    {
        client->app->exportnode_result(API_EINTERNAL);
        return true;
    }

    Node *n = client->nodebyhandle(h);
    if (n)
    {
        n->setpubliclink(ph, time(nullptr), ets, false, authKey);
        n->changed.publiclink = true;
        client->notifynode(n);
    }

    client->app->exportnode_result(h, ph);

    return true;
}

CommandGetPH::CommandGetPH(MegaClient* client, handle cph, const byte* ckey, int cop)
{
    cmd("g");
    arg("p", (byte*)&cph, MegaClient::NODEHANDLE);

    ph = cph;
    havekey = ckey ? true : false;
    if (havekey)
    {
        memcpy(key, ckey, sizeof key);
    }
    tag = client->reqtag;
    op = cop;
}

bool CommandGetPH::procresult(Result r)
{
    if (r.wasErrorOrOK())
    {
        client->app->openfilelink_result(r.errorOrOK());
        return true;
    }

    m_off_t s = -1;
    string a, fa;

    for (;;)
    {
        switch (client->json.getnameid())
        {
            case 's':
                s = client->json.getint();
                break;

            case MAKENAMEID2('a', 't'):
                client->json.storeobject(&a);
                break;

            case MAKENAMEID2('f', 'a'):
                client->json.storeobject(&fa);
                break;

            case EOO:
                // we want at least the attributes
                if (s >= 0)
                {
                    a.resize(Base64::atob(a.c_str(), (byte*)a.data(), int(a.size())));
                    if (havekey)
                    {
                        client->app->openfilelink_result(ph, key, s, &a, &fa, op);
                    }
                    else
                    {
                        client->app->openfilelink_result(ph, NULL, s, &a, &fa, op);
                    }
                }
                else
                {
                    client->app->openfilelink_result(API_EINTERNAL);
                }
                return true;

            default:
                if (!client->json.storeobject())
                {
                    client->app->openfilelink_result(API_EINTERNAL);
                    return false;
                }
        }
    }
}

CommandSetMasterKey::CommandSetMasterKey(MegaClient* client, const byte* newkey, const byte *hash, int hashsize, const byte *clientrandomvalue, const char *pin, string *salt)
{
    memcpy(this->newkey, newkey, SymmCipher::KEYLENGTH);

    cmd("up");
    arg("k", newkey, SymmCipher::KEYLENGTH);
    if (clientrandomvalue)
    {
        arg("crv", clientrandomvalue, SymmCipher::KEYLENGTH);
    }
    arg("uh", hash, hashsize);
    if (pin)
    {
        arg("mfa", pin);
    }

    if (salt)
    {
        this->salt = *salt;
    }

    tag = client->reqtag;
}

bool CommandSetMasterKey::procresult(Result r)
{
    if (r.wasErrorOrOK())
    {
        client->app->changepw_result(r.errorOrOK());
    }
    else
    {
        // update encrypted MK and salt for further checkups
        client->k.assign((const char *) newkey, SymmCipher::KEYLENGTH);
        client->accountsalt = salt;

        client->json.storeobject();
        client->app->changepw_result(API_OK);
    }
    return true;
}

CommandCreateEphemeralSession::CommandCreateEphemeralSession(MegaClient* client,
                                                             const byte* key,
                                                             const byte* cpw,
                                                             const byte* ssc)
{
    memcpy(pw, cpw, sizeof pw);

    cmd("up");
    arg("k", key, SymmCipher::KEYLENGTH);
    arg("ts", ssc, 2 * SymmCipher::KEYLENGTH);

    tag = client->reqtag;
}

bool CommandCreateEphemeralSession::procresult(Result r)
{
    if (r.wasErrorOrOK())
    {
        client->ephemeralSession = false;
        client->app->ephemeral_result(r.errorOrOK());
    }
    else
    {
        client->me = client->json.gethandle(MegaClient::USERHANDLE);
        client->uid = Base64Str<MegaClient::USERHANDLE>(client->me);
        client->resumeephemeral(client->me, pw, tag);
    }
    return true;
}

CommandResumeEphemeralSession::CommandResumeEphemeralSession(MegaClient*, handle cuh, const byte* cpw, int ctag)
{
    memcpy(pw, cpw, sizeof pw);

    uh = cuh;

    cmd("us");
    arg("user", (byte*)&uh, MegaClient::USERHANDLE);

    tag = ctag;
}

bool CommandResumeEphemeralSession::procresult(Result r)
{
    byte keybuf[SymmCipher::KEYLENGTH];
    byte sidbuf[MegaClient::SIDLEN];
    int havek = 0, havecsid = 0;

    if (r.wasErrorOrOK())
    {
        client->app->ephemeral_result(r.errorOrOK());
        return true;
    }

    for (;;)
    {
        switch (client->json.getnameid())
        {
            case 'k':
                havek = client->json.storebinary(keybuf, sizeof keybuf) == sizeof keybuf;
                break;

            case MAKENAMEID4('t', 's', 'i', 'd'):
                havecsid = client->json.storebinary(sidbuf, sizeof sidbuf) == sizeof sidbuf;
                break;

            case EOO:
                if (!havek || !havecsid)
                {
                    client->app->ephemeral_result(API_EINTERNAL);
                    return false;
                }

                client->sid.assign((const char *)sidbuf, sizeof sidbuf);

                client->key.setkey(pw);
                client->key.ecb_decrypt(keybuf);

                client->key.setkey(keybuf);

                if (!client->checktsid(sidbuf, sizeof sidbuf))
                {
                    client->app->ephemeral_result(API_EKEY);
                    return true;
                }

                client->me = uh;
                client->uid = Base64Str<MegaClient::USERHANDLE>(client->me);

                client->app->ephemeral_result(uh, pw);
                return true;

            default:
                if (!client->json.storeobject())
                {
                    client->app->ephemeral_result(API_EINTERNAL);
                    return false;
                }
        }
    }
}

CommandCancelSignup::CommandCancelSignup(MegaClient *client)
{
    cmd("ucr");

    tag = client->reqtag;
}

bool CommandCancelSignup::procresult(Result r)
{
    client->app->cancelsignup_result(r.errorOrOK());
    return r.wasErrorOrOK();
}

CommandWhyAmIblocked::CommandWhyAmIblocked(MegaClient *client)
{
    cmd("whyamiblocked");
    batchSeparately = true;  // don't let any other commands that might get batched with it cause the whole batch to fail

    tag = client->reqtag;
}

bool CommandWhyAmIblocked::procresult(Result r)
{
    if (r.wasErrorOrOK())
    {
        if (r.wasError(API_OK)) //unblocked
        {
            client->unblock();
        }

        client->app->whyamiblocked_result(r.errorOrOK());
        return true;
    }
    else if (client->json.isnumeric())
    {
         int response = int(client->json.getint());
         client->app->whyamiblocked_result(response);
         return true;
    }

    client->json.storeobject();
    client->app->whyamiblocked_result(API_EINTERNAL);
	return false;
}

CommandSendSignupLink::CommandSendSignupLink(MegaClient* client, const char* email, const char* name, byte* c)
{
    cmd("uc");
    arg("c", c, 2 * SymmCipher::KEYLENGTH);
    arg("n", (byte*)name, int(strlen(name)));
    arg("m", (byte*)email, int(strlen(email)));

    tag = client->reqtag;
}

bool CommandSendSignupLink::procresult(Result r)
{
    client->app->sendsignuplink_result(r.errorOrOK());
    return r.wasErrorOrOK();
}

CommandSendSignupLink2::CommandSendSignupLink2(MegaClient* client, const char* email, const char* name)
{
    cmd("uc2");
    arg("n", (byte*)name, int(strlen(name)));
    arg("m", (byte*)email, int(strlen(email)));
    arg("v", 2);
    tag = client->reqtag;
}

CommandSendSignupLink2::CommandSendSignupLink2(MegaClient* client, const char* email, const char* name, byte *clientrandomvalue, byte *encmasterkey, byte *hashedauthkey)
{
    cmd("uc2");
    arg("n", (byte*)name, int(strlen(name)));
    arg("m", (byte*)email, int(strlen(email)));
    arg("crv", clientrandomvalue, SymmCipher::KEYLENGTH);
    arg("hak", hashedauthkey, SymmCipher::KEYLENGTH);
    arg("k", encmasterkey, SymmCipher::KEYLENGTH);
    arg("v", 2);

    tag = client->reqtag;
}

bool CommandSendSignupLink2::procresult(Result r)
{
    client->app->sendsignuplink_result(r.errorOrOK());
    return r.wasErrorOrOK();
}

CommandQuerySignupLink::CommandQuerySignupLink(MegaClient* client, const byte* code, unsigned len)
{
    confirmcode.assign((char*)code, len);

    cmd("ud");
    arg("c", code, len);

    tag = client->reqtag;
}

bool CommandQuerySignupLink::procresult(Result r)
{
    string name;
    string email;
    handle uh;
    const char* kc;
    const char* pwcheck;
    string namebuf, emailbuf;
    byte pwcheckbuf[SymmCipher::KEYLENGTH];
    byte kcbuf[SymmCipher::KEYLENGTH];

    if (r.wasErrorOrOK())
    {
        client->app->querysignuplink_result(r.errorOrOK());
        return true;
    }

    assert(r.hasJsonArray());
    if (client->json.storebinary(&name) && client->json.storebinary(&email)
        && (uh = client->json.gethandle(MegaClient::USERHANDLE))
        && (kc = client->json.getvalue()) && (pwcheck = client->json.getvalue()))
    {
        if (!ISUNDEF(uh)
            && (Base64::atob(pwcheck, pwcheckbuf, sizeof pwcheckbuf) == sizeof pwcheckbuf)
            && (Base64::atob(kc, kcbuf, sizeof kcbuf) == sizeof kcbuf))
        {
            client->app->querysignuplink_result(uh, name.c_str(),
                                                       email.c_str(),
                                                       pwcheckbuf, kcbuf,
                                                       (const byte*)confirmcode.data(),
                                                       confirmcode.size());
            return true;
        }
    }

    client->app->querysignuplink_result(API_EINTERNAL);
	return false;
}

CommandConfirmSignupLink2::CommandConfirmSignupLink2(MegaClient* client,
                                                   const byte* code,
                                                   unsigned len)
{
    cmd("ud2");
    arg("c", code, len);

    tag = client->reqtag;
}

bool CommandConfirmSignupLink2::procresult(Result r)
{
    string name;
    string email;
    handle uh = UNDEF;
    int version = 0;

    if (r.wasErrorOrOK())
    {
        client->app->confirmsignuplink2_result(UNDEF, NULL, NULL, r.errorOrOK());
        return true;
    }

    assert(r.hasJsonArray());
    if (client->json.storebinary(&email) && client->json.storebinary(&name))
    {
        uh = client->json.gethandle(MegaClient::USERHANDLE);
        version = int(client->json.getint());
    }
    while (client->json.storeobject());

    if (!ISUNDEF(uh) && version == 2)
    {
        client->ephemeralSession = false;
        client->app->confirmsignuplink2_result(uh, name.c_str(), email.c_str(), API_OK);
        return true;
    }
    else
    {
        client->app->confirmsignuplink2_result(UNDEF, NULL, NULL, API_EINTERNAL);
        return false;
    }
}

CommandConfirmSignupLink::CommandConfirmSignupLink(MegaClient* client,
                                                   const byte* code,
                                                   unsigned len,
                                                   uint64_t emailhash)
{
    cmd("up");
    arg("c", code, len);
    arg("uh", (byte*)&emailhash, sizeof emailhash);

    notself(client);

    tag = client->reqtag;
}

bool CommandConfirmSignupLink::procresult(Result r)
{
    assert(r.hasJsonItem() || r.wasStrictlyError());

    if (r.hasJsonItem())
    {
        client->json.storeobject();
        client->ephemeralSession = false;
        client->app->confirmsignuplink_result(API_OK);
        return true;
    }

    client->app->confirmsignuplink_result(r.errorOrOK());
    return r.wasStrictlyError();
}

CommandSetKeyPair::CommandSetKeyPair(MegaClient* client, const byte* privk,
                                     unsigned privklen, const byte* pubk,
                                     unsigned pubklen)
{
    cmd("up");
    arg("privk", privk, privklen);
    arg("pubk", pubk, pubklen);

    tag = client->reqtag;

    len = privklen;
    privkBuffer.reset(new byte[privklen]);
    memcpy(privkBuffer.get(), privk, len);
}

bool CommandSetKeyPair::procresult(Result r)
{
    if (r.wasErrorOrOK())
    {
        client->app->setkeypair_result(r.errorOrOK());
        return true;
    }

    client->json.storeobject();

    client->key.ecb_decrypt(privkBuffer.get(), len);
    client->mPrivKey.resize(AsymmCipher::MAXKEYLENGTH * 2);
    client->mPrivKey.resize(Base64::btoa(privkBuffer.get(), len, (char *)client->mPrivKey.data()));

    client->app->setkeypair_result(API_OK);
    return true;
}

// fetch full node tree
CommandFetchNodes::CommandFetchNodes(MegaClient* client, bool nocache)
{
    cmd("f");
    arg("c", 1);
    arg("r", 1);

    if (!nocache)
    {
        arg("ca", 1);
    }

    // The servers are more efficient with this command when it's the only one in the batch
    batchSeparately = true;

    tag = client->reqtag;
}

// purge and rebuild node/user tree
bool CommandFetchNodes::procresult(Result r)
{
    WAIT_CLASS::bumpds();
    client->fnstats.timeToLastByte = Waiter::ds - client->fnstats.startTime;

    client->purgenodesusersabortsc(true);

    if (r.wasErrorOrOK())
    {
        client->fetchingnodes = false;
        client->app->fetchnodes_result(r.errorOrOK());
        return true;
    }

    for (;;)
    {
        switch (client->json.getnameid())
        {
            case 'f':
                // nodes
                if (!client->readnodes(&client->json, 0, PUTNODES_APP, nullptr, 0, false))
                {
                    client->fetchingnodes = false;
                    client->app->fetchnodes_result(API_EINTERNAL);
                    return false;
                }
                break;

            case MAKENAMEID2('f', '2'):
                // old versions
                if (!client->readnodes(&client->json, 0, PUTNODES_APP, nullptr, 0, false))
                {
                    client->fetchingnodes = false;
                    client->app->fetchnodes_result(API_EINTERNAL);
                    return false;
                }
                break;

            case MAKENAMEID2('o', 'k'):
                // outgoing sharekeys
                client->readok(&client->json);
                break;

            case 's':
                // Fall through
            case MAKENAMEID2('p', 's'):
                // outgoing or pending shares
                client->readoutshares(&client->json);
                break;

            case 'u':
                // users/contacts
                if (!client->readusers(&client->json, false))
                {
                    client->fetchingnodes = false;
                    client->app->fetchnodes_result(API_EINTERNAL);
                    return false;
                }
                break;

            case MAKENAMEID2('c', 'r'):
                // crypto key request
                client->proccr(&client->json);
                break;

            case MAKENAMEID2('s', 'r'):
                // sharekey distribution request
                client->procsr(&client->json);
                break;

            case MAKENAMEID2('s', 'n'):
                // sequence number
                if (!client->scsn.setScsn(&client->json))
                {
                    client->fetchingnodes = false;
                    client->app->fetchnodes_result(API_EINTERNAL);
                    return false;
                }
                break;

            case MAKENAMEID3('i', 'p', 'c'):
                // Incoming pending contact
                client->readipc(&client->json);
                break;

            case MAKENAMEID3('o', 'p', 'c'):
                // Outgoing pending contact
                client->readopc(&client->json);
                break;

            case MAKENAMEID2('p', 'h'):
                // Public links handles
                client->procph(&client->json);
                break;

#ifdef ENABLE_CHAT
            case MAKENAMEID3('m', 'c', 'f'):
                // List of chatrooms
                client->procmcf(&client->json);
                break;

            case MAKENAMEID5('m', 'c', 'p', 'n', 'a'):   // fall-through
            case MAKENAMEID4('m', 'c', 'n', 'a'):
                // nodes shared in chatrooms
                client->procmcna(&client->json);
                break;
#endif
            case EOO:
            {
                if (!client->scsn.ready())
                {
                    client->fetchingnodes = false;
                    client->app->fetchnodes_result(API_EINTERNAL);
                    return false;
                }

                client->mergenewshares(0);
                client->applykeys();
                client->initStatusTable();
                client->initsc();
                client->pendingsccommit = false;
                client->fetchnodestag = tag;

                WAIT_CLASS::bumpds();
                client->fnstats.timeToCached = Waiter::ds - client->fnstats.startTime;
                client->fnstats.nodesCached = client->nodes.size();
                return true;
            }
            default:
                if (!client->json.storeobject())
                {
                    client->fetchingnodes = false;
                    client->app->fetchnodes_result(API_EINTERNAL);
                    return false;
                }
        }
    }
}

// report event to server logging facility
CommandReportEvent::CommandReportEvent(MegaClient *client, const char *event, const char *details)
{
    cmd("cds");
    arg("c", event);

    if (details)
    {
        arg("v", details);
    }

    tag = client->reqtag;
}

bool CommandReportEvent::procresult(Result r)
{
    client->app->reportevent_result(r.errorOrOK());
    return r.wasErrorOrOK();
}

CommandSubmitPurchaseReceipt::CommandSubmitPurchaseReceipt(MegaClient *client, int type, const char *receipt, handle lph, int phtype, int64_t ts)
{
    cmd("vpay");
    arg("t", type);

    if(receipt)
    {
        arg("receipt", receipt);
    }

    if(type == 2 && client->loggedin() == FULLACCOUNT)
    {
        arg("user", client->finduser(client->me)->uid.c_str());
    }

    if (!ISUNDEF(lph))
    {
        if (phtype == 0) // legacy mode
        {
            arg("aff", (byte*)&lph, MegaClient::NODEHANDLE);
        }
        else
        {
            beginobject("aff");
            arg("id", (byte*)&lph, MegaClient::NODEHANDLE);
            arg("ts", ts);
            arg("t", phtype);   // 1=affiliate id, 2=file/folder link, 3=chat link, 4=contact link
            endobject();
        }
    }

    tag = client->reqtag;
}

bool CommandSubmitPurchaseReceipt::procresult(Result r)
{
    client->app->submitpurchasereceipt_result(r.errorOrOK());
    return r.wasErrorOrOK();
}

// Credit Card Store
CommandCreditCardStore::CommandCreditCardStore(MegaClient* client, const char *cc, const char *last4, const char *expm, const char *expy, const char *hash)
{
    cmd("ccs");
    arg("cc", cc);
    arg("last4", last4);
    arg("expm", expm);
    arg("expy", expy);
    arg("hash", hash);

    tag = client->reqtag;
}

bool CommandCreditCardStore::procresult(Result r)
{
    client->app->creditcardstore_result(r.errorOrOK());
    return r.wasErrorOrOK();
}

CommandCreditCardQuerySubscriptions::CommandCreditCardQuerySubscriptions(MegaClient* client)
{
    cmd("ccqns");

    tag = client->reqtag;
}

bool CommandCreditCardQuerySubscriptions::procresult(Result r)
{
    if (r.wasErrorOrOK())
    {
        client->app->creditcardquerysubscriptions_result(0, r.errorOrOK());
        return true;
    }
    else if (client->json.isnumeric())
    {
        int number = int(client->json.getint());
        client->app->creditcardquerysubscriptions_result(number, API_OK);
        return true;
    }
    else
    {
        client->json.storeobject();
        client->app->creditcardquerysubscriptions_result(0, API_EINTERNAL);
        return false;
    }
}

CommandCreditCardCancelSubscriptions::CommandCreditCardCancelSubscriptions(MegaClient* client, const char* reason)
{
    cmd("cccs");

    if (reason)
    {
        arg("r", reason);
    }

    tag = client->reqtag;
}

bool CommandCreditCardCancelSubscriptions::procresult(Result r)
{
    client->app->creditcardcancelsubscriptions_result(r.errorOrOK());
    return r.wasErrorOrOK();
}

CommandCopySession::CommandCopySession(MegaClient *client)
{
    cmd("us");
    arg("c", 1);
    batchSeparately = true;  // don't let any other commands that might get batched with it cause the whole batch to fail when blocked
    tag = client->reqtag;
}

bool CommandCopySession::procresult(Result r)
{
    string session;
    byte sidbuf[AsymmCipher::MAXKEYLENGTH];
    int len_csid = 0;

    if (r.wasErrorOrOK())
    {
        client->app->copysession_result(NULL, r.errorOrOK());
        return true;
    }

    for (;;)
    {
        switch (client->json.getnameid())
        {
            case MAKENAMEID4('c', 's', 'i', 'd'):
                len_csid = client->json.storebinary(sidbuf, sizeof sidbuf);
                break;

            case EOO:
                if (len_csid < 32)
                {
                    client->app->copysession_result(NULL, API_EINTERNAL);
                    return false;
                }

                if (!client->asymkey.decrypt(sidbuf, len_csid, sidbuf, MegaClient::SIDLEN))
                {
                    client->app->copysession_result(NULL, API_EINTERNAL);
                    return false;
                }

                session.resize(MegaClient::SIDLEN * 4 / 3 + 4);
                session.resize(Base64::btoa(sidbuf, MegaClient::SIDLEN, (char *)session.data()));
                client->app->copysession_result(&session, API_OK);
                return true;

            default:
                if (!client->json.storeobject())
                {
                    client->app->copysession_result(NULL, API_EINTERNAL);
                    return false;
                }
        }
    }
}

CommandGetPaymentMethods::CommandGetPaymentMethods(MegaClient *client)
{
    cmd("ufpq");
    tag = client->reqtag;
}

bool CommandGetPaymentMethods::procresult(Result r)
{
    int methods = 0;
    int64_t value;

    if (r.wasErrorOrOK())
    {
        if (!r.wasError(API_OK))
        {
            client->app->getpaymentmethods_result(methods, r.errorOrOK());

            //Consume remaining values if they exist
            while(client->json.isnumeric())
            {
                client->json.getint();
            }
            return true;
        }

        value = static_cast<int64_t>(error(r.errorOrOK()));
    }
    else if (client->json.isnumeric())
    {
        value = client->json.getint();
    }
    else
    {
        LOG_err << "Parse error in ufpq";
        client->app->getpaymentmethods_result(methods, API_EINTERNAL);
        return false;
    }

    methods |= 1 << value;

    while (client->json.isnumeric())
    {
        value = client->json.getint();
        if (value < 0)
        {
            client->app->getpaymentmethods_result(methods, static_cast<error>(value));

            //Consume remaining values if they exist
            while(client->json.isnumeric())
            {
                client->json.getint();
            }
            return true;
        }

        methods |= 1 << value;
    }

    client->app->getpaymentmethods_result(methods, API_OK);
    return true;
}

CommandUserFeedbackStore::CommandUserFeedbackStore(MegaClient *client, const char *type, const char *blob, const char *uid)
{
    cmd("clog");

    arg("t", type);

    if (blob)
    {
        arg("d", blob);
    }

    if (uid)
    {
        arg("id", uid);
    }

    tag = client->reqtag;
}

bool CommandUserFeedbackStore::procresult(Result r)
{
    client->app->userfeedbackstore_result(r.errorOrOK());
    return r.wasErrorOrOK();
}

CommandSendEvent::CommandSendEvent(MegaClient *client, int type, const char *desc)
{
    cmd("log");
    arg("e", type);
    arg("m", desc);

    tag = client->reqtag;
}

bool CommandSendEvent::procresult(Result r)
{
    client->app->sendevent_result(r.errorOrOK());
    return r.wasErrorOrOK();
}

CommandSupportTicket::CommandSupportTicket(MegaClient *client, const char *message, int type)
{
    cmd("sse");
    arg("t", type);
    arg("b", 1);    // base64 encoding for `msg`
    arg("m", (const byte*)message, int(strlen(message)));

    tag = client->reqtag;
}

bool CommandSupportTicket::procresult(Result r)
{
    client->app->supportticket_result(r.errorOrOK());
    return r.wasErrorOrOK();
}

CommandCleanRubbishBin::CommandCleanRubbishBin(MegaClient *client)
{
    cmd("dr");

    tag = client->reqtag;
}

bool CommandCleanRubbishBin::procresult(Result r)
{
    client->app->cleanrubbishbin_result(r.errorOrOK());
    return r.wasErrorOrOK();
}

CommandGetRecoveryLink::CommandGetRecoveryLink(MegaClient *client, const char *email, int type, const char *pin)
{
    cmd("erm");
    arg("m", email);
    arg("t", type);

    if (type == CANCEL_ACCOUNT && pin)
    {
        arg("mfa", pin);
    }

    tag = client->reqtag;
}

bool CommandGetRecoveryLink::procresult(Result r)
{
    client->app->getrecoverylink_result(r.errorOrOK());
    return r.wasErrorOrOK();
}

CommandQueryRecoveryLink::CommandQueryRecoveryLink(MegaClient *client, const char *linkcode)
{
    cmd("erv");
    arg("c", linkcode);

    tag = client->reqtag;
}

bool CommandQueryRecoveryLink::procresult(Result r)
{
    // [<code>,"<email>","<ip_address>",<timestamp>,"<user_handle>",["<email>"]]   (and we are already in the array)
    string email;
    string ip;
    m_time_t ts;
    handle uh;

    if (r.wasStrictlyError())
    {
        client->app->queryrecoverylink_result(r.errorOrOK());
        return true;
    }

    if (!client->json.isnumeric())
    {
        client->app->queryrecoverylink_result(API_EINTERNAL);
        return false;
    }

    int type = static_cast<int>(client->json.getint());

    if ( !client->json.storeobject(&email)  ||
         !client->json.storeobject(&ip)     ||
         ((ts = client->json.getint()) == -1) ||
         !(uh = client->json.gethandle(MegaClient::USERHANDLE)) )
    {
        client->app->queryrecoverylink_result(API_EINTERNAL);
        return false;
    }

    string tmp;
    vector<string> emails;

    // read emails registered for this account
    client->json.enterarray();
    while (client->json.storeobject(&tmp))
    {
        emails.push_back(tmp);
        if (*client->json.pos == ']')
        {
            break;
        }
    }
    client->json.leavearray();  // emails array

    if (!emails.size()) // there should be at least one email
    {
        client->app->queryrecoverylink_result(API_EINTERNAL);
        return false;
    }

    if (client->loggedin() == FULLACCOUNT && uh != client->me)
    {
        client->app->queryrecoverylink_result(API_EACCESS);
        return true;
    }

    client->app->queryrecoverylink_result(type, email.c_str(), ip.c_str(), time_t(ts), uh, &emails);
    return true;
}

CommandGetPrivateKey::CommandGetPrivateKey(MegaClient *client, const char *code)
{
    cmd("erx");
    arg("r", "gk");
    arg("c", code);

    tag = client->reqtag;
}

bool CommandGetPrivateKey::procresult(Result r)
{
    if (r.wasErrorOrOK())   // error
    {
        client->app->getprivatekey_result(r.errorOrOK());
        return true;
    }
    else
    {
        byte privkbuf[AsymmCipher::MAXKEYLENGTH * 2];
        int len_privk = client->json.storebinary(privkbuf, sizeof privkbuf);

        // account has RSA keypair: decrypt server-provided session ID
        if (len_privk < 256)
        {
            client->app->getprivatekey_result(API_EINTERNAL);
            return false;
        }
        else
        {
            client->app->getprivatekey_result((error)API_OK, privkbuf, len_privk);
            return true;
        }
    }
}

CommandConfirmRecoveryLink::CommandConfirmRecoveryLink(MegaClient *client, const char *code, const byte *hash, int hashsize, const byte *clientrandomvalue, const byte *encMasterKey, const byte *initialSession)
{
    cmd("erx");

    if (!initialSession)
    {
        arg("r", "sk");
    }

    arg("c", code);

    arg("x", encMasterKey, SymmCipher::KEYLENGTH);
    if (!clientrandomvalue)
    {
        arg("y", hash, hashsize);
    }
    else
    {
        beginobject("y");
        arg("crv", clientrandomvalue, SymmCipher::KEYLENGTH);
        arg("hak", hash, hashsize); //hashed authentication key
        endobject();
    }

    if (initialSession)
    {
        arg("z", initialSession, 2 * SymmCipher::KEYLENGTH);
    }

    tag = client->reqtag;
}

bool CommandConfirmRecoveryLink::procresult(Result r)
{
    client->app->confirmrecoverylink_result(r.errorOrOK());
    return r.wasErrorOrOK();
}

CommandConfirmCancelLink::CommandConfirmCancelLink(MegaClient *client, const char *code)
{
    cmd("erx");
    arg("c", code);

    tag = client->reqtag;
}

bool CommandConfirmCancelLink::procresult(Result r)
{
    MegaApp *app = client->app;
    app->confirmcancellink_result(r.errorOrOK());
    if (r.wasError(API_OK))
    {
        app->request_error(API_ESID);
    }
    return r.wasErrorOrOK();
}

CommandResendVerificationEmail::CommandResendVerificationEmail(MegaClient *client)
{
    cmd("era");
    batchSeparately = true;  // don't let any other commands that might get batched with it cause the whole batch to fail

    tag = client->reqtag;
}

bool CommandResendVerificationEmail::procresult(Result r)
{
    client->app->resendverificationemail_result(r.errorOrOK());
    return r.wasErrorOrOK();
}

CommandResetSmsVerifiedPhoneNumber::CommandResetSmsVerifiedPhoneNumber(MegaClient *client)
{
    cmd("smsr");
    tag = client->reqtag;
}

bool CommandResetSmsVerifiedPhoneNumber::procresult(Result r)
{
    if (r.wasError(API_OK))
    {
        client->mSmsVerifiedPhone.clear();
    }
    client->app->resetSmsVerifiedPhoneNumber_result(r.errorOrOK());
    return r.wasErrorOrOK();
}

CommandValidatePassword::CommandValidatePassword(MegaClient *client, const char *email, uint64_t emailhash)
{
    cmd("us");
    arg("user", email);
    arg("uh", (byte*)&emailhash, sizeof emailhash);

    tag = client->reqtag;
}

bool CommandValidatePassword::procresult(Result r)
{
    if (r.wasError(API_OK))
    {
        client->app->validatepassword_result(r.errorOrOK());
        return true;
    }
    else
    {
        assert(r.hasJsonObject());  // we don't use the object contents, and will exit the object automatically
        client->app->validatepassword_result(API_OK);
        return r.hasJsonObject();
    }
}

CommandGetEmailLink::CommandGetEmailLink(MegaClient *client, const char *email, int add, const char *pin)
{
    cmd("se");

    if (add)
    {
        arg("aa", "a");     // add
    }
    else
    {
        arg("aa", "r");     // remove
    }
    arg("e", email);
    if (pin)
    {
        arg("mfa", pin);
    }

    notself(client);

    tag = client->reqtag;
}

bool CommandGetEmailLink::procresult(Result r)
{
    client->app->getemaillink_result(r.errorOrOK());
    return r.wasErrorOrOK();
}

CommandConfirmEmailLink::CommandConfirmEmailLink(MegaClient *client, const char *code, const char *email, const byte *newLoginHash, bool replace)
{
    this->email = email;
    this->replace = replace;

    cmd("sec");

    arg("c", code);
    arg("e", email);
    if (newLoginHash)
    {
        arg("uh", newLoginHash, sizeof(uint64_t));
    }
    if (replace)
    {
        arg("r", 1);    // replace the current email address by this one
    }
    notself(client);

    tag = client->reqtag;
}

bool CommandConfirmEmailLink::procresult(Result r)
{
    if (r.wasError(API_OK))
    {
        User *u = client->finduser(client->me);

        if (replace)
        {
            LOG_debug << "Email changed from `" << u->email << "` to `" << email << "`";

            client->mapuser(u->userhandle, email.c_str()); // update email used as index for user's map
            u->changed.email = true;
            client->notifyuser(u);
        }
        // TODO: once we manage multiple emails, add the new email to the list of emails
    }

    client->app->confirmemaillink_result(r.errorOrOK());
    return r.wasErrorOrOK();
}

CommandGetVersion::CommandGetVersion(MegaClient *client, const char *appKey)
{
    this->client = client;
    cmd("lv");
    arg("a", appKey);
    tag = client->reqtag;
}

bool CommandGetVersion::procresult(Result r)
{
    int versioncode = 0;
    string versionstring;

    if (r.wasErrorOrOK())
    {
        client->app->getversion_result(0, NULL, r.errorOrOK());
        return r.wasErrorOrOK();
    }

    assert(r.hasJsonObject());
    for (;;)
    {
        switch (client->json.getnameid())
        {
            case 'c':
                versioncode = int(client->json.getint());
                break;

            case 's':
                client->json.storeobject(&versionstring);
                break;

            case EOO:
                client->app->getversion_result(versioncode, versionstring.c_str(), API_OK);
                return true;

            default:
                if (!client->json.storeobject())
                {
                    client->app->getversion_result(0, NULL, API_EINTERNAL);
                    return false;
                }
        }
    }
}

CommandGetLocalSSLCertificate::CommandGetLocalSSLCertificate(MegaClient *client)
{
    this->client = client;
    cmd("lc");
    arg("v", 1);

    tag = client->reqtag;
}

bool CommandGetLocalSSLCertificate::procresult(Result r)
{
    if (r.wasErrorOrOK())
    {
        client->app->getlocalsslcertificate_result(0, NULL, r.errorOrOK());
        return true;
    }

    assert(r.hasJsonObject());
    string certdata;
    m_time_t ts = 0;
    int numelements = 0;

    for (;;)
    {
        switch (client->json.getnameid())
        {
            case 't':
            {
                ts = client->json.getint();
                break;
            }
            case 'd':
            {
                string data;
                client->json.enterarray();
                while (client->json.storeobject(&data))
                {
                    if (numelements)
                    {
                        certdata.append(";");
                    }
                    numelements++;
                    certdata.append(data);
                }
                client->json.leavearray();
                break;
            }
            case EOO:
            {
                if (numelements < 2)
                {
                    client->app->getlocalsslcertificate_result(0, NULL, API_EINTERNAL);
                    return false;
                }
                client->app->getlocalsslcertificate_result(ts, &certdata, API_OK);
                return true;
            }

            default:
                if (!client->json.storeobject())
                {
                    client->app->getlocalsslcertificate_result(0, NULL, API_EINTERNAL);
                    return false;
                }
        }
    }
}

#ifdef ENABLE_CHAT
CommandChatCreate::CommandChatCreate(MegaClient *client, bool group, bool publicchat, const userpriv_vector *upl, const string_map *ukm, const char *title)
{
    this->client = client;
    this->chatPeers = new userpriv_vector(*upl);
    this->mPublicChat = publicchat;
    this->mTitle = title ? string(title) : "";
    this->mUnifiedKey = "";

    cmd("mcc");
    arg("g", (group) ? 1 : 0);

    if (group && title)
    {
        arg("ct", title);
    }

    if (publicchat)
    {
        arg("m", 1);

        char ownHandleB64[12];
        Base64::btoa((byte *)&client->me, MegaClient::USERHANDLE, ownHandleB64);
        ownHandleB64[11] = '\0';

        string_map::const_iterator it = ukm->find(ownHandleB64);
        if (it != ukm->end())
        {
            mUnifiedKey = it->second;
            arg("ck", mUnifiedKey.c_str());
        }
    }

    beginarray("u");

    userpriv_vector::iterator itupl;
    for (itupl = chatPeers->begin(); itupl != chatPeers->end(); itupl++)
    {
        beginobject();

        handle uh = itupl->first;
        privilege_t priv = itupl->second;

        arg("u", (byte *)&uh, MegaClient::USERHANDLE);
        arg("p", priv);

        if (publicchat)
        {
            char uid[12];
            Base64::btoa((byte*)&uh, MegaClient::USERHANDLE, uid);
            uid[11] = '\0';

            string_map::const_iterator ituk = ukm->find(uid);
            if(ituk != ukm->end())
            {
                arg("ck", ituk->second.c_str());
            }
        }
        endobject();
    }

    endarray();

    arg("v", 1);
    notself(client);

    tag = client->reqtag;
}

bool CommandChatCreate::procresult(Result r)
{
    if (r.wasErrorOrOK())
    {
        client->app->chatcreate_result(NULL, r.errorOrOK());
        delete chatPeers;
        return true;
    }
    else
    {
        handle chatid = UNDEF;
        int shard = -1;
        bool group = false;
        m_time_t ts = -1;

        for (;;)
        {
            switch (client->json.getnameid())
            {
                case MAKENAMEID2('i','d'):
                    chatid = client->json.gethandle(MegaClient::CHATHANDLE);
                    break;

                case MAKENAMEID2('c','s'):
                    shard = int(client->json.getint());
                    break;

                case 'g':
                    group = client->json.getint();
                    break;

                case MAKENAMEID2('t', 's'):  // actual creation timestamp
                    ts = client->json.getint();
                    break;

                case EOO:
                    if (chatid != UNDEF && shard != -1)
                    {
                        if (client->chats.find(chatid) == client->chats.end())
                        {
                            client->chats[chatid] = new TextChat();
                        }

                        TextChat *chat = client->chats[chatid];
                        chat->id = chatid;
                        chat->priv = PRIV_MODERATOR;
                        chat->shard = shard;
                        delete chat->userpriv;  // discard any existing `userpriv`
                        chat->userpriv = this->chatPeers;
                        chat->group = group;
                        chat->ts = (ts != -1) ? ts : 0;
                        chat->publicchat = mPublicChat;
                        chat->setTag(tag ? tag : -1);
                        if (chat->group && !mTitle.empty())
                        {
                            chat->title = mTitle;
                        }
                        if (mPublicChat)
                        {
                            chat->unifiedKey = mUnifiedKey;
                        }

                        client->notifychat(chat);
                        client->app->chatcreate_result(chat, API_OK);
                    }
                    else
                    {
                        client->app->chatcreate_result(NULL, API_EINTERNAL);
                        delete chatPeers;   // unused, but might be set at creation
                    }
                    return true;

                default:
                    if (!client->json.storeobject())
                    {
                        client->app->chatcreate_result(NULL, API_EINTERNAL);
                        delete chatPeers;   // unused, but might be set at creation
                        return false;
                    }
            }
        }
    }
}

CommandChatInvite::CommandChatInvite(MegaClient *client, handle chatid, handle uh, privilege_t priv, const char *unifiedkey, const char* title)
{
    this->client = client;
    this->chatid = chatid;
    this->uh = uh;
    this->priv = priv;
    this->title = title ? string(title) : "";

    cmd("mci");

    arg("id", (byte*)&chatid, MegaClient::CHATHANDLE);
    arg("u", (byte *)&uh, MegaClient::USERHANDLE);
    arg("p", priv);
    arg("v", 1);

    if (title)
    {
        arg("ct", title);
    }

    if (unifiedkey)
    {
        arg("ck", unifiedkey);
    }

    notself(client);

    tag = client->reqtag;
}

bool CommandChatInvite::procresult(Result r)
{
    if (r.wasError(API_OK))
    {
        if (client->chats.find(chatid) == client->chats.end())
        {
            // the invitation succeed for a non-existing chatroom
            client->app->chatinvite_result(API_EINTERNAL);
            return true;
        }

        TextChat *chat = client->chats[chatid];
        if (!chat->userpriv)
        {
            chat->userpriv = new userpriv_vector();
        }

        chat->userpriv->push_back(userpriv_pair(uh, priv));

        if (!title.empty())  // only if title was set for this chatroom, update it
        {
            chat->title = title;
        }

        chat->setTag(tag ? tag : -1);
        client->notifychat(chat);
    }

    client->app->chatinvite_result(r.errorOrOK());
    return r.wasErrorOrOK();
}

CommandChatRemove::CommandChatRemove(MegaClient *client, handle chatid, handle uh)
{
    this->client = client;
    this->chatid = chatid;
    this->uh = uh;

    cmd("mcr");

    arg("id", (byte*)&chatid, MegaClient::CHATHANDLE);

    if (uh != client->me)
    {
        arg("u", (byte *)&uh, MegaClient::USERHANDLE);
    }
    arg("v", 1);
    notself(client);

    tag = client->reqtag;
}

bool CommandChatRemove::procresult(Result r)
{
    if (r.wasError(API_OK))
    {
        if (client->chats.find(chatid) == client->chats.end())
        {
            // the invitation succeed for a non-existing chatroom
            client->app->chatremove_result(API_EINTERNAL);
            return true;
        }

        TextChat *chat = client->chats[chatid];
        if (chat->userpriv)
        {
            userpriv_vector::iterator upvit;
            for (upvit = chat->userpriv->begin(); upvit != chat->userpriv->end(); upvit++)
            {
                if (upvit->first == uh)
                {
                    chat->userpriv->erase(upvit);
                    if (chat->userpriv->empty())
                    {
                        delete chat->userpriv;
                        chat->userpriv = NULL;
                    }
                    break;
                }
            }
        }
        else
        {
            if (uh != client->me)
            {
                // the removal succeed, but the list of peers is empty
                client->app->chatremove_result(API_EINTERNAL);
                return true;
            }
        }

        if (uh == client->me)
        {
            chat->priv = PRIV_RM;

            // clear the list of peers (if re-invited, peers will be re-added)
            delete chat->userpriv;
            chat->userpriv = NULL;
        }

        chat->setTag(tag ? tag : -1);
        client->notifychat(chat);
    }

    client->app->chatremove_result(r.errorOrOK());
    return r.wasErrorOrOK();
}

CommandChatURL::CommandChatURL(MegaClient *client, handle chatid)
{
    this->client = client;

    cmd("mcurl");

    arg("id", (byte*)&chatid, MegaClient::CHATHANDLE);
    arg("v", 1);
    notself(client);

    tag = client->reqtag;
}

bool CommandChatURL::procresult(Result r)
{
    if (r.wasErrorOrOK())
    {
        client->app->chaturl_result(NULL, r.errorOrOK());
        return true;
    }
    else
    {
        string url;
        if (!client->json.storeobject(&url))
        {
            client->app->chaturl_result(NULL, API_EINTERNAL);
            return false;
        }
        else
        {
            client->app->chaturl_result(&url, API_OK);
            return true;
        }
    }
}

CommandChatGrantAccess::CommandChatGrantAccess(MegaClient *client, handle chatid, handle h, const char *uid)
{
    this->client = client;
    this->chatid = chatid;
    this->h = h;
    Base64::atob(uid, (byte*)&uh, MegaClient::USERHANDLE);

    cmd("mcga");

    arg("id", (byte*)&chatid, MegaClient::CHATHANDLE);
    arg("n", (byte*)&h, MegaClient::NODEHANDLE);
    arg("u", uid);
    arg("v", 1);
    notself(client);

    tag = client->reqtag;
}

bool CommandChatGrantAccess::procresult(Result r)
{
    if (r.wasError(API_OK))
    {
        if (client->chats.find(chatid) == client->chats.end())
        {
            // the action succeed for a non-existing chatroom??
            client->app->chatgrantaccess_result(API_EINTERNAL);
            return true;
        }

        TextChat *chat = client->chats[chatid];
        chat->setNodeUserAccess(h, uh);

        chat->setTag(tag ? tag : -1);
        client->notifychat(chat);
    }

    client->app->chatgrantaccess_result(r.errorOrOK());
    return r.wasErrorOrOK();
}

CommandChatRemoveAccess::CommandChatRemoveAccess(MegaClient *client, handle chatid, handle h, const char *uid)
{
    this->client = client;
    this->chatid = chatid;
    this->h = h;
    Base64::atob(uid, (byte*)&uh, MegaClient::USERHANDLE);

    cmd("mcra");

    arg("id", (byte*)&chatid, MegaClient::CHATHANDLE);
    arg("n", (byte*)&h, MegaClient::NODEHANDLE);
    arg("u", uid);
    arg("v", 1);
    notself(client);

    tag = client->reqtag;
}

bool CommandChatRemoveAccess::procresult(Result r)
{
    if (r.wasError(API_OK))
    {
        if (client->chats.find(chatid) == client->chats.end())
        {
            // the action succeed for a non-existing chatroom??
            client->app->chatremoveaccess_result(API_EINTERNAL);
            return true;
        }

        TextChat *chat = client->chats[chatid];
        chat->setNodeUserAccess(h, uh, true);

        chat->setTag(tag ? tag : -1);
        client->notifychat(chat);
    }

    client->app->chatremoveaccess_result(r.errorOrOK());
    return r.wasErrorOrOK();
}

CommandChatUpdatePermissions::CommandChatUpdatePermissions(MegaClient *client, handle chatid, handle uh, privilege_t priv)
{
    this->client = client;
    this->chatid = chatid;
    this->uh = uh;
    this->priv = priv;

    cmd("mcup");
    arg("v", 1);

    arg("id", (byte*)&chatid, MegaClient::CHATHANDLE);
    arg("u", (byte *)&uh, MegaClient::USERHANDLE);
    arg("p", priv);
    notself(client);

    tag = client->reqtag;
}

bool CommandChatUpdatePermissions::procresult(Result r)
{
    if (r.wasError(API_OK))
    {
        if (client->chats.find(chatid) == client->chats.end())
        {
            // the invitation succeed for a non-existing chatroom
            client->app->chatupdatepermissions_result(API_EINTERNAL);
            return true;
        }

        TextChat *chat = client->chats[chatid];
        if (uh != client->me)
        {
            if (!chat->userpriv)
            {
                // the update succeed, but that peer is not included in the chatroom
                client->app->chatupdatepermissions_result(API_EINTERNAL);
                return true;
            }

            bool found = false;
            userpriv_vector::iterator upvit;
            for (upvit = chat->userpriv->begin(); upvit != chat->userpriv->end(); upvit++)
            {
                if (upvit->first == uh)
                {
                    chat->userpriv->erase(upvit);
                    chat->userpriv->push_back(userpriv_pair(uh, priv));
                    found = true;
                    break;
                }
            }

            if (!found)
            {
                // the update succeed, but that peer is not included in the chatroom
                client->app->chatupdatepermissions_result(API_EINTERNAL);
                return true;
            }
        }
        else
        {
            chat->priv = priv;
        }

        chat->setTag(tag ? tag : -1);
        client->notifychat(chat);
    }

    client->app->chatupdatepermissions_result(r.errorOrOK());
    return r.wasErrorOrOK();
}


CommandChatTruncate::CommandChatTruncate(MegaClient *client, handle chatid, handle messageid)
{
    this->client = client;
    this->chatid = chatid;

    cmd("mct");
    arg("v", 1);

    arg("id", (byte*)&chatid, MegaClient::CHATHANDLE);
    arg("m", (byte*)&messageid, MegaClient::CHATHANDLE);
    notself(client);

    tag = client->reqtag;
}

bool CommandChatTruncate::procresult(Result r)
{
    if (r.wasError(API_OK))
    {
        if (client->chats.find(chatid) == client->chats.end())
        {
            // the truncation succeed for a non-existing chatroom
            client->app->chattruncate_result(API_EINTERNAL);
            return true;
        }

        TextChat *chat = client->chats[chatid];
        chat->setTag(tag ? tag : -1);
        client->notifychat(chat);
    }

    client->app->chattruncate_result(r.errorOrOK());
    return r.wasErrorOrOK();
}

CommandChatSetTitle::CommandChatSetTitle(MegaClient *client, handle chatid, const char *title)
{
    this->client = client;
    this->chatid = chatid;
    this->title = title ? string(title) : "";

    cmd("mcst");
    arg("v", 1);

    arg("id", (byte*)&chatid, MegaClient::CHATHANDLE);
    arg("ct", title);
    notself(client);

    tag = client->reqtag;
}

bool CommandChatSetTitle::procresult(Result r)
{
    if (r.wasError(API_OK))
    {
        if (client->chats.find(chatid) == client->chats.end())
        {
            // the invitation succeed for a non-existing chatroom
            client->app->chatsettitle_result(API_EINTERNAL);
            return true;
        }

        TextChat *chat = client->chats[chatid];
        chat->title = title;

        chat->setTag(tag ? tag : -1);
        client->notifychat(chat);
    }

    client->app->chatsettitle_result(r.errorOrOK());
    return r.wasErrorOrOK();
}

CommandChatPresenceURL::CommandChatPresenceURL(MegaClient *client)
{
    this->client = client;
    cmd("pu");
    notself(client);
    tag = client->reqtag;
}

bool CommandChatPresenceURL::procresult(Result r)
{
    if (r.wasErrorOrOK())
    {
        client->app->chatpresenceurl_result(NULL, r.errorOrOK());
        return true;
    }
    else
    {
        string url;
        if (!client->json.storeobject(&url))
        {
            client->app->chatpresenceurl_result(NULL, API_EINTERNAL);
            return false;
        }
        else
        {
            client->app->chatpresenceurl_result(&url, API_OK);
            return true;
        }
    }
}

CommandRegisterPushNotification::CommandRegisterPushNotification(MegaClient *client, int deviceType, const char *token)
{
    this->client = client;
    cmd("spt");
    arg("p", deviceType);
    arg("t", token);

    tag = client->reqtag;
}

bool CommandRegisterPushNotification::procresult(Result r)
{
    client->app->registerpushnotification_result(r.errorOrOK());
    return r.wasErrorOrOK();
}

CommandArchiveChat::CommandArchiveChat(MegaClient *client, handle chatid, bool archive)
{
    this->mChatid = chatid;
    this->mArchive = archive;

    cmd("mcsf");

    arg("id", (byte*)&chatid, MegaClient::CHATHANDLE);
    arg("m", 1);
    arg("f", archive);

    notself(client);

    tag = client->reqtag;
}

bool CommandArchiveChat::procresult(Result r)
{
    if (r.wasError(API_OK))
    {
        textchat_map::iterator it = client->chats.find(mChatid);
        if (it == client->chats.end())
        {
            LOG_err << "Archive chat succeeded for a non-existing chatroom";
            client->app->archivechat_result(API_ENOENT);
            return true;
        }

        TextChat *chat = it->second;
        chat->setFlag(mArchive, TextChat::FLAG_OFFSET_ARCHIVE);

        chat->setTag(tag ? tag : -1);
        client->notifychat(chat);
    }

    client->app->archivechat_result(r.errorOrOK());
    return r.wasErrorOrOK();
}

CommandSetChatRetentionTime::CommandSetChatRetentionTime(MegaClient *client, handle chatid, unsigned period)
{
    mChatid = chatid;

    cmd("mcsr");
    arg("id", (byte*)&chatid, MegaClient::CHATHANDLE);
    arg("d", period);
    arg("ds", 1);
    tag = client->reqtag;
}

bool CommandSetChatRetentionTime::procresult(Result r)
{
    client->app->setchatretentiontime_result(r.errorOrOK());
    return true;
}

CommandRichLink::CommandRichLink(MegaClient *client, const char *url)
{
    cmd("erlsd");

    arg("url", url);

    tag = client->reqtag;
}

bool CommandRichLink::procresult(Result r)
{
    // error format: [{"error":<code>}]
    // result format: [{"result":{
    //                      "url":"<url>",
    //                      "t":"<title>",
    //                      "d":"<description>",
    //                      "ic":"<format>:<icon_B64>",
    //                      "i":"<format>:<image>"}}]

    if (r.wasErrorOrOK())
    {
        client->app->richlinkrequest_result(NULL, r.errorOrOK());
        return true;
    }


    string res;
    int errCode = 0;
    string metadata;
    for (;;)
    {
        switch (client->json.getnameid())
        {
            case MAKENAMEID5('e', 'r', 'r', 'o', 'r'):
                errCode = int(client->json.getint());
                break;

            case MAKENAMEID6('r', 'e', 's', 'u', 'l', 't'):
                client->json.storeobject(&metadata);
                break;

            case EOO:
            {
                error e = API_EINTERNAL;
                if (!metadata.empty())
                {
                    client->app->richlinkrequest_result(&metadata, API_OK);
                    return true;
                }
                else if (errCode)
                {
                    switch(errCode)
                    {
                        case 403:
                            e = API_EACCESS;
                            break;

                        case 404:
                            e = API_ENOENT;
                            break;

                        default:
                            e = API_EINTERNAL;
                            break;
                    }
                }

                client->app->richlinkrequest_result(NULL, e);
                return true;
            }

            default:
                if (!client->json.storeobject())
                {
                    client->app->richlinkrequest_result(NULL, API_EINTERNAL);
                    return false;
                }
        }
    }
}

CommandChatLink::CommandChatLink(MegaClient *client, handle chatid, bool del, bool createifmissing)
{
    mDelete = del;

    cmd("mcph");
    arg("id", (byte*)&chatid, MegaClient::CHATHANDLE);

    if (del)
    {
        arg("d", 1);
    }

    if (!createifmissing)
    {
        arg("cim", (m_off_t)0);
    }

    notself(client);
    tag = client->reqtag;
}

bool CommandChatLink::procresult(Result r)
{
    if (r.wasErrorOrOK())
    {
        if (r.wasError(API_OK) && !mDelete)
        {
            LOG_err << "Unexpected response for create/get chatlink";
            client->app->chatlink_result(UNDEF, API_EINTERNAL);
            return true;
        }

        client->app->chatlink_result(UNDEF, r.errorOrOK());
        return true;
    }
    else
    {
        handle h = client->json.gethandle(MegaClient::CHATLINKHANDLE);
        if (ISUNDEF(h))
        {
            client->app->chatlink_result(UNDEF, API_EINTERNAL);
            return false;
        }
        else
        {
            client->app->chatlink_result(h, API_OK);
            return true;
        }
    }
}

CommandChatLinkURL::CommandChatLinkURL(MegaClient *client, handle publichandle)
{
    cmd("mcphurl");
    arg("ph", (byte*)&publichandle, MegaClient::CHATLINKHANDLE);

    notself(client);
    tag = client->reqtag;
}

bool CommandChatLinkURL::procresult(Result r)
{
    if (r.wasErrorOrOK())
    {
        client->app->chatlinkurl_result(UNDEF, -1, NULL, NULL, -1, 0, r.errorOrOK());
        return true;
    }
    else
    {
        handle chatid = UNDEF;
        int shard = -1;
        int numPeers = -1;
        string url;
        string ct;
        m_time_t ts = 0;

        for (;;)
        {
            switch (client->json.getnameid())
            {
                case MAKENAMEID2('i','d'):
                    chatid = client->json.gethandle(MegaClient::CHATHANDLE);
                    break;

                case MAKENAMEID2('c','s'):
                    shard = int(client->json.getint());
                    break;

                case MAKENAMEID2('c','t'):  // chat-title
                    client->json.storeobject(&ct);
                    break;

                case MAKENAMEID3('u','r','l'):
                    client->json.storeobject(&url);
                    break;

                case MAKENAMEID3('n','c','m'):
                    numPeers = int(client->json.getint());
                    break;

                case MAKENAMEID2('t', 's'):
                    ts = client->json.getint();
                    break;

                case EOO:
                    if (chatid != UNDEF && shard != -1 && !url.empty() && !ct.empty() && numPeers != -1)
                    {
                        client->app->chatlinkurl_result(chatid, shard, &url, &ct, numPeers, ts, API_OK);
                    }
                    else
                    {
                        client->app->chatlinkurl_result(UNDEF, -1, NULL, NULL, -1, 0, API_EINTERNAL);
                    }
                    return true;

                default:
                    if (!client->json.storeobject())
                    {
                        client->app->chatlinkurl_result(UNDEF, -1, NULL, NULL, -1, 0, API_EINTERNAL);
                        return false;
                    }
            }
        }
    }
}

CommandChatLinkClose::CommandChatLinkClose(MegaClient *client, handle chatid, const char *title)
{
    mChatid = chatid;
    mTitle = title ? string(title) : "";

    cmd("mcscm");
    arg("id", (byte*)&chatid, MegaClient::CHATHANDLE);

    if (title)
    {
        arg("ct", title);
    }

    notself(client);
    tag = client->reqtag;
}

bool CommandChatLinkClose::procresult(Result r)
{
    if (r.wasError(API_OK))
    {
        textchat_map::iterator it = client->chats.find(mChatid);
        if (it == client->chats.end())
        {
            LOG_err << "Chat link close succeeded for a non-existing chatroom";
            client->app->chatlinkclose_result(API_ENOENT);
            return true;
        }

        TextChat *chat = it->second;
        chat->setMode(false);
        if (!mTitle.empty())
        {
            chat->title = mTitle;
        }

        chat->setTag(tag ? tag : -1);
        client->notifychat(chat);
    }

    client->app->chatlinkclose_result(r.errorOrOK());
    return r.wasErrorOrOK();
}

CommandChatLinkJoin::CommandChatLinkJoin(MegaClient *client, handle publichandle, const char *unifiedkey)
{
    cmd("mciph");
    arg("ph", (byte*)&publichandle, MegaClient::CHATLINKHANDLE);
    arg("ck", unifiedkey);
    tag = client->reqtag;
}

bool CommandChatLinkJoin::procresult(Result r)
{
    client->app->chatlinkjoin_result(r.errorOrOK());
    return r.wasErrorOrOK();
}

#endif

CommandGetMegaAchievements::CommandGetMegaAchievements(MegaClient *client, AchievementsDetails *details, bool registered_user)
{
    this->details = details;

    if (registered_user)
    {
        cmd("maf");
    }
    else
    {
        cmd("mafu");
    }

    arg("v", (m_off_t)0);

    tag = client->reqtag;
}

bool CommandGetMegaAchievements::procresult(Result r)
{
    if (r.wasErrorOrOK())
    {
        client->app->getmegaachievements_result(details, r.errorOrOK());
        return true;
    }

    details->permanent_size = 0;
    details->achievements.clear();
    details->awards.clear();
    details->rewards.clear();

    for (;;)
    {
        switch (client->json.getnameid())
        {
            case 's':
                details->permanent_size = client->json.getint();
                break;

            case 'u':
                if (client->json.enterobject())
                {
                    for (;;)
                    {
                        achievement_class_id id = achievement_class_id(client->json.getnameid());
                        if (id == EOO)
                        {
                            break;
                        }
                        id -= '0';   // convert to number

                        if (client->json.enterarray())
                        {
                            Achievement achievement;
                            achievement.storage = client->json.getint();
                            achievement.transfer = client->json.getint();
                            const char *exp_ts = client->json.getvalue();
                            char *pEnd = NULL;
                            achievement.expire = int(strtol(exp_ts, &pEnd, 10));
                            if (*pEnd == 'm')
                            {
                                achievement.expire *= 30;
                            }
                            else if (*pEnd == 'y')
                            {
                                achievement.expire *= 365;
                            }

                            details->achievements[id] = achievement;

                            while(client->json.storeobject());
                            client->json.leavearray();
                        }
                    }

                    client->json.leaveobject();
                }
                else
                {
                    LOG_err << "Failed to parse Achievements of MEGA achievements";
                    client->json.storeobject();
                    client->app->getmegaachievements_result(details, API_EINTERNAL);
                    return false;
                }
                break;

            case 'a':
                if (client->json.enterarray())
                {
                    while (client->json.enterobject())
                    {
                        Award award;
                        award.achievement_class = 0;
                        award.award_id = 0;
                        award.ts = 0;
                        award.expire = 0;

                        bool finished = false;
                        while (!finished)
                        {
                            switch (client->json.getnameid())
                            {
                            case 'a':
                                award.achievement_class = achievement_class_id(client->json.getint());
                                break;
                            case 'r':
                                award.award_id = int(client->json.getint());
                                break;
                            case MAKENAMEID2('t', 's'):
                                award.ts = client->json.getint();
                                break;
                            case 'e':
                                award.expire = client->json.getint();
                                break;
                            case 'm':
                                if (client->json.enterarray())
                                {
                                    string email;
                                    while(client->json.storeobject(&email))
                                    {
                                        award.emails_invited.push_back(email);
                                    }

                                    client->json.leavearray();
                                }
                                break;
                            case EOO:
                                finished = true;
                                break;
                            default:
                                client->json.storeobject();
                                break;
                            }
                        }

                        details->awards.push_back(award);

                        client->json.leaveobject();
                    }

                    client->json.leavearray();
                }
                else
                {
                    LOG_err << "Failed to parse Awards of MEGA achievements";
                    client->json.storeobject();
                    client->app->getmegaachievements_result(details, API_EINTERNAL);
                    return false;
                }
                break;

            case 'r':
                if (client->json.enterobject())
                {
                    for (;;)
                    {
                        nameid id = client->json.getnameid();
                        if (id == EOO)
                        {
                            break;
                        }

                        Reward reward;
                        reward.award_id = int(id - '0');   // convert to number

                        client->json.enterarray();

                        reward.storage = client->json.getint();
                        reward.transfer = client->json.getint();
                        const char *exp_ts = client->json.getvalue();
                        char *pEnd = NULL;
                        reward.expire = int(strtol(exp_ts, &pEnd, 10));
                        if (*pEnd == 'm')
                        {
                            reward.expire *= 30;
                        }
                        else if (*pEnd == 'y')
                        {
                            reward.expire *= 365;
                        }

                        while(client->json.storeobject());
                        client->json.leavearray();

                        details->rewards.push_back(reward);
                    }

                    client->json.leaveobject();
                }
                else
                {
                    LOG_err << "Failed to parse Rewards of MEGA achievements";
                    client->json.storeobject();
                    client->app->getmegaachievements_result(details, API_EINTERNAL);
                    return false;
                }
                break;

            case EOO:
                client->app->getmegaachievements_result(details, API_OK);
                return true;

            default:
                if (!client->json.storeobject())
                {
                    LOG_err << "Failed to parse MEGA achievements";
                    client->app->getmegaachievements_result(details, API_EINTERNAL);
                    return false;
                }
                break;
        }
    }
}

CommandGetWelcomePDF::CommandGetWelcomePDF(MegaClient *client)
{
    cmd("wpdf");

    tag = client->reqtag;
}

bool CommandGetWelcomePDF::procresult(Result r)
{
    if (r.wasErrorOrOK())
    {
        client->app->getwelcomepdf_result(UNDEF, NULL, r.errorOrOK());
        return true;
    }

    handle ph = UNDEF;
    byte keybuf[FILENODEKEYLENGTH];
    int len_key = 0;
    string key;

    for (;;)
    {
        switch (client->json.getnameid())
        {
            case MAKENAMEID2('p', 'h'):
                ph = client->json.gethandle(MegaClient::NODEHANDLE);
                break;

            case 'k':
                len_key = client->json.storebinary(keybuf, sizeof keybuf);
                break;

            case EOO:
                if (ISUNDEF(ph) || len_key != FILENODEKEYLENGTH)
                {
                    client->app->getwelcomepdf_result(UNDEF, NULL, API_EINTERNAL);
                    return false;
                }
                key.assign((const char *) keybuf, len_key);
                client->app->getwelcomepdf_result(ph, &key, API_OK);
                return true;

            default:
                if (!client->json.storeobject())
                {
                    LOG_err << "Failed to parse welcome PDF response";
                    client->app->getwelcomepdf_result(UNDEF, NULL, API_EINTERNAL);
                    return false;
                }
                break;
        }
    }
}


CommandMediaCodecs::CommandMediaCodecs(MegaClient* c, Callback cb)
{
    cmd("mc");

    client = c;
    callback = cb;
}

bool CommandMediaCodecs::procresult(Result r)
{
    if (r.wasErrorOrOK())
    {
        LOG_err << "mc result: " << error(r.errorOrOK());
        return true;
    }

    if (!client->json.isnumeric())
    {
        // It's wrongly formatted, consume this one so the next command can be processed.
        LOG_err << "mc response badly formatted";
        return false;
    }

    int version = static_cast<int>(client->json.getint());
    callback(client, version);
    return true;
}

CommandContactLinkCreate::CommandContactLinkCreate(MegaClient *client, bool renew)
{
    if (renew)
    {
        cmd("clr");
    }
    else
    {
        cmd("clc");
    }

    tag = client->reqtag;
}

bool CommandContactLinkCreate::procresult(Result r)
{
    if (r.wasErrorOrOK())
    {
        client->app->contactlinkcreate_result(r.errorOrOK(), UNDEF);
    }
    else
    {
        handle h = client->json.gethandle(MegaClient::CONTACTLINKHANDLE);
        client->app->contactlinkcreate_result(API_OK, h);
    }
    return true;
}

CommandContactLinkQuery::CommandContactLinkQuery(MegaClient *client, handle h)
{
    cmd("clg");
    arg("cl", (byte*)&h, MegaClient::CONTACTLINKHANDLE);

    arg("b", 1);    // return firstname/lastname in B64

    tag = client->reqtag;
}

bool CommandContactLinkQuery::procresult(Result r)
{
    handle h = UNDEF;
    string email;
    string firstname;
    string lastname;
    string avatar;

    if (r.wasErrorOrOK())
    {
        client->app->contactlinkquery_result(r.errorOrOK(), h, &email, &firstname, &lastname, &avatar);
        return true;
    }

    for (;;)
    {
        switch (client->json.getnameid())
        {
            case 'h':
                h = client->json.gethandle(MegaClient::USERHANDLE);
                break;
            case 'e':
                client->json.storeobject(&email);
                break;
            case MAKENAMEID2('f', 'n'):
                client->json.storeobject(&firstname);
                break;
            case MAKENAMEID2('l', 'n'):
                client->json.storeobject(&lastname);
                break;
            case MAKENAMEID2('+', 'a'):
                client->json.storeobject(&avatar);
                break;
            case EOO:
                client->app->contactlinkquery_result(API_OK, h, &email, &firstname, &lastname, &avatar);
                return true;
            default:
                if (!client->json.storeobject())
                {
                    LOG_err << "Failed to parse query contact link response";
                    client->app->contactlinkquery_result(API_EINTERNAL, h, &email, &firstname, &lastname, &avatar);
                    return false;
                }
                break;
        }
    }
}

CommandContactLinkDelete::CommandContactLinkDelete(MegaClient *client, handle h)
{
    cmd("cld");
    if (!ISUNDEF(h))
    {
        arg("cl", (byte*)&h, MegaClient::CONTACTLINKHANDLE);
    }
    tag = client->reqtag;
}

bool CommandContactLinkDelete::procresult(Result r)
{
    client->app->contactlinkdelete_result(r.errorOrOK());
    return r.wasErrorOrOK();
}

CommandKeepMeAlive::CommandKeepMeAlive(MegaClient *client, int type, bool enable)
{
    if (enable)
    {
        cmd("kma");
    }
    else
    {
        cmd("kmac");
    }
    arg("t", type);

    tag = client->reqtag;
}

bool CommandKeepMeAlive::procresult(Result r)
{
    client->app->keepmealive_result(r.errorOrOK());
    return r.wasErrorOrOK();
}

CommandMultiFactorAuthSetup::CommandMultiFactorAuthSetup(MegaClient *client, const char *pin)
{
    cmd("mfas");
    if (pin)
    {
        arg("mfa", pin);
    }
    tag = client->reqtag;
}

bool CommandMultiFactorAuthSetup::procresult(Result r)
{
    if (r.wasErrorOrOK())
    {
        client->app->multifactorauthsetup_result(NULL, r.errorOrOK());
        return true;
    }

    string code;
    if (!client->json.storeobject(&code))
    {
        client->app->multifactorauthsetup_result(NULL, API_EINTERNAL);
        return false;
    }
    client->app->multifactorauthsetup_result(&code, API_OK);
    return true;
}

CommandMultiFactorAuthCheck::CommandMultiFactorAuthCheck(MegaClient *client, const char *email)
{
    cmd("mfag");
    arg("e", email);

    tag = client->reqtag;
}

bool CommandMultiFactorAuthCheck::procresult(Result r)
{
    if (r.wasErrorOrOK())
    {
        client->app->multifactorauthcheck_result(r.errorOrOK());
        return true;
    }

    if (client->json.isnumeric())
    {
        client->app->multifactorauthcheck_result(static_cast<int>(client->json.getint()));
        return true;
    }
    else
    {
        client->app->multifactorauthcheck_result(API_EINTERNAL);
        return false;
    }
}

CommandMultiFactorAuthDisable::CommandMultiFactorAuthDisable(MegaClient *client, const char *pin)
{
    cmd("mfad");
    arg("mfa", pin);

    tag = client->reqtag;
}

bool CommandMultiFactorAuthDisable::procresult(Result r)
{
    client->app->multifactorauthdisable_result(r.errorOrOK());
    return r.wasErrorOrOK();
}

CommandGetPSA::CommandGetPSA(bool urlSupport, MegaClient *client)
{
    cmd("gpsa");

    if (urlSupport)
    {
        arg("w", 1);
    }

    tag = client->reqtag;
}

bool CommandGetPSA::procresult(Result r)
{
    if (r.wasErrorOrOK())
    {
        client->app->getpsa_result(r.errorOrOK(), 0, NULL, NULL, NULL, NULL, NULL, NULL);
        return true;
    }

    int id = 0;
    string temp;
    string title, text, imagename, imagepath;
    string buttonlink, buttontext, url;

    for (;;)
    {
        switch (client->json.getnameid())
        {
            case MAKENAMEID2('i', 'd'):
                id = int(client->json.getint());
                break;
            case 't':
                client->json.storeobject(&temp);
                Base64::atob(temp, title);
                break;
            case 'd':
                client->json.storeobject(&temp);
                Base64::atob(temp, text);
                break;
            case MAKENAMEID3('i', 'm', 'g'):
                client->json.storeobject(&imagename);
                break;
            case 'l':
                client->json.storeobject(&buttonlink);
                break;
            case MAKENAMEID3('u', 'r', 'l'):
                client->json.storeobject(&url);
                break;
            case 'b':
                client->json.storeobject(&temp);
                Base64::atob(temp, buttontext);
                break;
            case MAKENAMEID3('d', 's', 'p'):
                client->json.storeobject(&imagepath);
                break;
            case EOO:
                imagepath.append(imagename);
                imagepath.append(".png");
                client->app->getpsa_result(API_OK, id, &title, &text, &imagepath, &buttontext, &buttonlink, &url);
                return true;
            default:
                if (!client->json.storeobject())
                {
                    LOG_err << "Failed to parse get PSA response";
                    client->app->getpsa_result(API_EINTERNAL, 0, NULL, NULL, NULL, NULL, NULL, NULL);
                    return false;
                }
                break;
        }
    }
}

CommandFetchTimeZone::CommandFetchTimeZone(MegaClient *client, const char *timezone, const char* timeoffset)
{
    cmd("ftz");
    arg("utz", timezone);
    arg("uo", timeoffset);

    tag = client->reqtag;
}

bool CommandFetchTimeZone::procresult(Result r)
{
    if (r.wasErrorOrOK())
    {
        client->app->fetchtimezone_result(r.errorOrOK(), NULL, NULL, -1);
        return true;
    }

    string currenttz;
    int currentto;
    vector<string> timezones;
    vector<int> timeoffsets;
    string defaulttz;
    int defaulttzindex = -1;

    for (;;)
    {
        switch (client->json.getnameid())
        {
            case MAKENAMEID7('c', 'h', 'o', 'i', 'c', 'e', 's'):
                if (client->json.enterobject())
                {
                    while (client->json.storeobject(&currenttz))
                    {
                        currentto = int(client->json.getint());
                        timezones.push_back(currenttz);
                        timeoffsets.push_back(currentto);
                    }
                    client->json.leaveobject();
                }
                else if (!client->json.storeobject())
                {
                    LOG_err << "Failed to parse fetch time zone response";
                    client->app->fetchtimezone_result(API_EINTERNAL, NULL, NULL, -1);
                    return false;
                }
                break;

            case MAKENAMEID7('d', 'e', 'f', 'a', 'u', 'l', 't'):
                if (client->json.isnumeric())
                {
                    client->json.getint();
                }
                else
                {
                    client->json.storeobject(&defaulttz);
                }
                break;

            case EOO:
                if (!defaulttz.empty())    // default received as string
                {
                    for (int i = 0; i < (int)timezones.size(); i++)
                    {
                        if (timezones[i] == defaulttz)
                        {
                            defaulttzindex = i;
                            break;
                        }
                    }
                }
                client->app->fetchtimezone_result(API_OK, &timezones, &timeoffsets, defaulttzindex);
                return true;

            default:
                if (!client->json.storeobject())
                {
                    LOG_err << "Failed to parse fetch time zone response";
                    client->app->fetchtimezone_result(API_EINTERNAL, NULL, NULL, -1);
                    return false;
                }
                break;
        }
    }
}

CommandSetLastAcknowledged::CommandSetLastAcknowledged(MegaClient* client)
{
    cmd("sla");
    notself(client);
    tag = client->reqtag;
}

bool CommandSetLastAcknowledged::procresult(Result r)
{
    client->app->acknowledgeuseralerts_result(r.errorOrOK());
    return r.wasErrorOrOK();
}

CommandSMSVerificationSend::CommandSMSVerificationSend(MegaClient* client, const string& phoneNumber, bool reVerifyingWhitelisted)
{
    cmd("smss");
    batchSeparately = true;  // don't let any other commands that might get batched with it cause the whole batch to fail

    assert(isPhoneNumber(phoneNumber));
    arg("n", phoneNumber.c_str());

    if (reVerifyingWhitelisted)
    {
        arg("to", 1);   // test override
    }

    tag = client->reqtag;
}

bool CommandSMSVerificationSend::isPhoneNumber(const string& s)
{
    for (auto i = s.size(); i--; )
    {
        if (!(isdigit(s[i]) || (i == 0 && s[i] == '+')))
        {
            return false;
        }
    }
    return s.size() > 6;
}

bool CommandSMSVerificationSend::procresult(Result r)
{
    client->app->smsverificationsend_result(r.errorOrOK());
    return r.wasErrorOrOK();
}

CommandSMSVerificationCheck::CommandSMSVerificationCheck(MegaClient* client, const string& verificationcode)
{
    cmd("smsv");
    batchSeparately = true;  // don't let any other commands that might get batched with it cause the whole batch to fail

    if (isVerificationCode(verificationcode))
    {
        arg("c", verificationcode.c_str());
    }

    tag = client->reqtag;
}

bool CommandSMSVerificationCheck::isVerificationCode(const string& s)
{
    for (const char c : s)
    {
        if (!isdigit(c))
        {
            return false;
        }
    }
    return s.size() == 6;
}

bool CommandSMSVerificationCheck::procresult(Result r)
{
    if (r.wasErrorOrOK())
    {
        client->app->smsverificationcheck_result(r.errorOrOK(), nullptr);
        return true;
    }

    string phoneNumber;
    if (!client->json.storeobject(&phoneNumber))
    {
        client->app->smsverificationcheck_result(API_EINTERNAL, nullptr);
        return false;
    }

    assert(CommandSMSVerificationSend::isPhoneNumber(phoneNumber));
    client->mSmsVerifiedPhone = phoneNumber;
    client->app->smsverificationcheck_result(API_OK, &phoneNumber);
    return true;
}

CommandGetRegisteredContacts::CommandGetRegisteredContacts(MegaClient* client, const map<const char*, const char*>& contacts)
{
    cmd("usabd");

    arg("v", 1);

    beginobject("e");
    for (const auto& pair : contacts)
    {
        arg(Base64::btoa(pair.first).c_str(), // name is text-input from user, need conversion too
            (byte *)pair.second, static_cast<int>(strlen(pair.second)));
    }
    endobject();

    tag = client->reqtag;
}

bool CommandGetRegisteredContacts::procresult(Result r)
{
    if (r.wasErrorOrOK())
    {
        client->app->getregisteredcontacts_result(r.errorOrOK(), nullptr);
        return true;
    }

    vector<tuple<string, string, string>> registeredContacts;

    string entryUserDetail;
    string id;
    string userDetail;

    bool success = true;
    while (client->json.enterobject())
    {
        bool exit = false;
        while (!exit)
        {
            switch (client->json.getnameid())
            {
                case MAKENAMEID3('e', 'u', 'd'):
                {
                    client->json.storeobject(&entryUserDetail);
                    break;
                }
                case MAKENAMEID2('i', 'd'):
                {
                    client->json.storeobject(&id);
                    break;
                }
                case MAKENAMEID2('u', 'd'):
                {
                    client->json.storeobject(&userDetail);
                    break;
                }
                case EOO:
                {
                    if (entryUserDetail.empty() || id.empty() || userDetail.empty())
                    {
                        LOG_err << "Missing or empty field when parsing 'get registered contacts' response";
                        success = false;
                    }
                    else
                    {
                        registeredContacts.emplace_back(
                                    make_tuple(Base64::atob(entryUserDetail), move(id),
                                               Base64::atob(userDetail)));
                    }
                    exit = true;
                    break;
                }
                default:
                {
                    if (!client->json.storeobject())
                    {
                        LOG_err << "Failed to parse 'get registered contacts' response";
                        client->app->getregisteredcontacts_result(API_EINTERNAL, nullptr);
                        return false;
                    }
                }
            }
        }
        client->json.leaveobject();
    }
    if (success)
    {
        client->app->getregisteredcontacts_result(API_OK, &registeredContacts);
        return true;
    }
    else
    {
        client->app->getregisteredcontacts_result(API_EINTERNAL, nullptr);
        return false;
    }
}

CommandGetCountryCallingCodes::CommandGetCountryCallingCodes(MegaClient* client)
{
    cmd("smslc");

    batchSeparately = true;
    tag = client->reqtag;
}

bool CommandGetCountryCallingCodes::procresult(Result r)
{
    if (r.wasErrorOrOK())
    {
        client->app->getcountrycallingcodes_result(r.errorOrOK(), nullptr);
        return true;
    }

    map<string, vector<string>> countryCallingCodes;

    string countryCode;
    vector<string> callingCodes;

    bool success = true;
    while (client->json.enterobject())
    {
        bool exit = false;
        while (!exit)
        {
            switch (client->json.getnameid())
            {
                case MAKENAMEID2('c', 'c'):
                {
                    client->json.storeobject(&countryCode);
                    break;
                }
                case MAKENAMEID1('l'):
                {
                    if (client->json.enterarray())
                    {
                        std::string code;
                        while (client->json.storeobject(&code))
                        {
                            callingCodes.emplace_back(move(code));
                        }
                        client->json.leavearray();
                    }
                    break;
                }
                case EOO:
                {
                    if (countryCode.empty() || callingCodes.empty())
                    {
                        LOG_err << "Missing or empty fields when parsing 'get country calling codes' response";
                        success = false;
                    }
                    else
                    {
                        countryCallingCodes.emplace(make_pair(move(countryCode), move(callingCodes)));
                    }
                    exit = true;
                    break;
                }
                default:
                {
                    if (!client->json.storeobject())
                    {
                        LOG_err << "Failed to parse 'get country calling codes' response";
                        client->app->getcountrycallingcodes_result(API_EINTERNAL, nullptr);
                        return false;
                    }
                }
            }
        }
        client->json.leaveobject();
    }
    if (success)
    {
        client->app->getcountrycallingcodes_result(API_OK, &countryCallingCodes);
        return true;
    }
    else
    {
        client->app->getcountrycallingcodes_result(API_EINTERNAL, nullptr);
        return false;
    }
}

CommandFolderLinkInfo::CommandFolderLinkInfo(MegaClient* client, handle publichandle)
{
    ph = publichandle;

    cmd("pli");
    arg("ph", (byte*)&publichandle, MegaClient::NODEHANDLE);

    tag = client->reqtag;
}

bool CommandFolderLinkInfo::procresult(Result r)
{
    if (r.wasErrorOrOK())
    {
        client->app->folderlinkinfo_result(r.errorOrOK(), UNDEF, UNDEF, NULL, NULL, 0, 0, 0, 0, 0);
        return true;
    }
    string attr;
    string key;
    handle owner = UNDEF;
    handle ph = 0;
    m_off_t currentSize = 0;
    m_off_t versionsSize  = 0;
    int numFolders = 0;
    int numFiles = 0;
    int numVersions = 0;

    for (;;)
    {
        switch (client->json.getnameid())
        {
        case MAKENAMEID5('a','t','t','r','s'):
            client->json.storeobject(&attr);
            break;

        case MAKENAMEID2('p','h'):
            ph = client->json.gethandle(MegaClient::NODEHANDLE);
            break;

        case 'u':
            owner = client->json.gethandle(MegaClient::USERHANDLE);
            break;

        case 's':
            if (client->json.enterarray())
            {
                currentSize = client->json.getint();
                numFiles = int(client->json.getint());
                numFolders = int(client->json.getint());
                versionsSize  = client->json.getint();
                numVersions = int(client->json.getint());
                client->json.leavearray();
            }
            break;

        case 'k':
            client->json.storeobject(&key);
            break;

        case EOO:
            if (attr.empty())
            {
                LOG_err << "The folder link information doesn't contain the attr string";
                client->app->folderlinkinfo_result(API_EINCOMPLETE, UNDEF, UNDEF, NULL, NULL, 0, 0, 0, 0, 0);
                return false;
            }
            if (key.size() <= 9 || key.find(":") == string::npos)
            {
                LOG_err << "The folder link information doesn't contain a valid decryption key";
                client->app->folderlinkinfo_result(API_EKEY, UNDEF, UNDEF, NULL, NULL, 0, 0, 0, 0, 0);
                return false;
            }
            if (ph != this->ph)
            {
                LOG_err << "Folder link information: public handle doesn't match";
                client->app->folderlinkinfo_result(API_EINTERNAL, UNDEF, UNDEF, NULL, NULL, 0, 0, 0, 0, 0);
                return false;
            }

            client->app->folderlinkinfo_result(API_OK, owner, ph, &attr, &key, currentSize, numFiles, numFolders, versionsSize, numVersions);
            return true;

        default:
            if (!client->json.storeobject())
            {
                LOG_err << "Failed to parse folder link information response";
                client->app->folderlinkinfo_result(API_EINTERNAL, UNDEF, UNDEF, NULL, NULL, 0, 0, 0, 0, 0);
                return false;
            }
            break;
        }
    }
}

// to register a new backup
CommandBackupPut::CommandBackupPut(MegaClient *client, BackupType type, const std::string& backupName, handle nodeHandle, const string& localFolder, const std::string &deviceId, int state, int subState, const string& extraData, std::function<void(Error, handle /*backup id*/)> completion)
    : mCompletion(completion)
{
    assert(type != BackupType::INVALID);

    cmd("sp");

    string localFolderEncrypted(client->cypherTLVTextWithMasterKey("lf", localFolder));

    arg("t", type);
    arg("h", (byte*)&nodeHandle, MegaClient::NODEHANDLE);
    arg("l", localFolderEncrypted.c_str());
    arg("d", deviceId.c_str());
    arg("s", state);
    arg("ss", subState);

    if (!extraData.empty())
    {
        string edEncrypted(client->cypherTLVTextWithMasterKey("ed", extraData));
        arg("e", edEncrypted.c_str());
    }

    mBackupName = Base64::btoa(backupName);
    tag = client->reqtag;
    mUpdate = false;
}

// to update an already registered backup
CommandBackupPut::CommandBackupPut(MegaClient* client, handle backupId, BackupType type, handle nodeHandle, const char* localFolder, const char *deviceId, int state, int subState, const char* extraData, std::function<void(Error, handle /*backup id*/)> completion)
    : mCompletion(completion)
{
    cmd("sp");

    arg("id", (byte*)&backupId, MegaClient::BACKUPHANDLE);

    if (type != BackupType::INVALID)
    {
        arg("t", type);
    }

    if (nodeHandle != UNDEF)
    {
        arg("h", (byte*)&nodeHandle, MegaClient::NODEHANDLE);
    }

    if (localFolder)
    {
        string localFolderEncrypted(client->cypherTLVTextWithMasterKey("lf", localFolder));
        arg("l", localFolderEncrypted.c_str());
    }

    if (deviceId)
    {
        arg("d", deviceId);
    }

    if (state >= 0)
    {
        arg("s", state);
    }

    if (subState >= 0)
    {
        arg("ss", subState);
    }

    if (extraData)
    {
        string edEncrypted(client->cypherTLVTextWithMasterKey("ed", extraData));
        arg("e", edEncrypted.c_str());
    }

    tag = client->reqtag;
    mUpdate = true;
}

bool CommandBackupPut::procresult(Result r)
{
    assert(r.wasStrictlyError() || r.hasJsonItem());
    handle backupId = UNDEF;
    Error e = API_OK;

    if (r.hasJsonItem())
    {
        backupId = client->json.gethandle(MegaClient::BACKUPHANDLE);
        e = API_OK;
    }
    else
    {
        e = r.errorOrOK();
    }

    // Upon new backup successfully registered --> set the backup name silently
    if (!mUpdate && !ISUNDEF(backupId))
    {
        assert(r.succeeded());

        std::string key {Base64Str<MegaClient::BACKUPHANDLE>(backupId)};
        attr_t attrType = ATTR_BACKUP_NAMES;

        User *ownUser = client->finduser(client->me);
        const std::string *oldValue = ownUser->getattr(attrType);

        if (oldValue && !ownUser->isattrvalid(attrType)) // not fetched yet or outdated
        {
            LOG_warn << "Cannot immediately set backup name for backup id: " << backupId << ". Fetching...";
            client->getua(ownUser, attrType, 0);
            client->mSendingBackupName = true;
        }

        if (client->mSendingBackupName)
        {
            // accumulate this update for the future, in order to avoid race conditions
            // they will be sent upon `upv` completion for the update in progress
            client->mPendingBackupNames[key] = mBackupName;
        }
        else
        {
            // send backup name for this backup directly
            std::unique_ptr<TLVstore> tlv { !oldValue
                        ? new TLVstore()
                        : TLVstore::containerToTLVrecords(oldValue, &client->key) };

            client->mPendingBackupNames[key] = mBackupName;
            if (User::mergeUserAttribute(attrType, client->mPendingBackupNames, *tlv.get()))
            {
                // serialize and encrypt the TLV container
                std::unique_ptr<std::string> container(tlv->tlvRecordsToContainer(client->rng, &client->key));
                client->putua(attrType, (byte *)container->data(), unsigned(container->size()));

                client->mSendingBackupName = true;
            }
            else
            {
                LOG_warn << "No changes to merge into existing backup names with the new one for backup id: " << backupId;
            }
            client->mPendingBackupNames.clear();
        }
    }

    if (mCompletion) mCompletion(e, backupId);

    if (mUpdate)
    {
        client->app->backupupdate_result(e, backupId);
    }
    else
    {
        client->app->backupput_result(e, backupId);
    }
    return r.wasStrictlyError() || r.hasJsonItem();
}

CommandBackupPutHeartBeat::CommandBackupPutHeartBeat(MegaClient* client, handle backupId, uint8_t status, int8_t progress, uint32_t uploads, uint32_t downloads, m_time_t ts, handle lastNode, std::function<void(Error)> f)
    : mCompletion(f)
{
    cmd("sphb");

    arg("id", (byte*)&backupId, MegaClient::BACKUPHANDLE);
    arg("s", status);
    if (progress != -1)
    {
        arg("p", progress);
    }
    arg("qu", uploads);
    arg("qd", downloads);
    if (ts != -1)
    {
        arg("lts", ts);
    }
    if (!ISUNDEF(lastNode))
    {
        arg("lh", (byte*)&lastNode, MegaClient::NODEHANDLE);
    }

    tag = client->reqtag;
}

bool CommandBackupPutHeartBeat::procresult(Result r)
{
    if (mCompletion) mCompletion(r.errorOrOK());
    return r.wasErrorOrOK();
}

CommandBackupRemove::CommandBackupRemove(MegaClient *client, handle backupId)
    : mBackupId(backupId)
{
    cmd("sr");
    arg("id", (byte*)&backupId, MegaClient::BACKUPHANDLE);

    tag = client->reqtag;
}

bool CommandBackupRemove::procresult(Result r)
{
    client->app->backupremove_result(r.errorOrOK(), mBackupId);


    // Upon removal of backup successfully --> remove the backup name silently for the user's attribute
    if (r.succeeded())
    {
        std::string key {Base64Str<MegaClient::BACKUPHANDLE>(mBackupId)};
        attr_t attrType = ATTR_BACKUP_NAMES;

        User *ownUser = client->finduser(client->me);
        const std::string *oldValue = ownUser->getattr(attrType);

        if (oldValue && !ownUser->isattrvalid(attrType)) // not fetched yet or outdated
        {
            LOG_warn << "Cannot immediately remove backup name for backup id: " << key << ". Fetching...";
            client->getua(ownUser, attrType, 0);
            client->mSendingBackupName = true;
        }

        if (client->mSendingBackupName)
        {
            // accumulate this update for the future, in order to avoid race conditions
            // they will be sent upon `upv` completion for the update in progress
            client->mPendingBackupNames[key] = Base64::btoa("");
        }
        else if (oldValue)  // in the event of non-existing attribute, nothing to update
        {
            // send backup name for this backup directly
            std::unique_ptr<TLVstore> tlv { TLVstore::containerToTLVrecords(oldValue, &client->key) };

            client->mPendingBackupNames[key] = Base64::btoa("");
            if (User::mergeUserAttribute(attrType, client->mPendingBackupNames, *tlv.get()))
            {
                // serialize and encrypt the TLV container
                std::unique_ptr<std::string> container(tlv->tlvRecordsToContainer(client->rng, &client->key));
                client->putua(attrType, (byte *)container->data(), unsigned(container->size()));

                client->mSendingBackupName = true;
            }
            else
            {
                LOG_warn << "No changes to merge into existing backup names after removal of backup id: " << key;
            }
            client->mPendingBackupNames.clear();
        }
    }

    return r.wasErrorOrOK();
}

CommandBackupSyncFetch::CommandBackupSyncFetch(std::function<void(Error, vector<Data>&)> f)
    : completion(move(f))
{
    cmd("sf");
}

bool CommandBackupSyncFetch::procresult(Result r)
{
    vector<Data> data;
    if (!r.hasJsonArray())
    {
        completion(r.errorOrOK(), data);
    }
    else
    {
        auto skipUnknownField = [&]() -> bool {
            if (!client->json.storeobject())
            {
                completion(API_EINTERNAL, data);
                return false;
            }
            return true;
        };

        auto cantLeaveObject = [&]() -> bool {
            if (!client->json.leaveobject())
            {
                completion(API_EINTERNAL, data);
                return true;
            }
            return false;
        };

        while (client->json.enterobject())
        {
            data.push_back(Data());
            for (;;)
            {
                auto& d = data.back();
                auto nid = client->json.getnameid();
                if (nid == EOO) break;
                switch (nid)
                {
                case MAKENAMEID2('i', 'd'):     d.backupId = client->json.gethandle(sizeof(handle)); break;
                case MAKENAMEID1('t'):          d.backupType = static_cast<BackupType>(client->json.getint32()); break;
                case MAKENAMEID1('h'):          d.rootNode = client->json.gethandle(MegaClient::NODEHANDLE); break;
                case MAKENAMEID1('l'):          client->json.storeobject(&d.localFolder);
                                                d.localFolder = client->decypherTLVTextWithMasterKey("lf", d.localFolder);
                                                break;
                case MAKENAMEID1('d'):          client->json.storeobject(&d.deviceId); break;
                case MAKENAMEID1('s'):          d.syncState = client->json.getint32(); break;
                case MAKENAMEID2('s', 's'):     d.syncSubstate = client->json.getint32(); break;
                case MAKENAMEID1('e'):          client->json.storeobject(&d.extra);
                                                d.extra = client->decypherTLVTextWithMasterKey("ed", d.extra);
                                                break;
                case MAKENAMEID2('h', 'b'):
                {
                    if (client->json.enterobject())
                    {
                        for (;;)
                        {
                            nid = client->json.getnameid();
                            if (nid == EOO) break;
                            switch (nid)
                            {
                            case MAKENAMEID2('t', 's'):     d.hbTimestamp = client->json.getint(); break;
                            case MAKENAMEID1('s'):          d.hbStatus = client->json.getint32(); break;
                            case MAKENAMEID1('p'):          d.hbProgress = client->json.getint32(); break;
                            case MAKENAMEID2('q', 'u'):     d.uploads = client->json.getint32(); break;
                            case MAKENAMEID2('q', 'd'):     d.downloads = client->json.getint32(); break;
                            case MAKENAMEID3('l', 't', 's'):d.lastActivityTs = client->json.getint32(); break;
                            case MAKENAMEID2('l', 'h'):     d.lastSyncedNodeHandle = client->json.gethandle(sizeof(handle)); break;
                            default: if (!skipUnknownField()) return false;
                            }
                        }
                        if (cantLeaveObject()) return false;
                    }
                }
                break;

                default: if (!skipUnknownField()) return false;
                }
            }
            if (cantLeaveObject()) return false;
        }

        completion(API_OK, data);
    }
    return true;
}


CommandGetBanners::CommandGetBanners(MegaClient* client)
{
    cmd("gban");

    tag = client->reqtag;
}

bool CommandGetBanners::procresult(Result r)
{
    if (r.wasErrorOrOK())
    {
        client->app->getbanners_result(r.errorOrOK());
        return true; // because parsing didn't fail
    }

    /*
        {
            "id": 2, ///The banner id
            "t": "R2V0IFZlcmlmaWVk", ///Banner title
            "d": "TWFrZSBpdCBlYXNpZXIgZm9yIHlvdXIgY29udGFjdHMgdG8gZmluZCB5b3Ugb24gTUVHQS4", ///Banner description.
            "img": "Verified_image.png", ///Image name.
            "l": "", ///URL
            "bimg": "Verified_BG.png", ///background image name.
            "dsp": "https://domain/path" ///Where to get the image.
        }, {"id":3, ...}, ... ]
    */

    vector< tuple<int, string, string, string, string, string, string> > banners;

    // loop array elements
    while (client->json.enterobject())
    {
        int id = 0;
        string title, description, img, url, bimg, dsp;
        bool exit = false;

        // loop and read object members
        while (!exit)
        {
            switch (client->json.getnameid())
            {
            case MAKENAMEID2('i', 'd'):
                id = client->json.getint32();
                break;

            case MAKENAMEID1('t'):
                client->json.storeobject(&title);
                title = Base64::atob(title);
                break;

            case MAKENAMEID1('d'):
                client->json.storeobject(&description);
                description = Base64::atob(description);
                break;

            case MAKENAMEID3('i', 'm', 'g'):
                client->json.storeobject(&img);
                break;

            case MAKENAMEID1('l'):
                client->json.storeobject(&url);
                break;

            case MAKENAMEID4('b', 'i', 'm', 'g'):
                client->json.storeobject(&bimg);
                break;

            case MAKENAMEID3('d', 's', 'p'):
                client->json.storeobject(&dsp);
                break;

            case EOO:
                if (!id || title.empty() || description.empty())
                {
                    LOG_err << "Missing id, title or description in response to gban";
                    client->app->getbanners_result(API_EINTERNAL);
                    return false;
                }
                exit = true;
                break;

            default:
                if (!client->json.storeobject()) // skip unknown member
                {
                    LOG_err << "Failed to parse banners response";
                    client->app->getbanners_result(API_EINTERNAL);
                    return false;
                }
                break;
            }
        }

        banners.emplace_back(make_tuple(id, move(title), move(description), move(img), move(url), move(bimg), move(dsp)));

        client->json.leaveobject();
    }

    client->app->getbanners_result(move(banners));

    return true;
}

CommandDismissBanner::CommandDismissBanner(MegaClient* client, int id, m_time_t timestamp)
{
    cmd("dban");
    arg("id", id); // id of the Smart Banner
    arg("ts", timestamp);

    tag = client->reqtag;
}

bool CommandDismissBanner::procresult(Result r)
{
    client->app->dismissbanner_result(r.errorOrOK());
    return r.wasErrorOrOK();
}

bool CommandFetchGoogleAds::procresult(Command::Result r)
{
    string_map result;
    if (r.wasStrictlyError())
    {
        mCompletion(r.errorOrOK(), result);
        return true;
    }

    bool error = false;

    while (client->json.enterobject() && !error)
    {
        std::string id;
        std::string iu;
        bool exit = false;
        while (!exit)
        {
            switch (client->json.getnameid())
            {
                case MAKENAMEID2('i', 'd'):
                    client->json.storeobject(&id);
                    break;

                case MAKENAMEID2('i', 'u'):
                    client->json.storeobject(&iu);
                    break;

                case EOO:
                    exit = true;
                    if (!id.empty() && !iu.empty())
                    {
                        result[id] = iu;
                    }
                    else
                    {
                        error = true;
                        result.clear();
                    }
                    break;

                default:
                    if (!client->json.storeobject())
                    {
                        result.clear();
                        mCompletion(API_EINTERNAL, result);
                        return false;
                    }
                    break;
            }
        }

        client->json.leaveobject();
    }

    mCompletion((error ? API_EINTERNAL : API_OK), result);

    return !error;
}

CommandFetchGoogleAds::CommandFetchGoogleAds(MegaClient* client, int adFlags, const std::vector<std::string> &adUnits, handle publicHandle, CommandFetchGoogleAdsCompletion completion)
    : mCompletion(completion)
{
    cmd("adf");
    arg("ad", adFlags);
    arg("af", 2); // IU (mobile apps)

    if (!ISUNDEF(publicHandle))
    {
        arg("p", publicHandle);
    }

    beginarray("au");
    for (const std::string& adUnit : adUnits)
    {
        element(adUnit.c_str());
    }
    endarray();

    tag = client->reqtag;
}

bool CommandQueryGoogleAds::procresult(Command::Result r)
{
    if (r.wasErrorOrOK())
    {
        mCompletion(r.errorOrOK(), 0);
        return true;
    }

    if (!client->json.isnumeric())
    {
        // It's wrongly formatted, consume this one so the next command can be processed.
        LOG_err << "Command response badly formatted";
        mCompletion(API_EINTERNAL, 0);
        return false;
    }

    int value = client->json.getint32();
    mCompletion(API_OK, value);
    return true;
}

CommandQueryGoogleAds::CommandQueryGoogleAds(MegaClient* client, int adFlags, handle publicHandle, CommandQueryGoogleAdsCompletion completion)
    : mCompletion(completion)
{
    cmd("ads");
    arg("ad", adFlags);
    if (!ISUNDEF(publicHandle))
    {
        arg("ph", publicHandle);
    }

    tag = client->reqtag;
}

} // namespace<|MERGE_RESOLUTION|>--- conflicted
+++ resolved
@@ -2873,8 +2873,6 @@
                     client->mPendingBackupNames.clear();
                 }
             }
-<<<<<<< HEAD
-=======
             else if (at == ATTR_UNSHAREABLE_KEY)
             {
                 LOG_info << "Unshareable key successfully created";
@@ -2885,7 +2883,6 @@
                 LOG_info << "JSON config data successfully created.";
             }
 
->>>>>>> 40cac31e
             client->notifyuser(u);
             mCompletion(API_OK);
         }
@@ -2965,18 +2962,8 @@
                 LOG_info << "File versioning is enabled";
             }
         }
-<<<<<<< HEAD
-        else if (at == ATTR_UNSHAREABLE_KEY)
-        {
-            LOG_info << "Unshareable key successfully created";
-            client->unshareablekey.swap(av);
-        }
 
         mCompletion(API_OK);
-=======
-      
-        client->app->putua_result(API_OK);
->>>>>>> 40cac31e
     }
 
     return true;
