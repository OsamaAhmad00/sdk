--- conflicted
+++ resolved
@@ -2417,37 +2417,8 @@
     unsigned char expansionflags[8] = {0, 0, 0, 0, 0, 0, 0, 0};
 
     CacheableReader reader{data};
-<<<<<<< HEAD
-    if (!reader.unserializebool(enabled))
-    {
-        return {};
-    }
-    if (!reader.unserializestring(localPath))
-    {
-        return {};
-    }
-    if (!reader.unserializestring(name))
-    {
-        return {};
-    }
-    if (!reader.unserializehandle(remoteNode))
-    {
-        return {};
-    }
-    if (!reader.unserializestring(remotePath))
-    {
-        return {};
-    }
-    if (!reader.unserializefsfp(fingerprint))
-    {
-        return {};
-    }
-    if (!reader.unserializeu32(regExpCount))
-    {
-        return {};
-=======
-    if (!reader.unserializei64(tag) ||
-        !reader.unserializebool(enabled) ||
+
+    if (!reader.unserializebool(enabled) ||
         !reader.unserializestring(localPath) ||
         !reader.unserializestring(name) ||
         !reader.unserializehandle(remoteNode) ||
@@ -2456,7 +2427,6 @@
         !reader.unserializeu32(regExpCount))
     {
         return nullptr;
->>>>>>> 9a3527ad
     }
 
     for (uint32_t i = 0; i < regExpCount; ++i)
@@ -2493,14 +2463,10 @@
             }
         }
     }
-<<<<<<< HEAD
+
+    // when future fields are added, unserialize that field here.  Check the next expansion flag first, of course.
+
     auto syncConfig = std::unique_ptr<SyncConfig>{new SyncConfig{std::move(localPath), std::move(name),
-=======
-
-    // when future fields are added, unserialize that field here.  Check the next expansion flag first, of course.
-
-    auto syncConfig = std::unique_ptr<SyncConfig>{new SyncConfig{static_cast<int>(tag), std::move(localPath), std::move(name),
->>>>>>> 9a3527ad
                     remoteNode, std::move(remotePath), fingerprint, std::move(regExps), enabled,
                     static_cast<Type>(syncType), syncDeletions,
                     forceOverwrite, static_cast<SyncError>(error), NO_SYNC_WARNING, heartBeatID}};
