/**
 * @file utils.cpp
 * @brief Mega SDK various utilities and helper classes
 *
 * (c) 2013-2014 by Mega Limited, Auckland, New Zealand
 *
 * This file is part of the MEGA SDK - Client Access Engine.
 *
 * Applications using the MEGA API must present a valid application key
 * and comply with the the rules set forth in the Terms of Service.
 *
 * The MEGA SDK is distributed in the hope that it will be useful,
 * but WITHOUT ANY WARRANTY; without even the implied warranty of
 * MERCHANTABILITY or FITNESS FOR A PARTICULAR PURPOSE.
 *
 * @copyright Simplified (2-clause) BSD License.
 *
 * You should have received a copy of the license along with this
 * program.
 */

#include "mega/utils.h"
#include "mega/logging.h"
#include "mega/megaclient.h"
#include "mega/base64.h"
#include "mega/serialize64.h"
#include "mega/filesystem.h"

#include <iomanip>
#include <cctype>

#if defined(_WIN32) && defined(_MSC_VER)
#include <sys/timeb.h>
#endif

#ifdef __APPLE__
#include <sys/sysctl.h>
#endif

#ifndef WIN32
#include <sys/time.h>
#include <sys/resource.h>
#endif // ! WIN32

namespace mega {

string toNodeHandle(handle nodeHandle)
{
    char base64Handle[12];
    Base64::btoa((byte*)&(nodeHandle), MegaClient::NODEHANDLE, base64Handle);
    return string(base64Handle);
}

string toNodeHandle(NodeHandle nodeHandle)
{
    return toNodeHandle(nodeHandle.as8byte());
}

string toHandle(handle h)
{
    char base64Handle[14];
    Base64::btoa((byte*)&(h), sizeof h, base64Handle);
    return string(base64Handle);
}

std::ostream& operator<<(std::ostream& s, NodeHandle h)
{
    return s << toNodeHandle(h);
}

SimpleLogger& operator<<(SimpleLogger& s, NodeHandle h)
{
    return s << toNodeHandle(h);
}

SimpleLogger& operator<<(SimpleLogger& s, UploadHandle h)
{
    return s << toHandle(h.h);
}

SimpleLogger& operator<<(SimpleLogger& s, NodeOrUploadHandle h)
{
    if (h.isNodeHandle())
    {
        return s << "nh:" << h.nodeHandle();
    }
    else
    {
        return s << "uh:" << h.uploadHandle();
    }
}

SimpleLogger& operator<<(SimpleLogger& s, const LocalPath& lp)
{
    return s << lp.toPath();
}


string backupTypeToStr(BackupType type)
{
    switch (type)
    {
    case BackupType::INVALID:
            return "INVALID";
    case BackupType::TWO_WAY:
            return "TWO_WAY";
    case BackupType::UP_SYNC:
            return "UP_SYNC";
    case BackupType::DOWN_SYNC:
            return "DOWN_SYNC";
    case BackupType::CAMERA_UPLOAD:
            return "CAMERA_UPLOAD";
    case BackupType::MEDIA_UPLOAD:
            return "MEDIA_UPLOAD";
    case BackupType::BACKUP_UPLOAD:
            return "BACKUP_UPLOAD";
    }

    return "UNKNOWN";
}

void AddHiddenFileAttribute(mega::LocalPath& path)
{
#ifdef _WIN32
    WIN32_FILE_ATTRIBUTE_DATA fad;
    if (GetFileAttributesExW(path.localpath.data(), GetFileExInfoStandard, &fad))
        SetFileAttributesW(path.localpath.data(), fad.dwFileAttributes | FILE_ATTRIBUTE_HIDDEN);
#endif
}

void RemoveHiddenFileAttribute(mega::LocalPath& path)
{
#ifdef _WIN32
    WIN32_FILE_ATTRIBUTE_DATA fad;
    if (GetFileAttributesExW(path.localpath.data(), GetFileExInfoStandard, &fad))
        SetFileAttributesW(path.localpath.data(), fad.dwFileAttributes & ~FILE_ATTRIBUTE_HIDDEN);
#endif
}


CacheableWriter::CacheableWriter(string& d)
    : dest(d)
{
}

void CacheableWriter::serializebinary(byte* data, size_t len)
{
    dest.append((char*)data, len);
}

void CacheableWriter::serializechunkmacs(const chunkmac_map& m)
{
    m.serialize(dest);
}

void CacheableWriter::serializecstr(const char* field, bool storeNull)
{
    unsigned short ll = (unsigned short)(field ? strlen(field) + (storeNull ? 1 : 0) : 0);
    dest.append((char*)&ll, sizeof(ll));
    dest.append(field, ll);
}

void CacheableWriter::serializepstr(const string* field)
{
    unsigned short ll = (unsigned short)(field ? field->size() : 0);
    dest.append((char*)&ll, sizeof(ll));
    if (field) dest.append(field->data(), ll);
}

void CacheableWriter::serializestring(const string& field)
{
    unsigned short ll = (unsigned short)field.size();
    dest.append((char*)&ll, sizeof(ll));
    dest.append(field.data(), ll);
}

void CacheableWriter::serializecompressed64(int64_t field)
{
    byte buf[sizeof field+1];
    dest.append((const char*)buf, Serialize64::serialize(buf, field));
}

void CacheableWriter::serializei64(int64_t field)
{
    dest.append((char*)&field, sizeof(field));
}

void CacheableWriter::serializeu32(uint32_t field)
{
    dest.append((char*)&field, sizeof(field));
}

void CacheableWriter::serializehandle(handle field)
{
    dest.append((char*)&field, sizeof(field));
}

void CacheableWriter::serializenodehandle(handle field)
{
    dest.append((const char*)&field, MegaClient::NODEHANDLE);
}

void CacheableWriter::serializefsfp(fsfp_t field)
{
    dest.append((char*)&field, sizeof(field));
}

void CacheableWriter::serializebool(bool field)
{
    dest.append((char*)&field, sizeof(field));
}

void CacheableWriter::serializebyte(byte field)
{
    dest.append((char*)&field, sizeof(field));
}

void CacheableWriter::serializedouble(double field)
{
    dest.append((char*)&field, sizeof(field));
}

void CacheableWriter::serializeexpansionflags(bool b0, bool b1, bool b2, bool b3, bool b4, bool b5, bool b6, bool b7)
{
    unsigned char b[8];
    b[0] = b0;
    b[1] = b1;
    b[2] = b2;
    b[3] = b3;
    b[4] = b4;
    b[5] = b5;
    b[6] = b6;
    b[7] = b7;
    dest.append((char*)b, 8);
}


CacheableReader::CacheableReader(const string& d)
    : ptr(d.data())
    , end(ptr + d.size())
    , fieldnum(0)
{
}

void CacheableReader::eraseused(string& d)
{
    assert(end == d.data() + d.size());
    d.erase(0, ptr - d.data());
}

bool CacheableReader::unserializecstr(string& s, bool removeNull)
{
    if (ptr + sizeof(unsigned short) > end)
    {
        return false;
    }

    unsigned short len = MemAccess::get<unsigned short>(ptr);
    ptr += sizeof(len);

    if (ptr + len > end)
    {
        return false;
    }

    if (len)
    {
        s.assign(ptr, len - (removeNull ? 1 : 0));
    }
    ptr += len;
    fieldnum += 1;
    return true;
}


bool CacheableReader::unserializestring(string& s)
{
    if (ptr + sizeof(unsigned short) > end)
    {
        return false;
    }

    unsigned short len = MemAccess::get<unsigned short>(ptr);
    ptr += sizeof(len);

    if (ptr + len > end)
    {
        return false;
    }

    if (len)
    {
        s.assign(ptr, len);
    }
    ptr += len;
    fieldnum += 1;
    return true;
}

bool CacheableReader::unserializebinary(byte* data, size_t len)
{
    if (ptr + len > end)
    {
        return false;
    }

    memcpy(data, ptr, len);
    ptr += len;
    fieldnum += 1;
    return true;
}


void chunkmac_map::serialize(string& d) const
{
    unsigned short ll = (unsigned short)size();
    d.append((char*)&ll, sizeof(ll));
    for (auto& it : mMacMap)
    {
        d.append((char*)&it.first, sizeof(it.first));
        d.append((char*)&it.second, sizeof(it.second));
    }
}

bool chunkmac_map::unserialize(const char*& ptr, const char* end)
{
    unsigned short ll;
    if ((ptr + sizeof(ll) > end) || ptr + (ll = MemAccess::get<unsigned short>(ptr)) * (sizeof(m_off_t) + sizeof(ChunkMAC)) + sizeof(ll) > end)
    {
        return false;
    }

    ptr += sizeof(ll);

    for (int i = 0; i < ll; i++)
    {
        m_off_t pos = MemAccess::get<m_off_t>(ptr);
        ptr += sizeof(m_off_t);

        memcpy(&(mMacMap[pos]), ptr, sizeof(ChunkMAC));
        ptr += sizeof(ChunkMAC);

        if (mMacMap[pos].isMacsmacSoFar())
        {
            macsmacSoFarPos = pos;
            assert(i == 0);
        }
        else
        {
            assert(pos > macsmacSoFarPos);
        }
    }
    return true;
}

void chunkmac_map::calcprogress(m_off_t size, m_off_t& chunkpos, m_off_t& progresscompleted, m_off_t* sumOfPartialChunks)
{
    chunkpos = 0;
    progresscompleted = 0;

    for (auto& it : mMacMap)
    {
        m_off_t chunkceil = ChunkedHash::chunkceil(it.first, size);

        if (it.second.isMacsmacSoFar())
        {
            assert(chunkpos == 0);
            macsmacSoFarPos = it.first;

            chunkpos = chunkceil;
            progresscompleted = chunkceil;
        }
        else if (chunkpos == it.first && it.second.finished)
        {
            chunkpos = chunkceil;
            progresscompleted = chunkceil;
        }
        else if (it.second.finished)
        {
            m_off_t chunksize = chunkceil - ChunkedHash::chunkfloor(it.first);
            progresscompleted += chunksize;
        }
        else
        {
            progresscompleted += it.second.offset;  // sum of completed portions
            if (sumOfPartialChunks)
            {
                *sumOfPartialChunks += it.second.offset;
            }
        }
    }

    progresscontiguous = chunkpos;
}

m_off_t chunkmac_map::nextUnprocessedPosFrom(m_off_t pos)
{
    assert(pos > macsmacSoFarPos);

    for (auto it = mMacMap.find(ChunkedHash::chunkfloor(pos));
        it != mMacMap.end();
        it = mMacMap.find(ChunkedHash::chunkfloor(pos)))
    {
        if (it->second.finished)
        {
            pos = ChunkedHash::chunkceil(pos);
        }
        else
        {
            pos += it->second.offset;
            break;
        }
    }
    return pos;
}

m_off_t chunkmac_map::expandUnprocessedPiece(m_off_t pos, m_off_t npos, m_off_t fileSize, m_off_t maxReqSize)
{
    assert(pos > macsmacSoFarPos);

    for (auto it = mMacMap.find(npos);
        npos < fileSize &&
        (npos - pos) <= maxReqSize &&
        (it == mMacMap.end() || it->second.notStarted());
        it = mMacMap.find(npos))
    {
        npos = ChunkedHash::chunkceil(npos, fileSize);
    }
    return npos;
}

void chunkmac_map::ctr_encrypt(m_off_t chunkid, SymmCipher *cipher, byte *chunkstart, unsigned chunksize, m_off_t startpos, int64_t ctriv, bool finishesChunk)
{
    assert(chunkid == startpos);
    assert(startpos > macsmacSoFarPos);

    // encrypt is always done on whole chunks
    auto& chunk = mMacMap[chunkid];
    cipher->ctr_crypt(chunkstart, unsigned(chunksize), startpos, ctriv, chunk.mac, true, true);
    chunk.offset = 0;
    chunk.finished = finishesChunk;  // when encrypting for uploads, only set finished after confirmation of the chunk uploading.
}


void chunkmac_map::ctr_decrypt(m_off_t chunkid, SymmCipher *cipher, byte *chunkstart, unsigned chunksize, m_off_t startpos, int64_t ctriv, bool finishesChunk)
{
    assert(chunkid > macsmacSoFarPos);
    assert(startpos >= chunkid);
    assert(startpos + chunksize <= ChunkedHash::chunkceil(chunkid));
    ChunkMAC& chunk = mMacMap[chunkid];

    cipher->ctr_crypt(chunkstart, chunksize, startpos, ctriv, chunk.mac, false, chunk.notStarted());

    if (finishesChunk)
    {
        chunk.finished = true;
        chunk.offset = 0;
    }
    else
    {
        assert(startpos + chunksize < ChunkedHash::chunkceil(chunkid));
        chunk.finished = false;
        chunk.offset += chunksize;
    }
}

void chunkmac_map::finishedUploadChunks(chunkmac_map& macs)
{
    for (auto& m : macs.mMacMap)
    {
        assert(m.first > macsmacSoFarPos);
        assert(mMacMap.find(m.first) == mMacMap.end() || !mMacMap[m.first].isMacsmacSoFar());

        m.second.finished = true;
        mMacMap[m.first] = m.second;
        LOG_verbose << "Upload chunk completed: " << m.first;
    }
}

bool chunkmac_map::finishedAt(m_off_t pos)
{
    assert(pos > macsmacSoFarPos);

    auto pcit = mMacMap.find(pos);
    return pcit != mMacMap.end()
        && pcit->second.finished;
}

m_off_t chunkmac_map::updateContiguousProgress(m_off_t fileSize)
{
    assert(progresscontiguous > macsmacSoFarPos);

    while (finishedAt(progresscontiguous))
    {
        progresscontiguous = ChunkedHash::chunkceil(progresscontiguous, fileSize);
    }
    return progresscontiguous;
}

void chunkmac_map::updateMacsmacProgress(SymmCipher *cipher)
{
    bool updated = false;
    while (macsmacSoFarPos + 1024 * 1024 * 5 < progresscontiguous  // never go past contiguous-from-start section
           && size() > 32 * 3 + 5)   // leave enough room for the mac-with-late-gaps corrective calculation to occur
    {
        if (mMacMap.begin()->second.isMacsmacSoFar())
        {
            auto it = mMacMap.begin();
            auto& calcSoFar = it->second;
            auto& next = (++it)->second;

            assert(it->first == ChunkedHash::chunkfloor(it->first));
            SymmCipher::xorblock(next.mac, calcSoFar.mac);
            cipher->ecb_encrypt(calcSoFar.mac);
            memcpy(next.mac, calcSoFar.mac, sizeof(next.mac));

            macsmacSoFarPos = it->first;
            next.offset = unsigned(-1);
            assert(next.isMacsmacSoFar());
            mMacMap.erase(mMacMap.begin());
        }
        else if (mMacMap.begin()->first == 0 && finishedAt(0))
        {
            auto& first = mMacMap.begin()->second;

            byte mac[SymmCipher::BLOCKSIZE] = { 0 };
            SymmCipher::xorblock(first.mac, mac);
            cipher->ecb_encrypt(mac);
            memcpy(first.mac, mac, sizeof(mac));

            first.offset = unsigned(-1);
            assert(first.isMacsmacSoFar());
            macsmacSoFarPos = 0;
        }
        updated = true;
    }

    if (updated)
    {
        LOG_verbose << "Macsmac calculation advanced to " << mMacMap.begin()->first;
    }
}

void chunkmac_map::copyEntriesTo(chunkmac_map& other)
{
    for (auto& e : mMacMap)
    {
        assert(e.first > macsmacSoFarPos);
        other.mMacMap[e.first] = e.second;
    }
}

void chunkmac_map::copyEntryTo(m_off_t pos, chunkmac_map& other)
{
    assert(pos > macsmacSoFarPos);
    mMacMap[pos] = other.mMacMap[pos];
}


// coalesce block macs into file mac
int64_t chunkmac_map::macsmac(SymmCipher *cipher)
{
    byte mac[SymmCipher::BLOCKSIZE] = { 0 };

    for (auto& it : mMacMap)
    {
        if (it.second.isMacsmacSoFar())
        {
            assert(it.first == mMacMap.begin()->first);
            memcpy(mac, it.second.mac, sizeof(mac));
        }
        else
        {
            assert(it.first == ChunkedHash::chunkfloor(it.first));
            SymmCipher::xorblock(it.second.mac, mac);
            cipher->ecb_encrypt(mac);
        }
    }

    uint32_t* m = (uint32_t*)mac;

    m[0] ^= m[1];
    m[1] = m[2] ^ m[3];

    return MemAccess::get<int64_t>((const char*)mac);
}

int64_t chunkmac_map::macsmac_gaps(SymmCipher *cipher, size_t g1, size_t g2, size_t g3, size_t g4)
{
    byte mac[SymmCipher::BLOCKSIZE] = { 0 };

    size_t n = 0;
    for (auto it = mMacMap.begin(); it != mMacMap.end(); it++, n++)
    {
        if (it->second.isMacsmacSoFar())
        {
            memcpy(mac, it->second.mac, sizeof(mac));
            for (m_off_t pos = 0; pos <= it->first; pos = ChunkedHash::chunkceil(pos))
            {
                ++n;
            }
        }
        else
        {
            if ((n >= g1 && n < g2) || (n >= g3 && n < g4)) continue;

            assert(it->first == ChunkedHash::chunkfloor(it->first));
            SymmCipher::xorblock(it->second.mac, mac);
            cipher->ecb_encrypt(mac);
        }
    }

    uint32_t* m = (uint32_t*)mac;

    m[0] ^= m[1];
    m[1] = m[2] ^ m[3];

    return MemAccess::get<int64_t>((const char*)mac);
}

bool CacheableReader::unserializechunkmacs(chunkmac_map& m)
{
    if (m.unserialize(ptr, end))   // ptr is adjusted by reference
    {
        fieldnum += 1;
        return true;
    }
    return false;
}

bool CacheableReader::unserializecompressed64(uint64_t& field)
{
    int fieldSize;
    if ((fieldSize = Serialize64::unserialize((byte*)ptr, static_cast<int>(end - ptr), &field)) < 0)
    {
        LOG_err << "Serialize64 unserialization failed - malformed field";
        return false;
    }
    else
    {
        ptr += fieldSize;
    }
    return true;
}

bool CacheableReader::unserializei64(int64_t& field)
{
    if (ptr + sizeof(int64_t) > end)
    {
        return false;
    }
    field = MemAccess::get<int64_t>(ptr);
    ptr += sizeof(int64_t);
    fieldnum += 1;
    return true;
}

bool CacheableReader::unserializeu32(uint32_t& field)
{
    if (ptr + sizeof(uint32_t) > end)
    {
        return false;
    }
    field = MemAccess::get<uint32_t>(ptr);
    ptr += sizeof(uint32_t);
    fieldnum += 1;
    return true;
}

bool CacheableReader::unserializehandle(handle& field)
{
    if (ptr + sizeof(handle) > end)
    {
        return false;
    }
    field = MemAccess::get<handle>(ptr);
    ptr += sizeof(handle);
    fieldnum += 1;
    return true;
}

bool CacheableReader::unserializenodehandle(handle& field)
{
    if (ptr + MegaClient::NODEHANDLE > end)
    {
        return false;
    }
    field = 0;
    memcpy((char*)&field, ptr, MegaClient::NODEHANDLE);
    ptr += MegaClient::NODEHANDLE;
    fieldnum += 1;
    return true;
}

bool CacheableReader::unserializefsfp(fsfp_t& field)
{
    if (ptr + sizeof(fsfp_t) > end)
    {
        return false;
    }
    field = MemAccess::get<fsfp_t>(ptr);
    ptr += sizeof(fsfp_t);
    fieldnum += 1;
    return true;
}

bool CacheableReader::unserializebool(bool& field)
{
    if (ptr + sizeof(bool) > end)
    {
        return false;
    }
    field = MemAccess::get<bool>(ptr);
    ptr += sizeof(bool);
    fieldnum += 1;
    return true;
}

bool CacheableReader::unserializebyte(byte& field)
{
    if (ptr + sizeof(byte) > end)
    {
        return false;
    }
    field = MemAccess::get<byte>(ptr);
    ptr += sizeof(byte);
    fieldnum += 1;
    return true;
}

bool CacheableReader::unserializedouble(double& field)
{
    if (ptr + sizeof(double) > end)
    {
        return false;
    }
    field = MemAccess::get<double>(ptr);
    ptr += sizeof(double);
    fieldnum += 1;
    return true;
}

bool CacheableReader::unserializeexpansionflags(unsigned char field[8], unsigned usedFlagCount)
{
    if (ptr + 8 > end)
    {
        return false;
    }
    memcpy(field, ptr, 8);

    for (int i = usedFlagCount;  i < 8; i++ )
    {
        if (field[i])
        {
            LOG_err << "Unserialization failed in expansion flags, invalid version detected.  Fieldnum: " << fieldnum;
            return false;
        }
    }

    ptr += 8;
    fieldnum += 1;
    return true;
}

#ifdef ENABLE_CHAT
TextChat::TextChat()
{
    id = UNDEF;
    priv = PRIV_UNKNOWN;
    shard = -1;
    userpriv = NULL;
    group = false;
    ou = UNDEF;
    resetTag();
    ts = 0;
    flags = 0;
    publicchat = false;

    memset(&changed, 0, sizeof(changed));
}

TextChat::~TextChat()
{
    delete userpriv;
}

bool TextChat::serialize(string *d)
{
    unsigned short ll;

    d->append((char*)&id, sizeof id);
    d->append((char*)&priv, sizeof priv);
    d->append((char*)&shard, sizeof shard);

    ll = (unsigned short)(userpriv ? userpriv->size() : 0);
    d->append((char*)&ll, sizeof ll);
    if (userpriv)
    {
        userpriv_vector::iterator it = userpriv->begin();
        while (it != userpriv->end())
        {
            handle uh = it->first;
            d->append((char*)&uh, sizeof uh);

            privilege_t priv = it->second;
            d->append((char*)&priv, sizeof priv);

            it++;
        }
    }

    d->append((char*)&group, sizeof group);

    // title is a binary array
    ll = (unsigned short)title.size();
    d->append((char*)&ll, sizeof ll);
    d->append(title.data(), ll);

    d->append((char*)&ou, sizeof ou);
    d->append((char*)&ts, sizeof(ts));

    char hasAttachments = attachedNodes.size() != 0;
    d->append((char*)&hasAttachments, 1);

    d->append((char*)&flags, 1);

    char mode = publicchat ? 1 : 0;
    d->append((char*)&mode, 1);

    char hasUnifiedKey = unifiedKey.size() ? 1 : 0;
    d->append((char *)&hasUnifiedKey, 1);

    char meetingRoom = meeting ? 1 : 0;
    d->append((char*)&meetingRoom, 1);

    d->append("\0\0\0\0\0", 5); // additional bytes for backwards compatibility

    if (hasAttachments)
    {
        ll = (unsigned short)attachedNodes.size();  // number of nodes with granted access
        d->append((char*)&ll, sizeof ll);

        for (attachments_map::iterator it = attachedNodes.begin(); it != attachedNodes.end(); it++)
        {
            d->append((char*)&it->first, sizeof it->first); // nodehandle

            ll = (unsigned short)it->second.size(); // number of users with granted access to the node
            d->append((char*)&ll, sizeof ll);
            for (set<handle>::iterator ituh = it->second.begin(); ituh != it->second.end(); ituh++)
            {
                d->append((char*)&(*ituh), sizeof *ituh);   // userhandle
            }
        }
    }

    if (hasUnifiedKey)
    {
        ll = (unsigned short) unifiedKey.size();
        d->append((char *)&ll, sizeof ll);
        d->append((char*) unifiedKey.data(), unifiedKey.size());
    }

    return true;
}

TextChat* TextChat::unserialize(class MegaClient *client, string *d)
{
    handle id;
    privilege_t priv;
    int shard;
    userpriv_vector *userpriv = NULL;
    bool group;
    string title;   // byte array
    handle ou;
    m_time_t ts;
    byte flags;
    char hasAttachments;
    attachments_map attachedNodes;
    bool publicchat;
    string unifiedKey;

    unsigned short ll;
    const char* ptr = d->data();
    const char* end = ptr + d->size();

    if (ptr + sizeof(handle) + sizeof(privilege_t) + sizeof(int) + sizeof(short) > end)
    {
        return NULL;
    }

    id = MemAccess::get<handle>(ptr);
    ptr += sizeof id;

    priv = MemAccess::get<privilege_t>(ptr);
    ptr += sizeof priv;

    shard = MemAccess::get<int>(ptr);
    ptr += sizeof shard;

    ll = MemAccess::get<unsigned short>(ptr);
    ptr += sizeof ll;
    if (ll)
    {
        if (ptr + ll * (sizeof(handle) + sizeof(privilege_t)) > end)
        {
            return NULL;
        }

        userpriv = new userpriv_vector();

        for (unsigned short i = 0; i < ll; i++)
        {
            handle uh = MemAccess::get<handle>(ptr);
            ptr += sizeof uh;

            privilege_t priv = MemAccess::get<privilege_t>(ptr);
            ptr += sizeof priv;

            userpriv->push_back(userpriv_pair(uh, priv));
        }

        if (priv == PRIV_RM)    // clear peerlist if removed
        {
            delete userpriv;
            userpriv = NULL;
        }
    }

    if (ptr + sizeof(bool) + sizeof(unsigned short) > end)
    {
        delete userpriv;
        return NULL;
    }

    group = MemAccess::get<bool>(ptr);
    ptr += sizeof group;

    ll = MemAccess::get<unsigned short>(ptr);
    ptr += sizeof ll;
    if (ll)
    {
        if (ptr + ll > end)
        {
            delete userpriv;
            return NULL;
        }
        title.assign(ptr, ll);
    }
    ptr += ll;

    if (ptr + sizeof(handle) + sizeof(m_time_t) + sizeof(char) + 9 > end)
    {
        delete userpriv;
        return NULL;
    }

    ou = MemAccess::get<handle>(ptr);
    ptr += sizeof ou;

    ts = MemAccess::get<m_time_t>(ptr);
    ptr += sizeof(m_time_t);

    hasAttachments = MemAccess::get<char>(ptr);
    ptr += sizeof hasAttachments;

    flags = MemAccess::get<char>(ptr);
    ptr += sizeof(char);

    char mode = MemAccess::get<char>(ptr);
    publicchat = (mode == 1);
    ptr += sizeof(char);

    char hasUnifiedKey = MemAccess::get<char>(ptr);
    ptr += sizeof(char);

    char meetingRoom = MemAccess::get<char>(ptr);
    ptr += sizeof(char);

    for (int i = 5; i--;)
    {
        if (ptr + MemAccess::get<unsigned char>(ptr) < end)
        {
            ptr += MemAccess::get<unsigned char>(ptr) + 1;
        }
    }

    if (hasAttachments)
    {
        unsigned short numNodes = 0;
        if (ptr + sizeof numNodes > end)
        {
            delete userpriv;
            return NULL;
        }

        numNodes = MemAccess::get<unsigned short>(ptr);
        ptr += sizeof numNodes;

        for (int i = 0; i < numNodes; i++)
        {
            handle h = UNDEF;
            unsigned short numUsers = 0;
            if (ptr + sizeof h + sizeof numUsers > end)
            {
                delete userpriv;
                return NULL;
            }

            h = MemAccess::get<handle>(ptr);
            ptr += sizeof h;

            numUsers = MemAccess::get<unsigned short>(ptr);
            ptr += sizeof numUsers;

            handle uh = UNDEF;
            if (ptr + (numUsers * sizeof(uh)) > end)
            {
                delete userpriv;
                return NULL;
            }

            for (int j = 0; j < numUsers; j++)
            {
                uh = MemAccess::get<handle>(ptr);
                ptr += sizeof uh;

                attachedNodes[h].insert(uh);
            }
        }
    }

    if (hasUnifiedKey)
    {
        unsigned short keylen = 0;
        if (ptr + sizeof keylen > end)
        {
            delete userpriv;
            return NULL;
        }

        keylen = MemAccess::get<unsigned short>(ptr);
        ptr += sizeof keylen;

        if (ptr + keylen > end)
        {
            delete userpriv;
            return NULL;
        }

        unifiedKey.assign(ptr, keylen);
        ptr += keylen;
    }

    if (ptr < end)
    {
        delete userpriv;
        return NULL;
    }

    if (client->chats.find(id) == client->chats.end())
    {
        client->chats[id] = new TextChat();
    }
    else
    {
        LOG_warn << "Unserialized a chat already in RAM";
    }
    TextChat* chat = client->chats[id];
    chat->id = id;
    chat->priv = priv;
    chat->shard = shard;
    chat->userpriv = userpriv;
    chat->group = group;
    chat->title = title;
    chat->ou = ou;
    chat->resetTag();
    chat->ts = ts;
    chat->flags = flags;
    chat->attachedNodes = attachedNodes;
    chat->publicchat = publicchat;
    chat->unifiedKey = unifiedKey;
    chat->meeting = meetingRoom;

    memset(&chat->changed, 0, sizeof(chat->changed));

    return chat;
}

void TextChat::setTag(int tag)
{
    if (this->tag != 0)    // external changes prevail
    {
        this->tag = tag;
    }
}

int TextChat::getTag()
{
    return tag;
}

void TextChat::resetTag()
{
    tag = -1;
}

bool TextChat::setNodeUserAccess(handle h, handle uh, bool revoke)
{
    if (revoke)
    {
        attachments_map::iterator uhit = attachedNodes.find(h);
        if (uhit != attachedNodes.end())
        {
            uhit->second.erase(uh);
            if (uhit->second.empty())
            {
                attachedNodes.erase(h);
                changed.attachments = true;
            }
            return true;
        }
    }
    else
    {
        attachedNodes[h].insert(uh);
        changed.attachments = true;
        return true;
    }

    return false;
}

bool TextChat::setFlags(byte newFlags)
{
    if (flags == newFlags)
    {
        return false;
    }

    flags = newFlags;
    changed.flags = true;

    return true;
}

bool TextChat::isFlagSet(uint8_t offset) const
{
    return (flags >> offset) & 1U;
}

bool TextChat::setMode(bool publicchat)
{
    if (this->publicchat == publicchat)
    {
        return false;
    }

    this->publicchat = publicchat;
    changed.mode = true;

    return true;
}

bool TextChat::setFlag(bool value, uint8_t offset)
{
    if (bool((flags >> offset) & 1U) == value)
    {
        return false;
    }

    flags ^= byte(1U << offset);
    changed.flags = true;

    return true;
}
#endif

/**
 * @brief Encrypts a string after padding it to block length.
 *
 * Note: With an IV, only use the first 8 bytes.
 *
 * @param data Data buffer to be encrypted. Encryption is done in-place,
 *     so cipher text will be in `data` afterwards as well.
 * @param key AES key for encryption.
 * @param iv Optional initialisation vector for encryption. Will use a
 *     zero IV if not given. If `iv` is a zero length string, a new IV
 *     for encryption will be generated and available through the reference.
 * @return Void.
 */
void PaddedCBC::encrypt(PrnGen &rng, string* data, SymmCipher* key, string* iv)
{
    if (iv)
    {
        // Make a new 8-byte IV, if the one passed is zero length.
        if (iv->size() == 0)
        {
            byte* buf = new byte[8];
            rng.genblock(buf, 8);
            iv->append((char*)buf);
            delete [] buf;
        }

        // Truncate a longer IV to its first 8 bytes.
        if (iv->size() > 8)
        {
            iv->resize(8);
        }

        // Bring up the IV size to BLOCKSIZE.
        iv->resize(key->BLOCKSIZE);
    }

    // Pad to block size and encrypt.
    data->append("E");
    data->resize((data->size() + key->BLOCKSIZE - 1) & - key->BLOCKSIZE, 'P');
    if (iv)
    {
        key->cbc_encrypt((byte*)data->data(), data->size(),
                         (const byte*)iv->data());
    }
    else
    {
        key->cbc_encrypt((byte*)data->data(), data->size());
    }

    // Truncate IV back to the first 8 bytes only..
    if (iv)
    {
        iv->resize(8);
    }
}

/**
 * @brief Decrypts a string and strips the padding.
 *
 * Note: With an IV, only use the first 8 bytes.
 *
 * @param data Data buffer to be decrypted. Decryption is done in-place,
 *     so plain text will be in `data` afterwards as well.
 * @param key AES key for decryption.
 * @param iv Optional initialisation vector for encryption. Will use a
 *     zero IV if not given.
 * @return Void.
 */
bool PaddedCBC::decrypt(string* data, SymmCipher* key, string* iv)
{
    if (iv)
    {
        // Truncate a longer IV to its first 8 bytes.
        if (iv->size() > 8)
        {
            iv->resize(8);
        }

        // Bring up the IV size to BLOCKSIZE.
        iv->resize(key->BLOCKSIZE);
    }

    if ((data->size() & (key->BLOCKSIZE - 1)))
    {
        return false;
    }

    // Decrypt and unpad.
    if (iv)
    {
        key->cbc_decrypt((byte*)data->data(), data->size(),
                         (const byte*)iv->data());
    }
    else
    {
        key->cbc_decrypt((byte*)data->data(), data->size());
    }

    size_t p = data->find_last_of('E');

    if (p == string::npos)
    {
        return false;
    }

    data->resize(p);

    return true;
}

// start of chunk
m_off_t ChunkedHash::chunkfloor(m_off_t p)
{
    m_off_t cp, np;

    cp = 0;

    for (unsigned i = 1; i <= 8; i++)
    {
        np = cp + i * SEGSIZE;

        if ((p >= cp) && (p < np))
        {
            return cp;
        }

        cp = np;
    }

    return ((p - cp) & - (8 * SEGSIZE)) + cp;
}

// end of chunk (== start of next chunk)
m_off_t ChunkedHash::chunkceil(m_off_t p, m_off_t limit)
{
    m_off_t cp, np;

    cp = 0;

    for (unsigned i = 1; i <= 8; i++)
    {
        np = cp + i * SEGSIZE;

        if ((p >= cp) && (p < np))
        {
            return (limit < 0 || np < limit) ? np : limit;
        }

        cp = np;
    }

    np = ((p - cp) & - (8 * SEGSIZE)) + cp + 8 * SEGSIZE;
    return (limit < 0 || np < limit) ? np : limit;
}


// cryptographic signature generation/verification
HashSignature::HashSignature(Hash* h)
{
    hash = h;
}

HashSignature::~HashSignature()
{
    delete hash;
}

void HashSignature::add(const byte* data, unsigned len)
{
    hash->add(data, len);
}

unsigned HashSignature::get(AsymmCipher* privk, byte* sigbuf, unsigned sigbuflen)
{
    string h;

    hash->get(&h);

    return privk->rawdecrypt((const byte*)h.data(), h.size(), sigbuf, sigbuflen);
}

bool HashSignature::checksignature(AsymmCipher* pubk, const byte* sig, unsigned len)
{
    string h, s;
    unsigned size;

    hash->get(&h);

    s.resize(h.size());

    if (!(size = pubk->rawencrypt(sig, len, (byte*)s.data(), s.size())))
    {
        return 0;
    }

    if (size < h.size())
    {
        // left-pad with 0
        s.insert(0, h.size() - size, 0);
        s.resize(h.size());
    }

    return s == h;
}

PayCrypter::PayCrypter(PrnGen &rng)
    : rng(rng)
{
    rng.genblock(keys, ENC_KEY_BYTES + MAC_KEY_BYTES);
    encKey = keys;
    hmacKey = keys+ENC_KEY_BYTES;

    rng.genblock(iv, IV_BYTES);
}

void PayCrypter::setKeys(const byte *newEncKey, const byte *newHmacKey, const byte *newIv)
{
    memcpy(encKey, newEncKey, ENC_KEY_BYTES);
    memcpy(hmacKey, newHmacKey, MAC_KEY_BYTES);
    memcpy(iv, newIv, IV_BYTES);
}

bool PayCrypter::encryptPayload(const string *cleartext, string *result)
{
    //Check parameters
    if(!cleartext || !result)
    {
        return false;
    }

    //AES-CBC encryption
    string encResult;
    SymmCipher sym(encKey);
    sym.cbc_encrypt_pkcs_padding(cleartext, iv, &encResult);

    //Prepare the message to authenticate (IV + cipher text)
    string toAuthenticate((char *)iv, IV_BYTES);
    toAuthenticate.append(encResult);

    //HMAC-SHA256
    HMACSHA256 hmacProcessor(hmacKey, MAC_KEY_BYTES);
    hmacProcessor.add((byte *)toAuthenticate.data(), toAuthenticate.size());
    result->resize(32);
    hmacProcessor.get((byte *)result->data());

    //Complete the result (HMAC + IV - ciphertext)
    result->append((char *)iv, IV_BYTES);
    result->append(encResult);
    return true;
}

bool PayCrypter::rsaEncryptKeys(const string *cleartext, const byte *pubkdata, int pubkdatalen, string *result, bool randompadding)
{
    //Check parameters
    if(!cleartext || !pubkdata || !result)
    {
        return false;
    }

    //Create an AsymmCipher with the public key
    AsymmCipher asym;
    asym.setkey(AsymmCipher::PUBKEY, pubkdata, pubkdatalen);

    //Prepare the message to encrypt (2-byte header + clear text)
    string keyString;
    keyString.append(1, (byte)(cleartext->size() >> 8));
    keyString.append(1, (byte)(cleartext->size()));
    keyString.append(*cleartext);

    //Save the length of the valid message
    size_t keylen = keyString.size();

    //Resize to add padding
    keyString.resize(asym.key[AsymmCipher::PUB_PQ].ByteCount() - 2);

    //Add padding
    if(randompadding)
    {
        rng.genblock((byte *)keyString.data() + keylen, keyString.size() - keylen);
    }

    //RSA encryption
    result->resize(pubkdatalen);
    result->resize(asym.rawencrypt((byte *)keyString.data(), keyString.size(), (byte *)result->data(), result->size()));

    //Complete the result (2-byte header + RSA result)
    size_t reslen = result->size();
    result->insert(0, 1, (byte)(reslen >> 8));
    result->insert(1, 1, (byte)(reslen));
    return true;
}

bool PayCrypter::hybridEncrypt(const string *cleartext, const byte *pubkdata, int pubkdatalen, string *result, bool randompadding)
{
    if(!cleartext || !pubkdata || !result)
    {
        return false;
    }

    //Generate the payload
    string payloadString;
    encryptPayload(cleartext, &payloadString);

    //RSA encryption
    string rsaKeyCipher;
    string keysString;
    keysString.assign((char *)keys, ENC_KEY_BYTES + MAC_KEY_BYTES);
    rsaEncryptKeys(&keysString, pubkdata, pubkdatalen, &rsaKeyCipher, randompadding);

    //Complete the result
    *result = rsaKeyCipher + payloadString;
    return true;
}

#ifdef _WIN32
int mega_snprintf(char *s, size_t n, const char *format, ...)
{
    va_list args;
    int ret;

    if (!s || n <= 0)
    {
        return -1;
    }

    va_start(args, format);
    ret = vsnprintf(s, n, format, args);
    va_end(args);

    s[n - 1] = '\0';
    return ret;
}
#endif

string * TLVstore::tlvRecordsToContainer(PrnGen &rng, SymmCipher *key, encryptionsetting_t encSetting)
{
    // decide nonce/IV and auth. tag lengths based on the `mode`
    unsigned ivlen = TLVstore::getIvlen(encSetting);
    unsigned taglen = TLVstore::getTaglen(encSetting);
    encryptionmode_t encMode = TLVstore::getMode(encSetting);

    if (!ivlen || !taglen || encMode == AES_MODE_UNKNOWN)
    {
        return NULL;
    }

    // serialize the TLV records
    string *container = tlvRecordsToContainer();

    // generate IV array
    byte *iv = new byte[ivlen];
    rng.genblock(iv, ivlen);

    string cipherText;

    // encrypt the bytes using the specified mode

    if (encMode == AES_MODE_CCM)   // CCM or GCM_BROKEN (same than CCM)
    {
        key->ccm_encrypt(container, iv, ivlen, taglen, &cipherText);
    }
    else if (encMode == AES_MODE_GCM)   // then use GCM
    {
        key->gcm_encrypt(container, iv, ivlen, taglen, &cipherText);
    }

    string *result = new string;
    result->resize(1);
    result->at(0) = static_cast<char>(encSetting);
    result->append((char*) iv, ivlen);
    result->append((char*) cipherText.data(), cipherText.length()); // includes auth. tag

    delete [] iv;
    delete container;

    return result;
}

string* TLVstore::tlvRecordsToContainer()
{
    string *result = new string;
    size_t offset = 0;
    size_t length;

    for (TLV_map::iterator it = tlv.begin(); it != tlv.end(); it++)
    {
        // copy Type
        result->append(it->first);
        offset += it->first.length() + 1;   // keep the NULL-char for Type string

        // set Length of value
        length = it->second.length();
        result->resize(offset + 2);
        result->at(offset) = static_cast<char>(length >> 8);
        result->at(offset + 1) = static_cast<char>(length & 0xFF);
        offset += 2;

        // copy the Value
        result->append((char*)it->second.data(), it->second.length());
        offset += it->second.length();
    }

    return result;
}

bool TLVstore::get(string type, string& value) const
{
    auto it = tlv.find(type);
    if (it == tlv.cend())
        return false;

    value = it->second;
    return true;
}

const TLV_map * TLVstore::getMap() const
{
    return &tlv;
}

vector<string> *TLVstore::getKeys() const
{
    vector<string> *keys = new vector<string>;
    for (string_map::const_iterator it = tlv.begin(); it != tlv.end(); it++)
    {
        keys->push_back(it->first);
    }
    return keys;
}

void TLVstore::set(string type, string value)
{
    tlv[type] = value;
}

void TLVstore::reset(std::string type)
{
    tlv.erase(type);
}

size_t TLVstore::size()
{
    return tlv.size();
}

unsigned TLVstore::getTaglen(int mode)
{

    switch (mode)
    {
    case AES_CCM_10_16:
    case AES_CCM_12_16:
    case AES_GCM_12_16_BROKEN:
    case AES_GCM_12_16:
        return 16;

    case AES_CCM_10_08:
    case AES_GCM_10_08_BROKEN:
    case AES_GCM_10_08:
        return 8;

    default:    // unknown block encryption mode
        return 0;
    }
}

unsigned TLVstore::getIvlen(int mode)
{
    switch (mode)
    {
    case AES_CCM_12_16:
    case AES_GCM_12_16_BROKEN:
    case AES_GCM_12_16:
        return 12;

    case AES_CCM_10_08:
    case AES_GCM_10_08_BROKEN:
    case AES_CCM_10_16:
    case AES_GCM_10_08:
        return 10;

    default:    // unknown block encryption mode
        return 0;
    }
}

encryptionmode_t TLVstore::getMode(int mode)
{
    switch (mode)
    {
    case AES_CCM_12_16:
    case AES_GCM_12_16_BROKEN:
    case AES_CCM_10_16:
    case AES_CCM_10_08:
    case AES_GCM_10_08_BROKEN:
        return AES_MODE_CCM;

    case AES_GCM_12_16:
    case AES_GCM_10_08:
        return AES_MODE_GCM;

    default:    // unknown block encryption mode
        return AES_MODE_UNKNOWN;
    }
}

TLVstore * TLVstore::containerToTLVrecords(const string *data)
{
    if (data->empty())
    {
        return NULL;
    }

    TLVstore *tlv = new TLVstore();

    size_t offset = 0;

    string type;
    size_t typelen;
    string value;
    unsigned valuelen;
    size_t pos;

    size_t datalen = data->length();

    while (offset < datalen)
    {
        // get the length of the Type string
        pos = data->find('\0', offset);
        typelen = pos - offset;

        // if no valid TLV record in the container, but remaining bytes...
        if (pos == string::npos || offset + typelen + 3 > datalen)
        {
            delete tlv;
            return NULL;
        }

        // get the Type string
        type.assign((char*)&(data->data()[offset]), typelen);
        offset += typelen + 1;        // +1: NULL character

        // get the Length of the value
        valuelen = (unsigned char)data->at(offset) << 8
                 | (unsigned char)data->at(offset + 1);
        offset += 2;

        // if there's not enough data for value...
        if (offset + valuelen > datalen)
        {
            delete tlv;
            return NULL;
        }

        // get the Value
        value.assign((char*)&(data->data()[offset]), valuelen);  // value may include NULL characters, read as a buffer
        offset += valuelen;

        // add it to the map
        tlv->set(type, value);
    }

    return tlv;
}


TLVstore * TLVstore::containerToTLVrecords(const string *data, SymmCipher *key)
{
    if (data->empty())
    {
        return NULL;
    }

    unsigned offset = 0;
    encryptionsetting_t encSetting = (encryptionsetting_t) data->at(offset);
    offset++;

    unsigned ivlen = TLVstore::getIvlen(encSetting);
    unsigned taglen = TLVstore::getTaglen(encSetting);
    encryptionmode_t encMode = TLVstore::getMode(encSetting);

    if (encMode == AES_MODE_UNKNOWN || !ivlen || !taglen ||  data->size() < offset+ivlen+taglen)
    {
        return NULL;
    }

    byte *iv = new byte[ivlen];
    memcpy(iv, &(data->data()[offset]), ivlen);
    offset += ivlen;

    unsigned cipherTextLen = unsigned(data->length() - offset);
    string cipherText = data->substr(offset, cipherTextLen);

    unsigned clearTextLen = cipherTextLen - taglen;
    string clearText;

    bool decrypted = false;
    if (encMode == AES_MODE_CCM)   // CCM or GCM_BROKEN (same than CCM)
    {
       decrypted = key->ccm_decrypt(&cipherText, iv, ivlen, taglen, &clearText);
    }
    else if (encMode == AES_MODE_GCM)  // GCM
    {
       decrypted = key->gcm_decrypt(&cipherText, iv, ivlen, taglen, &clearText);
    }

    delete [] iv;

    if (!decrypted)  // the decryption has failed (probably due to authentication)
    {
        return NULL;
    }
    else if (clearText.empty()) // If decryption succeeded but attribute is empty, generate an empty TLV
    {
        return new TLVstore();
    }

    TLVstore *tlv = TLVstore::containerToTLVrecords(&clearText);
    if (!tlv) // 'data' might be affected by the legacy bug: strings encoded in UTF-8 instead of Unicode
    {
        // retry TLV decoding after conversion from 'UTF-8 chars' to 'Unicode chars'
        LOG_warn << "Retrying TLV records decoding with UTF-8 patch";

        string clearTextUnicode;
        if (!Utils::utf8toUnicode((const byte*)clearText.data(), clearTextLen, &clearTextUnicode))
        {
            LOG_err << "Invalid UTF-8 encoding";
        }
        else
        {
            tlv = TLVstore::containerToTLVrecords(&clearTextUnicode);
        }
    }

    return tlv;
}

TLVstore::~TLVstore()
{
}

size_t Utils::utf8SequenceSize(unsigned char c)
{
    int aux = static_cast<int>(c);
    if (aux >= 0 && aux <= 127)     return 1;
    else if ((aux & 0xE0) == 0xC0)  return 2;
    else if ((aux & 0xF0) == 0xE0)  return 3;
    else if ((aux & 0xF8) == 0xF0)  return 4;
    else
    {
        LOG_err << "Malformed UTF-8 sequence, interpret character " << c << " as literal";
        return 1;
    }
}

string  Utils::toUpperUtf8(const string& text)
{
    string result;

    auto n = utf8proc_ssize_t(text.size());
    auto d = text.data();

    for (;;)
    {
        utf8proc_int32_t c;
        auto nn = utf8proc_iterate((utf8proc_uint8_t *)d, n, &c);

        if (nn == 0) break;

        assert(nn <= n);
        d += nn;
        n -= nn;

        c = utf8proc_toupper(c);

        char buff[8];
        auto charLen = utf8proc_encode_char(c, (utf8proc_uint8_t *)buff);
        result.append(buff, charLen);
    }

    return result;
}

string  Utils::toLowerUtf8(const string& text)
{
    string result;

    auto n = utf8proc_ssize_t(text.size());
    auto d = text.data();

    for (;;)
    {
        utf8proc_int32_t c;
        auto nn = utf8proc_iterate((utf8proc_uint8_t *)d, n, &c);

        if (nn == 0) break;

        assert(nn <= n);
        d += nn;
        n -= nn;

        c = utf8proc_tolower(c);

        char buff[8];
        auto charLen = utf8proc_encode_char(c, (utf8proc_uint8_t *)buff);
        result.append(buff, charLen);
    }

    return result;
}


bool Utils::utf8toUnicode(const uint8_t *src, unsigned srclen, string *result)
{
    uint8_t utf8cp1;
    uint8_t utf8cp2;
    int32_t unicodecp;

    if (!srclen)
    {
        result->clear();
        return true;
    }

    byte *res = new byte[srclen];
    unsigned rescount = 0;

    unsigned i = 0;
    while (i < srclen)
    {
        utf8cp1 = src[i++];

        if (utf8cp1 < 0x80)
        {
            res[rescount++] = utf8cp1;
        }
        else
        {
            if (i < srclen)
            {
                utf8cp2 = src[i++];

                // check codepoints are valid
                if ((utf8cp1 == 0xC2 || utf8cp1 == 0xC3) && utf8cp2 >= 0x80 && utf8cp2 <= 0xBF)
                {
                    unicodecp = ((utf8cp1 & 0x1F) <<  6) + (utf8cp2 & 0x3F);
                    res[rescount++] = static_cast<byte>(unicodecp & 0xFF);
                }
                else
                {
                    // error: one of the two-bytes UTF-8 char is not a valid UTF-8 char
                    delete [] res;
                    return false;
                }
            }
            else
            {
                // error: last byte indicates a two-bytes UTF-8 char, but only one left
                delete [] res;
                return false;
            }
        }
    }

    result->assign((const char*)res, rescount);
    delete [] res;

    return true;
}

std::string Utils::stringToHex(const std::string &input)
{
    static const char* const lut = "0123456789ABCDEF";
    size_t len = input.length();

    std::string output;
    output.reserve(2 * len);
    for (size_t i = 0; i < len; ++i)
    {
        const unsigned char c = input[i];
        output.push_back(lut[c >> 4]);
        output.push_back(lut[c & 15]);
    }
    return output;
}

std::string Utils::hexToString(const std::string &input)
{
    static const char* const lut = "0123456789ABCDEF";
    size_t len = input.length();
    if (len & 1) throw std::invalid_argument("odd length");

    std::string output;
    output.reserve(len / 2);
    for (size_t i = 0; i < len; i += 2)
    {
        char a = input[i];
        const char* p = std::lower_bound(lut, lut + 16, a);
        if (*p != a) throw std::invalid_argument("not a hex digit");

        char b = input[i + 1];
        const char* q = std::lower_bound(lut, lut + 16, b);
        if (*q != b) throw std::invalid_argument("not a hex digit");

        output.push_back(static_cast<char>(((p - lut) << 4) | (q - lut)));
    }
    return output;
}

int Utils::icasecmp(const std::string& lhs,
                    const std::string& rhs,
                    const size_t length)
{
    assert(lhs.size() >= length);
    assert(rhs.size() >= length);

#ifdef _WIN32
    return _strnicmp(lhs.c_str(), rhs.c_str(), length);
#else // _WIN32
    return strncasecmp(lhs.c_str(), rhs.c_str(), length);
#endif // ! _WIN32
}

int Utils::icasecmp(const std::wstring& lhs,
                    const std::wstring& rhs,
                    const size_t length)
{
    assert(lhs.size() >= length);
    assert(rhs.size() >= length);

#ifdef _WIN32
    return _wcsnicmp(lhs.c_str(), rhs.c_str(), length);
#else // _WIN32
    return wcsncasecmp(lhs.c_str(), rhs.c_str(), length);
#endif // ! _WIN32
}

int Utils::pcasecmp(const std::string& lhs,
                    const std::string& rhs,
                    const size_t length)
{
    assert(lhs.size() >= length);
    assert(rhs.size() >= length);

#ifdef _WIN32
    return icasecmp(lhs, rhs, length);
#else // _WIN32
    return lhs.compare(0, length, rhs, 0, length);
#endif // ! _WIN32
}

int Utils::pcasecmp(const std::wstring& lhs,
                    const std::wstring& rhs,
                    const size_t length)
{
    assert(lhs.size() >= length);
    assert(rhs.size() >= length);

#ifdef _WIN32
    return icasecmp(lhs, rhs, length);
#else // _WIN32
    return lhs.compare(0, length, rhs, 0, length);
#endif // ! _WIN32
}

long long abs(long long n)
{
    // for pre-c++11 where this version is not defined yet
    return n >= 0 ? n : -n;
}

struct tm* m_localtime(m_time_t ttime, struct tm *dt)
{
    // works for 32 or 64 bit time_t
    time_t t = time_t(ttime);
#if (__cplusplus >= 201103L) && defined (__STDC_LIB_EXT1__) && defined(__STDC_WANT_LIB_EXT1__)
    localtime_s(&t, dt);
#elif _MSC_VER >= 1400 || defined(__MINGW32__) // MSVCRT (2005+): std::localtime is threadsafe
    struct tm *newtm = localtime(&t);
    if (newtm)
    {
        memcpy(dt, newtm, sizeof(struct tm));
    }
    else
    {
        memset(dt, 0, sizeof(struct tm));
    }
#elif _WIN32
#error "localtime is not thread safe in this compiler; please use a later one"
#else //POSIX
    localtime_r(&t, dt);
#endif
    return dt;
}

struct tm* m_gmtime(m_time_t ttime, struct tm *dt)
{
    // works for 32 or 64 bit time_t
    time_t t = time_t(ttime);
#if (__cplusplus >= 201103L) && defined (__STDC_LIB_EXT1__) && defined(__STDC_WANT_LIB_EXT1__)
    gmtime_s(&t, dt);
#elif _MSC_VER >= 1400 || defined(__MINGW32__) // MSVCRT (2005+): std::gmtime is threadsafe
    struct tm *newtm = gmtime(&t);
    if (newtm)
    {
        memcpy(dt, newtm, sizeof(struct tm));
    }
    else
    {
        memset(dt, 0, sizeof(struct tm));
    }
#elif _WIN32
#error "gmtime is not thread safe in this compiler; please use a later one"
#else //POSIX
    gmtime_r(&t, dt);
#endif
    return dt;
}

m_time_t m_time(m_time_t* tt)
{
    // works for 32 or 64 bit time_t
    time_t t = time(NULL);
    if (tt)
    {
        *tt = t;
    }
    return t;
}

m_time_t m_mktime(struct tm* stm)
{
    // works for 32 or 64 bit time_t
    return mktime(stm);
}

int m_clock_getmonotonictime(timespec *t)
{
#ifdef __APPLE__
    struct timeval now;
    int rv = gettimeofday(&now, NULL);
    if (rv)
    {
        return rv;
    }
    t->tv_sec = now.tv_sec;
    t->tv_nsec = now.tv_usec * 1000;
    return 0;
#elif defined(_WIN32) && defined(_MSC_VER)
    struct __timeb64 tb;
    _ftime64(&tb);
    t->tv_sec = tb.time;
    t->tv_nsec = long(tb.millitm) * 1000000;
    return 0;
#else
#ifdef CLOCK_BOOTTIME
    return clock_gettime(CLOCK_BOOTTIME, t);
#else
    return clock_gettime(CLOCK_MONOTONIC, t);
#endif
#endif

}

m_time_t m_mktime_UTC(const struct tm *src)
{
    struct tm dst = *src;
    m_time_t t = 0;
#if _MSC_VER >= 1400 || defined(__MINGW32__) // MSVCRT (2005+)
    t = mktime(&dst);
    TIME_ZONE_INFORMATION TimeZoneInfo;
    GetTimeZoneInformation(&TimeZoneInfo);
    t += TimeZoneInfo.Bias * 60 - dst.tm_isdst * 3600;
#elif _WIN32
#error "localtime is not thread safe in this compiler; please use a later one"
#else //POSIX
    t = mktime(&dst);
    t += dst.tm_gmtoff - dst.tm_isdst * 3600;
#endif
    return t;
}

std::string rfc1123_datetime( time_t time )
{
    struct tm * timeinfo;
    char buffer [80];
    timeinfo = gmtime(&time);
    strftime (buffer, 80, "%a, %d %b %Y %H:%M:%S GMT",timeinfo);
    return buffer;
}

string webdavurlescape(const string &value)
{
    ostringstream escaped;
    escaped.fill('0');
    escaped << std::hex;

    for (string::const_iterator i = value.begin(), n = value.end(); i != n; ++i)
    {
        string::value_type c = (*i);
        if (isalnum(c) || c == '-' || c == '_' || c == '.' || c == '~' || c == '/' || c == ':')
        {
            escaped << c;
        }
        else
        {
            escaped << std::uppercase;
            escaped << '%' << std::setw(2) << int((unsigned char) c);
            escaped << std::nouppercase;
        }
    }

    return escaped.str();
}

string escapewebdavchar(const char c)
{
    static bool unintitialized = true;
    static std::map<int,const char *> escapesec;
    if (unintitialized)
    {
        escapesec[33] = "&#33;"; // !  //For some reason &Exclamation; was not properly handled (crashed) by gvfsd-dav
        escapesec[34] = "&quot;"; // "
        escapesec[37] = "&percnt;"; // %
        escapesec[38] = "&amp;"; // &
        escapesec[39] = "&apos;"; // '
        escapesec[43] = "&add;"; // +
        escapesec[60] = "&lt;"; // <
        escapesec[61] = "&#61;"; // = //For some reason &equal; was not properly handled (crashed) by gvfsd-dav
        escapesec[62] = "&gt;"; // >
        escapesec[160] = "&nbsp;"; //NO-BREAK SPACE
        escapesec[161] = "&iexcl;"; //INVERTED EXCLAMATION MARK
        escapesec[162] = "&cent;"; //CENT SIGN
        escapesec[163] = "&pound;"; //POUND SIGN
        escapesec[164] = "&curren;"; //CURRENCY SIGN
        escapesec[165] = "&yen;"; //YEN SIGN
        escapesec[166] = "&brvbar;"; //BROKEN BAR
        escapesec[167] = "&sect;"; //SECTION SIGN
        escapesec[168] = "&uml;"; //DIAERESIS
        escapesec[169] = "&copy;"; //COPYRIGHT SIGN
        escapesec[170] = "&ordf;"; //FEMININE ORDINAL INDICATOR
        escapesec[171] = "&laquo;"; //LEFT-POINTING DOUBLE ANGLE QUOTATION MARK
        escapesec[172] = "&not;"; //NOT SIGN
        escapesec[173] = "&shy;"; //SOFT HYPHEN
        escapesec[174] = "&reg;"; //REGISTERED SIGN
        escapesec[175] = "&macr;"; //MACRON
        escapesec[176] = "&deg;"; //DEGREE SIGN
        escapesec[177] = "&plusmn;"; //PLUS-MINUS SIGN
        escapesec[178] = "&sup2;"; //SUPERSCRIPT TWO
        escapesec[179] = "&sup3;"; //SUPERSCRIPT THREE
        escapesec[180] = "&acute;"; //ACUTE ACCENT
        escapesec[181] = "&micro;"; //MICRO SIGN
        escapesec[182] = "&para;"; //PILCROW SIGN
        escapesec[183] = "&middot;"; //MIDDLE DOT
        escapesec[184] = "&cedil;"; //CEDILLA
        escapesec[185] = "&sup1;"; //SUPERSCRIPT ONE
        escapesec[186] = "&ordm;"; //MASCULINE ORDINAL INDICATOR
        escapesec[187] = "&raquo;"; //RIGHT-POINTING DOUBLE ANGLE QUOTATION MARK
        escapesec[188] = "&frac14;"; //VULGAR FRACTION ONE QUARTER
        escapesec[189] = "&frac12;"; //VULGAR FRACTION ONE HALF
        escapesec[190] = "&frac34;"; //VULGAR FRACTION THREE QUARTERS
        escapesec[191] = "&iquest;"; //INVERTED QUESTION MARK
        escapesec[192] = "&Agrave;"; //LATIN CAPITAL LETTER A WITH GRAVE
        escapesec[193] = "&Aacute;"; //LATIN CAPITAL LETTER A WITH ACUTE
        escapesec[194] = "&Acirc;"; //LATIN CAPITAL LETTER A WITH CIRCUMFLEX
        escapesec[195] = "&Atilde;"; //LATIN CAPITAL LETTER A WITH TILDE
        escapesec[196] = "&Auml;"; //LATIN CAPITAL LETTER A WITH DIAERESIS
        escapesec[197] = "&Aring;"; //LATIN CAPITAL LETTER A WITH RING ABOVE
        escapesec[198] = "&AElig;"; //LATIN CAPITAL LETTER AE
        escapesec[199] = "&Ccedil;"; //LATIN CAPITAL LETTER C WITH CEDILLA
        escapesec[200] = "&Egrave;"; //LATIN CAPITAL LETTER E WITH GRAVE
        escapesec[201] = "&Eacute;"; //LATIN CAPITAL LETTER E WITH ACUTE
        escapesec[202] = "&Ecirc;"; //LATIN CAPITAL LETTER E WITH CIRCUMFLEX
        escapesec[203] = "&Euml;"; //LATIN CAPITAL LETTER E WITH DIAERESIS
        escapesec[204] = "&Igrave;"; //LATIN CAPITAL LETTER I WITH GRAVE
        escapesec[205] = "&Iacute;"; //LATIN CAPITAL LETTER I WITH ACUTE
        escapesec[206] = "&Icirc;"; //LATIN CAPITAL LETTER I WITH CIRCUMFLEX
        escapesec[207] = "&Iuml;"; //LATIN CAPITAL LETTER I WITH DIAERESIS
        escapesec[208] = "&ETH;"; //LATIN CAPITAL LETTER ETH
        escapesec[209] = "&Ntilde;"; //LATIN CAPITAL LETTER N WITH TILDE
        escapesec[210] = "&Ograve;"; //LATIN CAPITAL LETTER O WITH GRAVE
        escapesec[211] = "&Oacute;"; //LATIN CAPITAL LETTER O WITH ACUTE
        escapesec[212] = "&Ocirc;"; //LATIN CAPITAL LETTER O WITH CIRCUMFLEX
        escapesec[213] = "&Otilde;"; //LATIN CAPITAL LETTER O WITH TILDE
        escapesec[214] = "&Ouml;"; //LATIN CAPITAL LETTER O WITH DIAERESIS
        escapesec[215] = "&times;"; //MULTIPLICATION SIGN
        escapesec[216] = "&Oslash;"; //LATIN CAPITAL LETTER O WITH STROKE
        escapesec[217] = "&Ugrave;"; //LATIN CAPITAL LETTER U WITH GRAVE
        escapesec[218] = "&Uacute;"; //LATIN CAPITAL LETTER U WITH ACUTE
        escapesec[219] = "&Ucirc;"; //LATIN CAPITAL LETTER U WITH CIRCUMFLEX
        escapesec[220] = "&Uuml;"; //LATIN CAPITAL LETTER U WITH DIAERESIS
        escapesec[221] = "&Yacute;"; //LATIN CAPITAL LETTER Y WITH ACUTE
        escapesec[222] = "&THORN;"; //LATIN CAPITAL LETTER THORN
        escapesec[223] = "&szlig;"; //LATIN SMALL LETTER SHARP S
        escapesec[224] = "&agrave;"; //LATIN SMALL LETTER A WITH GRAVE
        escapesec[225] = "&aacute;"; //LATIN SMALL LETTER A WITH ACUTE
        escapesec[226] = "&acirc;"; //LATIN SMALL LETTER A WITH CIRCUMFLEX
        escapesec[227] = "&atilde;"; //LATIN SMALL LETTER A WITH TILDE
        escapesec[228] = "&auml;"; //LATIN SMALL LETTER A WITH DIAERESIS
        escapesec[229] = "&aring;"; //LATIN SMALL LETTER A WITH RING ABOVE
        escapesec[230] = "&aelig;"; //LATIN SMALL LETTER AE
        escapesec[231] = "&ccedil;"; //LATIN SMALL LETTER C WITH CEDILLA
        escapesec[232] = "&egrave;"; //LATIN SMALL LETTER E WITH GRAVE
        escapesec[233] = "&eacute;"; //LATIN SMALL LETTER E WITH ACUTE
        escapesec[234] = "&ecirc;"; //LATIN SMALL LETTER E WITH CIRCUMFLEX
        escapesec[235] = "&euml;"; //LATIN SMALL LETTER E WITH DIAERESIS
        escapesec[236] = "&igrave;"; //LATIN SMALL LETTER I WITH GRAVE
        escapesec[237] = "&iacute;"; //LATIN SMALL LETTER I WITH ACUTE
        escapesec[238] = "&icirc;"; //LATIN SMALL LETTER I WITH CIRCUMFLEX
        escapesec[239] = "&iuml;"; //LATIN SMALL LETTER I WITH DIAERESIS
        escapesec[240] = "&eth;"; //LATIN SMALL LETTER ETH
        escapesec[241] = "&ntilde;"; //LATIN SMALL LETTER N WITH TILDE
        escapesec[242] = "&ograve;"; //LATIN SMALL LETTER O WITH GRAVE
        escapesec[243] = "&oacute;"; //LATIN SMALL LETTER O WITH ACUTE
        escapesec[244] = "&ocirc;"; //LATIN SMALL LETTER O WITH CIRCUMFLEX
        escapesec[245] = "&otilde;"; //LATIN SMALL LETTER O WITH TILDE
        escapesec[246] = "&ouml;"; //LATIN SMALL LETTER O WITH DIAERESIS
        escapesec[247] = "&divide;"; //DIVISION SIGN
        escapesec[248] = "&oslash;"; //LATIN SMALL LETTER O WITH STROKE
        escapesec[249] = "&ugrave;"; //LATIN SMALL LETTER U WITH GRAVE
        escapesec[250] = "&uacute;"; //LATIN SMALL LETTER U WITH ACUTE
        escapesec[251] = "&ucirc;"; //LATIN SMALL LETTER U WITH CIRCUMFLEX
        escapesec[252] = "&uuml;"; //LATIN SMALL LETTER U WITH DIAERESIS
        escapesec[253] = "&yacute;"; //LATIN SMALL LETTER Y WITH ACUTE
        escapesec[254] = "&thorn;"; //LATIN SMALL LETTER THORN
        escapesec[255] = "&yuml;"; //LATIN SMALL LETTER Y WITH DIAERESIS
        escapesec[338] = "&OElig;"; //LATIN CAPITAL LIGATURE OE
        escapesec[339] = "&oelig;"; //LATIN SMALL LIGATURE OE
        escapesec[352] = "&Scaron;"; //LATIN CAPITAL LETTER S WITH CARON
        escapesec[353] = "&scaron;"; //LATIN SMALL LETTER S WITH CARON
        escapesec[376] = "&Yuml;"; //LATIN CAPITAL LETTER Y WITH DIAERESIS
        escapesec[402] = "&fnof;"; //LATIN SMALL LETTER F WITH HOOK
        escapesec[710] = "&circ;"; //MODIFIER LETTER CIRCUMFLEX ACCENT
        escapesec[732] = "&tilde;"; //SMALL TILDE
        escapesec[913] = "&Alpha;"; //GREEK CAPITAL LETTER ALPHA
        escapesec[914] = "&Beta;"; //GREEK CAPITAL LETTER BETA
        escapesec[915] = "&Gamma;"; //GREEK CAPITAL LETTER GAMMA
        escapesec[916] = "&Delta;"; //GREEK CAPITAL LETTER DELTA
        escapesec[917] = "&Epsilon;"; //GREEK CAPITAL LETTER EPSILON
        escapesec[918] = "&Zeta;"; //GREEK CAPITAL LETTER ZETA
        escapesec[919] = "&Eta;"; //GREEK CAPITAL LETTER ETA
        escapesec[920] = "&Theta;"; //GREEK CAPITAL LETTER THETA
        escapesec[921] = "&Iota;"; //GREEK CAPITAL LETTER IOTA
        escapesec[922] = "&Kappa;"; //GREEK CAPITAL LETTER KAPPA
        escapesec[923] = "&Lambda;"; //GREEK CAPITAL LETTER LAMDA
        escapesec[924] = "&Mu;"; //GREEK CAPITAL LETTER MU
        escapesec[925] = "&Nu;"; //GREEK CAPITAL LETTER NU
        escapesec[926] = "&Xi;"; //GREEK CAPITAL LETTER XI
        escapesec[927] = "&Omicron;"; //GREEK CAPITAL LETTER OMICRON
        escapesec[928] = "&Pi;"; //GREEK CAPITAL LETTER PI
        escapesec[929] = "&Rho;"; //GREEK CAPITAL LETTER RHO
        escapesec[931] = "&Sigma;"; //GREEK CAPITAL LETTER SIGMA
        escapesec[932] = "&Tau;"; //GREEK CAPITAL LETTER TAU
        escapesec[933] = "&Upsilon;"; //GREEK CAPITAL LETTER UPSILON
        escapesec[934] = "&Phi;"; //GREEK CAPITAL LETTER PHI
        escapesec[935] = "&Chi;"; //GREEK CAPITAL LETTER CHI
        escapesec[936] = "&Psi;"; //GREEK CAPITAL LETTER PSI
        escapesec[937] = "&Omega;"; //GREEK CAPITAL LETTER OMEGA
        escapesec[945] = "&alpha;"; //GREEK SMALL LETTER ALPHA
        escapesec[946] = "&beta;"; //GREEK SMALL LETTER BETA
        escapesec[947] = "&gamma;"; //GREEK SMALL LETTER GAMMA
        escapesec[948] = "&delta;"; //GREEK SMALL LETTER DELTA
        escapesec[949] = "&epsilon;"; //GREEK SMALL LETTER EPSILON
        escapesec[950] = "&zeta;"; //GREEK SMALL LETTER ZETA
        escapesec[951] = "&eta;"; //GREEK SMALL LETTER ETA
        escapesec[952] = "&theta;"; //GREEK SMALL LETTER THETA
        escapesec[953] = "&iota;"; //GREEK SMALL LETTER IOTA
        escapesec[954] = "&kappa;"; //GREEK SMALL LETTER KAPPA
        escapesec[955] = "&lambda;"; //GREEK SMALL LETTER LAMDA
        escapesec[956] = "&mu;"; //GREEK SMALL LETTER MU
        escapesec[957] = "&nu;"; //GREEK SMALL LETTER NU
        escapesec[958] = "&xi;"; //GREEK SMALL LETTER XI
        escapesec[959] = "&omicron;"; //GREEK SMALL LETTER OMICRON
        escapesec[960] = "&pi;"; //GREEK SMALL LETTER PI
        escapesec[961] = "&rho;"; //GREEK SMALL LETTER RHO
        escapesec[962] = "&sigmaf;"; //GREEK SMALL LETTER FINAL SIGMA
        escapesec[963] = "&sigma;"; //GREEK SMALL LETTER SIGMA
        escapesec[964] = "&tau;"; //GREEK SMALL LETTER TAU
        escapesec[965] = "&upsilon;"; //GREEK SMALL LETTER UPSILON
        escapesec[966] = "&phi;"; //GREEK SMALL LETTER PHI
        escapesec[967] = "&chi;"; //GREEK SMALL LETTER CHI
        escapesec[968] = "&psi;"; //GREEK SMALL LETTER PSI
        escapesec[969] = "&omega;"; //GREEK SMALL LETTER OMEGA
        escapesec[977] = "&thetasym;"; //GREEK THETA SYMBOL
        escapesec[978] = "&upsih;"; //GREEK UPSILON WITH HOOK SYMBOL
        escapesec[982] = "&piv;"; //GREEK PI SYMBOL
        escapesec[8194] = "&ensp;"; //EN SPACE
        escapesec[8195] = "&emsp;"; //EM SPACE
        escapesec[8201] = "&thinsp;"; //THIN SPACE
        escapesec[8204] = "&zwnj;"; //ZERO WIDTH NON-JOINER
        escapesec[8205] = "&zwj;"; //ZERO WIDTH JOINER
        escapesec[8206] = "&lrm;"; //LEFT-TO-RIGHT MARK
        escapesec[8207] = "&rlm;"; //RIGHT-TO-LEFT MARK
        escapesec[8211] = "&ndash;"; //EN DASH
        escapesec[8212] = "&mdash;"; //EM DASH
        escapesec[8213] = "&horbar;"; //HORIZONTAL BAR
        escapesec[8216] = "&lsquo;"; //LEFT SINGLE QUOTATION MARK
        escapesec[8217] = "&rsquo;"; //RIGHT SINGLE QUOTATION MARK
        escapesec[8218] = "&sbquo;"; //SINGLE LOW-9 QUOTATION MARK
        escapesec[8220] = "&ldquo;"; //LEFT DOUBLE QUOTATION MARK
        escapesec[8221] = "&rdquo;"; //RIGHT DOUBLE QUOTATION MARK
        escapesec[8222] = "&bdquo;"; //DOUBLE LOW-9 QUOTATION MARK
        escapesec[8224] = "&dagger;"; //DAGGER
        escapesec[8225] = "&Dagger;"; //DOUBLE DAGGER
        escapesec[8226] = "&bull;"; //BULLET
        escapesec[8230] = "&hellip;"; //HORIZONTAL ELLIPSIS
        escapesec[8240] = "&permil;"; //PER MILLE SIGN
        escapesec[8242] = "&prime;"; //PRIME
        escapesec[8243] = "&Prime;"; //DOUBLE PRIME
        escapesec[8249] = "&lsaquo;"; //SINGLE LEFT-POINTING ANGLE QUOTATION MARK
        escapesec[8250] = "&rsaquo;"; //SINGLE RIGHT-POINTING ANGLE QUOTATION MARK
        escapesec[8254] = "&oline;"; //OVERLINE
        escapesec[8260] = "&frasl;"; //FRACTION SLASH
        escapesec[8364] = "&euro;"; //EURO SIGN
        escapesec[8465] = "&image;"; //BLACK-LETTER CAPITAL I
        escapesec[8472] = "&weierp;"; //SCRIPT CAPITAL P
        escapesec[8476] = "&real;"; //BLACK-LETTER CAPITAL R
        escapesec[8482] = "&trade;"; //TRADE MARK SIGN
        escapesec[8501] = "&alefsym;"; //ALEF SYMBOL
        escapesec[8592] = "&larr;"; //LEFTWARDS ARROW
        escapesec[8593] = "&uarr;"; //UPWARDS ARROW
        escapesec[8594] = "&rarr;"; //RIGHTWARDS ARROW
        escapesec[8595] = "&darr;"; //DOWNWARDS ARROW
        escapesec[8596] = "&harr;"; //LEFT RIGHT ARROW
        escapesec[8629] = "&crarr;"; //DOWNWARDS ARROW WITH CORNER LEFTWARDS
        escapesec[8656] = "&lArr;"; //LEFTWARDS DOUBLE ARROW
        escapesec[8657] = "&uArr;"; //UPWARDS DOUBLE ARROW
        escapesec[8658] = "&rArr;"; //RIGHTWARDS DOUBLE ARROW
        escapesec[8659] = "&dArr;"; //DOWNWARDS DOUBLE ARROW
        escapesec[8660] = "&hArr;"; //LEFT RIGHT DOUBLE ARROW
        escapesec[8704] = "&forall;"; //FOR ALL
        escapesec[8706] = "&part;"; //PARTIAL DIFFERENTIAL
        escapesec[8707] = "&exist;"; //THERE EXISTS
        escapesec[8709] = "&empty;"; //EMPTY SET
        escapesec[8711] = "&nabla;"; //NABLA
        escapesec[8712] = "&isin;"; //ELEMENT OF
        escapesec[8713] = "&notin;"; //NOT AN ELEMENT OF
        escapesec[8715] = "&ni;"; //CONTAINS AS MEMBER
        escapesec[8719] = "&prod;"; //N-ARY PRODUCT
        escapesec[8721] = "&sum;"; //N-ARY SUMMATION
        escapesec[8722] = "&minus;"; //MINUS SIGN
        escapesec[8727] = "&lowast;"; //ASTERISK OPERATOR
        escapesec[8730] = "&radic;"; //SQUARE ROOT
        escapesec[8733] = "&prop;"; //PROPORTIONAL TO
        escapesec[8734] = "&infin;"; //INFINITY
        escapesec[8736] = "&ang;"; //ANGLE
        escapesec[8743] = "&and;"; //LOGICAL AND
        escapesec[8744] = "&or;"; //LOGICAL OR
        escapesec[8745] = "&cap;"; //INTERSECTION
        escapesec[8746] = "&cup;"; //UNION
        escapesec[8747] = "&int;"; //INTEGRAL
        escapesec[8756] = "&there4;"; //THEREFORE
        escapesec[8764] = "&sim;"; //TILDE OPERATOR
        escapesec[8773] = "&cong;"; //APPROXIMATELY EQUAL TO
        escapesec[8776] = "&asymp;"; //ALMOST EQUAL TO
        escapesec[8800] = "&ne;"; //NOT EQUAL TO
        escapesec[8801] = "&equiv;"; //IDENTICAL TO
        escapesec[8804] = "&le;"; //LESS-THAN OR EQUAL TO
        escapesec[8805] = "&ge;"; //GREATER-THAN OR EQUAL TO
        escapesec[8834] = "&sub;"; //SUBSET OF
        escapesec[8835] = "&sup;"; //SUPERSET OF
        escapesec[8836] = "&nsub;"; //NOT A SUBSET OF
        escapesec[8838] = "&sube;"; //SUBSET OF OR EQUAL TO
        escapesec[8839] = "&supe;"; //SUPERSET OF OR EQUAL TO
        escapesec[8853] = "&oplus;"; //CIRCLED PLUS
        escapesec[8855] = "&otimes;"; //CIRCLED TIMES
        escapesec[8869] = "&perp;"; //UP TACK
        escapesec[8901] = "&sdot;"; //DOT OPERATOR
        escapesec[8968] = "&lceil;"; //LEFT CEILING
        escapesec[8969] = "&rceil;"; //RIGHT CEILING
        escapesec[8970] = "&lfloor;"; //LEFT FLOOR
        escapesec[8971] = "&rfloor;"; //RIGHT FLOOR
        escapesec[9001] = "&lang;"; //LEFT-POINTING ANGLE BRACKET
        escapesec[9002] = "&rang;"; //RIGHT-POINTING ANGLE BRACKET
        escapesec[9674] = "&loz;"; //LOZENGE
        escapesec[9824] = "&spades;"; //BLACK SPADE SUIT
        escapesec[9827] = "&clubs;"; //BLACK CLUB SUIT
        escapesec[9829] = "&hearts;"; //BLACK HEART SUIT
        escapesec[9830] = "&diams;"; //BLACK DIAMOND SUIT

        unintitialized = false;
    }
    if (escapesec.find(c) != escapesec.end())
    {
        return escapesec[c];
    }

    return string(1,c);
}

string webdavnameescape(const string &value) {
    ostringstream escaped;

    for (string::const_iterator i = value.begin(), n = value.end(); i != n; ++i)
    {
        escaped << escapewebdavchar(*i);
    }

    return escaped.str();
}

void tolower_string(std::string& str)
{
    std::transform(str.begin(), str.end(), str.begin(), [](char c) {return static_cast<char>(::tolower(c)); });
}

#ifdef __APPLE__
int macOSmajorVersion()
{
    char releaseStr[256];
    size_t size = sizeof(releaseStr);
    if (!sysctlbyname("kern.osrelease", releaseStr, &size, NULL, 0)  && size > 0)
    {
        if (strchr(releaseStr,'.'))
        {
            char *token = strtok(releaseStr, ".");
            if (token)
            {
                errno = 0;
                char *endPtr = NULL;
                long majorVersion = strtol(token, &endPtr, 10);
                if (endPtr != token && errno != ERANGE && majorVersion >= INT_MIN && majorVersion <= INT_MAX)
                {
                    return int(majorVersion);
                }
            }
        }
    }

    return -1;
}
#endif

void NodeCounter::operator += (const NodeCounter& o)
{
    storage += o.storage;
    versionStorage += o.versionStorage;
    files += o.files;
    folders += o.folders;
    versions += o.versions;
}

void NodeCounter::operator -= (const NodeCounter& o)
{
    storage -= o.storage;
    versionStorage -= o.versionStorage;
    files -= o.files;
    folders -= o.folders;
    versions -= o.versions;
}


CacheableStatus::CacheableStatus(mega::CacheableStatus::Type type, int64_t value)
    : mType(type)
    , mValue(value)
{ }


// This should be a const-method but can't be due to the broken Cacheable interface.
// Do not mutate members in this function! Hence, we forward to a private const-method.
bool CacheableStatus::serialize(std::string* data)
{
    return const_cast<const CacheableStatus*>(this)->serialize(*data);
}

CacheableStatus* CacheableStatus::unserialize(class MegaClient *client, const std::string& data)
{
    int64_t typeBuf;
    int64_t value;

    CacheableReader reader(data);
    if (!reader.unserializei64(typeBuf))
    {
        return nullptr;
    }
    if (!reader.unserializei64(value))
    {
        return nullptr;
    }

    CacheableStatus::Type type = static_cast<CacheableStatus::Type>(typeBuf);
    client->mCachedStatus.loadCachedStatus(type, value);
    return client->mCachedStatus.getPtr(type);
}

bool CacheableStatus::serialize(std::string& data) const
{
    CacheableWriter writer{data};
    writer.serializei64(mType);
    writer.serializei64(mValue);
    return true;
}

int64_t CacheableStatus::value() const
{
    return mValue;
}

CacheableStatus::Type CacheableStatus::type() const
{
    return mType;
}

void CacheableStatus::setValue(const int64_t value)
{
    mValue = value;
}

std::string CacheableStatus::typeToStr()
{
    return CacheableStatus::typeToStr(mType);
}

std::string CacheableStatus::typeToStr(CacheableStatus::Type type)
{
    switch (type)
    {
    case STATUS_UNKNOWN:
        return "unknown";
    case STATUS_STORAGE:
        return "storage";
    case STATUS_BUSINESS:
        return "business";
    case STATUS_BLOCKED:
        return "blocked";
    case STATUS_PRO_LEVEL:
        return "pro-level";
    default:
        return "undefined";
    }
}

std::pair<bool, int64_t> generateMetaMac(SymmCipher &cipher, FileAccess &ifAccess, const int64_t iv)
{
    FileInputStream isAccess(&ifAccess);

    return generateMetaMac(cipher, isAccess, iv);
}

std::pair<bool, int64_t> generateMetaMac(SymmCipher &cipher, InputStreamAccess &isAccess, const int64_t iv)
{
    static const unsigned int SZ_1024K = 1l << 20;
    static const unsigned int SZ_128K  = 128l << 10;

    std::unique_ptr<byte[]> buffer(new byte[SZ_1024K + SymmCipher::BLOCKSIZE]);
    chunkmac_map chunkMacs;
    unsigned int chunkLength = 0;
    m_off_t current = 0;
    m_off_t remaining = isAccess.size();

    while (remaining > 0)
    {
        chunkLength =
          std::min(chunkLength + SZ_128K,
                   static_cast<unsigned int>(std::min<m_off_t>(remaining, SZ_1024K)));

        if (!isAccess.read(&buffer[0], chunkLength))
            return std::make_pair(false, 0l);

        memset(&buffer[chunkLength], 0, SymmCipher::BLOCKSIZE);

        chunkMacs.ctr_encrypt(current, &cipher, buffer.get(), chunkLength, current, iv, true);

        current += chunkLength;
        remaining -= chunkLength;
    }

    return std::make_pair(true, chunkMacs.macsmac(&cipher));
}

void MegaClientAsyncQueue::push(std::function<void(SymmCipher&)> f, bool discardable)
{
    if (mThreads.empty())
    {
        if (f)
        {
            f(mZeroThreadsCipher);
        }
    }
    else
    {
        {
            std::lock_guard<std::mutex> g(mMutex);
            mQueue.emplace_back(discardable, std::move(f));
        }
        mConditionVariable.notify_one();
    }
}

MegaClientAsyncQueue::MegaClientAsyncQueue(Waiter& w, unsigned threadCount)
    : mWaiter(w)
{
    for (int i = threadCount; i--; )
    {
        try
        {
            mThreads.emplace_back([this]()
            {
                asyncThreadLoop();
            });
        }
        catch (std::system_error& e)
        {
            LOG_err << "Failed to start worker thread: " << e.what();
            break;
        }
    }
    LOG_debug << "MegaClient Worker threads running: " << mThreads.size();
}

MegaClientAsyncQueue::~MegaClientAsyncQueue()
{
    clearDiscardable();
    push(nullptr, false);
    mConditionVariable.notify_all();
    LOG_warn << "~MegaClientAsyncQueue() joining threads";
    for (auto& t : mThreads)
    {
        t.join();
    }
    LOG_warn << "~MegaClientAsyncQueue() ends";
}

void MegaClientAsyncQueue::clearDiscardable()
{
    std::lock_guard<std::mutex> g(mMutex);
    auto newEnd = std::remove_if(mQueue.begin(), mQueue.end(), [](Entry& entry){ return entry.discardable; });
    mQueue.erase(newEnd, mQueue.end());
}

void MegaClientAsyncQueue::asyncThreadLoop()
{
    SymmCipher cipher;
    for (;;)
    {
        std::function<void(SymmCipher&)> f;
        {
            std::unique_lock<std::mutex> g(mMutex);
            mConditionVariable.wait(g, [this]() { return !mQueue.empty(); });
            f = std::move(mQueue.front().f);
            if (!f) return;   // nullptr is not popped, and causes all the threads to exit
            mQueue.pop_front();
        }
        f(cipher);
        mWaiter.notify();
    }
}

bool islchex_high(const int c)
{
    // this one constrains two characters to the 0..127 range
    return (c >= '0' && c <= '7');
}

bool islchex_low(const int c)
{
    // this one is the low nibble, unconstrained
    return (c >= '0' && c <= '9') || (c >= 'a' && c <= 'f');
}

std::string getSafeUrl(const std::string &posturl)
{
#if !defined(__clang__) && defined(__GNUC__) && __GNUC__ <= 4
    string safeurl;
    safeurl.append(posturl);
#else
    string safeurl = posturl;
#endif
    size_t sid = safeurl.find("sid=");
    if (sid != string::npos)
    {
        sid += 4;
        size_t end = safeurl.find("&", sid);
        if (end == string::npos)
        {
            end = safeurl.size();
        }
        memset((char *)safeurl.data() + sid, 'X', end - sid);
    }
    size_t authKey = safeurl.find("&n=");
    if (authKey != string::npos)
    {
        authKey += 3/*&n=*/ + 8/*public handle*/;
        size_t end = safeurl.find("&", authKey);
        if (end == string::npos)
        {
            end = safeurl.size();
        }
        memset((char *)safeurl.data() + authKey, 'X', end - authKey);
    }
    return safeurl;
}

bool readLines(FileAccess& ifAccess, string_vector& destination)
{
    FileInputStream isAccess(&ifAccess);
    return readLines(isAccess, destination);
}

bool readLines(InputStreamAccess& isAccess, string_vector& destination)
{
    const auto length = static_cast<unsigned int>(isAccess.size());

    std::string input(length, '\0');

    return isAccess.read((byte*)input.data(), length)
           && readLines(input, destination);
}

bool readLines(const std::string& input, string_vector& destination)
{
    const char *current = input.data();
    const char *end = current + input.size();

    while (current < end && (*current == '\r' || *current == '\n'))
    {
        ++current;
    }

    while (current < end)
    {
        const char *delim = current;
        const char *whitespace = current;

        while (delim < end && *delim != '\r' && *delim != '\n')
        {
            ++delim;
            whitespace += std::isspace(*whitespace) > 0;
        }

        if (delim != whitespace)
        {
            destination.emplace_back(current, delim);
        }

        while (delim < end && (*delim == '\r' || *delim == '\n'))
        {
            ++delim;
        }

        current = delim;
    }

    return true;
}

bool wildcardMatch(const string& text, const string& pattern)
{
    return wildcardMatch(text.c_str(), pattern.c_str());
}

bool wildcardMatch(const char *pszString, const char *pszMatch)
//  cf. http://www.planet-source-code.com/vb/scripts/ShowCode.asp?txtCodeId=1680&lngWId=3
{
    const char *cp = nullptr;
    const char *mp = nullptr;

    while ((*pszString) && (*pszMatch != '*'))
    {
        if ((*pszMatch != *pszString) && (*pszMatch != '?'))
        {
            return false;
        }
        pszMatch++;
        pszString++;
    }

    while (*pszString)
    {
        if (*pszMatch == '*')
        {
            if (!*++pszMatch)
            {
                return true;
            }
            mp = pszMatch;
            cp = pszString + 1;
        }
        else if ((*pszMatch == *pszString) || (*pszMatch == '?'))
        {
            pszMatch++;
            pszString++;
        }
        else
        {
            pszMatch = mp;
            pszString = cp++;
        }
    }
    while (*pszMatch == '*')
    {
        pszMatch++;
    }
    return !*pszMatch;
}

string syncWaitReasonString(SyncWaitReason r)
{
    switch(r)
    {
        case SyncWaitReason::NoReason:                                      return "NoReason";
        case SyncWaitReason::ApplyMoveNeedsOtherSideParentFolderToExist:    return "ApplyMoveNeedsOtherSideParentFolderToExist";
        case SyncWaitReason::ApplyMoveIsBlockedByExistingItem:              return "ApplyMoveIsBlockedByExistingItem";
        case SyncWaitReason::MoveNeedsDestinationNodeProcessing:            return "MoveNeedsDestinationNodeProcessing";
        case SyncWaitReason::UpsyncNeedsTargetFolder:                       return "UpsyncNeedsTargetFolder";
        case SyncWaitReason::DownsyncNeedsTargetFolder:                     return "DownsyncNeedsTargetFolder";
        case SyncWaitReason::DeleteOrMoveWaitingOnScanning:                 return "DeleteOrMoveWaitingOnScanning";
        case SyncWaitReason::DeleteWaitingOnMoves:                          return "DeleteWaitingOnMoves";
        case SyncWaitReason::WaitingForFileToStopChanging:                  return "WaitingForFileToStopChanging";
        case SyncWaitReason::MovingDownloadToTarget:                        return "MovingDownloadToTarget";
        case SyncWaitReason::LocalAndRemoteChangedSinceLastSyncedState_userMustChoose: return "BothChangedSinceLastSynced";
        case SyncWaitReason::CouldNotMoveToLocalDebrisFolder:               return "CouldNotMoveToLocalDebrisFolder";
        case SyncWaitReason::LocalFolderNotScannable:                       return "LocalFolderNotScannable";
        case SyncWaitReason::SymlinksNotSupported:                          return "SymlinksNotSupported";
        case SyncWaitReason::FolderMatchedAgainstFile:                      return "FolderMatchedAgainstFile";
        case SyncWaitReason::MatchedAgainstUnidentifiedItem:                return "MatchedAgainstUnidentifiedItem";
        case SyncWaitReason::MoveOrRenameFailed:                            return "MoveOrRenameFailed";
        case SyncWaitReason::CreateFolderFailed:                            return "CreateFolderFailed";
        case SyncWaitReason::UnknownExclusionState:                         return "UnknownExclusionState";
        case SyncWaitReason::UnableToLoadIgnoreFile:                        return "UnableToLoadIgnoreFile";
        case SyncWaitReason::MoveTargetNameTooLong:                         return "MoveTargetNameTooLong";
        case SyncWaitReason::DownloadTargetNameTooLong:                     return "DownloadTargetNameTooLong";
        case SyncWaitReason::CreateFolderNameTooLong:                       return "CreateFolderNameTooLong";
        case SyncWaitReason::CantFingrprintFileYet:                         return "CantFingrprintFileYet";
        case SyncWaitReason::FolderContainsLockedFiles:                     return "FolderContainsLockedFiles";
        case SyncWaitReason::LocalAndRemotePreviouslyUnsyncedDiffer_userMustChoose: return "LocalAndRemotePreviouslyUnsyncedDiffer";
        case SyncWaitReason::SyncItemExceedsSupportedTreeDepth:             return "SyncItemExceedsSupportedTreeDepth";
        case SyncWaitReason::MACVerificationFailure:                        return "MACVerificationFailure";
        case SyncWaitReason::NoNameTripletsDetected:                        return "NoNameTripletsDetected";
        case SyncWaitReason::EncounteredHardLinkAtMoveSource:               return "EncounteredHardLinkAtMoveSource";
        case SyncWaitReason::SpecialFilesNotSupported:                      return "SpecialFilesNotSupported";
    }
    return "<out of range>";
}

bool syncWaitReasonAlwaysNeedsUserIntervention(SyncWaitReason r)
{
    return r == SyncWaitReason::LocalFolderNotScannable ||
           r == SyncWaitReason::SymlinksNotSupported ||
           r == SyncWaitReason::SpecialFilesNotSupported ||
           r == SyncWaitReason::FolderMatchedAgainstFile ||
           r == SyncWaitReason::UnableToLoadIgnoreFile ||
           r == SyncWaitReason::LocalAndRemoteChangedSinceLastSyncedState_userMustChoose ||
           r == SyncWaitReason::LocalAndRemotePreviouslyUnsyncedDiffer_userMustChoose;
}

UploadHandle UploadHandle::next()
{
    do
    {
        // Since we start with UNDEF, the first update would overwrite the whole handle and at least 1 byte further, causing data corruption
        if (h == UNDEF) h = 0;

        byte* ptr = (byte*)(&h + 1);

        while (!++*--ptr);
    }
    while ((h & 0xFFFF000000000000) == 0 || // if the top two bytes were all 0 then it could clash with NodeHandles
            h == UNDEF);


    return *this;
}

handle generateDriveId(PrnGen& rng)
{
    handle driveId;

    rng.genblock((byte *)&driveId, sizeof(driveId));
    driveId |= m_time(nullptr);

    return driveId;
}

error readDriveId(FileSystemAccess& fsAccess, const char* pathToDrive, handle& driveId)
{
    if (pathToDrive && strlen(pathToDrive))
        return readDriveId(fsAccess, LocalPath::fromAbsolutePath(pathToDrive), driveId);

    driveId = UNDEF;

    return API_EREAD;
}

error readDriveId(FileSystemAccess& fsAccess, const LocalPath& pathToDrive, handle& driveId)
{
    assert(!pathToDrive.empty());

    driveId = UNDEF;

    auto path = pathToDrive;

    path.appendWithSeparator(LocalPath::fromRelativePath(".megabackup"), false);
    path.appendWithSeparator(LocalPath::fromRelativePath("drive-id"), false);

    auto fileAccess = fsAccess.newfileaccess(false);

    if (!fileAccess->fopen(path, true, false))
    {
        // This case is valid when only checking for file existence
        return API_ENOENT;
    }

    if (!fileAccess->frawread((byte*)&driveId, sizeof(driveId), 0))
    {
        LOG_err << "Unable to read drive-id from file: " << path;
        return API_EREAD;
    }

    return API_OK;
}

error writeDriveId(FileSystemAccess& fsAccess, const char* pathToDrive, handle driveId)
{
    auto path = LocalPath::fromAbsolutePath(pathToDrive);

    path.appendWithSeparator(LocalPath::fromRelativePath(".megabackup"), false);

    // Try and create the backup configuration directory
    if (!(fsAccess.mkdirlocal(path, false, false) || fsAccess.target_exists))
    {
        LOG_err << "Unable to create config DB directory: " << path;

        // Couldn't create the directory and it doesn't exist.
        return API_EWRITE;
    }

    path.appendWithSeparator(LocalPath::fromRelativePath("drive-id"), false);

    // Open the file for writing
    auto fileAccess = fsAccess.newfileaccess(false);
    if (!fileAccess->fopen(path, false, true))
    {
        LOG_err << "Unable to open file to write drive-id: " << path;
        return API_EWRITE;
    }

    // Write the drive-id to file
    if (!fileAccess->fwrite((byte*)&driveId, sizeof(driveId), 0))
    {
        LOG_err << "Unable to write drive-id to file: " << path;
        return API_EWRITE;
    }

    return API_OK;
}

int platformGetRLimitNumFile()
{
#ifndef WIN32
    struct rlimit rl{0,0};
    if (0 < getrlimit(RLIMIT_NOFILE, &rl))
    {
        auto e = errno;
        LOG_err << "Error calling getrlimit: " << e;
        return -1;
    }

    return int(rl.rlim_cur);
#else
    LOG_err << "Code for calling getrlimit is not available yet (or not relevant) on this platform";
    return -1;
#endif
}

bool platformSetRLimitNumFile(int newNumFileLimit)
{
#ifndef WIN32
    struct rlimit rl{0,0};
    if (0 < getrlimit(RLIMIT_NOFILE, &rl))
    {
        auto e = errno;
        LOG_err << "Error calling getrlimit: " << e;
        return false;
    }
    else
    {
        LOG_info << "rlimit for NOFILE before change is: " << rl.rlim_cur << ", " << rl.rlim_max;

        if (newNumFileLimit < 0)
        {
            rl.rlim_cur = rl.rlim_max;
        }
        else
        {
            rl.rlim_cur = rlim_t(newNumFileLimit);

            if (rl.rlim_cur > rl.rlim_max)
            {
                LOG_info << "Requested rlimit (" << newNumFileLimit << ") will be replaced by maximum allowed value (" << rl.rlim_max << ")";
                rl.rlim_cur = rl.rlim_max;
            }
        }

        if (0 < setrlimit(RLIMIT_NOFILE, &rl))
        {
            auto e = errno;
            LOG_err << "Error calling setrlimit: " << e;
            return false;
        }
    }
    return true;
#else
    LOG_err << "Code for calling setrlimit is not available yet (or not relevant) on this platform";
    return false;
#endif
}

void debugLogHeapUsage()
{
#ifdef DEBUG
#ifdef WIN32
    _CrtMemState state;
    _CrtMemCheckpoint(&state);

    LOG_debug << "MEM use.  Heap: " << state.lTotalCount << " highwater: " << state.lHighWaterCount
        << " _FREE_BLOCK/" << state.lCounts[_FREE_BLOCK] << "/" << state.lSizes[_FREE_BLOCK]
        << " _NORMAL_BLOCK/" << state.lCounts[_NORMAL_BLOCK] << "/" << state.lSizes[_NORMAL_BLOCK]
        << " _CRT_BLOCK/" << state.lCounts[_CRT_BLOCK] << "/" << state.lSizes[_CRT_BLOCK]
        << " _IGNORE_BLOCK/" << state.lCounts[_IGNORE_BLOCK] << "/" << state.lSizes[_IGNORE_BLOCK]
        << " _CLIENT_BLOCK/" << state.lCounts[_CLIENT_BLOCK] << "/" << state.lSizes[_CLIENT_BLOCK];
#endif
#endif
}

void SyncTransferCount::operator-=(const SyncTransferCount& rhs)
{
    mCompleted -= rhs.mCompleted;
    mCompletedBytes -= rhs.mCompletedBytes;
    mPending -= rhs.mPending;
    mPendingBytes -= rhs.mPendingBytes;
}

bool SyncTransferCount::operator==(const SyncTransferCount& rhs) const
{
    return mCompleted == rhs.mCompleted
        && mCompletedBytes == rhs.mCompletedBytes
        && mPending == rhs.mPending
        && mPendingBytes == rhs.mPendingBytes;
}

bool SyncTransferCount::operator!=(const SyncTransferCount& rhs) const
{
    return !(*this == rhs);
}

void SyncTransferCounts::operator-=(const SyncTransferCounts& rhs)
{
    mDownloads -= rhs.mDownloads;
    mUploads -= rhs.mUploads;
}

bool SyncTransferCounts::operator==(const SyncTransferCounts& rhs) const
{
    return mDownloads == rhs.mDownloads && mUploads == rhs.mUploads;
}

bool SyncTransferCounts::operator!=(const SyncTransferCounts& rhs) const
{
    return !(*this == rhs);
}

<<<<<<< HEAD
double SyncTransferCounts::progress() const
=======
double SyncTransferCounts::progress(m_off_t inflightProgress) const
>>>>>>> 8d005f5b
{
    auto pending = mDownloads.mPendingBytes + mUploads.mPendingBytes;

    if (!pending)
        return 1.0;

<<<<<<< HEAD
    auto completed = mDownloads.mCompletedBytes + mUploads.mCompletedBytes;
=======
    auto completed = mDownloads.mCompletedBytes + mUploads.mCompletedBytes + inflightProgress;
>>>>>>> 8d005f5b
    auto progress = static_cast<double>(completed) / static_cast<double>(pending);

    return std::min(1.0, progress);
}


} // namespace mega
<|MERGE_RESOLUTION|>--- conflicted
+++ resolved
@@ -3137,22 +3137,14 @@
     return !(*this == rhs);
 }
 
-<<<<<<< HEAD
-double SyncTransferCounts::progress() const
-=======
 double SyncTransferCounts::progress(m_off_t inflightProgress) const
->>>>>>> 8d005f5b
 {
     auto pending = mDownloads.mPendingBytes + mUploads.mPendingBytes;
 
     if (!pending)
         return 1.0;
 
-<<<<<<< HEAD
-    auto completed = mDownloads.mCompletedBytes + mUploads.mCompletedBytes;
-=======
     auto completed = mDownloads.mCompletedBytes + mUploads.mCompletedBytes + inflightProgress;
->>>>>>> 8d005f5b
     auto progress = static_cast<double>(completed) / static_cast<double>(pending);
 
     return std::min(1.0, progress);
