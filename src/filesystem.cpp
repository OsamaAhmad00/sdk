/**
 * @file filesystem.cpp
 * @brief Generic host filesystem access interfaces
 *
 * (c) 2013-2014 by Mega Limited, Auckland, New Zealand
 *
 * This file is part of the MEGA SDK - Client Access Engine.
 *
 * Applications using the MEGA API must present a valid application key
 * and comply with the the rules set forth in the Terms of Service.
 *
 * The MEGA SDK is distributed in the hope that it will be useful,
 * but WITHOUT ANY WARRANTY; without even the implied warranty of
 * MERCHANTABILITY or FITNESS FOR A PARTICULAR PURPOSE.
 *
 * @copyright Simplified (2-clause) BSD License.
 *
 * You should have received a copy of the license along with this
 * program.
 */
#include <cctype>

#include "mega/filesystem.h"
#include "mega/node.h"
#include "mega/megaclient.h"
#include "mega/logging.h"
#include "mega/mega_utf8proc.h"
#include "mega/sync.h"

#include "megafs.h"

#include <cassert>

#ifdef TARGET_OS_MAC
#include "mega/osx/osxutils.h"
#endif

namespace mega {

CodeCounter::ScopeStats g_compareUtfTimings("compareUtfTimings");

namespace detail {

const int escapeChar = '%';

template<typename CharT>
int decodeEscape(UnicodeCodepointIterator<CharT>& it)
{
    // only call when we already consumed an escapeChar.
    auto tmpit = it;
    auto c1 = tmpit.get();
    auto c2 = tmpit.get();
    if (islchex_high(c1) && islchex_low(c2))
    {
        it = tmpit;
        return hexval(c1) << 4 | hexval(c2);
    }
    else
        return -1;
}

int identity(const int c)
{
    return c;
}

#ifdef _WIN32

template<typename CharT>
UnicodeCodepointIterator<CharT> skipPrefix(const UnicodeCodepointIterator<CharT>& it)
{
    auto i = it;

    // Match leading \\.
    if (!(i.match('\\') && i.match('\\')))
    {
        return it;
    }

    // Match . or ?
    switch (i.peek())
    {
    case '.':
    case '?':
        (void)i.get();
        break;
    default:
        return it;
    }

    // Match \.
    if (!i.match('\\'))
    {
        return it;
    }

    auto j = i;

    // Match drive letter.
    if (j.get() && j.match(':'))
    {
        return i;
    }

    return it;
}

#endif // _WIN32

// the case when the strings are over different character types (just uses match())
template<typename CharT, typename CharU, typename UnaryOperation>
int compareUtf(UnicodeCodepointIterator<CharT> first1, bool unescaping1,
               UnicodeCodepointIterator<CharU> first2, bool unescaping2,
               UnaryOperation transform)
{
    CodeCounter::ScopeTimer rst(g_compareUtfTimings);

#ifdef _WIN32
    first1 = skipPrefix(first1);
    first2 = skipPrefix(first2);
#endif // _WIN32

    while (!(first1.end() || first2.end()))
    {
        int c1 = first1.get();

        if (c1 != escapeChar && first2.match(c1))
        {
            continue;
        }

        int c2 = first2.get();

        if (unescaping1 || unescaping2)
        {
            int c1e = -1;
            int c2e = -1;
            auto first1e = first1;
            auto first2e = first2;

            if (unescaping1 && c1 == escapeChar)
            {
                c1e = decodeEscape(first1e);
            }
            if (unescaping2 && c2 == escapeChar)
            {
                c2e = decodeEscape(first2e);
            }

            // so we have preferred to consume the escape if it's a match (even if there is a match before considering escapes)
            if (c1e != -1 && c2e != -1)
            {
                if (transform(c1e) == transform(c2e))
                {
                    first1 = first1e;
                    first2 = first2e;
                    c1 = c1e;
                    c2 = c2e;
                }
            }
            else if (c1e != -1)
            {
                if (transform(c1e) == transform(c2) ||
                    transform(c1) != transform(c2))
                {
                    // even if it's not a match, still consume the escape if the other is not a match, for sorting purposes
                    first1 = first1e;
                    c1 = c1e;
                }
            }
            else if (c2e != -1)
            {
                if (transform(c2e) == transform(c1) ||
                    transform(c2) != transform(c1))
                {
                    // even if it's not a match, still consume the escape if the other is not a match, for sorting purposes
                    first2 = first2e;
                    c2 = c2e;
                }
            }
        }

        if (c1 != c2)
        {
            c1 = transform(c1);
            c2 = transform(c2);

            if (c1 != c2)
            {
                return c1 - c2;
            }
        }
    }

    if (first1.end() && first2.end())
    {
        return 0;
    }

    if (first1.end())
    {
        return -1;
    }

    return 1;
}

} // detail


int compareUtf(const string& s1, bool unescaping1, const string& s2, bool unescaping2, bool caseInsensitive)
{
    return detail::compareUtf(
                unicodeCodepointIterator(s1), unescaping1,
                unicodeCodepointIterator(s2), unescaping2,
                caseInsensitive ? Utils::toUpper: detail::identity);
}

int compareUtf(const string& s1, bool unescaping1, const LocalPath& s2, bool unescaping2, bool caseInsensitive)
{
    return detail::compareUtf(
        unicodeCodepointIterator(s1), unescaping1,
        unicodeCodepointIterator(s2.localpath), unescaping2,
        caseInsensitive ? Utils::toUpper: detail::identity);
}

int compareUtf(const LocalPath& s1, bool unescaping1, const string& s2, bool unescaping2, bool caseInsensitive)
{
    return detail::compareUtf(
        unicodeCodepointIterator(s1.localpath), unescaping1,
        unicodeCodepointIterator(s2), unescaping2,
        caseInsensitive ? Utils::toUpper: detail::identity);
}

int compareUtf(const LocalPath& s1, bool unescaping1, const LocalPath& s2, bool unescaping2, bool caseInsensitive)
{
    return detail::compareUtf(
        unicodeCodepointIterator(s1.localpath), unescaping1,
        unicodeCodepointIterator(s2.localpath), unescaping2,
        caseInsensitive ? Utils::toUpper: detail::identity);
}

bool isCaseInsensitive(const FileSystemType type)
{
    if    (type == FS_EXFAT
        || type == FS_FAT32
        || type == FS_NTFS
        || type == FS_UNKNOWN)
    {
        return true;
    }
#ifdef WIN32
    return true;
#else
    return false;
#endif
}


bool IsContainingPathOf(const string& a, const char* b, size_t bLength, char sep)
{
    // a's longer than b so a can't contain b.
    if (bLength < a.size()) return false;

    // b's longer than a so there should be a separator.
    if (bLength > a.size() && b[a.size()] != sep) return false;

    // a and b must share a common prefix.
    return !a.compare(0, a.size(), b, a.size());
}


bool IsContainingCloudPathOf(const string& a, const string& b)
{
    return IsContainingPathOf(a, b.c_str(), b.size(), '/');
}

bool IsContainingCloudPathOf(const string& a, const char* b, size_t bLength)
{
    return IsContainingPathOf(a, b, bLength, '/');
}

bool IsContainingLocalPathOf(const string& a, const string& b)
{
#ifdef _WIN32
    return IsContainingPathOf(a, b.c_str(), b.size(), '\\');
#else
    return IsContainingPathOf(a, b.c_str(), b.size(), '/');
#endif
}

bool IsContainingLocalPathOf(const string& a, const char* b, size_t bLength)
{
#ifdef _WIN32
    return IsContainingPathOf(a, b, bLength, '\\');
#else
    return IsContainingPathOf(a, b, bLength, '/');
#endif
}

// TODO: may or may not be needed
void LocalPath::removeTrailingSeparators()
{
    assert(invariant());

    // Remove trailing separator if present.
    while (localpath.size() > 1 &&
           localpath.back() == localPathSeparator)
    {
        localpath.pop_back();
    }

    assert(invariant());
}

void LocalPath::normalizeAbsolute()
{
    assert(!localpath.empty());

#ifdef USE_IOS
    // iOS is a tricky case.
    // We need to be able to use and persist absolute paths.  however on iOS app restart,
    // our app base path may be different.  So, we only record the path beyond that app
    // base path.   That is what the app supplies for absolute paths, that's what is persisted.
    // Actual filesystem functions passed such an "absolute" path will prepend the app base path
    // unless it already started with /
    // and that's how it worked before we added the "absolute" feature to LocalPath.
    // As a result of that though, there's nothing to adjust or check here for iOS.
    isFromRoot = true;

    // In addition, for iOS, should the app try to use ".", or "./", we interpret that to mean
    // that really it's relative to the app base path.  So we convert:
    if (!localpath.empty() && localpath.front() == '.')
    {
        if (localpath.size() == 1 || localpath[1] == localPathSeparator)
        {
            localpath.erase(0, 1);
            while (!localpath.empty() &&
                    localpath.front() == localPathSeparator)
            {
                localpath.erase(0, 1);
            }
        }
    }

#elif WIN32

    // Add a drive separator if necessary.
    // append \ to bare Windows drive letter paths
    // GetFullPathNameW does all of this for windows.
    // The documentation says to prepend \\?\ to deal with long names, but it makes the function fail
    // it seems to work with long names anyway.

    // We also convert to absolute if it isn't already, which GetFullPathNameW does also.
    // So that when working with LocalPath, we always have the full path.
    // Historically, relative paths can come into the system, this will convert them.

    if (PathIsRelativeW(localpath.c_str()))
    {
        // ms: In the ANSI version of this function, the name is limited to MAX_PATH characters.
        // ms: To extend this limit to 32,767 wide characters, call the Unicode version of the function (GetFullPathNameW), and prepend "\\?\" to the path
        WCHAR buffer[32768];
        DWORD stringLen = GetFullPathNameW(localpath.c_str(), 32768, buffer, NULL);
        assert(stringLen < 32768);

        localpath = wstring(buffer, stringLen);
    }

    isFromRoot = true;

    // See https://docs.microsoft.com/en-us/dotnet/standard/io/file-path-formats
    // Also https://docs.microsoft.com/en-us/windows/win32/fileio/maximum-file-path-limitation
    // Basically, \\?\ is the magic prefix that means "don't mess with the path I gave you",
    // and lets us access otherwise inaccessible files (trailing ' ', '.', very long names, etc).
    // "Unless the path starts exactly with \\?\ (note the use of the canonical backslash), it is normalized."

    // TODO:  add long-path-aware manifest? (see 2nd link)


    if (localpath.substr(0,2) == L"\\\\")
    {
        // The caller already passed in a path that should be precise either with \\?\ or \\.\ or \\<server> etc.
        // Let's trust they know what they are doing and leave the path alone
    }
    else
    {
        localpath.insert(0, L"\\\\?\\");
    }

#else
    // convert to absolute if it isn't already
    if (!localpath.empty() && localpath[0] != localPathSeparator)
    {
        LocalPath lp;
        PosixFileSystemAccess::cwd_static(lp);
        lp.appendWithSeparator(*this, false);
        localpath = move(lp.localpath);
    }
    isFromRoot = true;
#endif

    assert(invariant());
}

bool LocalPath::invariant() const
{
#ifdef USE_IOS
    // iOS is a tricky case.
    // We need to be able to use and persist absolute paths.  however on iOS app restart,
    // our app base path may be different.  So, we only record the path beyond that app
    // base path.   That is what the app supplies for absolute paths, that's what is persisted.
    // Actual filesystem functions passed such an "absolute" path will prepend the app base path
    // unless it already started with /
    // and that's how it worked before we added the "absolute" feature to LocalPath.
    // As a result of that though, there's nothing to adjust or check here for iOS.
#elif WIN32
    if (isFromRoot)
    {
        // if it starts with \\ then it's absolute, either by us or provided
        if (localpath.size() >= 2 && localpath[0] == '\\' && localpath[1] == '\\') return true;
        // otherwise it must contain a drive letter
        if (localpath.find(L":") == string_type::npos) return false;
        // ok so probably relative then, but double check:
        if (PathIsRelativeW(localpath.c_str())) return false;
    }
    else
    {
        // must not contain a drive letter
        if (localpath.find(L":") != string_type::npos) return false;
        // must not start "\\"
        if (localpath.size() >= 2 &&
            localpath.substr(0, 2) == L"\\\\") return false;
     }
#else
    if (isFromRoot)
    {
        // must start /
        if (localpath.size() < 1) return false;
        if (localpath.front() != localPathSeparator) return false;
    }
    else
    {
        // this could contain /relative for appending etc.
    }
#endif
    return true;
}

FileSystemAccess::FileSystemAccess()
#ifdef ENABLE_SYNC
    : notifyerr(false)
    , notifyfailed(false)
#endif
{
}

void FileSystemAccess::captimestamp(m_time_t* t)
{
    // FIXME: remove upper bound before the year 2100 and upgrade server-side timestamps to BIGINT
    if (*t > (uint32_t)-1) *t = (uint32_t)-1;
    else if (*t < 0) *t = 0;
}

bool FileSystemAccess::decodeEscape(const char* s, char& escapedChar) const
{
    // s must be part of a null terminated c-style string
    if (s && *s == '%'
        && islchex_high(s[1]) // must be 0..127
        && islchex_low(s[2]))
    {
        escapedChar = char((hexval(s[1]) << 4) | hexval(s[2]));
        return true;
    }
    return false;
}


const char *FileSystemAccess::fstypetostring(FileSystemType type) const
{
    switch (type)
    {
        case FS_NTFS:
            return "NTFS";
        case FS_EXFAT:
            return "EXFAT";
        case FS_FAT32:
            return "FAT32";
        case FS_EXT:
            return "EXT";
        case FS_HFS:
            return "HFS";
        case FS_APFS:
            return "APFS";
        case FS_FUSE:
            return "FUSE";
        case FS_SDCARDFS:
            return "SDCARDFS";
        case FS_F2FS:
            return "F2FS";
        case FS_XFS:
            return "XFS";
        case FS_CIFS:
            return "CIFS";
        case FS_NFS:
            return "NFS";
        case FS_SMB:
            return "SMB";
        case FS_SMB2:
            return "SMB2";
        case FS_UNKNOWN:    // fall through
            return "UNKNOWN FS";
    }

    return "UNKNOWN FS";
}

FileSystemType FileSystemAccess::getlocalfstype(const LocalPath& path) const
{
    // Not enough information to determine path.
    if (path.empty())
    {
        return FS_UNKNOWN;
    }

    FileSystemType type;

    // Try and get the type from the path we were given.
    if (getlocalfstype(path, type))
    {
        // Path exists.
        return type;
    }

    // Try and get the type based on our parent's path.
    LocalPath parentPath(path);

    // Remove trailing separator, if any.
    parentPath.trimNonDriveTrailingSeparator();

    // Did the path consist solely of that separator?
    if (parentPath.empty())
    {
        return FS_UNKNOWN;
    }

    // Where does our name begin?
    auto index = parentPath.getLeafnameByteIndex();

    // We have a parent.
    if (index)
    {
        // Remove the current leaf name.
        parentPath.truncate(index);

        // Try and get our parent's filesystem type.
        if (getlocalfstype(parentPath, type))
        {
            return type;
        }
    }

    return FS_UNKNOWN;
}

// Group different filesystems types in families, according to its restricted charsets
bool FileSystemAccess::islocalfscompatible(unsigned char c, bool, FileSystemType) const
{
    return c >= ' ' && !strchr("\\/:?\"<>|*", c);
}

// replace characters that are not allowed in local fs names with a %xx escape sequence
void FileSystemAccess::escapefsincompatible(string* name, FileSystemType fileSystemType) const
{
    if (!name->compare(".."))
    {
        name->replace(0, 2, "%2e%2e");
        return;
    }
    if (!name->compare("."))
    {
        name->replace(0, 1, "%2e");
        return;
    }

    char buf[4];
    size_t utf8seqsize = 0;
    size_t i = 0;
    unsigned char c = '0';
    while (i < name->size())
    {
        c = static_cast<unsigned char>((*name)[i]);
        utf8seqsize = Utils::utf8SequenceSize(c);
        assert(utf8seqsize);
        if (utf8seqsize == 1 && !islocalfscompatible(c, true, fileSystemType))
        {
            sprintf(buf, "%%%02x", c);
            name->replace(i, 1, buf);
            // Logging these at such a low level is too frequent and verbose
            //LOG_debug << "Escape incompatible character for filesystem type "
            //    << fstypetostring(fileSystemType)
            //    << ", replace '" << char(c) << "' by '" << buf << "'\n";
        }
        i += utf8seqsize;
    }
}

void FileSystemAccess::unescapefsincompatible(string *name) const
{
    if (!name->compare("%2e%2e"))
    {
        name->replace(0, 6, "..");
        return;
    }

    if (!name->compare("%2e"))
    {
        name->replace(0, 3, ".");
        return;
    }

    for (size_t i = 0; i < name->size(); ++i)
    {
        char c;
        if (decodeEscape(name->c_str() + i, c) && // it must be a null terminated c-style string passed here
            !std::iscntrl(c))
        {
            // Substitute in the decoded character.
            name->replace(i, 3, 1, c);
        }
    }
}

void LocalPath::utf8_normalize(string* filename)
{
    if (!filename) return;

    const char* cfilename = filename->c_str();
    size_t fnsize = filename->size();
    string result;

    for (size_t i = 0; i < fnsize; )
    {
        // allow NUL bytes between valid UTF-8 sequences
        if (!cfilename[i])
        {
            result.append("", 1);
            i++;
            continue;
        }

        const char* substring = cfilename + i;
        char* normalized = (char*)utf8proc_NFC((uint8_t*)substring);

        if (!normalized)
        {
            filename->clear();
            return;
        }

        result.append(normalized);
        free(normalized);

        i += strlen(substring);
    }

    *filename = std::move(result);
}

std::unique_ptr<LocalPath> FileSystemAccess::fsShortname(const LocalPath& localname)
{
    LocalPath s;
    if (getsname(localname, s))
    {
        return ::mega::make_unique<LocalPath>(std::move(s));
    }
    return nullptr;
}

handle FileSystemAccess::fsidOf(const LocalPath& path, bool follow)
{
    auto fileAccess = newfileaccess(follow);

    if (fileAccess->fopen(path, true, false))
        return fileAccess->fsid;

    return UNDEF;
}

#ifdef ENABLE_SYNC

bool FileSystemAccess::initFilesystemNotificationSystem()
{
    return true;
}

#endif // ENABLE_SYNC

bool FileSystemAccess::fileExistsAt(const LocalPath& path)
{
    auto fa = newfileaccess(false);
    return fa->isfile(path);
}

#ifdef ENABLE_SYNC

// default DirNotify: no notification available
DirNotify::DirNotify(const LocalPath& clocalbasepath, const LocalPath& cignore, Sync* s)
{
    assert(!clocalbasepath.empty());
    localbasepath = clocalbasepath;
    ignore = cignore;

    mFailed = 1;
    mFailReason = "Not initialized";
    mErrorCount = 0;
    sync = s;
}


void DirNotify::setFailed(int errCode, const string& reason)
{
    std::lock_guard<std::mutex> g(mMutex);
    mFailed = errCode;
    mFailReason = reason;
}

int DirNotify::getFailed(string& reason)
{
    if (mFailed)
    {
        reason = mFailReason;
    }
    return mFailed;
}


bool DirNotify::empty()
{
    for (auto& q : notifyq)
    {
        if (!q.empty())
        {
            return false;
        }
    }

    return true;
}

// notify base LocalNode + relative path/filename
void DirNotify::notify(notifyqueue queue, LocalNode* node, LocalPath&& path, bool immediate, bool recursive)
{
    // We may be executing on a thread here so we can't access the LocalNode data structures.  Queue everything, and
    // filter when the notifications are processed.  Also, queueing it here is faster than logging the decision anyway.
    auto timestamp = immediate ? 0 : Waiter::ds;

    notifyq[queue].pushBack(Notification(timestamp, std::move(path), node, recursive));

#ifdef ENABLE_SYNC
    sync->client->syncactivity |= queue == DIREVENTS || queue == EXTRA;
#endif // ENABLE_SYNC
}

DirNotify* FileSystemAccess::newdirnotify(const LocalPath& localpath, const LocalPath& ignore, Waiter*, LocalNode* syncroot)
{
    return new DirNotify(localpath, ignore, syncroot->sync);
}

#endif  // ENABLE_SYNC

FileAccess::FileAccess(Waiter *waiter)
{
    this->waiter = waiter;
    this->isAsyncOpened = false;
    this->numAsyncReads = 0;
}

FileAccess::~FileAccess()
{
    // All AsyncIOContext objects must be deleted before
    assert(!numAsyncReads && !isAsyncOpened);
}

// open file for reading
bool FileAccess::fopen(const LocalPath& name)
{
    updatelocalname(name, true);

    return sysstat(&mtime, &size);
}

bool FileAccess::isfile(const LocalPath& path)
{
    return fopen(path) && type == FILENODE;
}

bool FileAccess::isfolder(const LocalPath& path)
{
    fopen(path);
    return type == FOLDERNODE;
}

// check if size and mtime are unchanged, then open for reading
bool FileAccess::openf()
{
    if (nonblocking_localname.empty())
    {
        // file was not opened in nonblocking mode
        return true;
    }

    m_time_t curr_mtime;
    m_off_t curr_size;
    if (!sysstat(&curr_mtime, &curr_size))
    {
        LOG_warn << "Error opening sync file handle (sysstat) "
                 << curr_mtime << " - " << mtime
                 << curr_size  << " - " << size;
        return false;
    }

    if (curr_mtime != mtime || curr_size != size)
    {
        mtime = curr_mtime;
        size = curr_size;
        retry = false;
        return false;
    }

    return sysopen();
}

void FileAccess::closef()
{
    if (!nonblocking_localname.empty())
    {
        sysclose();
    }
}

void FileAccess::asyncopfinished(void *param)
{
    Waiter *waiter = (Waiter *)param;
    if (waiter)
    {
        waiter->notify();
    }
}

AsyncIOContext *FileAccess::asyncfopen(const LocalPath& f)
{
    updatelocalname(f, true);

    LOG_verbose << "Async open start";
    AsyncIOContext *context = newasynccontext();
    context->op = AsyncIOContext::OPEN;
    context->access = AsyncIOContext::ACCESS_READ;
    context->openPath = f;
    context->waiter = waiter;
    context->userCallback = asyncopfinished;
    context->userData = waiter;
    context->posOfBuffer = size;
    context->fa = this;

    context->failed = !sysstat(&mtime, &size);
    context->retry = this->retry;
    context->finished = true;
    context->userCallback(context->userData);
    return context;
}

bool FileAccess::asyncopenf()
{
    numAsyncReads++;
    if (nonblocking_localname.empty())
    {
        return true;
    }

    if (isAsyncOpened)
    {
        return true;
    }

    m_time_t curr_mtime = 0;
    m_off_t curr_size = 0;
    if (!sysstat(&curr_mtime, &curr_size))
    {
        LOG_warn << "Error opening async file handle (sysstat) "
                 << curr_mtime << " - " << mtime
                 << curr_size  << " - " << size;
        return false;
    }

    if (curr_mtime != mtime || curr_size != size)
    {
        mtime = curr_mtime;
        size = curr_size;
        retry = false;
        return false;
    }

    LOG_debug << "Opening async file handle for reading";
    bool result = sysopen(true);
    if (result)
    {
        isAsyncOpened = true;
    }
    else
    {
        LOG_warn << "Error opening async file handle (sysopen)";
    }
    return result;
}

void FileAccess::asyncclosef()
{
    numAsyncReads--;
    if (isAsyncOpened && !numAsyncReads)
    {
        LOG_debug << "Closing async file handle";
        isAsyncOpened = false;
        sysclose();
    }
}

AsyncIOContext *FileAccess::asyncfopen(const LocalPath& f, bool read, bool write, m_off_t pos)
{
    LOG_verbose << "Async open start";
    AsyncIOContext *context = newasynccontext();
    context->op = AsyncIOContext::OPEN;
    context->access = AsyncIOContext::ACCESS_NONE
            | (read ? AsyncIOContext::ACCESS_READ : 0)
            | (write ? AsyncIOContext::ACCESS_WRITE : 0);

    context->openPath = f;
    context->waiter = waiter;
    context->userCallback = asyncopfinished;
    context->userData = waiter;
    context->posOfBuffer = pos;
    context->fa = this;

    asyncsysopen(context);
    return context;
}

void FileAccess::asyncsysopen(AsyncIOContext *context)
{
    context->failed = true;
    context->retry = false;
    context->finished = true;
    if (context->userCallback)
    {
        context->userCallback(context->userData);
    }
}

AsyncIOContext *FileAccess::asyncfread(string *dst, unsigned len, unsigned pad, m_off_t pos)
{
    LOG_verbose << "Async read start";
    dst->resize(len + pad);

    AsyncIOContext *context = newasynccontext();
    context->op = AsyncIOContext::READ;
    context->posOfBuffer = pos;
    context->pad = pad;
    context->dataBuffer = (byte*)dst->data();
    context->dataBufferLen = len;
    context->waiter = waiter;
    context->userCallback = asyncopfinished;
    context->userData = waiter;
    context->fa = this;

    if (!asyncopenf())
    {
        LOG_err << "Error in asyncopenf";
        context->failed = true;
        context->retry = this->retry;
        context->finished = true;
        context->userCallback(context->userData);
        return context;
    }

    asyncsysread(context);
    return context;
}

void FileAccess::asyncsysread(AsyncIOContext *context)
{
    context->failed = true;
    context->retry = false;
    context->finished = true;
    if (context->userCallback)
    {
        context->userCallback(context->userData);
    }
}

AsyncIOContext *FileAccess::asyncfwrite(const byte* data, unsigned len, m_off_t pos)
{
    LOG_verbose << "Async write start";

    AsyncIOContext *context = newasynccontext();
    context->op = AsyncIOContext::WRITE;
    context->posOfBuffer = pos;
    context->dataBufferLen = len;
    context->dataBuffer = const_cast<byte*>(data);
    context->waiter = waiter;
    context->userCallback = asyncopfinished;
    context->userData = waiter;
    context->fa = this;

    asyncsyswrite(context);
    return context;
}

void FileAccess::asyncsyswrite(AsyncIOContext *context)
{
    context->failed = true;
    context->retry = false;
    context->finished = true;
    if (context->userCallback)
    {
        context->userCallback(context->userData);
    }
}

AsyncIOContext *FileAccess::newasynccontext()
{
    return new AsyncIOContext();
}

bool FileAccess::fread(string* dst, unsigned len, unsigned pad, m_off_t pos)
{
    if (!openf())
    {
        return false;
    }

    bool r;

    dst->resize(len + pad);

    if ((r = sysread((byte*)dst->data(), len, pos)))
    {
        memset((char*)dst->data() + len, 0, pad);
    }

    closef();

    return r;
}

bool FileAccess::frawread(byte* dst, unsigned len, m_off_t pos, bool caller_opened)
{
    if (!caller_opened && !openf())
    {
        return false;
    }

    bool r = sysread(dst, len, pos);

    if (!caller_opened)
    {
        closef();
    }

    return r;
}

AsyncIOContext::~AsyncIOContext()
{
    finish();

    // AsyncIOContext objects must be deleted before the FileAccess object
    if (op == AsyncIOContext::READ)
    {
        fa->asyncclosef();
    }
}

void AsyncIOContext::finish()
{
    if (!finished)
    {
        while (!finished)
        {
            waiter->init(NEVER);
            waiter->wait();
        }

        // We could have been consumed and external event
        waiter->notify();
    }
}

FileInputStream::FileInputStream(FileAccess *fileAccess)
{
    this->fileAccess = fileAccess;
    this->offset = 0;
}

m_off_t FileInputStream::size()
{
    return fileAccess->size;
}

bool FileInputStream::read(byte *buffer, unsigned size)
{
    if (!buffer)
    {
        if ((offset + size) <= fileAccess->size)
        {
            offset += size;
            return true;
        }

        LOG_warn << "Invalid seek on FileInputStream";
        return false;
    }

    if (fileAccess->frawread(buffer, size, offset, true))
    {
        offset += size;
        return true;
    }

    LOG_warn << "Invalid read on FileInputStream";
    return false;
}

bool LocalPath::empty() const
{
    assert(invariant());
    return localpath.empty();
}

void LocalPath::clear()
{
    assert(invariant());
    localpath.clear();
    isFromRoot = false;
    assert(invariant());
}

void LocalPath::truncate(size_t bytePos)
{
    assert(invariant());
    localpath.resize(bytePos);
    assert(invariant());
}

LocalPath LocalPath::leafName() const
{
    assert(invariant());

    auto p = localpath.find_last_of(localPathSeparator);
    p = p == string::npos ? 0 : p + 1;
    LocalPath result;
    result.localpath = localpath.substr(p, localpath.size() - p);
    assert(result.invariant());
    return result;
}

string LocalPath::leafOrParentName() const
{
    assert(invariant());

    LocalPath name;
    // win32: normalizeAbsolute() does not work with paths like "D:\\foo\\..\\bar.txt". TODO ?
    FSACCESS_CLASS().expanselocalpath(*this, name);
    name.removeTrailingSeparators();

    if (name.empty())
    {
        return string();
    }

#ifdef WIN32
    if (name.localpath.back() == L':')
    {
        // drop trailing ':'
<<<<<<< HEAD
        string n = name.toPath();
=======
        string n = name.toPath(true);
>>>>>>> 949c0477
        n.pop_back();
        return n;
    }
#endif

<<<<<<< HEAD
    return name.leafName().toPath();
=======
    return name.leafName().toPath(true);
>>>>>>> 949c0477
}

void LocalPath::append(const LocalPath& additionalPath)
{
    assert(invariant());
    localpath.append(additionalPath.localpath);
    assert(invariant());
}

std::string LocalPath::platformEncoded() const
{
    assert(invariant());
#ifdef WIN32
    // this function is typically used where we need to pass a file path to the client app, which expects utf16 in a std::string buffer
    // some other backwards compatible cases need this format also, eg. serialization
    std::string outstr;

    if (localpath.size() >= 4 && 0 == localpath.compare(0, 4, L"\\\\?\\", 4))
    {
        // when a path leaves LocalPath, we can remove prefix which is only needed internally
        outstr.resize((localpath.size() - 4) * sizeof(wchar_t));
        memcpy(const_cast<char*>(outstr.data()), localpath.data() + 4, (localpath.size() - 4) * sizeof(wchar_t));
    }
    else
    {
        outstr.resize(localpath.size() * sizeof(wchar_t));
        memcpy(const_cast<char*>(outstr.data()), localpath.data(), localpath.size() * sizeof(wchar_t));
    }
    return outstr;
#else
    // for non-windows, it's just the same utf8 string we use anyway
    return localpath;
#endif
}


void LocalPath::appendWithSeparator(const LocalPath& additionalPath, bool separatorAlways)
{
#ifdef USE_IOS
    bool originallyUsesAppBasePath = isFromRoot &&
        (localpath.empty() || localpath.front() != localPathSeparator);
#endif

    assert(!additionalPath.isFromRoot);
    if (separatorAlways || localpath.size())
    {
        // still have to be careful about appending a \ to F:\ for example, on windows, which produces an invalid path
        if (!(endsInSeparator() || additionalPath.beginsWithSeparator()))
        {
            localpath.append(1, localPathSeparator);
        }
    }

    localpath.append(additionalPath.localpath);

#ifdef USE_IOS
    if (originallyUsesAppBasePath)
    {
        while (!localpath.empty() && localpath.front() == localPathSeparator)
        {
            localpath.erase(0, 1);
        }
    }
#endif

    assert(invariant());
}

void LocalPath::prependWithSeparator(const LocalPath& additionalPath)
{
    assert(!isFromRoot);
    assert(invariant());
    // no additional separator if there is already one after
    if (!localpath.empty() && localpath[0] != localPathSeparator)
    {
        // no additional separator if there is already one before
        if (!(beginsWithSeparator() || additionalPath.endsInSeparator()))
        {
            localpath.insert(0, 1, localPathSeparator);
        }
    }
    localpath.insert(0, additionalPath.localpath);
    isFromRoot = additionalPath.isFromRoot;
    assert(invariant());
}

LocalPath LocalPath::prependNewWithSeparator(const LocalPath& additionalPath) const
{
    assert(!isFromRoot);
    LocalPath lp = *this;
    lp.prependWithSeparator(additionalPath);
    assert(lp.invariant());
    return lp;
}

void LocalPath::trimNonDriveTrailingSeparator()
{
    assert(invariant());
    if (endsInSeparator())
    {
        // ok so the last character is a directory separator.  But don't remove it for eg. F:\ on windows
        #ifdef WIN32
        if (localpath.size() > 1 &&
            localpath[localpath.size() - 2] == L':')
        {
            return;
        }
        #endif

        localpath.resize(localpath.size() - 1);
    }
    assert(invariant());
}

bool LocalPath::findNextSeparator(size_t& separatorBytePos) const
{
    assert(invariant());
    separatorBytePos = localpath.find(localPathSeparator, separatorBytePos);
    return separatorBytePos != string::npos;
}

bool LocalPath::findPrevSeparator(size_t& separatorBytePos, const FileSystemAccess& fsaccess) const
{
    assert(invariant());
    separatorBytePos = localpath.rfind(LocalPath::localPathSeparator, separatorBytePos);
    return separatorBytePos != string::npos;
}

bool LocalPath::endsInSeparator() const
{
    assert(invariant());
    return !localpath.empty() && localpath.back() == localPathSeparator;
}

bool LocalPath::beginsWithSeparator() const
{
    assert(invariant());
    return !localpath.empty() && localpath.front() == localPathSeparator;
}

size_t LocalPath::getLeafnameByteIndex() const
{
    assert(invariant());
    size_t p = localpath.size();

    while (p && (p -= 1))
    {
        if (localpath[p] == LocalPath::localPathSeparator)
        {
            p += 1;
            break;
        }
    }
    return p;
}

bool LocalPath::backEqual(size_t bytePos, const LocalPath& compareTo) const
{
    auto n = compareTo.localpath.size();
    return bytePos + n == localpath.size() && !localpath.compare(bytePos, n, compareTo.localpath);
}

LocalPath LocalPath::subpathFrom(size_t bytePos) const
{
    assert(invariant());
    LocalPath result;
    result.localpath = localpath.substr(bytePos);
    assert(result.invariant());
    return result;
}

LocalPath LocalPath::subpathTo(size_t bytePos) const
{
    assert(invariant());
    LocalPath p;
    p.localpath = localpath.substr(0, bytePos);
    p.isFromRoot = isFromRoot;
    assert(p.invariant());
    return p;
}

LocalPath LocalPath::parentPath() const
{
    assert(invariant());
    return subpathTo(getLeafnameByteIndex());
}

LocalPath LocalPath::insertFilenameCounter(unsigned counter) const
{
    assert(invariant());

    size_t dotindex = localpath.find_last_of('.');
    size_t sepindex = localpath.find_last_of(LocalPath::localPathSeparator);

    LocalPath result, extension;

    if (dotindex == string::npos || (sepindex != string::npos && sepindex > dotindex))
    {
        result.localpath = localpath;
        result.isFromRoot = isFromRoot;
    }
    else
    {
        result.localpath = localpath.substr(0, dotindex);
        result.isFromRoot = isFromRoot;
        extension.localpath = localpath.substr(dotindex);
    }

    ostringstream oss;
    oss << " (" << counter << ")";

    result.localpath += LocalPath::fromRelativePath(oss.str()).localpath + extension.localpath;
    assert(result.invariant());
    return result;
}


string LocalPath::toPath(bool normalize) const
{
    assert(invariant());
    string path;
    local2path(&localpath, &path, normalize);

#ifdef WIN32
    if (path.size() >= 4 && 0 == path.compare(0, 4, "\\\\?\\", 4))
    {
        // when a path leaves LocalPath, we can remove prefix which is only needed internally
        path.erase(0, 4);
    }
#endif

    return path;
}

string LocalPath::toName(const FileSystemAccess& fsaccess) const
{
    string name = toPath(true);
    fsaccess.unescapefsincompatible(&name);
    return name;
}

LocalPath LocalPath::fromAbsolutePath(const string& path)
{
    assert(!path.empty());
    LocalPath p;
    path2local(&path, &p.localpath);
    p.normalizeAbsolute();
    return p;
}

LocalPath LocalPath::fromRelativePath(const string& path)
{
    LocalPath p;
    path2local(&path, &p.localpath);
    assert(p.invariant());
    return p;
}

LocalPath LocalPath::fromRelativeName(string path, const FileSystemAccess& fsaccess, FileSystemType fsType)
{
    fsaccess.escapefsincompatible(&path, fsType);
    return fromRelativePath(path);
}

LocalPath LocalPath::fromPlatformEncodedRelative(string path)
{
    LocalPath p;
#if defined(_WIN32)
    assert(!(path.size() % 2));
    p.localpath.resize(path.size() / sizeof(wchar_t));
    memcpy(const_cast<wchar_t*>(p.localpath.data()), path.data(), p.localpath.size() * sizeof(wchar_t));
#else
    p.localpath = std::move(path);
#endif
    assert(p.invariant());
    return p;
}

LocalPath LocalPath::fromPlatformEncodedAbsolute(string path)
{
    LocalPath p;
#if defined(_WIN32)
    assert(!(path.size() % 2));
    p.localpath.resize(path.size() / sizeof(wchar_t));
    memcpy(const_cast<wchar_t*>(p.localpath.data()), path.data(), p.localpath.size() * sizeof(wchar_t));
#else
    p.localpath = std::move(path);
#endif
    p.normalizeAbsolute();
    return p;
}


#if defined(_WIN32)
LocalPath LocalPath::fromPlatformEncodedRelative(wstring&& wpath)
{
    LocalPath p;
    p.localpath = std::move(wpath);
    assert(p.invariant());
    return p;
}

LocalPath LocalPath::fromPlatformEncodedAbsolute(wstring&& wpath)
{
    LocalPath p;
    p.localpath = std::move(wpath);
    p.normalizeAbsolute();
    return p;
}

wchar_t LocalPath::driveLetter()
{
    assert(isFromRoot);
    assert(invariant());
    auto drivepos = localpath.find(L':');
    return drivepos == wstring::npos || drivepos < 1 ? 0 : localpath[drivepos-1];
}


// convert UTF-8 to Windows Unicode
void LocalPath::path2local(const string* path, string* local)
{
    // make space for the worst case
    local->resize((path->size() + 1) * sizeof(wchar_t));

    int len = MultiByteToWideChar(CP_UTF8, 0,
        path->c_str(),
        -1,
        (wchar_t*)local->data(),
        int(local->size() / sizeof(wchar_t) + 1));
    if (len)
    {
        // resize to actual result
        local->resize(sizeof(wchar_t) * (len - 1));
    }
    else
    {
        local->clear();
    }
}

// convert UTF-8 to Windows Unicode
void LocalPath::path2local(const string* path, std::wstring* local)
{
    // make space for the worst case
    local->resize(path->size() + 2);

    int len = MultiByteToWideChar(CP_UTF8, 0,
        path->c_str(),
        -1,
        const_cast<wchar_t*>(local->data()),
        int(local->size()));
    if (len)
    {
        // resize to actual result
        local->resize(len - 1);
    }
    else
    {
        local->clear();
    }
}

// convert Windows Unicode to UTF-8
void LocalPath::local2path(const string* local, string* path, bool normalize)
{
    path->resize((local->size() + 1) * 4 / sizeof(wchar_t) + 1);

    path->resize(WideCharToMultiByte(CP_UTF8, 0, (wchar_t*)local->data(),
        int(local->size() / sizeof(wchar_t)),
        (char*)path->data(),
        int(path->size()),
        NULL, NULL));

    if (normalize) utf8_normalize(path);
}

void LocalPath::local2path(const std::wstring* local, string* path, bool normalize)
{
    path->resize((local->size() * sizeof(wchar_t) + 1) * 4 / sizeof(wchar_t) + 1);

    path->resize(WideCharToMultiByte(CP_UTF8, 0, local->data(),
        int(local->size()),
        (char*)path->data(),
        int(path->size()),
        NULL, NULL));

    if (normalize) utf8_normalize(path);
}

#else

void LocalPath::path2local(const string* path, string* local)
{
#ifdef __MACH__
    path2localMac(path, local);
#else
    *local = *path;
#endif
}

void LocalPath::local2path(const string* local, string* path, bool normalize)
{
    *path = *local;
    if (normalize) LocalPath::utf8_normalize(path);
}

#endif


std::atomic<unsigned> LocalPath_tmpNameLocal_counter{};

LocalPath LocalPath::tmpNameLocal()
{
    char buf[128];
#ifdef WIN32
    sprintf(buf, ".getxfer.%lu.%u.mega", (unsigned long)GetCurrentProcessId(), ++LocalPath_tmpNameLocal_counter);
#else
    sprintf(buf, ".getxfer.%lu.%u.mega", (unsigned long)getpid(), ++LocalPath_tmpNameLocal_counter);
#endif
    return LocalPath::fromRelativePath(buf);
}

bool LocalPath::isContainingPathOf(const LocalPath& path, size_t* subpathIndex) const
{
    assert(!empty());
    assert(!path.empty());
    assert(isFromRoot == path.isFromRoot);
    assert(invariant());
    assert(path.invariant());

    if (path.localpath.size() >= localpath.size()
        && !Utils::pcasecmp(path.localpath, localpath, localpath.size()))
    {
       if (path.localpath.size() == localpath.size())
       {
           if (subpathIndex) *subpathIndex = localpath.size();
           return true;
       }
       else if (path.localpath[localpath.size()] == localPathSeparator)
       {
           if (subpathIndex) *subpathIndex = localpath.size() + 1;
           return true;
       }
       else if (!localpath.empty() &&
                path.localpath[localpath.size() - 1] == localPathSeparator)
       {
           if (subpathIndex) *subpathIndex = localpath.size();
           return true;
       }
    }
    return false;
}

bool LocalPath::nextPathComponent(size_t& subpathIndex, LocalPath& component) const
{
    assert(invariant());

    while (subpathIndex < localpath.size() && localpath[subpathIndex] == localPathSeparator)
    {
        ++subpathIndex;
    }
    size_t start = subpathIndex;
    if (start >= localpath.size())
    {
        return false;
    }
    else if (findNextSeparator(subpathIndex))
    {
        component.localpath = localpath.substr(start, subpathIndex - start);
        assert(component.invariant());
        return true;
    }
    else
    {
        component.localpath = localpath.substr(start, localpath.size() - start);
        subpathIndex = localpath.size();
        assert(component.invariant());
        return true;
    }
}

bool LocalPath::hasNextPathComponent(size_t index) const
{
    assert(invariant());
    return index < localpath.size();
}

ScopedLengthRestore::ScopedLengthRestore(LocalPath& p)
    : path(p)
    , length(path.localpath.size())
{
    assert(path.invariant());
}
ScopedLengthRestore::~ScopedLengthRestore()
{
    path.localpath.resize(length);
};

FilenameAnomalyType isFilenameAnomaly(const LocalPath& localPath, const string& remoteName, nodetype_t type)
{
    // toPath() to make sure the name is in NFC.
    auto localName = localPath.leafName().toPath(true);

    if (compareUtf(localName, false, remoteName, false, true))
    {
        return FILENAME_ANOMALY_NAME_MISMATCH;
    }
    else if (isReservedName(remoteName, type))
    {
        return FILENAME_ANOMALY_NAME_RESERVED;
    }

    return FILENAME_ANOMALY_NONE;
}

FilenameAnomalyType isFilenameAnomaly(const LocalPath& localPath, const Node* node)
{
    assert(node);

    return isFilenameAnomaly(localPath, node->displayname(), node->type);
}

#ifdef ENABLE_SYNC
FilenameAnomalyType isFilenameAnomaly(const LocalNode& node)
{
    return isFilenameAnomaly(node.localname, node.name, node.type);
}
#endif


bool isNetworkFilesystem(FileSystemType type)
{
    return type == FS_CIFS
           || type == FS_NFS
           || type == FS_SMB
           || type == FS_SMB2;
}


std::atomic<size_t> ScanService::mNumServices(0);
std::unique_ptr<ScanService::Worker> ScanService::mWorker;
std::mutex ScanService::mWorkerLock;

ScanService::ScanService(Waiter& waiter)
    : mWaiter(waiter)
{
    // Locking here, rather than in the if statement, ensures that the
    // worker is fully constructed when control leaves the constructor.
    std::lock_guard<std::mutex> lock(mWorkerLock);

    if (++mNumServices == 1)
    {
        mWorker.reset(new Worker());
    }
}

ScanService::~ScanService()
{
    if (--mNumServices == 0)
    {
        std::lock_guard<std::mutex> lock(mWorkerLock);
        mWorker.reset();
    }
}

auto ScanService::queueScan(LocalPath targetPath, handle expectedFsid, bool followSymlinks, map<LocalPath, FSNode>&& priorScanChildren) -> RequestPtr
{
    // Create a request to represent the scan.
    auto request = std::make_shared<ScanRequest>(mWaiter, followSymlinks, targetPath, expectedFsid, move(priorScanChildren));

    // Queue request for processing.
    mWorker->queue(request);

    return request;
}

ScanService::ScanRequest::ScanRequest(Waiter& waiter,
    bool followSymLinks,
    LocalPath targetPath,
    handle expectedFsid,
    map<LocalPath, FSNode>&& priorScanChildren)
    : mWaiter(waiter)
    , mScanResult(SCAN_INPROGRESS)
    , mFollowSymLinks(followSymLinks)
    , mKnown(move(priorScanChildren))
    , mResults()
    , mTargetPath(std::move(targetPath))
    , mExpectedFsid(expectedFsid)
{
}

ScanService::Worker::Worker(size_t numThreads)
    : mFsAccess(new FSACCESS_CLASS())
    , mPending()
    , mPendingLock()
    , mPendingNotifier()
    , mThreads()
{
    // Always at least one thread.
    assert(numThreads > 0);

    LOG_debug << "Starting ScanService worker...";

    // Start the threads.
    while (numThreads--)
    {
        try
        {
            mThreads.emplace_back([this]() { loop(); });
        }
        catch (std::system_error& e)
        {
            LOG_err << "Failed to start worker thread: " << e.what();
        }
    }

    LOG_debug << mThreads.size() << " worker thread(s) started.";
    LOG_debug << "ScanService worker started.";
}

ScanService::Worker::~Worker()
{
    LOG_debug << "Stopping ScanService worker...";

    // Queue the 'terminate' sentinel.
    {
        std::unique_lock<std::mutex> lock(mPendingLock);
        mPending.emplace_back();
    }

    // Wake any sleeping threads.
    mPendingNotifier.notify_all();

    LOG_debug << "Waiting for worker thread(s) to terminate...";

    // Wait for the threads to terminate.
    for (auto& thread : mThreads)
    {
        thread.join();
    }

    LOG_debug << "ScanService worker stopped.";
}

void ScanService::Worker::queue(ScanRequestPtr request)
{
    // Queue the request.
    {
        std::unique_lock<std::mutex> lock(mPendingLock);
        mPending.emplace_back(std::move(request));
    }

    // Tell the lucky thread it has something to do.
    mPendingNotifier.notify_one();
}

void ScanService::Worker::loop()
{
    // We're ready when we have some work to do.
    auto ready = [this]() { return mPending.size(); };

    for ( ; ; )
    {
        ScanRequestPtr request;

        {
            // Wait for something to do.
            std::unique_lock<std::mutex> lock(mPendingLock);
            mPendingNotifier.wait(lock, ready);

            // Are we being told to terminate?
            if (!mPending.front())
            {
                // Bail, don't deque the sentinel.
                return;
            }

            request = std::move(mPending.front());
            mPending.pop_front();
        }

        LOG_verbose << "Directory scan begins: " << request->mTargetPath;
        using namespace std::chrono;
        auto scanStart = high_resolution_clock::now();

        // Process the request.
        unsigned nFingerprinted = 0;
        auto result = scan(request, nFingerprinted);
        auto scanEnd = high_resolution_clock::now();

        if (result == SCAN_SUCCESS)
        {
            LOG_verbose << "Directory scan complete for: " << request->mTargetPath
                << " entries: " << request->mResults.size()
                << " taking " << duration_cast<milliseconds>(scanEnd - scanStart).count() << "ms"
                << " fingerprinted: " << nFingerprinted;
        }
        else
        {
            LOG_verbose << "Directory scan FAILED (" << result << "): " << request->mTargetPath;
        }

        request->mScanResult = result;
        request->mWaiter.notify();
    }
}

// Really we only have one worker despite the vector of threads - maybe we should just have one
// regardless of multiple clients too - there is only one filesystem after all (but not singleton!!)
CodeCounter::ScopeStats ScanService::syncScanTime = { "folderScan" };

auto ScanService::Worker::scan(ScanRequestPtr request, unsigned& nFingerprinted) -> ScanResult
{
    CodeCounter::ScopeTimer rst(syncScanTime);

    auto result = mFsAccess->directoryScan(request->mTargetPath,
        request->mExpectedFsid,
        request->mKnown,
        request->mResults,
        request->mFollowSymLinks,
        nFingerprinted);

    // No need to keep this data around anymore.
    request->mKnown.clear();

    return result;
}


} // namespace
<|MERGE_RESOLUTION|>--- conflicted
+++ resolved
@@ -1180,21 +1180,13 @@
     if (name.localpath.back() == L':')
     {
         // drop trailing ':'
-<<<<<<< HEAD
-        string n = name.toPath();
-=======
         string n = name.toPath(true);
->>>>>>> 949c0477
         n.pop_back();
         return n;
     }
 #endif
 
-<<<<<<< HEAD
-    return name.leafName().toPath();
-=======
     return name.leafName().toPath(true);
->>>>>>> 949c0477
 }
 
 void LocalPath::append(const LocalPath& additionalPath)
