/**
 * @file filesystem.cpp
 * @brief Generic host filesystem access interfaces
 *
 * (c) 2013-2014 by Mega Limited, Auckland, New Zealand
 *
 * This file is part of the MEGA SDK - Client Access Engine.
 *
 * Applications using the MEGA API must present a valid application key
 * and comply with the the rules set forth in the Terms of Service.
 *
 * The MEGA SDK is distributed in the hope that it will be useful,
 * but WITHOUT ANY WARRANTY; without even the implied warranty of
 * MERCHANTABILITY or FITNESS FOR A PARTICULAR PURPOSE.
 *
 * @copyright Simplified (2-clause) BSD License.
 *
 * You should have received a copy of the license along with this
 * program.
 */
#include "mega/filesystem.h"
#include "mega/node.h"
#include "mega/megaclient.h"
#include "mega/logging.h"
#include "mega/mega_utf8proc.h"

#include "megafs.h"

namespace mega {

namespace detail {

template<typename CharT>
bool isEscape(UnicodeCodepointIterator<CharT> it);

template<typename CharT>
int decodeEscape(UnicodeCodepointIterator<CharT>& it)
{
    assert(isEscape(it));

    // Skip the leading %.
    (void)it.get();

    return hexval(it.get()) << 4 | hexval(it.get());
}

int identity(const int c)
{
    return c;
}

template<typename CharT>
bool isControlEscape(UnicodeCodepointIterator<CharT> it)
{
    if (isEscape(it))
    {
        const int32_t c = decodeEscape(it);

        return c < 0x20 || c == 0x7f;
    }

    return false;
}

template<typename CharT>
bool isEscape(UnicodeCodepointIterator<CharT> it)
{
    return it.get() == '%'
           && islchex(it.get())
           && islchex(it.get());
}

#ifdef _WIN32

template<typename CharT>
UnicodeCodepointIterator<CharT> skipPrefix(const UnicodeCodepointIterator<CharT>& it)
{
    auto i = it;

    // Match leading \\.
    if (!(i.match('\\') && i.match('\\')))
    {
        return it;
    }

    // Match . or ?
    switch (i.peek())
    {
    case '.':
    case '?':
        (void)i.get();
        break;
    default:
        return it;
    }

    // Match \.
    if (!i.match('\\'))
    {
        return it;
    }

    auto j = i;

    // Match drive letter.
    if (j.get() && j.match(':'))
    {
        return i;
    }

    return it;
}

#endif // _WIN32

template<typename CharT, typename CharU, typename UnaryOperation>
int compareUtf(UnicodeCodepointIterator<CharT> first1, bool unescaping1,
               UnicodeCodepointIterator<CharU> first2, bool unescaping2,
               UnaryOperation transform)
{
#ifdef _WIN32
    first1 = skipPrefix(first1);
    first2 = skipPrefix(first2);
#endif // _WIN32

    while (!(first1.end() || first2.end()))
    {
        int c1;
        int c2;

        if (unescaping1 && isEscape(first1))
        {
            c1 = decodeEscape(first1);
        }
        else
        {
            c1 = first1.get();
        }

        if (unescaping2 && isEscape(first2))
        {
            c2 = decodeEscape(first2);
        }
        else
        {
            c2 = first2.get();
        }

        c1 = transform(c1);
        c2 = transform(c2);

        if (c1 != c2)
        {
            return c1 - c2;
        }
    }

    if (first1.end() && first2.end())
    {
        return 0;
    }

    if (first1.end())
    {
        return -1;
    }

    return 1;
}

} // detail

int compareUtf(const string& s1, bool unescaping1, const string& s2, bool unescaping2, bool caseInsensitive)
{
    return detail::compareUtf(
                unicodeCodepointIterator(s1), unescaping1,
                unicodeCodepointIterator(s2), unescaping2,
                caseInsensitive ? Utils::toUpper: detail::identity);
}

int compareUtf(const string& s1, bool unescaping1, const LocalPath& s2, bool unescaping2, bool caseInsensitive)
{
    return detail::compareUtf(
        unicodeCodepointIterator(s1), unescaping1,
        unicodeCodepointIterator(s2.localpath), unescaping2,
        caseInsensitive ? Utils::toUpper: detail::identity);
}

int compareUtf(const LocalPath& s1, bool unescaping1, const string& s2, bool unescaping2, bool caseInsensitive)
{
    return detail::compareUtf(
        unicodeCodepointIterator(s1.localpath), unescaping1,
        unicodeCodepointIterator(s2), unescaping2,
        caseInsensitive ? Utils::toUpper: detail::identity);
}

int compareUtf(const LocalPath& s1, bool unescaping1, const LocalPath& s2, bool unescaping2, bool caseInsensitive)
{
    return detail::compareUtf(
        unicodeCodepointIterator(s1.localpath), unescaping1,
        unicodeCodepointIterator(s2.localpath), unescaping2,
        caseInsensitive ? Utils::toUpper: detail::identity);
}

bool isCaseInsensitive(const FileSystemType type)
{
    if    (type == FS_EXFAT
        || type == FS_FAT32
        || type == FS_NTFS
        || type == FS_UNKNOWN)
    {
        return true;
    }
#ifdef WIN32
    return true;
#else
    return false;
#endif
}

LocalPath NormalizeRelative(const LocalPath& path)
{
#ifdef WIN32
    using string_type = wstring;
#else // _WIN32
    using string_type = string;
#endif // ! _WIN32

    LocalPath result = path;

    // Convenience.
    string_type& raw = result.localpath;
    auto sep = LocalPath::localPathSeparator;

    // Nothing to do if the path's empty.
    if (raw.empty())
    {
        return result;
    }

    // Remove trailing separator if present.
    if (raw.back() == sep)
    {
        raw.pop_back();
    }

    // Remove leading separator if present.
    if (!raw.empty() && raw.front() == sep)
    {
        raw.erase(0, 1);
    }

    return result;
}

FileSystemAccess::FileSystemAccess()
    : waiter(NULL)
    , skip_errorreport(false)
    , transient_error(false)
    , notifyerr(false)
    , notifyfailed(false)
    , target_exists(false)
    , client(NULL)
{
}

void FileSystemAccess::captimestamp(m_time_t* t)
{
    // FIXME: remove upper bound before the year 2100 and upgrade server-side timestamps to BIGINT
    if (*t > (uint32_t)-1) *t = (uint32_t)-1;
    else if (*t < 0) *t = 0;
}

const char *FileSystemAccess::fstypetostring(FileSystemType type) const
{
    switch (type)
    {
        case FS_NTFS:
            return "NTFS";
        case FS_EXFAT:
            return "EXFAT";
        case FS_FAT32:
            return "FAT32";
        case FS_EXT:
            return "EXT";
        case FS_HFS:
            return "HFS";
        case FS_APFS:
            return "APFS";
        case FS_FUSE:
            return "FUSE";
        case FS_SDCARDFS:
            return "SDCARDFS";
        case FS_F2FS:
            return "F2FS";
        case FS_XFS:
            return "XFS";
        case FS_UNKNOWN:    // fall through
            return "UNKNOWN FS";
    }

    return "UNKNOWN FS";
}

FileSystemType FileSystemAccess::getlocalfstype(const LocalPath& path) const
{
    // Not enough information to determine path.
    if (path.empty())
    {
        return FS_UNKNOWN;
    }

    FileSystemType type;

    // Try and get the type from the path we were given.
    if (getlocalfstype(path, type))
    {
        // Path exists.
        return type;
    }

    // Try and get the type based on our parent's path.
    LocalPath parentPath(path);

    // Remove trailing separator, if any.
    parentPath.trimNonDriveTrailingSeparator();

    // Did the path consist solely of that separator?
    if (parentPath.empty())
    {
        return FS_UNKNOWN;
    }

    // Where does our name begin?
    auto index = parentPath.getLeafnameByteIndex(*this);

    // We have a parent.
    if (index)
    {
        // Remove the current leaf name.
        parentPath.truncate(index);

        // Try and get our parent's filesystem type.
        if (getlocalfstype(parentPath, type))
        {
            return type;
        }
    }

    return FS_UNKNOWN;
}

bool FileSystemAccess::isControlChar(unsigned char c) const
{
    return (c <= '\x1F' || c == '\x7F');
}

// Group different filesystems types in families, according to its restricted charsets
bool FileSystemAccess::islocalfscompatible(unsigned char c, bool, FileSystemType) const
{
    return c >= ' ' && !strchr("\\/:?\"<>|*", c);
}

// replace characters that are not allowed in local fs names with a %xx escape sequence
void FileSystemAccess::escapefsincompatible(string* name, FileSystemType fileSystemType) const
{
    if (!name->compare(".."))
    {
        name->replace(0, 2, "%2e%2e");
        return;
    }
    if (!name->compare("."))
    {
        name->replace(0, 1, "%2e");
        return;
    }

    char buf[4];
    size_t utf8seqsize = 0;
    size_t i = 0;
    unsigned char c = '0';
    while (i < name->size())
    {
        c = static_cast<unsigned char>((*name)[i]);
        utf8seqsize = Utils::utf8SequenceSize(c);
        assert (utf8seqsize);
        if (utf8seqsize == 1 && !islocalfscompatible(c, true, fileSystemType))
        {
            const char incompatibleChar = name->at(i);
            sprintf(buf, "%%%02x", c);
            name->replace(i, 1, buf);
            LOG_debug << "Escape incompatible character for filesystem type "
                      << fstypetostring(fileSystemType)
                      << ", replace '" << incompatibleChar << "' by '" << buf << "'\n";
        }
        i += utf8seqsize;
    }
}

void FileSystemAccess::unescapefsincompatible(string *name, FileSystemType fileSystemType) const
{
    if (!name->compare("%2e%2e"))
    {
        name->replace(0, 6, "..");
        return;
    }
    if (!name->compare("%2e"))
    {
        name->replace(0, 3, ".");
        return;
    }

    for (int i = int(name->size()) - 2; i-- > 0; )
    {
        // conditions for unescaping: %xx must be well-formed
        if ((*name)[i] == '%' && islchex((*name)[i + 1]) && islchex((*name)[i + 2]))
        {
            char c = static_cast<char>((hexval((*name)[i + 1]) << 4) + hexval((*name)[i + 2]));

            if (!islocalfscompatible(static_cast<unsigned char>(c), false, fileSystemType))
            {
                std::string incompatibleChar = name->substr(i, 3);
                name->replace(i, 3, &c, 1);
                LOG_debug << "Unescape incompatible character for filesystem type "
                          << fstypetostring(fileSystemType)
                          << ", replace '" << incompatibleChar << "' by '" << name->substr(i, 1) << "'\n";
            }
        }
    }
}

const char *FileSystemAccess::getPathSeparator()
{
#if defined (__linux__) || defined (__ANDROID__) || defined  (__APPLE__) || defined (USE_IOS)
    return "/";
#elif defined(_WIN32) || defined(WINDOWS_PHONE)
    return "\\";
#else
    // Default case
    LOG_warn << "No path separator found";
    return "\\/";
#endif
}

<<<<<<< HEAD
void FileSystemAccess::normalize(string* filename) // static
=======
void FileSystemAccess::normalize(string* filename)
>>>>>>> 496107db
{
    if (!filename) return;

    const char* cfilename = filename->c_str();
    size_t fnsize = filename->size();
    string result;

    for (size_t i = 0; i < fnsize; )
    {
        // allow NUL bytes between valid UTF-8 sequences
        if (!cfilename[i])
        {
            result.append("", 1);
            i++;
            continue;
        }

        const char* substring = cfilename + i;
        char* normalized = (char*)utf8proc_NFC((uint8_t*)substring);

        if (!normalized)
        {
            filename->clear();
            return;
        }

        result.append(normalized);
        free(normalized);

        i += strlen(substring);
    }

    *filename = std::move(result);
}

std::unique_ptr<LocalPath> FileSystemAccess::fsShortname(LocalPath& localname)
{
    LocalPath s;
    if (getsname(localname, s))
    {
        return ::mega::make_unique<LocalPath>(std::move(s));
    }
    return nullptr;
}

// default DirNotify: no notification available
DirNotify::DirNotify(const LocalPath& clocalbasepath, const LocalPath& cignore)
{
    localbasepath = clocalbasepath;
    ignore = cignore;

    mFailed = 1;
    mFailReason = "Not initialized";
    mErrorCount = 0;
    sync = NULL;
}


void DirNotify::setFailed(int errCode, const string& reason)
{
    std::lock_guard<std::mutex> g(mMutex);
    mFailed = errCode;
    mFailReason = reason;
}

int DirNotify::getFailed(string& reason)
{
    if (mFailed)
    {
        reason = mFailReason;
    }
    return mFailed;
}


bool DirNotify::empty()
{
    for (auto& q : notifyq)
    {
        if (!q.empty())
        {
            return false;
        }
    }

    return true;
}

// notify base LocalNode + relative path/filename
void DirNotify::notify(notifyqueue q, LocalNode* l, LocalPath&& path, bool immediate)
{
    // We may be executing on a thread here so we can't access the LocalNode data structures.  Queue everything, and
    // filter when the notifications are processed.  Also, queueing it here is faster than logging the decision anyway.

    Notification n;
    n.timestamp = immediate ? 0 : Waiter::ds;
    n.localnode = l;
    n.path = std::move(path);
    notifyq[q].pushBack(std::move(n));

#ifdef ENABLE_SYNC
    if (q == DirNotify::DIREVENTS || q == DirNotify::EXTRA)
    {
        sync->client->syncactivity = true;
    }
#endif

}

// default: no fingerprint
fsfp_t DirNotify::fsfingerprint() const
{
    return 0;
}

bool DirNotify::fsstableids() const
{
    return true;
}

DirNotify* FileSystemAccess::newdirnotify(LocalPath& localpath, LocalPath& ignore, Waiter*)
{
    return new DirNotify(localpath, ignore);
}

FileAccess::FileAccess(Waiter *waiter)
{
    this->waiter = waiter;
    this->isAsyncOpened = false;
    this->numAsyncReads = 0;
}

FileAccess::~FileAccess()
{
    // All AsyncIOContext objects must be deleted before
    assert(!numAsyncReads && !isAsyncOpened);
}

// open file for reading
bool FileAccess::fopen(const LocalPath& name)
{
    updatelocalname(name, true);

    return sysstat(&mtime, &size);
}

bool FileAccess::isfile(const LocalPath& path)
{
    return fopen(path) && type == FILENODE;
}

bool FileAccess::isfolder(const LocalPath& path)
{
    fopen(path);
    return type == FOLDERNODE;
}

// check if size and mtime are unchanged, then open for reading
bool FileAccess::openf()
{
    if (nonblocking_localname.empty())
    {
        // file was not opened in nonblocking mode
        return true;
    }

    m_time_t curr_mtime;
    m_off_t curr_size;
    if (!sysstat(&curr_mtime, &curr_size))
    {
        LOG_warn << "Error opening sync file handle (sysstat) "
                 << curr_mtime << " - " << mtime
                 << curr_size  << " - " << size;
        return false;
    }

    if (curr_mtime != mtime || curr_size != size)
    {
        mtime = curr_mtime;
        size = curr_size;
        retry = false;
        return false;
    }

    return sysopen();
}

void FileAccess::closef()
{
    if (!nonblocking_localname.empty())
    {
        sysclose();
    }
}

void FileAccess::asyncopfinished(void *param)
{
    Waiter *waiter = (Waiter *)param;
    if (waiter)
    {
        waiter->notify();
    }
}

AsyncIOContext *FileAccess::asyncfopen(const LocalPath& f)
{
    updatelocalname(f, true);

    LOG_verbose << "Async open start";
    AsyncIOContext *context = newasynccontext();
    context->op = AsyncIOContext::OPEN;
    context->access = AsyncIOContext::ACCESS_READ;
    context->openPath = f;
    context->waiter = waiter;
    context->userCallback = asyncopfinished;
    context->userData = waiter;
    context->posOfBuffer = size;
    context->fa = this;

    context->failed = !sysstat(&mtime, &size);
    context->retry = this->retry;
    context->finished = true;
    context->userCallback(context->userData);
    return context;
}

bool FileAccess::asyncopenf()
{
    numAsyncReads++;
    if (nonblocking_localname.empty())
    {
        return true;
    }

    if (isAsyncOpened)
    {
        return true;
    }

    m_time_t curr_mtime = 0;
    m_off_t curr_size = 0;
    if (!sysstat(&curr_mtime, &curr_size))
    {
        LOG_warn << "Error opening async file handle (sysstat) "
                 << curr_mtime << " - " << mtime
                 << curr_size  << " - " << size;
        return false;
    }

    if (curr_mtime != mtime || curr_size != size)
    {
        mtime = curr_mtime;
        size = curr_size;
        retry = false;
        return false;
    }

    LOG_debug << "Opening async file handle for reading";
    bool result = sysopen(true);
    if (result)
    {
        isAsyncOpened = true;
    }
    else
    {
        LOG_warn << "Error opening async file handle (sysopen)";
    }
    return result;
}

void FileAccess::asyncclosef()
{
    numAsyncReads--;
    if (isAsyncOpened && !numAsyncReads)
    {
        LOG_debug << "Closing async file handle";
        isAsyncOpened = false;
        sysclose();
    }
}

AsyncIOContext *FileAccess::asyncfopen(const LocalPath& f, bool read, bool write, m_off_t pos)
{
    LOG_verbose << "Async open start";
    AsyncIOContext *context = newasynccontext();
    context->op = AsyncIOContext::OPEN;
    context->access = AsyncIOContext::ACCESS_NONE
            | (read ? AsyncIOContext::ACCESS_READ : 0)
            | (write ? AsyncIOContext::ACCESS_WRITE : 0);

    context->openPath = f;
    context->waiter = waiter;
    context->userCallback = asyncopfinished;
    context->userData = waiter;
    context->posOfBuffer = pos;
    context->fa = this;

    asyncsysopen(context);
    return context;
}

void FileAccess::asyncsysopen(AsyncIOContext *context)
{
    context->failed = true;
    context->retry = false;
    context->finished = true;
    if (context->userCallback)
    {
        context->userCallback(context->userData);
    }
}

AsyncIOContext *FileAccess::asyncfread(string *dst, unsigned len, unsigned pad, m_off_t pos)
{
    LOG_verbose << "Async read start";
    dst->resize(len + pad);

    AsyncIOContext *context = newasynccontext();
    context->op = AsyncIOContext::READ;
    context->posOfBuffer = pos;
    context->pad = pad;
    context->dataBuffer = (byte*)dst->data();
    context->dataBufferLen = len;
    context->waiter = waiter;
    context->userCallback = asyncopfinished;
    context->userData = waiter;
    context->fa = this;

    if (!asyncopenf())
    {
        LOG_err << "Error in asyncopenf";
        context->failed = true;
        context->retry = this->retry;
        context->finished = true;
        context->userCallback(context->userData);
        return context;
    }

    asyncsysread(context);
    return context;
}

void FileAccess::asyncsysread(AsyncIOContext *context)
{
    context->failed = true;
    context->retry = false;
    context->finished = true;
    if (context->userCallback)
    {
        context->userCallback(context->userData);
    }
}

AsyncIOContext *FileAccess::asyncfwrite(const byte* data, unsigned len, m_off_t pos)
{
    LOG_verbose << "Async write start";

    AsyncIOContext *context = newasynccontext();
    context->op = AsyncIOContext::WRITE;
    context->posOfBuffer = pos;
    context->dataBufferLen = len;
    context->dataBuffer = const_cast<byte*>(data);
    context->waiter = waiter;
    context->userCallback = asyncopfinished;
    context->userData = waiter;
    context->fa = this;

    asyncsyswrite(context);
    return context;
}

void FileAccess::asyncsyswrite(AsyncIOContext *context)
{
    context->failed = true;
    context->retry = false;
    context->finished = true;
    if (context->userCallback)
    {
        context->userCallback(context->userData);
    }
}

AsyncIOContext *FileAccess::newasynccontext()
{
    return new AsyncIOContext();
}

bool FileAccess::fread(string* dst, unsigned len, unsigned pad, m_off_t pos)
{
    if (!openf())
    {
        return false;
    }

    bool r;

    dst->resize(len + pad);

    if ((r = sysread((byte*)dst->data(), len, pos)))
    {
        memset((char*)dst->data() + len, 0, pad);
    }

    closef();

    return r;
}

bool FileAccess::frawread(byte* dst, unsigned len, m_off_t pos, bool caller_opened)
{
    if (!caller_opened && !openf())
    {
        return false;
    }

    bool r = sysread(dst, len, pos);

    if (!caller_opened)
    {
        closef();
    }

    return r;
}

AsyncIOContext::~AsyncIOContext()
{
    finish();

    // AsyncIOContext objects must be deleted before the FileAccess object
    if (op == AsyncIOContext::READ)
    {
        fa->asyncclosef();
    }
}

void AsyncIOContext::finish()
{
    if (!finished)
    {
        while (!finished)
        {
            waiter->init(NEVER);
            waiter->wait();
        }

        // We could have been consumed and external event
        waiter->notify();
    }
}

FileInputStream::FileInputStream(FileAccess *fileAccess)
{
    this->fileAccess = fileAccess;
    this->offset = 0;
}

m_off_t FileInputStream::size()
{
    return fileAccess->size;
}

bool FileInputStream::read(byte *buffer, unsigned size)
{
    if (!buffer)
    {
        if ((offset + size) <= fileAccess->size)
        {
            offset += size;
            return true;
        }

        LOG_warn << "Invalid seek on FileInputStream";
        return false;
    }

    if (fileAccess->frawread(buffer, size, offset, true))
    {
        offset += size;
        return true;
    }

    LOG_warn << "Invalid read on FileInputStream";
    return false;
}

bool LocalPath::empty() const
{
    return localpath.empty();
}

void LocalPath::clear()
{
    localpath.clear();
}

void LocalPath::erase(size_t pos, size_t count)
{
    localpath.erase(pos, count);
}

void LocalPath::truncate(size_t bytePos)
{
    localpath.resize(bytePos);
}

LocalPath LocalPath::leafName() const
{
    auto p = localpath.find_last_of(localPathSeparator);
    p = p == string::npos ? 0 : p + 1;
    LocalPath result;
    result.localpath = localpath.substr(p, localpath.size() - p);
    return result;
}

void LocalPath::append(const LocalPath& additionalPath)
{
    localpath.append(additionalPath.localpath);
}

std::string LocalPath::platformEncoded() const
{
#ifdef WIN32
    // this function is typically used where we need to pass a file path to the client app, which expects utf16 in a std::string buffer
    // some other backwards compatible cases need this format also, eg. serialization
    std::string outstr;
    outstr.resize(localpath.size() * sizeof(wchar_t));
    memcpy(const_cast<char*>(outstr.data()), localpath.data(), localpath.size() * sizeof(wchar_t));
    return outstr;
#else
    // for non-windows, it's just the same utf8 string we use anyway
    return localpath;
#endif
}


void LocalPath::appendWithSeparator(const LocalPath& additionalPath, bool separatorAlways)
{
    if (separatorAlways || localpath.size())
    {
        // still have to be careful about appending a \ to F:\ for example, on windows, which produces an invalid path
        if (!endsInSeparator())
        {
            localpath.append(1, localPathSeparator);
        }
    }

    localpath.append(additionalPath.localpath);
}

void LocalPath::prependWithSeparator(const LocalPath& additionalPath)
{
    // no additional separator if there is already one after
    if (!localpath.empty() && localpath[0] != localPathSeparator)
    {
        // no additional separator if there is already one before

        if (!additionalPath.endsInSeparator())
        {
            localpath.insert(0, 1, localPathSeparator);
        }
    }
    localpath.insert(0, additionalPath.localpath);
}

void LocalPath::trimNonDriveTrailingSeparator()
{
    if (endsInSeparator())
    {
        // ok so the last character is a directory separator.  But don't remove it for eg. F:\ on windows
        #ifdef WIN32
        if (localpath.size() > 1 &&
            localpath[localpath.size() - 2] == L':')
        {
            return;
        }
        #endif

        localpath.resize(localpath.size() - 1);
    }
}

bool LocalPath::findNextSeparator(size_t& separatorBytePos) const
{
    separatorBytePos = localpath.find(localPathSeparator, separatorBytePos);
    return separatorBytePos != string::npos;
}

bool LocalPath::findPrevSeparator(size_t& separatorBytePos, const FileSystemAccess& fsaccess) const
{
    separatorBytePos = localpath.rfind(LocalPath::localPathSeparator, separatorBytePos);
    return separatorBytePos != string::npos;
}

bool LocalPath::endsInSeparator() const
{
    return !localpath.empty() && localpath.back() == localPathSeparator;
}

bool LocalPath::beginsWithSeparator() const
{
    return !localpath.empty() && localpath.front() == localPathSeparator;
}

size_t LocalPath::getLeafnameByteIndex(const FileSystemAccess& fsaccess) const
{
    size_t p = localpath.size();

    while (p && (p -= 1))
    {
        if (localpath[p] == LocalPath::localPathSeparator)
        {
            p += 1;
            break;
        }
    }
    return p;
}

bool LocalPath::backEqual(size_t bytePos, const LocalPath& compareTo) const
{
    auto n = compareTo.localpath.size();
    return bytePos + n == localpath.size() && !localpath.compare(bytePos, n, compareTo.localpath);
}

LocalPath LocalPath::subpathFrom(size_t bytePos) const
{
    LocalPath result;
    result.localpath = localpath.substr(bytePos);
    return result;
}

void LocalPath::ensureWinExtendedPathLenPrefix()
{
#if defined(_WIN32) && !defined(WINDOWS_PHONE)
    if (!PathIsRelativeW(localpath.c_str()) && ((localpath.size() < 2) || memcmp(localpath.data(), L"\\\\", 4)))
    {
        localpath.insert(0, L"\\\\?\\", 4);
    }
#endif
}

LocalPath LocalPath::subpathTo(size_t bytePos) const
{
    LocalPath p;
    p.localpath = localpath.substr(0, bytePos);
    return p;
}


LocalPath LocalPath::insertFilenameCounter(unsigned counter, const FileSystemAccess& fsaccess)
{
    size_t dotindex = localpath.find_last_of('.');
    size_t sepindex = localpath.find_last_of(LocalPath::localPathSeparator);

    LocalPath result, extension;

    if (dotindex == string::npos || (sepindex != string::npos && sepindex > dotindex))
    {
        result.localpath = localpath;
    }
    else
    {
        result.localpath = localpath.substr(0, dotindex);
        extension.localpath = localpath.substr(dotindex);
    }

    ostringstream oss;
    oss << " (" << counter << ")";

    result.localpath += LocalPath::fromPath(oss.str(), fsaccess).localpath + extension.localpath;
    return result;
}


string LocalPath::toPath(const FileSystemAccess& fsaccess) const
{
    string path;
    fsaccess.local2path(&localpath, &path);
    return path;
}

string LocalPath::toPath() const
{
    // only use this one for logging, until we find out if it works for all platforms
    static FSACCESS_CLASS fsAccess;
    return toPath(fsAccess);  // fsAccess synchronization not needed, only the data passed to it is modified
}

string LocalPath::toName(const FileSystemAccess& fsaccess, FileSystemType fsType) const
{
    std::string path = toPath(fsaccess);
    fsaccess.unescapefsincompatible(&path, fsType);
    return path;
}

LocalPath LocalPath::fromPath(const string& path, const FileSystemAccess& fsaccess)
{
    LocalPath p;
    fsaccess.path2local(&path, &p.localpath);
    return p;
}

LocalPath LocalPath::fromName(string path, const FileSystemAccess& fsaccess, FileSystemType fsType)
{
    fsaccess.escapefsincompatible(&path, fsType);
    return fromPath(path, fsaccess);
}

LocalPath LocalPath::fromPlatformEncoded(string path)
{
#if defined(_WIN32)
    assert(!(path.size() % 2));
    LocalPath p;
    p.localpath.resize(path.size() / sizeof(wchar_t));
    memcpy(const_cast<wchar_t*>(p.localpath.data()), path.data(), p.localpath.size() * sizeof(wchar_t));
    return p;
#else
    LocalPath p;
    p.localpath = std::move(path);
    return p;
#endif
}

#if defined(_WIN32)
LocalPath LocalPath::fromPlatformEncoded(wstring&& wpath)
{
    LocalPath p;
    p.localpath = std::move(wpath);
    return p;
}
#endif


LocalPath LocalPath::tmpNameLocal(const FileSystemAccess& fsaccess)
{
    LocalPath lp;
    fsaccess.tmpnamelocal(lp);
    return lp;
}

bool LocalPath::isContainingPathOf(const LocalPath& path, size_t* subpathIndex) const
{
    assert(!empty());
    assert(!path.empty());

    if (path.localpath.size() >= localpath.size()
        && !Utils::pcasecmp(path.localpath, localpath, localpath.size()))
    {
       if (path.localpath.size() == localpath.size())
       {
           if (subpathIndex) *subpathIndex = localpath.size();
           return true;
       }
       else if (path.localpath[localpath.size()] == localPathSeparator)
       {
           if (subpathIndex) *subpathIndex = localpath.size() + 1;
           return true;
       }
       else if (!localpath.empty() &&
                path.localpath[localpath.size() - 1] == localPathSeparator)
       {
           if (subpathIndex) *subpathIndex = localpath.size();
           return true;
       }
    }
    return false;
}

bool LocalPath::nextPathComponent(size_t& subpathIndex, LocalPath& component) const
{
    while (subpathIndex < localpath.size() && localpath[subpathIndex] == localPathSeparator)
    {
        ++subpathIndex;
    }
    size_t start = subpathIndex;
    if (start >= localpath.size())
    {
        return false;
    }
    else if (findNextSeparator(subpathIndex))
    {
        component.localpath = localpath.substr(start, subpathIndex - start);
        return true;
    }
    else
    {
        component.localpath = localpath.substr(start, localpath.size() - start);
        subpathIndex = localpath.size();
        return true;
    }
}

ScopedLengthRestore::ScopedLengthRestore(LocalPath& p)
    : path(p)
    , length(path.localpath.size())
{
}
ScopedLengthRestore::~ScopedLengthRestore()
{
    path.localpath.resize(length);
};

} // namespace
<|MERGE_RESOLUTION|>--- conflicted
+++ resolved
@@ -442,11 +442,7 @@
 #endif
 }
 
-<<<<<<< HEAD
 void FileSystemAccess::normalize(string* filename) // static
-=======
-void FileSystemAccess::normalize(string* filename)
->>>>>>> 496107db
 {
     if (!filename) return;
 
