/**
 * @file megaclient.cpp
 * @brief Client access engine core logic
 *
 * (c) 2013-2014 by Mega Limited, Auckland, New Zealand
 *
 * This file is part of the MEGA SDK - Client Access Engine.
 *
 * Applications using the MEGA API must present a valid application key
 * and comply with the the rules set forth in the Terms of Service.
 *
 * The MEGA SDK is distributed in the hope that it will be useful,
 * but WITHOUT ANY WARRANTY; without even the implied warranty of
 * MERCHANTABILITY or FITNESS FOR A PARTICULAR PURPOSE.
 *
 * @copyright Simplified (2-clause) BSD License.
 *
 * You should have received a copy of the license along with this
 * program.
 */

#include "mega.h"

namespace mega {

// FIXME: generate cr element for file imports
// FIXME: support invite links (including responding to sharekey requests)
// FIXME: instead of copying nodes, move if the source is in the rubbish to reduce node creation load on the servers
// FIXME: prevent synced folder from being moved into another synced folder

bool MegaClient::disablepkp = false;

// root URL for API access
string MegaClient::APIURL = "https://g.api.mega.co.nz/";

// root URL for the load balancer
const char* const MegaClient::BALANCERURL = "https://karere-001.developers.mega.co.nz:4434/";

#ifdef ENABLE_SYNC
// //bin/SyncDebris/yyyy-mm-dd base folder name
const char* const MegaClient::SYNCDEBRISFOLDERNAME = "SyncDebris";
#endif

// exported link marker
const char* const MegaClient::EXPORTEDLINK = "EXP";

// public key to send payment details
const char MegaClient::PAYMENT_PUBKEY[] =
        "CADB-9t4WSMCs6we8CNcAmq97_bP-eXa9pn7SwGPxXpTuScijDrLf_ooneCQnnRBDvE"
        "MNqTK3ULj1Q3bt757SQKDZ0snjbwlU2_D-rkBBbjWCs-S61R0Vlg8AI5q6oizH0pjpD"
        "eOhpsv2DUlvCa4Hjgy_bRpX8v9fJvbKI2bT3GXJWE7tu8nlKHgz8Q7NE3Ycj5XuUfCW"
        "GgOvPGBC-8qPOyg98Vloy53vja2mBjw4ycodx-ZFCt8i8b9Z8KongRMROmvoB4jY8ge"
        "ym1mA5iSSsMroGLypv9PueOTfZlG3UTpD83v6F3w8uGHY9phFZ-k2JbCd_-s-7gyfBE"
        "TpPvuz-oZABEBAAE";

// decrypt key (symmetric or asymmetric), rewrite asymmetric to symmetric key
bool MegaClient::decryptkey(const char* sk, byte* tk, int tl, SymmCipher* sc, int type, handle node)
{
    int sl;
    const char* ptr = sk;

    // measure key length
    while (*ptr && *ptr != '"' && *ptr != '/')
    {
        ptr++;
    }

    sl = ptr - sk;

    if (sl > 4 * FILENODEKEYLENGTH / 3 + 1)
    {
        // RSA-encrypted key - decrypt and update on the server to save space & client CPU time
        sl = sl / 4 * 3 + 3;

        if (sl > 4096)
        {
            return false;
        }

        byte* buf = new byte[sl];

        sl = Base64::atob(sk, buf, sl);

        // decrypt and set session ID for subsequent API communication
        if (!asymkey.decrypt(buf, sl, tk, tl))
        {
            delete[] buf;
            LOG_warn << "Corrupt or invalid RSA node key";
            return false;
        }

        delete[] buf;

        if (!ISUNDEF(node))
        {
            if (type)
            {
                sharekeyrewrite.push_back(node);
            }
            else
            {
                nodekeyrewrite.push_back(node);
            }
        }
    }
    else
    {
        if (Base64::atob(sk, tk, tl) != tl)
        {
            LOG_warn << "Corrupt or invalid symmetric node key";
            return false;
        }

        sc->ecb_decrypt(tk, tl);
    }

    return true;
}

// apply queued new shares
void MegaClient::mergenewshares(bool notify)
{
    newshare_list::iterator it;

    for (it = newshares.begin(); it != newshares.end(); )
    {
        NewShare* s = *it;

        mergenewshare(s, notify);

        delete s;
        newshares.erase(it++);
    }
}

void MegaClient::mergenewshare(NewShare *s, bool notify)
{
    bool skreceived = false;
    Node* n;

    if ((n = nodebyhandle(s->h)))
    {
        if (!n->sharekey && s->have_key)
        {
            // setting an outbound sharekey requires node authentication
            // unless coming from a trusted source (the local cache)
            bool auth = true;

            if (s->outgoing > 0)
            {
                if (!checkaccess(n, OWNERPRELOGIN))
                {
                    LOG_warn << "Attempt to create dislocated outbound share foiled";
                    auth = false;
                }
                else
                {
                    byte buf[SymmCipher::KEYLENGTH];

                    handleauth(s->h, buf);

                    if (memcmp(buf, s->auth, sizeof buf))
                    {
                        LOG_warn << "Attempt to create forged outbound share foiled";
                        auth = false;
                    }
                }
            }

            if (auth)
            {
                n->sharekey = new SymmCipher(s->key);
                skreceived = true;
            }
        }

        if (s->access == ACCESS_UNKNOWN && !s->have_key)
        {
            // share was deleted
            if (s->outgoing)
            {
                bool found = false;
                if (n->outshares)
                {
                    // outgoing share to user u deleted
                    if (n->outshares->erase(s->peer) && notify)
                    {
                        found = true;
                        n->changed.outshares = true;
                        notifynode(n);
                    }

                    if (!n->outshares->size())
                    {
                        delete n->outshares;
                        n->outshares = NULL;
                    }
                }
                if (n->pendingshares && !found && s->pending)
                {
                    // delete the pending share
                    if (n->pendingshares->erase(s->pending) && notify)
                    {
                        found = true;
                        n->changed.pendingshares = true;
                        notifynode(n);
                    }

                    if (!n->pendingshares->size())
                    {
                        delete n->pendingshares;
                        n->pendingshares = NULL;
                    }
                }

                // Erase sharekey if no outgoing shares (incl pending) exist
                if (!n->outshares && !n->pendingshares)
                {
                    rewriteforeignkeys(n);

                    delete n->sharekey;
                    n->sharekey = NULL;
                }
            }
            else
            {
                // incoming share deleted - remove tree
                if (!n->parent)
                {
                    TreeProcDel td;
                    proctree(n, &td, true);
                }
                else
                {
                    if (n->inshare)
                    {
                        n->inshare->user->sharing.erase(n->nodehandle);
                        notifyuser(n->inshare->user);
                        n->inshare = NULL;
                    }
                }
            }
        }
        else
        {
            if (s->outgoing)
            {
                if ((!s->upgrade_pending_to_full && (!ISUNDEF(s->peer) || !ISUNDEF(s->pending)))
                    || (s->upgrade_pending_to_full && !ISUNDEF(s->peer) && !ISUNDEF(s->pending)))
                {
                    // perform mandatory verification of outgoing shares:
                    // only on own nodes and signed unless read from cache
                    if (checkaccess(n, OWNERPRELOGIN))
                    {
                        Share** sharep;
                        if (!ISUNDEF(s->pending))
                        {
                            // Pending share
                            if (!n->pendingshares)
                            {
                                n->pendingshares = new share_map;
                            }

                            sharep = &((*n->pendingshares)[s->pending]);

                            if (*sharep && s->upgrade_pending_to_full)
                            {
                                // This is currently a pending share that needs to be upgraded to a full share
                                // erase from pending shares & delete the pending share list if needed
                                if (n->pendingshares->erase(s->pending) && notify)
                                {
                                    n->changed.pendingshares = true;
                                    notifynode(n);
                                }
                                if (!n->pendingshares->size())
                                {
                                    delete n->pendingshares;
                                    n->pendingshares = NULL;
                                }
                                // clear this so we can fall through to below and have it re-create the share in
                                // the outshares list
                                s->pending = UNDEF;

                                // create the outshares list if needed
                                if (!n->outshares)
                                {
                                    n->outshares = new share_map();
                                }

                                sharep = &((*n->outshares)[s->peer]);
                            }
                        }
                        else
                        {
                            // Normal outshare
                            if (!n->outshares)
                            {
                                n->outshares = new share_map();
                            }

                            sharep = &((*n->outshares)[s->peer]);
                        }

                        // modification of existing share or new share
                        if (*sharep)
                        {
                            (*sharep)->update(s->access, s->ts, findpcr(s->pending));
                        }
                        else
                        {
                            *sharep = new Share(ISUNDEF(s->peer) ? NULL : finduser(s->peer, 1), s->access, s->ts, findpcr(s->pending));
                        }

                        if (notify)
                        {
                            if (!ISUNDEF(s->pending))
                            {
                                n->changed.pendingshares = true;
                            }
                            else
                            {
                                n->changed.outshares = true;
                            }
                            notifynode(n);
                        }
                    }
                }
                else
                {
                    LOG_debug << "Merging share without peer information.";
                    // Outgoing shares received during fetchnodes are merged in two steps:
                    // 1. From readok(), a NewShare is created with the 'sharekey'
                    // 2. From readoutshares(), a NewShare is created with the 'peer' information
                }
            }
            else
            {
                if (!ISUNDEF(s->peer))
                {
                    if (s->peer)
                    {
                        if (!checkaccess(n, OWNERPRELOGIN))
                        {
                            // modification of existing share or new share
                            if (n->inshare)
                            {
                                n->inshare->update(s->access, s->ts);
                            }
                            else
                            {
                                n->inshare = new Share(finduser(s->peer, 1), s->access, s->ts, NULL);
                                n->inshare->user->sharing.insert(n->nodehandle);
                            }

                            if (notify)
                            {
                                n->changed.inshare = true;
                                notifynode(n);
                            }
                        }
                        else
                        {
                            LOG_warn << "Invalid inbound share location";
                        }
                    }
                    else
                    {
                        LOG_warn << "Invalid null peer on inbound share";
                    }
                }
                else
                {
                    if (skreceived && notify)
                    {
                        TreeProcApplyKey td;
                        proctree(n, &td);
                    }
                }
            }
        }
#ifdef ENABLE_SYNC
        if (n->inshare && s->access != FULL)
        {
            // check if the low(ered) access level is affecting any syncs
            // a) have we just cut off full access to a subtree of a sync?
            do {
                if (n->localnode && (n->localnode->sync->state == SYNC_ACTIVE || n->localnode->sync->state == SYNC_INITIALSCAN))
                {
                    LOG_warn << "Existing inbound share sync or part thereof lost full access";
                    n->localnode->sync->errorcode = API_EACCESS;
                    n->localnode->sync->changestate(SYNC_FAILED);
                }
            } while ((n = n->parent));

            // b) have we just lost full access to the subtree a sync is in?
            for (sync_list::iterator it = syncs.begin(); it != syncs.end(); it++)
            {
                if ((*it)->inshare && ((*it)->state == SYNC_ACTIVE || (*it)->state == SYNC_INITIALSCAN) && !checkaccess((*it)->localroot.node, FULL))
                {
                    LOG_warn << "Existing inbound share sync lost full access";
                    (*it)->errorcode = API_EACCESS;
                    (*it)->changestate(SYNC_FAILED);
                }
            }

        }
#endif
    }
}

// configure for full account session access
void MegaClient::setsid(const byte* newsid, unsigned len)
{
    auth = "&sid=";

    int t = auth.size();
    auth.resize(t + len * 4 / 3 + 4);
    auth.resize(t + Base64::btoa(newsid, len, (char*)(auth.c_str() + t)));
    
    sid.assign((const char*)newsid, len);
}

// configure for exported folder links access
void MegaClient::setrootnode(handle h)
{
    char buf[12];

    Base64::btoa((byte*)&h, NODEHANDLE, buf);

    auth = "&n=";
    auth.append(buf);
}

handle MegaClient::getrootpublicfolder()
{
    // if we logged into a folder...
    if (auth.find("&n=") != auth.npos)
    {
        return rootnodes[0];
    }
    else
    {
        return UNDEF;
    }
}

// set server-client sequence number
bool MegaClient::setscsn(JSON* j)
{
    handle t;

    if (j->storebinary((byte*)&t, sizeof t) != sizeof t)
    {
        return false;
    }

    Base64::btoa((byte*)&t, sizeof t, scsn);

    return true;
}

int MegaClient::nextreqtag()
{
    return ++reqtag;
}

int MegaClient::hexval(char c)
{
    return c > '9' ? c - 'a' + 10 : c - '0';
}

void MegaClient::exportDatabase(string filename)
{
    FILE *fp = NULL;
    fp = fopen(filename.c_str(), "w");
    if (!fp)
    {
        LOG_warn << "Cannot export DB to file \"" << filename << "\"";
        return;
    }

    LOG_info << "Exporting database...";

    sctable->rewind();

    uint32_t id;
    string data;

    std::map<uint32_t, string> entries;
    while (sctable->next(&id, &data, &key))
    {
        entries.insert(std::pair<uint32_t, string>(id,data));
    }

    for (map<uint32_t, string>::iterator it = entries.begin(); it != entries.end(); it++)
    {
        fprintf(fp, "%8.d\t%s\n", it->first, it->second.c_str());
    }

    fclose(fp);

    LOG_info << "Database exported successfully to \"" << filename << "\"";
}

bool MegaClient::compareDatabases(string filename1, string filename2)
{
    LOG_info << "Comparing databases: \"" << filename1 << "\" and \"" << filename2 << "\"";
    FILE *fp1 = fopen(filename1.data(), "r");
    if (!fp1)
    {
        LOG_info << "Cannot open " << filename1;
        return false;
    }

    FILE *fp2 = fopen(filename2.data(), "r");
    if (!fp2)
    {
        fclose(fp1);

        LOG_info << "Cannot open " << filename2;
        return false;
    }

    const int N = 8192;
    char buf1[N];
    char buf2[N];

    do
    {
        size_t r1 = fread(buf1, 1, N, fp1);
        size_t r2 = fread(buf2, 1, N, fp2);

        if (r1 != r2 || memcmp(buf1, buf2, r1))
        {
            fclose(fp1);
            fclose(fp2);

            LOG_info << "Databases are different";
            return false;
        }
    }
    while (!feof(fp1) || !feof(fp2));

    fclose(fp1);
    fclose(fp2);

    LOG_info << "Databases are equal";
    return true;
}

// set warn level
void MegaClient::warn(const char* msg)
{
    LOG_warn << msg;
    warned = true;
}

// reset and return warnlevel
bool MegaClient::warnlevel()
{
    return warned ? (warned = false) | true : false;
}

// returns the first matching child node by UTF-8 name (does not resolve name clashes)
Node* MegaClient::childnodebyname(Node* p, const char* name)
{
    string nname = name;

    fsaccess->normalize(&nname);

    for (node_list::iterator it = p->children.begin(); it != p->children.end(); it++)
    {
        if (!strcmp(nname.c_str(), (*it)->displayname()))
        {
            return *it;
        }
    }

    return NULL;
}

void MegaClient::init()
{
    warned = false;
    csretrying = false;
    chunkfailed = false;
    statecurrent = false;

#ifdef ENABLE_SYNC
    syncactivity = false;
    syncops = false;
    syncadded = false;
    syncdebrisadding = false;
    syncscanfailed = false;
    syncfslockretry = false;
    syncfsopsfailed = false;
    syncdownretry = false;
    syncnagleretry = false;
    syncsup = true;
    syncdownrequired = false;

    if (syncscanstate)
    {
        app->syncupdate_scanning(false);
        syncscanstate = false;
    }
#endif

    for (int i = sizeof rootnodes / sizeof *rootnodes; i--; )
    {
        rootnodes[i] = UNDEF;
    }

    delete pendingsc;
    pendingsc = NULL;

<<<<<<< HEAD
#ifdef USE_SODIUM
=======
>>>>>>> e087c088
    delete signkey;
    signkey = NULL;

    delete chatkey;
    chatkey = NULL;
<<<<<<< HEAD
#endif
=======
>>>>>>> e087c088

    btcs.reset();
    btsc.reset();
    btpfa.reset();

    jsonsc.pos = NULL;
    insca = false;
    scnotifyurl.clear();
    *scsn = 0;
}

MegaClient::MegaClient(MegaApp* a, Waiter* w, HttpIO* h, FileSystemAccess* f, DbAccess* d, GfxProc* g, const char* k, const char* u)
{
    sctable = NULL;
    me = UNDEF;
    followsymlinks = false;
    usealtdownport = false;
    usealtupport = false;
    retryessl = false;

#ifndef EMSCRIPTEN
    autodownport = true;
    autoupport = true;
    usehttps = false;
#else
    autodownport = false;
    autoupport = false;
    usehttps = true;
#endif
    
    fetchingnodes = false;

#ifdef ENABLE_SYNC
    syncscanstate = false;
    syncadding = 0;
    currsyncid = 0;
#endif

    pendingcs = NULL;
    pendingsc = NULL;

    curfa = newfa.end();
    xferpaused[PUT] = false;
    xferpaused[GET] = false;
    putmbpscap = 0;
    overquotauntil = 0;

#ifdef USE_SODIUM
    signkey = NULL;
    chatkey = NULL;
#endif

    signkey = NULL;
    chatkey = NULL;

    init();

    f->client = this;

    if ((app = a))
    {
        a->client = this;
    }

    waiter = w;
    httpio = h;
    fsaccess = f;
    dbaccess = d;

    if ((gfx = g))
    {
        g->client = this;
    }

    slotit = tslots.end();

    userid = 0;

    connections[PUT] = 3;
    connections[GET] = 4;

    int i;

    // initialize random client application instance ID (for detecting own
    // actions in server-client stream)
    for (i = sizeof sessionid; i--; )
    {
        sessionid[i] = 'a' + PrnGen::genuint32(26);
    }

    // initialize random API request sequence ID (server API is idempotent)
    for (i = sizeof reqid; i--; )
    {
        reqid[i] = 'a' + PrnGen::genuint32(26);
    }

    nextuh = 0;  
    reqtag = 0;

    badhostcs = NULL;
    loadbalancingcs = NULL;

    scsn[sizeof scsn - 1] = 0;
    cachedscsn = UNDEF;

    snprintf(appkey, sizeof appkey, "&ak=%s", k);

    // initialize useragent
    useragent = u;

    useragent.append(" (");
    fsaccess->osversion(&useragent);

    useragent.append(") MegaClient/" TOSTRING(MEGA_MAJOR_VERSION)
                     "." TOSTRING(MEGA_MINOR_VERSION)
                     "." TOSTRING(MEGA_MICRO_VERSION));

    LOG_debug << "User-Agent: " << useragent;
    h->setuseragent(&useragent);
}

MegaClient::~MegaClient()
{
    locallogout();

    delete pendingcs;
    delete pendingsc;
    delete badhostcs;
    delete loadbalancingcs;
    delete sctable;
    delete dbaccess;
}

// nonblocking state machine executing all operations currently in progress
void MegaClient::exec()
{
    WAIT_CLASS::bumpds();

    if (overquotauntil && overquotauntil < Waiter::ds)
    {
        overquotauntil = 0;
    }

    if (httpio->inetisback())
    {
        LOG_info << "Internet connectivity returned - resetting all backoff timers";
        abortbackoff(overquotauntil <= Waiter::ds);
    }

    if (EVER(httpio->lastdata) && !pendingcs && Waiter::ds >= httpio->lastdata + HttpIO::NETWORKTIMEOUT)
    {
        disconnect();
    }

    // successful network operation with a failed transfer chunk: increment error count
    // and continue transfers
    if (httpio->success && chunkfailed)
    {
        chunkfailed = false;

        for (transferslot_list::iterator it = tslots.begin(); it != tslots.end(); it++)
        {
            if ((*it)->failure)
            {
                (*it)->errorcount++;
                (*it)->failure = false;
                (*it)->lastdata = Waiter::ds;
            }
        }
    }

    do {
        // file attribute puts (handled sequentially as a FIFO)
        if (curfa != newfa.end())
        {
            HttpReqCommandPutFA* fa = *curfa;

            switch (fa->status)
            {
                case REQ_SUCCESS:
                    if (fa->in.size() == sizeof(handle))
                    {
                        LOG_debug << "File attribute uploaded OK - " << fa->th;

                        // successfully wrote file attribute - store handle &
                        // remove from list
                        handle fah = MemAccess::get<handle>(fa->in.data());

                        Node* n;
                        handle h;
                        handlepair_set::iterator it;

                        // do we have a valid upload handle?
                        h = fa->th;

                        it = uhnh.lower_bound(pair<handle, handle>(h, 0));

                        if (it != uhnh.end() && it->first == h)
                        {
                            h = it->second;
                        }

                        // are we updating a live node? issue command directly.
                        // otherwise, queue for processing upon upload
                        // completion.
                        if ((n = nodebyhandle(h)) || (n = nodebyhandle(fa->th)))
                        {
                            LOG_debug << "Attaching file attribute";
                            reqs.add(new CommandAttachFA(n->nodehandle, fa->type, fah, fa->tag));
                        }
                        else
                        {
                            pendingfa[pair<handle, fatype>(fa->th, fa->type)] = pair<handle, int>(fah, fa->tag);
                            LOG_debug << "Queueing pending file attribute. Total: " << pendingfa.size();
                            checkfacompletion(fa->th);
                        }
                    }
                    else
                    {
                        LOG_warn << "Error attaching attribute";

                        // check if the failed attribute belongs to an active upload
                        for (transfer_map::iterator it = transfers[PUT].begin(); it != transfers[PUT].end(); it++)
                        {
                            Transfer *transfer = it->second;
                            if (transfer->uploadhandle == fa->th)
                            {
                                // reduce the number of required attributes to let the upload continue
                                transfer->minfa--;
                                checkfacompletion(fa->th);
                                sendevent(99407,"Attribute attach failed during active upload");
                                break;
                            }
                        }
                    }

                    delete fa;
                    newfa.erase(curfa);
                    LOG_debug << "Remaining file attributes in upload queue: " << newfa.size();

                    btpfa.reset();
                    curfa = newfa.end();
                    break;

                case REQ_FAILURE:
                    // repeat request with exponential backoff
                    LOG_warn << "Error setting file attribute";
                    curfa = newfa.end();
                    btpfa.backoff();

                default:
                    ;
            }
        }

        if (newfa.size() && curfa == newfa.end() && btpfa.armed())
        {
            // dispatch most recent file attribute put
            curfa = newfa.begin();

            LOG_debug << "Adding file attribute to the request queue";
            (*curfa)->status = REQ_INFLIGHT;
            reqs.add(*curfa);
        }

        if (fafcs.size())
        {
            // file attribute fetching (handled in parallel on a per-cluster basis)
            // cluster channels are never purged
            fafc_map::iterator cit;
            faf_map::iterator it;
            FileAttributeFetchChannel* fc;

            for (cit = fafcs.begin(); cit != fafcs.end(); cit++)
            {
                fc = cit->second;

                // is this request currently in flight?
                switch (fc->req.status)
                {
                    case REQ_SUCCESS:
                        fc->parse(this, cit->first, true);

                        // notify app in case some attributes were not returned, then redispatch
                        fc->failed(this);
                        fc->bt.reset();
                        break;

                    case REQ_INFLIGHT:
                        if (fc->inbytes != fc->req.in.size())
                        {
                            httpio->lock();
                            fc->parse(this, cit->first, false);
                            httpio->unlock();

                            fc->timeout.backoff(100);

                            fc->inbytes = fc->req.in.size();
                        }

                        if (!fc->timeout.armed()) break;

                        // timeout! fall through...
                        fc->req.disconnect();
                    case REQ_FAILURE:
                        fc->failed(this);
                        fc->bt.backoff();
                        fc->urltime = 0;
                    default:
                        ;
                }

                if (fc->req.status != REQ_INFLIGHT && fc->bt.armed() && (fc->fafs[1].size() || fc->fafs[0].size()))
                {
                    fc->req.in.clear();

                    if (Waiter::ds - fc->urltime > 600)
                    {
                        // fetches pending for this unconnected channel - dispatch fresh connection
                        reqs.add(new CommandGetFA(this, cit->first, fc->fahref, httpio->chunkedok));
                        fc->req.status = REQ_INFLIGHT;
                    }
                    else
                    {
                        // redispatch cached URL if not older than one minute
                        fc->dispatch(this);
                    }
                }
            }
        }

        // handle API client-server requests
        for (;;)
        {
            // do we have an API request outstanding?
            if (pendingcs)
            {
                switch (pendingcs->status)
                {
                    case REQ_READY:
                        break;

                    case REQ_INFLIGHT:
                        if (pendingcs->contentlength > 0)
                        {
                            app->request_response_progress(pendingcs->bufpos, pendingcs->contentlength);
                        }
                        break;

                    case REQ_SUCCESS:
                        app->request_response_progress(pendingcs->bufpos, -1);

                        if (pendingcs->in != "-3" && pendingcs->in != "-4")
                        {
                            if (*pendingcs->in.c_str() == '[')
                            {
                                if (csretrying)
                                {
                                    app->notify_retry(0);
                                    csretrying = false;
                                }

                                // request succeeded, process result array
                                json.begin(pendingcs->in.c_str());
                                reqs.procresult(this);

                                delete pendingcs;
                                pendingcs = NULL;

                                // increment unique request ID
                                for (int i = sizeof reqid; i--; )
                                {
                                    if (reqid[i]++ < 'z')
                                    {
                                        break;
                                    }
                                    else
                                    {
                                        reqid[i] = 'a';
                                    }
                                }
                            }
                            else
                            {
                                // request failed
                                error e = (error)atoi(pendingcs->in.c_str());

                                if (!e)
                                {
                                    e = API_EINTERNAL;
                                }

                                app->request_error(e);
                                delete pendingcs;
                                pendingcs = NULL;
                                break;
                            }

                            btcs.reset();
                            break;
                        }

                    // fall through
                    case REQ_FAILURE:
                        if (pendingcs->sslcheckfailed)
                        {
                            sslfakeissuer = pendingcs->sslfakeissuer;
                            app->request_error(API_ESSL);
                            sslfakeissuer.clear();

                            if (!retryessl)
                            {
                                delete pendingcs;
                                pendingcs = NULL;
                                break;
                            }
                        }

                        // failure, repeat with capped exponential backoff
                        app->request_response_progress(pendingcs->bufpos, -1);

                        delete pendingcs;
                        pendingcs = NULL;

                        btcs.backoff();
                        app->notify_retry(btcs.retryin());
                        csretrying = true;

                    default:
                        ;
                }

                if (pendingcs)
                {
                    break;
                }
            }

            if (btcs.armed())
            {
                if (btcs.nextset())
                {
                    reqs.nextRequest();
                }

                if (reqs.cmdspending())
                {
                    pendingcs = new HttpReq();
                    pendingcs->protect = true;

                    reqs.get(pendingcs->out);

                    pendingcs->posturl = APIURL;

                    pendingcs->posturl.append("cs?id=");
                    pendingcs->posturl.append(reqid, sizeof reqid);
                    pendingcs->posturl.append(auth);
                    pendingcs->posturl.append(appkey);

                    pendingcs->type = REQ_JSON;

                    pendingcs->post(this);

                    reqs.nextRequest();
                    continue;
                }
                else
                {
                    btcs.reset();
                }
            }
            break;
        }

        // handle API server-client requests
        if (!jsonsc.pos && pendingsc)
        {
            if (scnotifyurl.size())
            {
                // pendingsc is a scnotifyurl connection
                if (pendingsc->status == REQ_SUCCESS || pendingsc->status == REQ_FAILURE)
                {
                    delete pendingsc;
                    pendingsc = NULL;

                    scnotifyurl.clear();
                }
            }
            else
            {
                // pendingsc is a server-client API request
                switch (pendingsc->status)
                {
                    case REQ_SUCCESS:
                        if (*pendingsc->in.c_str() == '{')
                        {
                            jsonsc.begin(pendingsc->in.c_str());
                            jsonsc.enterobject();
                            break;
                        }
                        else
                        {
                            error e = (error)atoi(pendingsc->in.c_str());
                            if (e == API_ESID)
                            {
                                app->request_error(API_ESID);
                                *scsn = 0;
                            }
                            else if (e == API_ETOOMANY)
                            {
                                LOG_warn << "Too many pending updates - reloading local state";
                                int creqtag = reqtag;
                                reqtag = 0;
                                fetchingnodes = false;
                                fetchnodes();
                                reqtag = creqtag;
                            }
                        }
                        // fall through
                    case REQ_FAILURE:
                        if (pendingsc && pendingsc->sslcheckfailed)
                        {
                            sslfakeissuer = pendingsc->sslfakeissuer;
                            app->request_error(API_ESSL);
                            sslfakeissuer.clear();

                            if (!retryessl)
                            {
                                *scsn = 0;
                            }
                        }

                        // failure, repeat with capped exponential backoff
                        delete pendingsc;
                        pendingsc = NULL;

                        btsc.backoff();

                    default:
                        ;
                }
            }
        }

#ifdef ENABLE_SYNC
        if (syncactivity)
        {
            syncops = true;
        }
        syncactivity = false;

        // do not process the SC result until all preconfigured syncs are up and running
        // except if SC packets are required to complete a fetchnodes
        if (jsonsc.pos && (syncsup || !statecurrent) && !syncdownrequired && !syncdownretry)
#else
        if (jsonsc.pos)
#endif
        {
            // FIXME: reload in case of bad JSON
            if (procsc())
            {
                // completed - initiate next SC request
                delete pendingsc;
                pendingsc = NULL;

                btsc.reset();
            }
#ifdef ENABLE_SYNC
            else
            {
                // remote changes require immediate attention of syncdown()
                syncdownrequired = true;
                syncactivity = true;
            }
#endif
        }

        if (!pendingsc && *scsn && btsc.armed())
        {
            pendingsc = new HttpReq();

            if (scnotifyurl.size())
            {
                pendingsc->posturl = scnotifyurl;
            }
            else
            {
                pendingsc->protect = true;
                pendingsc->posturl = APIURL;
                pendingsc->posturl.append("sc?sn=");
                pendingsc->posturl.append(scsn);
                pendingsc->posturl.append(auth);

                if (usehttps)
                {
                    pendingsc->posturl.append("&ssl=1");
                }
            }

            pendingsc->type = REQ_JSON;
            pendingsc->post(this);

            jsonsc.pos = NULL;
        }

        if (badhostcs)
        {
            if (badhostcs->status == REQ_FAILURE || badhostcs->status == REQ_SUCCESS)
            {
                httpio->success = true;
                delete badhostcs;
                badhostcs = NULL;
            }
        }

        if (loadbalancingcs)
        {
            if (loadbalancingcs->status == REQ_FAILURE)
            {
                CommandLoadBalancing *command = loadbalancingreqs.front();

                restag = command->tag;
                app->loadbalancing_result(NULL, API_EFAILED);

                delete loadbalancingcs;
                loadbalancingcs = NULL;

                delete command;
                loadbalancingreqs.pop();
            }
            else if (loadbalancingcs->status == REQ_SUCCESS)
            {
                CommandLoadBalancing *command = loadbalancingreqs.front();

                restag = command->tag;
                app->loadbalancing_result(&loadbalancingcs->in, API_OK);
                //json.begin(loadbalancingcs->in.c_str());
                //command->procresult();

                delete loadbalancingcs;
                loadbalancingcs = NULL;

                delete command;
                loadbalancingreqs.pop();
            }
        }

        if (!loadbalancingcs && loadbalancingreqs.size())
        {
            CommandLoadBalancing *command = loadbalancingreqs.front();
            loadbalancingcs = new HttpReq();
            loadbalancingcs->posturl = BALANCERURL;
            loadbalancingcs->posturl.append("?service=");
            loadbalancingcs->posturl.append(command->service);
            loadbalancingcs->type = REQ_JSON;
            loadbalancingcs->post(this);
        }

        // fill transfer slots from the queue
        dispatchmore(PUT);
        dispatchmore(GET);

        slotit = tslots.begin();

        // handle active unpaused transfers
        while (slotit != tslots.end())
        {
            transferslot_list::iterator it = slotit;

            slotit++;

            if (!xferpaused[(*it)->transfer->type] && (!(*it)->retrying || (*it)->retrybt.armed()))
            {
                (*it)->doio(this);
            }
        }

#ifdef ENABLE_SYNC
        // verify filesystem fingerprints, disable deviating syncs
        // (this covers mountovers, some device removals and some failures)
        sync_list::iterator it;
        for (it = syncs.begin(); it != syncs.end(); it++)
        {
            if ((*it)->fsfp)
            {
                fsfp_t current = (*it)->dirnotify->fsfingerprint();
                if ((*it)->fsfp != current)
                {
                    LOG_err << "Local fingerprint mismatch. Previous: " << (*it)->fsfp
                            << "  Current: " << current;
                    (*it)->errorcode = API_EFAILED;
                    (*it)->changestate(SYNC_FAILED);
                }
            }
        }

        if (!syncsup)
        {
            // set syncsup if there are no initializing syncs
            // this will allow incoming server-client commands to trigger the filesystem
            // actions that have occurred while the sync app was not running
            for (it = syncs.begin(); it != syncs.end(); it++)
            {
                if ((*it)->state == SYNC_INITIALSCAN)
                {
                    break;
                }
            }

            if (it == syncs.end())
            {
                syncsup = true;
                syncactivity = true;
            }
        }

        // process active syncs
        // sync timer: full rescan in case of filesystem notification failures
        if (syncscanfailed && syncscanbt.armed())
        {
            syncscanfailed = false;
            syncops = true;
        }

        // sync timer: file change upload delay timeouts (Nagle algorithm)
        if (syncnagleretry && syncnaglebt.armed())
        {
            syncnagleretry = false;
            syncops = true;
        }

        // sync timer: read lock retry
        if (syncfslockretry && syncfslockretrybt.armed())
        {
            syncfslockretrybt.backoff(1);
        }

        // halt all syncing while the local filesystem is pending a lock-blocked operation
        // or while we are fetching nodes
        // FIXME: indicate by callback
        if (!syncdownretry && !syncadding && statecurrent && !syncdownrequired)
        {
            // process active syncs, stop doing so while transient local fs ops are pending
            if (syncs.size() || syncactivity)
            {
                unsigned totalpending = 0;
                dstime nds = NEVER;

                for (int q = syncfslockretry ? DirNotify::RETRY : DirNotify::DIREVENTS; q >= DirNotify::DIREVENTS; q--)
                {
                    if (!syncfsopsfailed)
                    {
                        syncfslockretry = false;

                        // not retrying local operations: process pending notifyqs
                        for (it = syncs.begin(); it != syncs.end(); )
                        {
                            Sync* sync = *it++;

                            if (sync->state == SYNC_CANCELED || sync->state == SYNC_FAILED)
                            {
                                delete sync;
                                continue;
                            }
                            else if (sync->state == SYNC_ACTIVE || sync->state == SYNC_INITIALSCAN)
                            {
                                // process items from the notifyq until depleted
                                if (sync->dirnotify->notifyq[q].size())
                                {
                                    dstime dsretry;

                                    syncops = true;

                                    if ((dsretry = sync->procscanq(q)))
                                    {
                                        // we resume processing after dsretry has elapsed
                                        // (to avoid open-after-creation races with e.g. MS Office)
                                        if (EVER(dsretry))
                                        {
                                            syncnaglebt.backoff(dsretry + 1);
                                            syncnagleretry = true;
                                        }
                                        else
                                        {
                                            syncactivity = true;
                                        }

                                        if (syncadding)
                                        {
                                            syncfslockretry = true;
                                            break;
                                        }
                                    }
                                    else
                                    {
                                        LOG_debug << "Pending MEGA nodes: " << synccreate.size();
                                        if (!syncadding)
                                        {
                                            syncup(&sync->localroot, &nds);
                                            sync->cachenodes();
                                        }

                                        // we interrupt processing the notifyq if the completion
                                        // of a node creation is required to continue
                                        syncfslockretry = true;
                                        break;
                                    }
                                }

                                if (sync->state == SYNC_INITIALSCAN && q == DirNotify::DIREVENTS && !sync->dirnotify->notifyq[q].size())
                                {
                                    sync->changestate(SYNC_ACTIVE);

                                    // scan for items that were deleted while the sync was stopped
                                    // FIXME: defer this until RETRY queue is processed
                                    sync->scanseqno++;
                                    sync->deletemissing(&sync->localroot);
                                }

                                if (!syncfslockretry && sync->dirnotify->notifyq[DirNotify::RETRY].size())
                                {
                                    syncfslockretrybt.backoff(1);
                                    syncfslockretry = true;
                                }

                                if (q == DirNotify::DIREVENTS)
                                {
                                    totalpending += sync->dirnotify->notifyq[DirNotify::DIREVENTS].size();
                                }
                            }

                            if (sync->state == SYNC_ACTIVE)
                            {
                                sync->cachenodes();
                            }
                        }

                        if (syncadding)
                        {
                            break;
                        }
                    }
                }

                if (syncadding)
                {
                    // do not continue processing syncs while adding nodes
                    // just go to evaluate the main do-while loop
                    notifypurge();
                    continue;
                }

                // delete files that were overwritten by folders in checkpath()
                execsyncdeletions();  

                if (synccreate.size())
                {
                    syncupdate();
                }

                // set retry interval for locked filesystem items once all
                // pending items were processed
                if (syncfslockretry)
                {
                    syncfslockretrybt.backoff(2);
                }

                // notify the app of the length of the pending scan queue
                if (totalpending < 4)
                {
                    if (syncscanstate)
                    {
                        app->syncupdate_scanning(false);
                        syncscanstate = false;
                    }
                }
                else if (totalpending > 10)
                {
                    if (!syncscanstate)
                    {
                        app->syncupdate_scanning(true);
                        syncscanstate = true;
                    }
                }

                bool success = true;
                string localpath;

                notifypurge();

                if (syncadded)
                {
                    syncadded = false;
                    syncops = true;
                }

                if (!syncadding && (syncactivity || syncops))
                {
                    for (it = syncs.begin(); it != syncs.end(); it++)
                    {
                        // make sure that the remote synced folder still exists
                        if (!(*it)->localroot.node)
                        {
                            LOG_err << "The remote root node doesn't exist";
                            (*it)->errorcode = API_ENOENT;
                            (*it)->changestate(SYNC_FAILED);
                        }
                        else
                        {
                            localpath = (*it)->localroot.localname;

                            if ((*it)->state == SYNC_ACTIVE && !syncscanstate)
                            {
                                if (!syncdown(&(*it)->localroot, &localpath, true))
                                {
                                    // a local filesystem item was locked - schedule periodic retry
                                    // and force a full rescan afterwards as the local item may
                                    // be subject to changes that are notified with obsolete paths
                                    success = false;
                                    (*it)->dirnotify->error = true;
                                }

                                (*it)->cachenodes();                            
                            }
                        }
                    }

                    // notify the app if a lock is being retried
                    if (success)
                    {
                        syncdownretry = false;

                        if (syncfsopsfailed)
                        {
                            syncfsopsfailed = false;
                            app->syncupdate_local_lockretry(false);
                        }
                    }
                    else
                    {
                        if (!syncfsopsfailed)
                        {
                            syncfsopsfailed = true;
                            app->syncupdate_local_lockretry(true);
                        }

                        syncdownretry = true;
                        syncdownbt.backoff(50);
                    }

                    // perform aggregate ops that require all scanqs to be fully processed
                    for (it = syncs.begin(); it != syncs.end(); it++)
                    {
                        if ((*it)->dirnotify->notifyq[DirNotify::DIREVENTS].size()
                          || (*it)->dirnotify->notifyq[DirNotify::RETRY].size())
                        {
                            if (!syncnagleretry)
                            {
                                syncactivity = true;
                            }

                            break;
                        }
                    }

                    if (it == syncs.end())
                    {
                        // execution of notified deletions - these are held in localsyncnotseen and
                        // kept pending until all creations (that might reference them for the purpose of
                        // copying) have completed and all notification queues have run empty (to ensure
                        // that moves are not executed as deletions+additions.
                        if (localsyncnotseen.size() && !synccreate.size())
                        {
                            // ... execute all pending deletions
                            while (localsyncnotseen.size())
                            {
                                delete *localsyncnotseen.begin();
                            }
                        }

                        // process filesystem notifications for active syncs unless we
                        // are retrying local fs writes
                        if (!syncfsopsfailed)
                        {
                            LOG_verbose << "syncops: " << syncactivity << syncnagleretry
                                        << syncadded << syncfslockretry << synccreate.size();
                            syncops = false;

                            // FIXME: only syncup for subtrees that were actually
                            // updated to reduce CPU load
                            for (it = syncs.begin(); it != syncs.end(); it++)
                            {
                                if (((*it)->state == SYNC_ACTIVE || (*it)->state == SYNC_INITIALSCAN)
                                 && !(*it)->dirnotify->notifyq[DirNotify::DIREVENTS].size()
                                 && !(*it)->dirnotify->notifyq[DirNotify::RETRY].size()
                                 && !syncadding)
                                {
                                    syncup(&(*it)->localroot, &nds);
                                    (*it)->cachenodes();
                                }
                            }

                            if (EVER(nds))
                            {
                                syncnaglebt.backoff(nds - Waiter::ds);
                                syncnagleretry = true;
                            }

                            // delete files that were overwritten by folders in syncup()
                            execsyncdeletions();  

                            if (synccreate.size())
                            {
                                syncupdate();
                            }

                            unsigned totalnodes = 0;

                            // we have no sync-related operations pending - trigger processing if at least one
                            // filesystem item is notified or initiate a full rescan if there has been
                            // an event notification failure (or event notification is unavailable)
                            for (it = syncs.begin(); it != syncs.end(); it++)
                            {
                                Sync* sync = *it;

                                totalnodes += sync->localnodes[FILENODE] + sync->localnodes[FOLDERNODE];

                                if (sync->state == SYNC_ACTIVE || sync->state == SYNC_INITIALSCAN)
                                {
                                    if (sync->dirnotify->notifyq[DirNotify::DIREVENTS].size()
                                     || sync->dirnotify->notifyq[DirNotify::RETRY].size())
                                    {
                                        break;
                                    }
                                    else
                                    {
                                        if (sync->fullscan)
                                        {
                                            // recursively delete all LocalNodes that were deleted (not moved or renamed!)
                                            sync->deletemissing(&sync->localroot);
                                            sync->cachenodes();
                                        }

                                        // if the directory events notification subsystem is permanently unavailable or
                                        // has signaled a temporary error, initiate a full rescan
                                        if (sync->state == SYNC_ACTIVE)
                                        {
                                            sync->fullscan = false;

                                            if (sync->dirnotify->failed || fsaccess->notifyfailed || sync->dirnotify->error || fsaccess->notifyerr)
                                            {
                                                LOG_warn << "Sync scan failed";
                                                syncscanfailed = true;

                                                sync->scan(&sync->localroot.localname, NULL);
                                                sync->dirnotify->error = false;
                                                fsaccess->notifyerr = false;

                                                sync->fullscan = true;
                                                sync->scanseqno++;

                                                syncscanbt.backoff(10 + totalnodes / 128);
                                            }
                                        }
                                    }
                                }
                            }

                            // clear pending global notification error flag if all syncs were marked
                            // to be rescanned
                            if (fsaccess->notifyerr && it == syncs.end())
                            {
                                fsaccess->notifyerr = false;
                            }

                            // limit rescan rate (interval depends on total tree size)
                            if (syncscanfailed)
                            {
                                syncscanbt.backoff(10 + totalnodes / 128);
                            }

                            execsyncdeletions();  
                        }
                    }
                }
            }
        }
        else
        {
            // sync timer: retry syncdown() ops in case of local filesystem lock clashes
            if (syncdownretry && syncdownbt.armed())
            {
                syncdownretry = false;
                syncdownrequired = true;
            }

            if (syncdownrequired)
            {
                LOG_verbose << "Running syncdown";
                syncdownrequired = false;

                bool success = true;
                for (it = syncs.begin(); it != syncs.end(); it++)
                {
                    // make sure that the remote synced folder still exists
                    if (!(*it)->localroot.node)
                    {
                        LOG_err << "The remote root node doesn't exist";
                        (*it)->errorcode = API_ENOENT;
                        (*it)->changestate(SYNC_FAILED);
                    }
                    else
                    {
                        string localpath = (*it)->localroot.localname;
                        if ((*it)->state == SYNC_ACTIVE || (*it)->state == SYNC_INITIALSCAN)
                        {
                            if (!syncdown(&(*it)->localroot, &localpath, true))
                            {
                                // a local filesystem item was locked - schedule periodic retry
                                // and force a full rescan afterwards as the local item may
                                // be subject to changes that are notified with obsolete paths
                                success = false;
                                (*it)->dirnotify->error = true;
                            }

                            (*it)->cachenodes();
                        }
                    }
                }

                // notify the app if a lock is being retried
                if (success)
                {
                    syncdownretry = false;
                    syncactivity = true;

                    if (syncfsopsfailed)
                    {
                        syncfsopsfailed = false;
                        app->syncupdate_local_lockretry(false);
                    }
                }
                else
                {
                    if (!syncfsopsfailed)
                    {
                        syncfsopsfailed = true;
                        app->syncupdate_local_lockretry(true);
                    }

                    syncdownretry = true;
                    syncdownbt.backoff(50);
                }
            }
        }
#endif

        notifypurge();
    } while (httpio->doio() || execdirectreads() || (!pendingcs && reqs.cmdspending() && btcs.armed()));

    if (!badhostcs && badhosts.size())
    {
        // report hosts affected by failed requests
        badhostcs = new HttpReq();
        badhostcs->posturl = APIURL;
        badhostcs->posturl.append("pf?h");
        badhostcs->outbuf = badhosts;
        badhostcs->type = REQ_JSON;
        badhostcs->post(this);
        badhosts.clear();
    }
}

// get next event time from all subsystems, then invoke the waiter if needed
// returns true if an engine-relevant event has occurred, false otherwise
int MegaClient::wait()
{
    dstime nds;

    // get current dstime and clear wait events
    WAIT_CLASS::bumpds();

#ifdef ENABLE_SYNC
    // sync directory scans in progress or still processing sc packet without having
    // encountered a locally locked item? don't wait.
    if (syncactivity || syncdownrequired || (jsonsc.pos && !syncdownretry && (syncsup || !statecurrent)))
    {
        nds = Waiter::ds;
    }
    else
#endif
    {
        // next retry of a failed transfer
        nds = NEVER;

        if (httpio->success && chunkfailed)
        {
            // there is a pending transfer retry, don't wait
            nds = Waiter::ds;
        }

        nexttransferretry(PUT, &nds);
        nexttransferretry(GET, &nds);

        // retry transferslots
        for (transferslot_list::iterator it = tslots.begin(); it != tslots.end(); it++)
        {
            if (!(*it)->retrybt.armed())
            {
                (*it)->retrybt.update(&nds);
            }
        }

        // retry failed client-server requests
        if (!pendingcs)
        {
            btcs.update(&nds);
        }

        // retry failed server-client requests
        if (!pendingsc && *scsn)
        {
            btsc.update(&nds);
        }

        // retry failed file attribute puts
        if (curfa == newfa.end())
        {
            btpfa.update(&nds);
        }

        // retry failed file attribute gets
        for (fafc_map::iterator cit = fafcs.begin(); cit != fafcs.end(); cit++)
        {
            if (cit->second->req.status == REQ_INFLIGHT)
            {
                cit->second->timeout.update(&nds);
            }
            else if (cit->second->fafs[1].size() || cit->second->fafs[0].size())
            {
                cit->second->bt.update(&nds);
            }
        }

        // next pending pread event
        if (!dsdrns.empty())
        {
            if (dsdrns.begin()->first < nds)
            {
                if (dsdrns.begin()->first <= Waiter::ds)
                {
                    nds = Waiter::ds;
                }
                else
                {
                    nds = dsdrns.begin()->first;
                }
            }
        }

#ifdef ENABLE_SYNC
        // sync rescan
        if (syncscanfailed)
        {
            syncscanbt.update(&nds);
        }

        // retrying of transient failed read ops
        if (syncfslockretry && !syncdownretry && !syncadding
                && statecurrent && !syncdownrequired && !syncfsopsfailed)
        {
            syncfslockretrybt.update(&nds);
        }

        // retrying of transiently failed syncdown() updates
        if (syncdownretry)
        {
            syncdownbt.update(&nds);
        }

        // triggering of Nagle-delayed sync PUTs
        if (syncnagleretry)
        {
            syncnaglebt.update(&nds);
        }
#endif

        // detect stuck network
        if (EVER(httpio->lastdata))
        {
            dstime timeout = httpio->lastdata + HttpIO::NETWORKTIMEOUT;

            if (timeout >= Waiter::ds && timeout < nds)
            {
                nds = timeout;
            }
        }
    }

    // immediate action required?
    if (!nds)
    {
        return Waiter::NEEDEXEC;
    }

    // nds is either MAX_INT (== no pending events) or > Waiter::ds
    if (EVER(nds))
    {
        nds -= Waiter::ds;
    }

    waiter->init(nds);

    // set subsystem wakeup criteria (WinWaiter assumes httpio to be set first!)
    waiter->wakeupby(httpio, Waiter::NEEDEXEC);
    waiter->wakeupby(fsaccess, Waiter::NEEDEXEC);

    int r = waiter->wait();

    // process results
    r |= httpio->checkevents(waiter);
    r |= fsaccess->checkevents(waiter);

    return r;
}

// reset all backoff timers and transfer retry counters
bool MegaClient::abortbackoff(bool includexfers)
{
    bool r = false;

    WAIT_CLASS::bumpds();

    if (includexfers)
    {
        overquotauntil = 0;
        for (int d = GET; d == GET || d == PUT; d += PUT - GET)
        {
            for (transfer_map::iterator it = transfers[d].begin(); it != transfers[d].end(); it++)
            {
                if (it->second->failcount)
                {
                    if (it->second->bt.arm())
                    {
                        r = true;
                    }
                }

                if (it->second->slot && it->second->slot->retrying)
                {
                    if (it->second->slot->retrybt.arm())
                    {
                        r = true;
                    }
                }
            }
        }
    }

    if (btcs.arm())
    {
        r = true;
    }

    if (!pendingsc && btsc.arm())
    {
        r = true;
    }

    if (curfa == newfa.end() && btpfa.arm())
    {
        r = true;
    }

    for (fafc_map::iterator it = fafcs.begin(); it != fafcs.end(); it++)
    {
        if (it->second->req.status != REQ_INFLIGHT && it->second->bt.arm())
        {
            r = true;
        }
    }

    return r;
}

// this will dispatch the next queued transfer unless one is already in
// progress and force isn't set
// returns true if dispatch occurred, false otherwise
bool MegaClient::dispatch(direction_t d)
{
    // do we have any transfer slots available?
    if (!slotavail())
    {
        LOG_verbose << "No slots available";
        return false;
    }

    // file attribute jam? halt uploads.
    if (d == PUT && newfa.size() > 32)
    {
        LOG_warn << "Attribute queue full: " << newfa.size();
        return false;
    }

    transfer_map::iterator nextit;
    TransferSlot *ts = NULL;

    for (;;)
    {
        nextit = transfers[d].end();

        for (transfer_map::iterator it = transfers[d].begin(); it != transfers[d].end(); it++)
        {
            if (!it->second->slot && it->second->bt.armed()
             && (nextit == transfers[d].end()
              || it->second->bt.retryin() < nextit->second->bt.retryin()))
            {
                nextit = it;
            }
        }

        // no inactive transfers ready?
        if (nextit == transfers[d].end())
        {
            return false;
        }

        if (!nextit->second->localfilename.size())
        {
            // this is a fresh transfer rather than the resumption of a partly
            // completed and deferred one
            if (d == PUT)
            {
                // generate fresh random encryption key/CTR IV for this file
                byte keyctriv[SymmCipher::KEYLENGTH + sizeof(int64_t)];
                PrnGen::genblock(keyctriv, sizeof keyctriv);
                nextit->second->key.setkey(keyctriv);
                nextit->second->ctriv = MemAccess::get<uint64_t>((const char*)keyctriv + SymmCipher::KEYLENGTH);
            }
            else
            {
                // set up keys for the decryption of this file (k == NULL => private node)
                Node* n;
                const byte* k = NULL;

                // locate suitable template file
                for (file_list::iterator it = nextit->second->files.begin(); it != nextit->second->files.end(); it++)
                {
                    if ((*it)->hprivate)
                    {
                        // the size field must be valid right away for
                        // MegaClient::moretransfers()
                        if ((n = nodebyhandle((*it)->h)) && n->type == FILENODE)
                        {
                            k = (const byte*)n->nodekey.data();
                            nextit->second->size = n->size;
                        }
                    }
                    else
                    {
                        k = (*it)->filekey;
                        nextit->second->size = (*it)->size;
                    }

                    if (k)
                    {
                        nextit->second->key.setkey(k, FILENODE);
                        nextit->second->ctriv = MemAccess::get<int64_t>((const char*)k + SymmCipher::KEYLENGTH);
                        nextit->second->metamac = MemAccess::get<int64_t>((const char*)k + SymmCipher::KEYLENGTH + sizeof(int64_t));

                        // FIXME: re-add support for partial transfers
                        break;
                    }
                }

                if (!k)
                {
                    return false;
                }
            }

            nextit->second->localfilename.clear();

            // set file localnames (ultimate target) and one transfer-wide temp
            // localname
            for (file_list::iterator it = nextit->second->files.begin();
                 !nextit->second->localfilename.size() && it != nextit->second->files.end(); it++)
            {
                (*it)->prepare();
            }

            // app-side transfer preparations (populate localname, create thumbnail...)
            app->transfer_prepare(nextit->second);
        }

        // verify that a local path was given and start/resume transfer
        if (nextit->second->localfilename.size())
        {
            // allocate transfer slot
            ts = new TransferSlot(nextit->second);

            // try to open file (PUT transfers: open in nonblocking mode)
            if ((d == PUT)
              ? ts->fa->fopen(&nextit->second->localfilename)
              : ts->fa->fopen(&nextit->second->localfilename, false, true))
            {
                handle h = UNDEF;
                bool hprivate = true;
                const char *auth = NULL;

                nextit->second->pos = 0;

                // always (re)start upload from scratch
                if (d == PUT)
                {
                    nextit->second->size = ts->fa->size;
                    nextit->second->chunkmacs.clear();

                    // create thumbnail/preview imagery, if applicable (FIXME: do not re-create upon restart)
                    if (gfx && nextit->second->localfilename.size() && !nextit->second->uploadhandle)
                    {
                        nextit->second->uploadhandle = getuploadhandle();

                        if (gfx->isgfx(&nextit->second->localfilename))
                        {
                            // we want all imagery to be safely tucked away before completing the upload, so we bump minfa
                            nextit->second->minfa += gfx->gendimensionsputfa(ts->fa, &nextit->second->localfilename, nextit->second->uploadhandle, &nextit->second->key, -1, false);
                        }
                    }
                }
                else
                {
                    // downloads resume at the end of the last contiguous completed block
                    for (chunkmac_map::iterator it = nextit->second->chunkmacs.begin();
                         it != nextit->second->chunkmacs.end(); it++)
                    {
                        if (nextit->second->pos != it->first)
                        {
                            break;
                        }

                        if (nextit->second->size)
                        {
                            nextit->second->pos = ChunkedHash::chunkceil(nextit->second->pos);
                        }
                    }

                    for (file_list::iterator it = nextit->second->files.begin();
                         it != nextit->second->files.end(); it++)
                    {
                        if (!(*it)->hprivate || nodebyhandle((*it)->h))
                        {
                            h = (*it)->h;
                            hprivate = (*it)->hprivate;
                            auth = (*it)->auth.size() ? (*it)->auth.c_str() : NULL;
                            break;
                        }
                    }
                }

                // dispatch request for temporary source/target URL
                reqs.add((ts->pendingcmd = (d == PUT)
                          ? (Command*)new CommandPutFile(this, ts, putmbpscap)
                          : (Command*)new CommandGetFile(this, ts, NULL, h, hprivate, auth)));

                ts->slots_it = tslots.insert(tslots.begin(), ts);

                // notify the app about the starting transfer
                for (file_list::iterator it = nextit->second->files.begin();
                     it != nextit->second->files.end(); it++)
                {
                    (*it)->start();
                }

                return true;
            }
        }

        LOG_warn << "Error dispatching transfer";

        // file didn't open - fail & defer
        nextit->second->failed(API_EREAD);
    }
}

// generate upload handle for this upload
// (after 65536 uploads, a node handle clash is possible, but far too unlikely
// to be of real-world concern)
handle MegaClient::getuploadhandle()
{
    byte* ptr = (byte*)(&nextuh + 1);

    while (!++*--ptr);

    return nextuh;
}

// do we have an upload that is still waiting for file attributes before being completed?
void MegaClient::checkfacompletion(handle th, Transfer* t)
{
    if (th)
    {
        bool delayedcompletion;
        handletransfer_map::iterator htit;

        if ((delayedcompletion = !t))
        {
            // abort if upload still running
            if ((htit = faputcompletion.find(th)) == faputcompletion.end())
            {
                LOG_debug << "Upload still running checking a file attribute - " << th;
                return;
            }

            t = htit->second;
        }

        int facount = 0;

        // do we have the pre-set threshold number of file attributes available? complete upload.
        for (fa_map::iterator it = pendingfa.lower_bound(pair<handle, fatype>(th, 0));
             it != pendingfa.end() && it->first.first == th; it++)
        {
            facount++;
        }

        if (facount < t->minfa)
        {
            LOG_debug << "Pending file attributes for upload - " << th <<  " : " << (t->minfa < facount);
            if (!delayedcompletion)
            {
                // we have insufficient file attributes available: remove transfer and put on hold
                t->faputcompletion_it = faputcompletion.insert(pair<handle, Transfer*>(th, t)).first;

                transfers[t->type].erase(t->transfers_it);
                t->transfers_it = transfers[t->type].end();

                delete t->slot;
                t->slot = NULL;

                LOG_debug << "Transfer put on hold. Total: " << faputcompletion.size();
            }

            return;
        }
    }
    else
    {
        LOG_warn << "NULL file attribute handle";
    }

    LOG_debug << "Transfer finished, sending callbacks - " << th;
    t->completefiles();
    app->transfer_complete(t);
    delete t;
}

// clear transfer queue
void MegaClient::freeq(direction_t d)
{
    for (transfer_map::iterator it = transfers[d].begin(); it != transfers[d].end(); )
    {
        delete it++->second;
    }
}

// determine next scheduled transfer retry
// FIXME: make this an ordered set and only check the first element instead of
// scanning the full map!
void MegaClient::nexttransferretry(direction_t d, dstime* dsmin)
{
    for (transfer_map::iterator it = transfers[d].begin(); it != transfers[d].end(); it++)
    {
        if ((!it->second->slot || !it->second->slot->fa)
         && it->second->bt.nextset()
         && it->second->bt.nextset() >= Waiter::ds
         && it->second->bt.nextset() < *dsmin)
        {
            *dsmin = it->second->bt.nextset();
        }
    }
}

// disconnect all HTTP connections (slows down operations, but is semantically neutral)
void MegaClient::disconnect()
{
    if (pendingcs)
    {
        app->request_response_progress(-1, -1);
        pendingcs->disconnect();
    }

    if (pendingsc)
    {
        pendingsc->disconnect();
    }

    for (transferslot_list::iterator it = tslots.begin(); it != tslots.end(); it++)
    {
        (*it)->disconnect();
    }

    for (handledrn_map::iterator it = hdrns.begin(); it != hdrns.end();)
    {
        (it++)->second->retry(API_OK);
    }

    for (putfa_list::iterator it = newfa.begin(); it != newfa.end(); it++)
    {
        (*it)->disconnect();
    }

    for (fafc_map::iterator it = fafcs.begin(); it != fafcs.end(); it++)
    {
        it->second->req.disconnect();
    }

    httpio->lastdata = NEVER;
    httpio->disconnect();
}

void MegaClient::logout()
{
    if (loggedin() != FULLACCOUNT)
    {
        if (sctable)
        {
            sctable->remove();
        }

#ifdef ENABLE_SYNC
        for (sync_list::iterator it = syncs.begin(); it != syncs.end(); it++)
        {
            if ((*it)->statecachetable)
            {
                (*it)->statecachetable->remove();
            }
        }
#endif
        locallogout();

        restag = reqtag;
        app->logout_result(API_OK);
        return;
    }

    reqs.add(new CommandLogout(this));
}

void MegaClient::locallogout()
{
    int i;

    disconnect();

    delete sctable;
    sctable = NULL;

    me = UNDEF;

    cachedscsn = UNDEF;

    freeq(GET);
    freeq(PUT);

    purgenodesusersabortsc();

    reqs.clear();

    delete pendingcs;
    pendingcs = NULL;

    for (putfa_list::iterator it = newfa.begin(); it != newfa.end(); it++)
    {
        delete *it;
    }

    newfa.clear();
    curfa = newfa.end();
    xferpaused[PUT] = false;
    xferpaused[GET] = false;
    putmbpscap = 0;
    fetchingnodes = false;
    overquotauntil = 0;

    for (fafc_map::iterator cit = fafcs.begin(); cit != fafcs.end(); cit++)
    {
        for (i = 2; i--; )
        {
    	    for (faf_map::iterator it = cit->second->fafs[i].begin(); it != cit->second->fafs[i].end(); it++)
    	    {
                delete it->second;
    	    }
        }

        delete cit->second;
    }

    fafcs.clear();

    pendingfa.clear();

    // erase master key & session ID
    key.setkey(SymmCipher::zeroiv);
    memset((char*)auth.c_str(), 0, auth.size());
    auth.clear();
    sessionkey.clear();

    init();

    if (dbaccess)
    {
        dbaccess->currentDbVersion = DbAccess::LEGACY_DB_VERSION;
    }

#ifdef ENABLE_SYNC
    syncadding = 0;
#endif
}

const char *MegaClient::version()
{
    return TOSTRING(MEGA_MAJOR_VERSION)
            "." TOSTRING(MEGA_MINOR_VERSION)
            "." TOSTRING(MEGA_MICRO_VERSION);
}

// process server-client request
bool MegaClient::procsc()
{
    nameid name;

#ifdef ENABLE_SYNC
    char test[] = "},{\"a\":\"t\",\"i\":\"";
    char test2[32] = "\",\"t\":{\"f\":[{\"h\":\"";
    bool stop = false;
#endif
    Node* dn = NULL;

    for (;;)
    {
        if (!insca)
        {
            switch (jsonsc.getnameid())
            {
                case 'w':
                    if (!statecurrent)
                    {
                        if (fetchingnodes)
                        {
                            notifypurge();
                            if (sctable)
                            {
                                sctable->commit();
                                sctable->begin();
                            }

                            fetchingnodes = false;
                            restag = fetchnodestag;
                            app->fetchnodes_result(API_OK);

                            // NULL vector: "notify all elements"
                            app->nodes_updated(NULL, nodes.size());
                            app->users_updated(NULL, users.size());
                            app->pcrs_updated(NULL, pcrindex.size());

                            for (node_map::iterator it = nodes.begin(); it != nodes.end(); it++)
                            {
                                memset(&(it->second->changed), 0, sizeof it->second->changed);
                            }
                        }

                        app->nodes_current();
                        statecurrent = true;
                        LOG_debug << "Local filesystem up to date";
                    }
                
                    jsonsc.storeobject(&scnotifyurl);
                    break;

                case MAKENAMEID2('s', 'n'):
                    // the sn element is guaranteed to be the last in sequence
                    setscsn(&jsonsc);
                    notifypurge();
                    if (sctable)
                    {
                        sctable->commit();
                        sctable->begin();
                    }
                    break;
                    
                case EOO:
                    mergenewshares(1);
                    applykeys();
                    return true;

                case 'a':
                    if (jsonsc.enterarray())
                    {
                        insca = true;
                        break;
                    }
                    // fall through
                default:
                    if (!jsonsc.storeobject())
                    {
                        LOG_err << "Error parsing sc request";
                        return true;
                    }
            }
        }

        if (insca)
        {
            if (jsonsc.enterobject())
            {
                // the "a" attribute is guaranteed to be the first in the object
                if (jsonsc.getnameid() == 'a')
                {
                    name = jsonsc.getnameid();

                    // only process server-client request if not marked as
                    // self-originating ("i" marker element guaranteed to be following
                    // "a" element if present)
                    if (fetchingnodes || memcmp(jsonsc.pos, "\"i\":\"", 5)
                     || memcmp(jsonsc.pos + 5, sessionid, sizeof sessionid)
                     || jsonsc.pos[5 + sizeof sessionid] != '"')
                    {
                        switch (name)
                        {
                            case 'u':
                                // node update
                                sc_updatenode();
#ifdef ENABLE_SYNC
                                if (!fetchingnodes && jsonsc.pos[1] != ']') // there are more packets
                                {
                                    applykeys();
                                    return false;
                                }
#endif
                                break;

                            case 't':
#ifdef ENABLE_SYNC
                                if (!fetchingnodes && !stop)
                                {
                                    for (int i=4; jsonsc.pos[i] && jsonsc.pos[i] != ']'; i++)
                                    {
                                        if (!memcmp(&jsonsc.pos[i-4], "\"t\":1", 5))
                                        {
                                            stop = true;
                                            break;
                                        }
                                    }
                                }
#endif

                                // node addition
                                sc_newnodes();
                                mergenewshares(1);

#ifdef ENABLE_SYNC
                                if (!fetchingnodes && stop)
                                {
                                    stop = false;

                                    if (jsonsc.pos[1] != ']') // there are more packets
                                    {
                                        // run syncdown() before continuing
                                        applykeys();
                                        return false;
                                    }
                                }
#endif
                                break;

                            case 'd':
                                // node deletion
                                dn = sc_deltree();

#ifdef ENABLE_SYNC
                                if (fetchingnodes)
                                {
                                    break;
                                }

                                if (dn && !memcmp(jsonsc.pos, test, 16))
                                {
                                    Base64::btoa((byte *)&dn->nodehandle, sizeof(dn->nodehandle), &test2[18]);
                                    if (!memcmp(&jsonsc.pos[26], test2, 26))
                                    {
                                        // it's a move operation, stop parsing after completing it
                                        stop = true;
                                        break;
                                    }
                                }

                                if (jsonsc.pos[1] != ']') // there are more packets
                                {
                                    // run syncdown() to process the deletion before continuing
                                    applykeys();
                                    return false;
                                }
#endif
                                break;

                            case 's':
                            case MAKENAMEID2('s', '2'):
                                // share addition/update/revocation
                                if (sc_shares())
                                {
                                    mergenewshares(1);
                                }
                                break;

                            case 'c':
                                // contact addition/update
                                sc_contacts();
                                break;

                            case 'k':
                                // crypto key request
                                sc_keys();
                                break;

                            case MAKENAMEID2('f', 'a'):
                                // file attribute update
                                sc_fileattr();
                                break;

                            case MAKENAMEID2('u', 'a'):
                                // user attribute update
                                sc_userattr();
                                break;

                            case MAKENAMEID4('p', 's', 't', 's'):
                                if (sc_upgrade())
                                {
                                    app->account_updated();
                                    abortbackoff(true);
                                }
                                break;

                            case MAKENAMEID3('i', 'p', 'c'):
                                // incoming pending contact request (to us)
                                sc_ipc();
                                break;

                            case MAKENAMEID3('o', 'p', 'c'):
                                // outgoing pending contact request (from us)
                                sc_opc();
                                break;

                            case MAKENAMEID4('u', 'p', 'c', 'i'):
                                // incoming pending contact request update (accept/deny/ignore)
                                // fall through
                            case MAKENAMEID4('u', 'p', 'c', 'o'):
                                // outgoing pending contact request update (from them, accept/deny/ignore)
                                sc_upc();
                                break;

                            case MAKENAMEID2('p','h'):
                                // public links handles
                                sc_ph();
                                break;
#ifdef ENABLE_CHAT
                            case MAKENAMEID3('m', 'c', 'c'):
                                // chat creation / peer's invitation / peer's removal
                                sc_chatupdate();
#endif
                        }
                    }
                }

                jsonsc.leaveobject();
            }
            else
            {
                jsonsc.leavearray();
                insca = false;

#ifdef ENABLE_SYNC
                if (!fetchingnodes)
                {
                    applykeys();
                    return false;
                }
#endif
            }
        }
    }
}

// update the user's local state cache
// (note that if immediate-completion commands have been issued in the
// meantime, the state of the affected nodes
// may be ahead of the recorded scsn - their consistency will be checked by
// subsequent server-client commands.)
// initsc() is called after all initial decryption has been performed, so we
// are tolerant towards incomplete/faulty nodes.
void MegaClient::initsc()
{
    if (sctable)
    {
        bool complete;

        sctable->begin();
        sctable->truncate();

        // 1. write current scsn
        handle tscsn;
        Base64::atob(scsn, (byte*)&tscsn, sizeof tscsn);
        complete = sctable->put(CACHEDSCSN, (char*)&tscsn, sizeof tscsn);

        if (complete)
        {
            // 2. write all users
            for (user_map::iterator it = users.begin(); it != users.end(); it++)
            {
                if (!(complete = sctable->put(CACHEDUSER, &it->second, &key)))
                {
                    break;
                }
            }
        }

        if (complete)
        {
            // 3. write new or modified nodes, purge deleted nodes
            for (node_map::iterator it = nodes.begin(); it != nodes.end(); it++)
            {
                if (!(complete = sctable->put(CACHEDNODE, it->second, &key)))
                {
                    break;
                }
            }
        }

        if (complete)
        {
            // 4. write new or modified pcrs, purge deleted pcrs
            for (handlepcr_map::iterator it = pcrindex.begin(); it != pcrindex.end(); it++)
            {
                if (!(complete = sctable->put(CACHEDPCR, it->second, &key)))
                {
                    break;
                }
            }
        }

        LOG_debug << "Saving SCSN " << scsn << " with " << nodes.size() << " nodes and " << users.size() << " users to local cache (" << complete << ")";
        finalizesc(complete);
    }
}

// erase and and fill user's local state cache
void MegaClient::updatesc()
{
    if (sctable)
    {
        string t;

        sctable->get(CACHEDSCSN, &t);

        if (t.size() != sizeof cachedscsn)
        {
            if (t.size())
            {
                LOG_err << "Invalid scsn size";
            }
            return;
        }

        bool complete;

        // 1. update associated scsn
        handle tscsn;
        Base64::atob(scsn, (byte*)&tscsn, sizeof tscsn);
        complete = sctable->put(CACHEDSCSN, (char*)&tscsn, sizeof tscsn);

        if (complete)
        {
            // 2. write new or update modified users
            for (user_vector::iterator it = usernotify.begin(); it != usernotify.end(); it++)
            {
                if (!(complete = sctable->put(CACHEDUSER, *it, &key)))
                {
                    break;
                }
            }
        }

        if (complete)
        {
            // 3. write new or modified nodes, purge deleted nodes
            for (node_vector::iterator it = nodenotify.begin(); it != nodenotify.end(); it++)
            {
                char base64[12];
                if ((*it)->changed.removed)
                {
                    if ((*it)->dbid)
                    {
                        LOG_verbose << "Removing node from database: " << (Base64::btoa((byte*)&((*it)->nodehandle),MegaClient::NODEHANDLE,base64) ? base64 : "");
                        if (!(complete = sctable->del((*it)->dbid)))
                        {
                            break;
                        }
                    }
                }
                else
                {
                    LOG_verbose << "Adding node to database: " << (Base64::btoa((byte*)&((*it)->nodehandle),MegaClient::NODEHANDLE,base64) ? base64 : "");
                    if (!(complete = sctable->put(CACHEDNODE, *it, &key)))
                    {
                        break;
                    }
                }
            }
        }

        if (complete)
        {
            // 4. write new or modified pcrs, purge deleted pcrs
            for (pcr_vector::iterator it = pcrnotify.begin(); it != pcrnotify.end(); it++)
            {
                char base64[12];
                if ((*it)->removed())
                {
                    if ((*it)->dbid)
                    {
                        LOG_verbose << "Removing pcr from database: " << (Base64::btoa((byte*)&((*it)->id),MegaClient::PCRHANDLE,base64) ? base64 : "");
                        if (!(complete = sctable->del((*it)->dbid)))
                        {
                            break;
                        }
                    }
                }
                else if (!(*it)->removed())
                {
                    LOG_verbose << "Adding pcr to database: " << (Base64::btoa((byte*)&((*it)->id),MegaClient::PCRHANDLE,base64) ? base64 : "");
                    if (!(complete = sctable->put(CACHEDPCR, *it, &key)))
                    {
                        break;
                    }
                }
            }
        }

        LOG_debug << "Saving SCSN " << scsn << " with " << nodenotify.size() << " modified nodes and " << usernotify.size() << " users to local cache (" << complete << ")";
        finalizesc(complete);
    }
}

// commit or purge local state cache
void MegaClient::finalizesc(bool complete)
{
    if (complete)
    {
        Base64::atob(scsn, (byte*)&cachedscsn, sizeof cachedscsn);
    }
    else
    {
        sctable->remove();

        LOG_err << "Cache update DB write error - disabling caching";

        delete sctable;
        sctable = NULL;
    }
}

// queue node file attribute for retrieval or cancel retrieval
error MegaClient::getfa(Node* n, fatype t, int cancel)
{
    // locate this file attribute type in the nodes's attribute string
    handle fah;
    int p, pp;

    if (!(p = n->hasfileattribute(t)))
    {
        return API_ENOENT;
    }

    pp = p - 1;

    while (pp && n->fileattrstring[pp - 1] >= '0' && n->fileattrstring[pp - 1] <= '9')
    {
        pp--;
    }

    if (p == pp)
    {
        return API_ENOENT;
    }

    if (Base64::atob(strchr(n->fileattrstring.c_str() + p, '*') + 1, (byte*)&fah, sizeof(fah)) != sizeof(fah))
    {
        return API_ENOENT;
    }

    int c = atoi(n->fileattrstring.c_str() + pp);

    if (cancel)
    {
        // cancel pending request
        fafc_map::iterator cit;

        if ((cit = fafcs.find(c)) != fafcs.end())
        {
            faf_map::iterator it;

            for (int i = 2; i--; )
            {
                if ((it = cit->second->fafs[i].find(fah)) != cit->second->fafs[i].end())
                {
                    delete it->second;
                    cit->second->fafs[i].erase(it);

                    // none left: tear down connection
                    if (!cit->second->fafs[1].size() && cit->second->req.status == REQ_INFLIGHT)
                    {
                        cit->second->req.disconnect();
                    }

                    return API_OK;
                }
            }
        }

        return API_ENOENT;
    }
    else
    {
        // add file attribute cluster channel and set cluster reference node handle
        FileAttributeFetchChannel** fafcp = &fafcs[c];

        if (!*fafcp)
        {
            *fafcp = new FileAttributeFetchChannel();
        }

        if (!(*fafcp)->fafs[1].count(fah))
        {
            (*fafcp)->fahref = fah;

            // map returned handle to type/node upon retrieval response
            FileAttributeFetch** fafp = &(*fafcp)->fafs[0][fah];

            if (!*fafp)
            {
                *fafp = new FileAttributeFetch(n->nodehandle, t, reqtag);
            }
            else
            {
                restag = (*fafp)->tag;
                return API_EEXIST;
            }
        }
        else
        {
            FileAttributeFetch** fafp = &(*fafcp)->fafs[1][fah];
            restag = (*fafp)->tag;
            return API_EEXIST;
        }

        return API_OK;
    }
}

// build pending attribute string for this handle and remove
void MegaClient::pendingattrstring(handle h, string* fa)
{
    char buf[128];

    for (fa_map::iterator it = pendingfa.lower_bound(pair<handle, fatype>(h, 0));
         it != pendingfa.end() && it->first.first == h; )
    {
        sprintf(buf, "/%u*", (unsigned)it->first.second);
        Base64::btoa((byte*)&it->second.first, sizeof(it->second.first), strchr(buf + 3, 0));
        pendingfa.erase(it++);
        fa->append(buf + !fa->size());
        LOG_debug << "Added file attribute to putnodes. Remaining: " << pendingfa.size();
    }
}

// attach file attribute to a file (th can be upload or node handle)
// FIXME: to avoid unnecessary roundtrips to the attribute servers, also cache locally
void MegaClient::putfa(handle th, fatype t, SymmCipher* key, string* data, bool checkAccess)
{
    // CBC-encrypt attribute data (padded to next multiple of BLOCKSIZE)
    data->resize((data->size() + SymmCipher::BLOCKSIZE - 1) & -SymmCipher::BLOCKSIZE);
    key->cbc_encrypt((byte*)data->data(), data->size());

    newfa.push_back(new HttpReqCommandPutFA(this, th, t, data, checkAccess));
    LOG_debug << "File attribute added to queue - " << th << " : " << newfa.size();

    // no other file attribute storage request currently in progress? POST this one.
    if (curfa == newfa.end())
    {
        curfa = newfa.begin();
        reqs.add(*curfa);
    }
}

// has the limit of concurrent transfer tslots been reached?
bool MegaClient::slotavail() const
{
    return tslots.size() < MAXTRANSFERS;
}

// returns 1 if more transfers of the requested type can be dispatched
// (back-to-back overlap pipelining)
// FIXME: support overlapped partial reads (and support partial reads in the
// first place)
bool MegaClient::moretransfers(direction_t d)
{
    m_off_t c = 0, r = 0;
    dstime t = 0;
    int total = 0;

    // don't dispatch if all tslots busy
    if (!slotavail())
    {
        return false;
    }

    // determine average speed and total amount of data remaining for the given
    // direction
    for (transferslot_list::iterator it = tslots.begin(); it != tslots.end(); it++)
    {
        if ((*it)->transfer->type == d)
        {
            if ((*it)->starttime)
            {
                t += Waiter::ds - (*it)->starttime;
            }

            c += (*it)->progressreported;
            r += (*it)->transfer->size - (*it)->progressreported;
            total++;
        }
    }

    // always blindly dispatch transfers up to MINPIPELINE
    if (r < MINPIPELINE)
    {
        return true;
    }

    // otherwise, don't allow more than two concurrent transfers
    if (total >= 2)
    {
        return false;
    }

    // dispatch more if less than two seconds of transfers left (at least
    // 5 seconds must have elapsed for precise speed indication)
    if (t > 50)
    {
        int bpds = (int)(c / t);

        if (bpds > 100 && r / bpds < 20)
        {
            return true;
        }
    }

    return false;
}

void MegaClient::dispatchmore(direction_t d)
{
    // keep pipeline full by dispatching additional queued transfers, if
    // appropriate and available
    while (moretransfers(d) && dispatch(d));
}

// server-client node update processing
void MegaClient::sc_updatenode()
{
    handle h = UNDEF;
    handle u = 0;
    const char* a = NULL;
    m_time_t ts = -1;

    for (;;)
    {
        switch (jsonsc.getnameid())
        {
            case 'n':
                h = jsonsc.gethandle();
                break;

            case 'u':
                u = jsonsc.gethandle(USERHANDLE);
                break;

            case MAKENAMEID2('a', 't'):
                a = jsonsc.getvalue();
                break;

            case MAKENAMEID2('t', 's'):
                ts = jsonsc.getint();
                break;

            case EOO:
                if (!ISUNDEF(h))
                {
                    Node* n;

                    if ((n = nodebyhandle(h)))
                    {
                        if (u)
                        {
                            n->owner = u;
                            n->changed.owner = true;
                        }

                        if (a)
                        {
                            if (!n->attrstring)
                            {
                                n->attrstring = new string;
                            }
                            Node::copystring(n->attrstring, a);
                            n->changed.attrs = true;
                        }

                        if (ts + 1)
                        {
                            n->ctime = ts;
                            n->changed.ctime = true;
                        }

                        n->applykey();
                        n->setattr();

                        notifynode(n);
                    }
                }
                return;

            default:
                if (!jsonsc.storeobject())
                {
                    return;
                }
        }
    }
}

// read tree object (nodes and users)
void MegaClient::readtree(JSON* j)
{
    if (j->enterobject())
    {
        for (;;)
        {
            switch (jsonsc.getnameid())
            {
                case 'f':
                    readnodes(j, 1);
                    break;

                case 'u':
                    readusers(j);
                    break;

                case EOO:
                    j->leaveobject();
                    return;

                default:
                    if (!jsonsc.storeobject())
                    {
                        return;
                    }
            }
        }
    }
}

// server-client newnodes processing
void MegaClient::sc_newnodes()
{
    for (;;)
    {
        switch (jsonsc.getnameid())
        {
            case 't':
                readtree(&jsonsc);
                break;

            case 'u':
                readusers(&jsonsc);
                break;

            case EOO:
                return;

            default:
                if (!jsonsc.storeobject())
                {
                    return;
                }
        }
    }
}

// share requests come in the following flavours:
// - n/k (set share key) (always symmetric)
// - n/o/u (share deletion)
// - n/o/u/k/r/ts[/ok][/ha] (share addition) (k can be asymmetric)
// returns 0 in case of a share addition or error, 1 otherwise
bool MegaClient::sc_shares()
{
    handle h = UNDEF;
    handle oh = UNDEF;
    handle uh = UNDEF;
    handle p = UNDEF;
    bool upgrade_pending_to_full = false;
    const char* k = NULL;
    const char* ok = NULL;
    byte ha[SymmCipher::BLOCKSIZE];
    byte sharekey[SymmCipher::BLOCKSIZE];
    int have_ha = 0;
    accesslevel_t r = ACCESS_UNKNOWN;
    m_time_t ts = 0;
    int outbound;

    for (;;)
    {
        switch (jsonsc.getnameid())
        {
            case 'p':  // Pending contact request handle for an s2 packet
                p = jsonsc.gethandle(PCRHANDLE);
                break;

            case MAKENAMEID2('o', 'p'):
                upgrade_pending_to_full = true;
                break;

            case 'n':   // share node
                h = jsonsc.gethandle();
                break;

            case 'o':   // owner user
                oh = jsonsc.gethandle(USERHANDLE);
                break;

            case 'u':   // target user
                uh = jsonsc.is(EXPORTEDLINK) ? 0 : jsonsc.gethandle(USERHANDLE);
                break;

            case MAKENAMEID2('o', 'k'):  // owner key
                ok = jsonsc.getvalue();
                break;

            case MAKENAMEID2('h', 'a'):  // outgoing share signature
                have_ha = Base64::atob(jsonsc.getvalue(), ha, sizeof ha) == sizeof ha;
                break;

            case 'r':   // share access level
                r = (accesslevel_t)jsonsc.getint();
                break;

            case MAKENAMEID2('t', 's'):  // share timestamp
                ts = jsonsc.getint();
                break;

            case 'k':   // share key
                k = jsonsc.getvalue();
                break;

            case EOO:
                // we do not process share commands unless logged into a full
                // account
                if (loggedin() < FULLACCOUNT)
                {
                    return false;
                }

                // need a share node
                if (ISUNDEF(h))
                {
                    return false;
                }

                // ignore unrelated share packets (should never be triggered)
                if (!ISUNDEF(oh) && !(outbound = (oh == me)) && (uh != me))
                {
                    return false;
                }

                // am I the owner of the share? use ok, otherwise k.
                if (ok && oh == me)
                {
                    k = ok;
                }

                if (k)
                {
                    if (!decryptkey(k, sharekey, sizeof sharekey, &key, 1, h))
                    {
                        return false;
                    }

                    if (ISUNDEF(oh) && ISUNDEF(uh))
                    {
                        // share key update on inbound share
                        newshares.push_back(new NewShare(h, 0, UNDEF, ACCESS_UNKNOWN, 0, sharekey));
                        return true;
                    }

                    if (!ISUNDEF(oh) && (!ISUNDEF(uh) || !ISUNDEF(p)))
                    {
                        // new share - can be inbound or outbound
                        newshares.push_back(new NewShare(h, outbound,
                                                         outbound ? uh : oh,
                                                         r, ts, sharekey,
                                                         have_ha ? ha : NULL, 
                                                         p, upgrade_pending_to_full));

                        //Returns false because as this is a new share, the node
                        //could not have been received yet
                        return false;
                    }
                }
                else
                {
                    if (!ISUNDEF(oh) && (!ISUNDEF(uh) || !ISUNDEF(p)))
                    {
                        // share revocation or share without key
                        newshares.push_back(new NewShare(h, outbound, outbound ? uh : oh, r, 0, NULL, NULL, p, false));
                        return r == ACCESS_UNKNOWN;
                    }
                }

                return false;

            default:
                if (!jsonsc.storeobject())
                {
                    return false;
                }
        }
    }
}

bool MegaClient::sc_upgrade()
{
    string result;
    bool success = false;

    for (;;)
    {
        switch (jsonsc.getnameid())
        {
            case MAKENAMEID2('i', 't'):
                jsonsc.getint(); // itemclass. For now, it's always 0.
                break;

            case 'p':
                jsonsc.getint(); //pro type
                break;

            case 'r':
                jsonsc.storeobject(&result);
                if (result == "s")
                {
                   success = true;
                }
                break;

            case EOO:
                return success;

            default:
                if (!jsonsc.storeobject())
                {
                    return false;
                }
        }
    }
}

// user/contact updates come in the following format:
// u:[{c/m/ts}*] - Add/modify user/contact
void MegaClient::sc_contacts()
{
    for (;;)
    {
        switch (jsonsc.getnameid())
        {
            case 'u':
                readusers(&jsonsc);
                break;

            case EOO:
                return;

            default:
                if (!jsonsc.storeobject())
                {
                    return;
                }
        }
    }
}

// server-client key requests/responses
void MegaClient::sc_keys()
{
    handle h;
    Node* n = NULL;
    node_vector kshares;
    node_vector knodes;

    for (;;)
    {
        switch (jsonsc.getnameid())
        {
            case MAKENAMEID2('s', 'r'):
                procsr(&jsonsc);
                break;

            case 'h':
                // security feature: we only distribute node keys for our own
                // outgoing shares
                if (!ISUNDEF(h = jsonsc.gethandle()) && (n = nodebyhandle(h)) && n->sharekey && !n->inshare)
                {
                    kshares.push_back(n);
                }
                break;

            case 'n':
                if (jsonsc.enterarray())
                {
                    while (!ISUNDEF(h = jsonsc.gethandle()) && (n = nodebyhandle(h)))
                    {
                        knodes.push_back(n);
                    }

                    jsonsc.leavearray();
                }
                break;

            case MAKENAMEID2('c', 'r'):
                proccr(&jsonsc);
                break;

            case EOO:
                cr_response(&kshares, &knodes, NULL);
                return;

            default:
                if (!jsonsc.storeobject())
                {
                    return;
                }
        }
    }
}

// server-client file attribute update
void MegaClient::sc_fileattr()
{
    Node* n = NULL;
    const char* fa = NULL;

    for (;;)
    {
        switch (jsonsc.getnameid())
        {
            case MAKENAMEID2('f', 'a'):
                fa = jsonsc.getvalue();
                break;

            case 'n':
                handle h;
                if (!ISUNDEF(h = jsonsc.gethandle()))
                {
                    n = nodebyhandle(h);
                }
                break;

            case EOO:
                if (fa && n)
                {
                    Node::copystring(&n->fileattrstring, fa);
                    n->changed.fileattrstring = true;
                    notifynode(n);
                }
                return;

            default:
                if (!jsonsc.storeobject())
                {
                    return;
                }
        }
    }
}

// server-client user attribute update notification
void MegaClient::sc_userattr()
{
    string ua;
    handle uh = UNDEF;

    for (;;)
    {
        switch (jsonsc.getnameid())
        {
            case 'u':
                uh = jsonsc.gethandle(USERHANDLE);
                break;

            case MAKENAMEID2('u', 'a'):
                if (!ISUNDEF(uh))
                {
                    User* u;

                    if ((u = finduser(uh)))
                    {
                        if (jsonsc.enterarray())
                        {
                            while (jsonsc.storeobject(&ua))
                            {
                                if (ua == "+a")     // avatar
                                {
                                    u->changed.avatar = true;
                                    notifyuser(u);
                                }
                                else if (ua == "firstname")
                                {
                                    delete u->firstname;
                                    u->firstname = NULL;
                                    u->changed.firstname = true;
                                    notifyuser(u);
                                }
                                else if (ua == "lastname")
                                {                                    
                                    delete u->lastname;
                                    u->lastname = NULL;
                                    u->changed.lastname = true;
                                    notifyuser(u);
                                }
                                else if (ua == "*!authring")    // authentication information
                                {
                                    u->changed.auth = true;
                                    notifyuser(u);
                                }
                                else if (ua == "*!lstint")  // timestamp of last interaction
                                {
                                    u->changed.lstint = true;
                                    notifyuser(u);
                                }
                                else if (ua == "*keyring")
                                {
<<<<<<< HEAD
                                    // keyring has changed, get values inmediately and refresh
                                    getua(u, ua.c_str());

                                    // TODO: send an event for statistics (why is it changed?)
                                }
                                else if (ua == "+puEd255")
                                {
                                    u->changed.puEd255 = true;
                                    notifyuser(u);
                                    if (u->userhandle == me)
                                    {
                                        getua(u, ua.c_str());
                                    }
                                }
                                else if (ua == "+puCu255")
                                {
                                    u->changed.puCu255 = true;
                                    notifyuser(u);
                                    if (u->userhandle == me)
                                    {
                                        getua(u, ua.c_str());
                                    }
=======
                                    // keyring has changed, get values and refresh
                                    getua(u, "*keyring");
                                }
                                else if (ua == "+puEd255")
                                {
                                    getua(u, "+puEd255");
                                }
                                else if (ua == "+puCu255")
                                {
                                    getua(u, "+puCu255");
>>>>>>> e087c088
                                }
                                else
                                {
                                    LOG_debug << "User attribute not recognized: " << ua;
                                }
                            }

                            jsonsc.leavearray();
                            return;
                        }
                    }

                    LOG_debug << "User attributes update for non-existing user";
                }

                jsonsc.storeobject();
                break;

            case EOO:
                return;

            default:
                if (!jsonsc.storeobject())
                {
                    return;
                }
        }
    }
}

// Incoming pending contact additions or updates, always triggered by the creator (reminders, deletes, etc)
void MegaClient::sc_ipc()
{
    // fields: m, ts, uts, rts, dts, msg, p, ps
    m_time_t ts = 0;
    m_time_t uts = 0;
    m_time_t rts = 0;
    m_time_t dts = 0;
    int ps = 0;
    const char *m = NULL;
    const char *msg = NULL;
    handle p = UNDEF;
    PendingContactRequest *pcr;

    bool done = false;
    while (!done)
    {
        switch (jsonsc.getnameid())
        {
            case 'm':
                m = jsonsc.getvalue();
                break;
            case MAKENAMEID2('p', 's'):
                ps = jsonsc.getint();
                break;
            case MAKENAMEID2('t', 's'):
                ts = jsonsc.getint();
                break;
            case MAKENAMEID3('u', 't', 's'):
                uts = jsonsc.getint();
                break;
            case MAKENAMEID3('r', 't', 's'):
                rts = jsonsc.getint();
                break;
            case MAKENAMEID3('d', 't', 's'):
                dts = jsonsc.getint();
                break;
            case MAKENAMEID3('m', 's', 'g'):
                msg = jsonsc.getvalue();
                break;
            case 'p':
                p = jsonsc.gethandle(MegaClient::PCRHANDLE);
                break;
            case EOO:
                done = true;
                if (ISUNDEF(p))
                {
                    LOG_err << "p element not provided";
                    break;
                }

                pcr = pcrindex.count(p) ? pcrindex[p] : (PendingContactRequest *) NULL;

                if (dts != 0)
                {
                    //Trying to remove an ignored request
                    if (pcr)
                    {
                        // this is a delete, find the existing object in state
                        pcr->uts = dts;
                        pcr->changed.deleted = true;
                    }
                }
                else if (pcr && rts != 0)
                {
                    // reminder
                    if (uts == 0)
                    {
                        LOG_err << "uts element not provided";
                        break;
                    }

                    pcr->uts = uts;
                    pcr->changed.reminded = true;
                }
                else
                {
                    // new
                    if (!m)
                    {
                        LOG_err << "m element not provided";
                        break;
                    }
                    if (ts == 0)
                    {
                        LOG_err << "ts element not provided";
                        break;
                    }
                    if (uts == 0)
                    {
                        LOG_err << "uts element not provided";
                        break;
                    }

                    pcr = new PendingContactRequest(p, m, NULL, ts, uts, msg, false);
                    mappcr(p, pcr);
                }
                notifypcr(pcr);

                break;
            default:
                if (!jsonsc.storeobject())
                {
                    return;
                }
        }
    }
}

// Outgoing pending contact additions or updates, always triggered by the creator (reminders, deletes, etc)
void MegaClient::sc_opc()
{
    // fields: e, m, ts, uts, rts, dts, msg, p
    m_time_t ts = 0;
    m_time_t uts = 0;
    m_time_t rts = 0;
    m_time_t dts = 0;
    const char *e = NULL;
    const char *m = NULL;
    const char *msg = NULL;
    handle p = UNDEF;
    PendingContactRequest *pcr;

    bool done = false;
    while (!done)
    {
        switch (jsonsc.getnameid())
        {
            case 'e':
                e = jsonsc.getvalue();
                break;
            case 'm':
                m = jsonsc.getvalue();
                break;
            case MAKENAMEID2('t', 's'):
                ts = jsonsc.getint();
                break;
            case MAKENAMEID3('u', 't', 's'):
                uts = jsonsc.getint();
                break;
            case MAKENAMEID3('r', 't', 's'):
                rts = jsonsc.getint();
                break;
            case MAKENAMEID3('d', 't', 's'):
                dts = jsonsc.getint();
                break;
            case MAKENAMEID3('m', 's', 'g'):
                msg = jsonsc.getvalue();
                break;
            case 'p':
                p = jsonsc.gethandle(MegaClient::PCRHANDLE);
                break;
            case EOO:
                done = true;
                if (ISUNDEF(p))
                {
                    LOG_err << "p element not provided";
                    break;
                }

                pcr = pcrindex.count(p) ? pcrindex[p] : (PendingContactRequest *) NULL;

                if (dts != 0)
                {
                    // this is a delete, find the existing object in state
                    if (pcr)
                    {
                        pcr->uts = dts;
                        pcr->changed.deleted = true;
                    }
                }
                else if (pcr)
                {
                    // reminder
                    if (uts == 0)
                    {
                        LOG_err << "uts element not provided";
                        break;
                    }
                    if (rts == 0)
                    {
                        LOG_err << "rts element not provided";
                        break;
                    }
                    pcr->uts = uts;
                    pcr->changed.reminded = true;
                }
                else
                {
                    // new
                    if (!e)
                    {
                        LOG_err << "e element not provided";
                        break;
                    }
                    if (!m)
                    {
                        LOG_err << "m element not provided";
                        break;
                    }
                    if (ts == 0)
                    {
                        LOG_err << "ts element not provided";
                        break;
                    }
                    if (uts == 0)
                    {
                        LOG_err << "uts element not provided";
                        break;
                    }

                    pcr = new PendingContactRequest(p, e, m, ts, uts, msg, true);
                    mappcr(p, pcr);
                }
                notifypcr(pcr);

                break;
            default:
                if (!jsonsc.storeobject())
                {
                    return;
                }
        }
    }
}

// Incoming pending contact request updates, always triggered by the receiver of the request (accepts, denies, etc)
void MegaClient::sc_upc()
{
    // fields: p, uts, s, m
    m_time_t uts = 0;
    int s = 0;
    const char *m = NULL;
    handle p = UNDEF;
    PendingContactRequest *pcr;

    bool done = false;
    while (!done)
    {
        switch (jsonsc.getnameid())
        {
            case 'm':
                m = jsonsc.getvalue();
                break;
            case MAKENAMEID3('u', 't', 's'):
                uts = jsonsc.getint();
                break; 
            case 's':
                s = jsonsc.getint();
                break;
            case 'p':
                p = jsonsc.gethandle(MegaClient::PCRHANDLE);
                break;
            case EOO:
                done = true;
                if (ISUNDEF(p))
                {
                    LOG_err << "p element not provided";
                    break;
                }

                pcr = pcrindex.count(p) ? pcrindex[p] : (PendingContactRequest *) NULL;

                if (!pcr)
                {
                    // As this was an update triggered by us, on an object we must know about, this is kinda a problem.                    
                    LOG_err << "upci PCR not found, huge massive problem";
                    break;
                }
                else
                {                    
                    if (!m)
                    {
                        LOG_err << "m element not provided";
                        break;
                    }
                    if (s == 0)
                    {
                        LOG_err << "s element not provided";
                        break;
                    }
                    if (uts == 0)
                    {
                        LOG_err << "uts element not provided";
                        break;
                    }

                    switch (s)
                    {
                        case 1:
                            // ignored
                            pcr->changed.ignored = true;
                            break;
                        case 2:
                            // accepted
                            pcr->changed.accepted = true;
                            break;
                        case 3:
                            // denied
                            pcr->changed.denied = true;
                            break;
                    }
                    pcr->uts = uts;
                }
                notifypcr(pcr);

                break;
            default:
                if (!jsonsc.storeobject())
                {
                    return;
                }
        }
    }
}
// Public links updates
void MegaClient::sc_ph()
{
    // fields: h, ph, d, n, ets
    handle h = UNDEF;
    handle ph = UNDEF;
    bool deleted = false;
    bool created = false;
    bool updated = false;
    bool takendown = false;
    m_time_t ets = 0;
    Node *n;

    bool done = false;
    while (!done)
    {
        switch (jsonsc.getnameid())
        {
        case 'h':
            h = jsonsc.gethandle(MegaClient::NODEHANDLE);
            break;
        case MAKENAMEID2('p','h'):
            ph = jsonsc.gethandle(MegaClient::NODEHANDLE);
            break;
        case 'd':
            deleted = (jsonsc.getint() == 1);
            break;
        case 'n':
            created = (jsonsc.getint() == 1);
            break;
        case 'u':
            updated = (jsonsc.getint() == 1);
            break;
        case MAKENAMEID4('d','o','w','n'):
            takendown = (jsonsc.getint() == 1);
            break;
        case MAKENAMEID3('e', 't', 's'):
            ets = jsonsc.getint();
            break;
        case EOO:
            done = true;
            if (ISUNDEF(h))
            {
                LOG_err << "h element not provided";
                break;
            }
            if (ISUNDEF(ph))
            {
                LOG_err << "ph element not provided";
                break;
            }
            if (!deleted && !created && !updated && !takendown)
            {
                LOG_err << "d/n/u/down element not provided";
                break;
            }

            n = nodebyhandle(h);
            if (n)
            {
                if (deleted)        // deletion
                {
                    if (n->plink)
                    {
                        delete n->plink;
                        n->plink = NULL;
                    }
                }
                else
                {
                    n->setpubliclink(ph, ets, takendown);
                }

                n->changed.publiclink = true;
                notifynode(n);
            }
            else
            {
                LOG_warn << "node for public link not found";
            }

            break;
        default:
            if (!jsonsc.storeobject())
            {
                return;
            }
        }
    }
}

#ifdef ENABLE_CHAT
void MegaClient::sc_chatupdate()
{
    // fields: id, u, cs, n, g, ou
    handle chatid = UNDEF;
    userpriv_vector *userpriv = NULL;
    int shard = -1;
    userpriv_vector *upnotif = NULL;
    bool group = false;
    handle ou = UNDEF;

    bool done = false;
    while (!done)
    {
        switch (jsonsc.getnameid())
        {
            case MAKENAMEID2('i','d'):
                chatid = jsonsc.gethandle(MegaClient::CHATHANDLE);
                break;

            case 'u':   // list of users participating in the chat (+privileges)
                userpriv = readuserpriv(&jsonsc);
                break;

            case MAKENAMEID2('c','s'):
                shard = jsonsc.getint();
                break;

            case 'n':   // the new user, for notification purposes (not used)
                upnotif = readuserpriv(&jsonsc);
                break;

            case 'g':
                group = jsonsc.getint();
                break;

            case MAKENAMEID2('o','u'):
                ou = jsonsc.gethandle(MegaClient::USERHANDLE);
                break;

            case EOO:
                done = true;

                if (ISUNDEF(chatid))
                {
                    LOG_err << "Cannot read handle of the chat";
                }
                else if (ISUNDEF(ou))
                {
                    LOG_err << "Cannot read originating user of action packet";
                }
                else if (shard == -1)
                {
                    LOG_err << "Cannot read chat shard";
                }
                else
                {
                    TextChat *chat = new TextChat();
                    chat->id = chatid;
                    chat->shard = shard;
                    chat->group = group;
                    chat->priv = PRIV_UNKNOWN;
                    chat->url = ""; // not received in action packets

                    if (userpriv)
                    {
                        // find 'me' in the list of participants, get my privilege and remove from peer's list
                        userpriv_vector::iterator upvit;
                        bool found = false;
                        for (upvit = userpriv->begin(); upvit != userpriv->end(); upvit++)
                        {
                            if (upvit->first == me)
                            {
                                found = true;
                                chat->priv = upvit->second;
                                userpriv->erase(upvit);
                                if (userpriv->empty())
                                {
                                    delete userpriv;
                                    userpriv = NULL;
                                }
                                break;
                            }
                        }
                        // if `me` is not found among participants list and there's a notification list...
                        if (!found && upnotif)
                        {
                            // ...then `me` may have been removed from the chat: get the privilege level=PRIV_RM
                            for (upvit = upnotif->begin(); upvit != upnotif->end(); upvit++)
                            {
                                if (upvit->first == me)
                                {
                                    chat->priv = upvit->second;
                                    break;
                                }
                            }
                        }
                    }
                    chat->userpriv = userpriv;

                    notifychat(chat);
                }

                delete upnotif;
                break;

            default:
                if (!jsonsc.storeobject())
                {                    
                    delete upnotif;
                    return;
                }
        }
    }
}

#endif

// scan notified nodes for
// - name differences with an existing LocalNode
// - appearance of new folders
// - (re)appearance of files
// - deletions
// purge removed nodes after notification
void MegaClient::notifypurge(void)
{
    int i, t;

    handle tscsn = cachedscsn;

    if (*scsn) Base64::atob(scsn, (byte*)&tscsn, sizeof tscsn);

    if (nodenotify.size() || usernotify.size() || pcrnotify.size() || cachedscsn != tscsn)
    {
        updatesc();

#ifdef ENABLE_SYNC
        // update LocalNode <-> Node associations
        for (sync_list::iterator it = syncs.begin(); it != syncs.end(); it++)
        {
            (*it)->cachenodes();
        }
#endif
    }

    if ((t = nodenotify.size()))
    {
#ifdef ENABLE_SYNC
        // check for deleted syncs
        for (sync_list::iterator it = syncs.begin(); it != syncs.end(); it++)
        {
            if (((*it)->state == SYNC_ACTIVE || (*it)->state == SYNC_INITIALSCAN)
             && (*it)->localroot.node->changed.removed)
            {
                delsync(*it);
            }
        }

        syncadded = true;
#endif
        applykeys();

        if (!fetchingnodes)
        {
            app->nodes_updated(&nodenotify[0], t);
        }

        // check all notified nodes for removed status and purge
        for (i = 0; i < t; i++)
        {
            Node* n = nodenotify[i];
            if (n->attrstring)
            {
                LOG_err << "NO_KEY node: " << n->type << " " << n->size << " " << n->nodehandle << " " << n->nodekey.size();
#ifdef ENABLE_SYNC
                if (n->localnode)
                {
                    LOG_err << "LocalNode: " << n->localnode->name << " " << n->localnode->type << " " << n->localnode->size;
                }
#endif
            }

            if (n->changed.removed)
            {
                // remove inbound share
                if (n->inshare)
                {
                    n->inshare->user->sharing.erase(n->nodehandle);
                    notifyuser(n->inshare->user);
                }

                nodes.erase(n->nodehandle);
                delete n;
            }
            else
            {
                n->notified = false;
                memset(&(n->changed), 0, sizeof(n->changed));
                n->tag = 0;
            }
        }

        nodenotify.clear();
    }

    if ((t = pcrnotify.size()))
    {
        if (!fetchingnodes)
        {
            app->pcrs_updated(&pcrnotify[0], t);
        }

        // check all notified nodes for removed status and purge
        for (i = 0; i < t; i++)
        {
            PendingContactRequest* pcr = pcrnotify[i];

            if (pcr->removed())
            {
                pcrindex.erase(pcr->id);
                delete pcr;
            }
            else
            {
                pcr->notified = false;
            }
        }

        pcrnotify.clear();
    }

    // users are never deleted
    if ((t = usernotify.size()))
    {
        if (!fetchingnodes)
        {
            app->users_updated(&usernotify[0], t);
        }

        for (i = 0; i < t; i++)
        {
            User *u = usernotify[i];

            u->notified = false;
            memset(&(u->changed), 0, sizeof(u->changed));
        }

        usernotify.clear();
    }

#ifdef ENABLE_CHAT
    if ((t = chatnotify.size()))
    {
        if (!fetchingnodes)
        {
            app->chats_updated(&chatnotify);
        }

        for (i = 0; i < t; i++)
        {
            delete chatnotify[i];
        }
        chatnotify.clear();
    }
#endif
}

// return node pointer derived from node handle
Node* MegaClient::nodebyhandle(handle h)
{
    node_map::iterator it;

    if ((it = nodes.find(h)) != nodes.end())
    {
        return it->second;
    }

    return NULL;
}

// server-client deletion
Node* MegaClient::sc_deltree()
{
    Node* n = NULL;

    for (;;)
    {
        switch (jsonsc.getnameid())
        {
            case 'n':
                handle h;

                if (!ISUNDEF((h = jsonsc.gethandle())))
                {
                    n = nodebyhandle(h);
                }
                break;

            case EOO:
                if (n)
                {
                    TreeProcDel td;
                    proctree(n, &td);
                }
                return n;

            default:
                if (!jsonsc.storeobject())
                {
                    return NULL;
                }
        }
    }
}

// generate handle authentication token
void MegaClient::handleauth(handle h, byte* auth)
{
    Base64::btoa((byte*)&h, NODEHANDLE, (char*)auth);
    memcpy(auth + sizeof h, auth, sizeof h);
    key.ecb_encrypt(auth);
}

// make attribute string; add magic number prefix
void MegaClient::makeattr(SymmCipher* key, string* attrstring, const char* json, int l) const
{
    if (l < 0)
    {
        l = strlen(json);
    }
    int ll = (l + 6 + SymmCipher::KEYLENGTH - 1) & - SymmCipher::KEYLENGTH;
    byte* buf = new byte[ll];

    memcpy(buf, "MEGA{", 5); // check for the presence of the magic number "MEGA"
    memcpy(buf + 5, json, l);
    buf[l + 5] = '}';
    memset(buf + 6 + l, 0, ll - l - 6);

    key->cbc_encrypt(buf, ll);

    attrstring->assign((char*)buf, ll);

    delete[] buf;
}

// update node attributes - optional newattr is { name, value, name, value, ..., NULL }
// (with speculative instant completion)
error MegaClient::setattr(Node* n, const char** newattr, const char *prevattr)
{
    if (!checkaccess(n, FULL))
    {
        return API_EACCESS;
    }

    SymmCipher* cipher;

    if (!(cipher = n->nodecipher()))
    {
        return API_EKEY;
    }

    if (newattr)
    {
        while (*newattr)
        {
            n->attrs.map[nameid(*newattr)] = newattr[1];
            newattr += 2;
        }
    }

    n->changed.attrs = true;
    notifynode(n);

    reqs.add(new CommandSetAttr(this, n, cipher, prevattr));

    return API_OK;
}

// send new nodes to API for processing
void MegaClient::putnodes(handle h, NewNode* newnodes, int numnodes)
{
    reqs.add(new CommandPutNodes(this, h, NULL, newnodes, numnodes, reqtag));
}

// drop nodes into a user's inbox (must have RSA keypair)
void MegaClient::putnodes(const char* user, NewNode* newnodes, int numnodes)
{
    User* u;

    restag = reqtag;

    if (!(u = finduser(user, 1)))
    {
        return app->putnodes_result(API_EARGS, USER_HANDLE, newnodes);
    }

    queuepubkeyreq(u, new PubKeyActionPutNodes(newnodes, numnodes, reqtag));
}

// returns 1 if node has accesslevel a or better, 0 otherwise
int MegaClient::checkaccess(Node* n, accesslevel_t a)
{
    // folder link access is always read-only - ignore login status during
    // initial tree fetch
    if ((a < OWNERPRELOGIN) && !loggedin())
    {
        return a == RDONLY;
    }

    // trace back to root node (always full access) or share node
    while (n)
    {
        if (n->inshare)
        {
            return n->inshare->access >= a;
        }

        if (!n->parent)
        {
            return n->type > FOLDERNODE;
        }

        n = n->parent;
    }

    return 0;
}

// returns API_OK if a move operation is permitted, API_EACCESS or
// API_ECIRCULAR otherwise
error MegaClient::checkmove(Node* fn, Node* tn)
{
    // condition #1: cannot move top-level node, must have full access to fn's
    // parent
    if (!fn->parent || !checkaccess(fn->parent, FULL))
    {
        return API_EACCESS;
    }

    // condition #2: target must be folder
    if (tn->type == FILENODE)
    {
        return API_EACCESS;
    }

    // condition #3: must have write access to target
    if (!checkaccess(tn, RDWR))
    {
        return API_EACCESS;
    }

    // condition #4: tn must not be below fn (would create circular linkage)
    for (;;)
    {
        if (tn == fn)
        {
            return API_ECIRCULAR;
        }

        if (tn->inshare || !tn->parent)
        {
            break;
        }

        tn = tn->parent;
    }

    // condition #5: fn and tn must be in the same tree (same ultimate parent
    // node or shared by the same user)
    for (;;)
    {
        if (fn->inshare || !fn->parent)
        {
            break;
        }

        fn = fn->parent;
    }

    // moves within the same tree or between the user's own trees are permitted
    if (fn == tn || (!fn->inshare && !tn->inshare))
    {
        return API_OK;
    }

    // moves between inbound shares from the same user are permitted
    if (fn->inshare && tn->inshare && fn->inshare->user == tn->inshare->user)
    {
        return API_OK;
    }

    return API_EACCESS;
}

// move node to new parent node (for changing the filename, use setattr and
// modify the 'n' attribute)
error MegaClient::rename(Node* n, Node* p, syncdel_t syncdel, handle prevparent)
{
    error e;

    if ((e = checkmove(n, p)))
    {
        return e;
    }

    if (n->setparent(p))
    {
        n->changed.parent = true;
        notifynode(n);

        // rewrite keys of foreign nodes that are moved out of an outbound share
        rewriteforeignkeys(n);

        reqs.add(new CommandMoveNode(this, n, p, syncdel, prevparent));
    }

    return API_OK;
}

// delete node tree
error MegaClient::unlink(Node* n)
{
    if (!n->inshare && !checkaccess(n, FULL))
    {
        return API_EACCESS;
    }

    reqs.add(new CommandDelNode(this, n->nodehandle));

    mergenewshares(1);

    TreeProcDel td;
    proctree(n, &td);

    return API_OK;
}

// emulates the semantics of its JavaScript counterpart
// (returns NULL if the input is invalid UTF-8)
// unfortunately, discards bits 8-31 of multibyte characters for backwards compatibility
char* MegaClient::str_to_a32(const char* str, int* len)
{
    if (!str)
    {
        return NULL;
    }

    int t = strlen(str);
    int t2 = 4 * ((t + 3) >> 2);
    char* result = new char[t2]();
    uint32_t* a32 = (uint32_t*)result;
    uint32_t unicode;

    int i = 0;
    int j = 0;

    while (i < t)
    {
        char c = str[i++] & 0xff;

        if (!(c & 0x80))
        {
            unicode = c & 0xff;
        }
        else if ((c & 0xe0) == 0xc0)
        {
            if (i >= t || (str[i] & 0xc0) != 0x80)
            {
                delete[] result;
                return NULL;
            }

            unicode = (c & 0x1f) << 6;
            unicode |= str[i++] & 0x3f;
        }
        else if ((c & 0xf0) == 0xe0)
        {
            if (i + 2 > t || (str[i] & 0xc0) != 0x80 || (str[i + 1] & 0xc0) != 0x80)
            {
                delete[] result;
                return NULL;
            }

            unicode = (c & 0x0f) << 12;
            unicode |= (str[i++] & 0x3f) << 6;
            unicode |= str[i++] & 0x3f;
        }
        else if ((c & 0xf8) == 0xf0)
        {
            if (i + 3 > t
            || (str[i] & 0xc0) != 0x80
            || (str[i + 1] & 0xc0) != 0x80
            || (str[i + 2] & 0xc0) != 0x80)
            {
                delete[] result;
                return NULL;
            }

            unicode = (c & 0x07) << 18;
            unicode |= (str[i++] & 0x3f) << 12;
            unicode |= (str[i++] & 0x3f) << 6;
            unicode |= str[i++] & 0x3f;

            // management of surrogate pairs like the JavaScript code
            uint32_t hi = 0xd800 | ((unicode >> 10) & 0x3F) | (((unicode >> 16) - 1) << 6);
            uint32_t low = 0xdc00 | (unicode & 0x3ff);

            a32[j >> 2] |= htonl(hi << (24 - (j & 3) * 8));
            j++;

            unicode = low;
        }
        else
        {
            delete[] result;
            return NULL;
        }

        a32[j >> 2] |= htonl(unicode << (24 - (j & 3) * 8));
        j++;
    }

    *len = j;
    return result;
}

// compute UTF-8 password hash
error MegaClient::pw_key(const char* utf8pw, byte* key) const
{
    int t;
    char* pw;

    if (!(pw = str_to_a32(utf8pw, &t)))
    {
        return API_EARGS;
    }

    int n = (t + 15) / 16;
    SymmCipher* keys = new SymmCipher[n];

    for (int i = 0; i < n; i++)
    {
        int valid = (i != (n - 1)) ? SymmCipher::BLOCKSIZE : (t - SymmCipher::BLOCKSIZE * i);
        memcpy(key, pw + i * SymmCipher::BLOCKSIZE, valid);
        memset(key + valid, 0, SymmCipher::BLOCKSIZE - valid);
        keys[i].setkey(key);
    }

    memcpy(key, "\x93\xC4\x67\xE3\x7D\xB0\xC7\xA4\xD1\xBE\x3F\x81\x01\x52\xCB\x56", SymmCipher::BLOCKSIZE);

    for (int r = 65536; r--; )
    {
        for (int i = 0; i < n; i++)
        {
            keys[i].ecb_encrypt(key);
        }
    }

    delete[] keys;
    delete[] pw;

    return API_OK;
}

void MegaClient::loadbalancing(const char* service)
{
    loadbalancingreqs.push(new CommandLoadBalancing(this, service));
}

// compute generic string hash
void MegaClient::stringhash(const char* s, byte* hash, SymmCipher* cipher)
{
    int t;

    t = strlen(s) & - SymmCipher::BLOCKSIZE;

    strncpy((char*)hash, s + t, SymmCipher::BLOCKSIZE);

    while (t)
    {
        t -= SymmCipher::BLOCKSIZE;
        SymmCipher::xorblock((byte*)s + t, hash);
    }

    for (t = 16384; t--; )
    {
        cipher->ecb_encrypt(hash);
    }

    memcpy(hash + 4, hash + 8, 4);
}

// (transforms s to lowercase)
uint64_t MegaClient::stringhash64(string* s, SymmCipher* c)
{
    byte hash[SymmCipher::KEYLENGTH];

    transform(s->begin(), s->end(), s->begin(), ::tolower);
    stringhash(s->c_str(), hash, c);

    return MemAccess::get<uint64_t>((const char*)hash);
}

// read and add/verify node array
int MegaClient::readnodes(JSON* j, int notify, putsource_t source, NewNode* nn, int nnsize, int tag)
{
    if (!j->enterarray())
    {
        return 0;
    }

    node_vector dp;
    Node* n;

    while (j->enterobject())
    {
        handle h = UNDEF, ph = UNDEF;
        handle u = 0, su = UNDEF;
        nodetype_t t = TYPE_UNKNOWN;
        const char* a = NULL;
        const char* k = NULL;
        const char* fa = NULL;
        const char *sk = NULL;
        accesslevel_t rl = ACCESS_UNKNOWN;
        m_off_t s = NEVER;
        m_time_t ts = -1, sts = -1;
        nameid name;
        int nni = -1;

        while ((name = j->getnameid()) != EOO)
        {
            switch (name)
            {
                case 'h':   // new node: handle
                    h = j->gethandle();
                    break;

                case 'p':   // parent node
                    ph = j->gethandle();
                    break;

                case 'u':   // owner user
                    u = j->gethandle(USERHANDLE);
                    break;

                case 't':   // type
                    t = (nodetype_t)j->getint();
                    break;

                case 'a':   // attributes
                    a = j->getvalue();
                    break;

                case 'k':   // key(s)
                    k = j->getvalue();
                    break;

                case 's':   // file size
                    s = j->getint();
                    break;

                case 'i':   // related source NewNode index
                    nni = j->getint();
                    break;

                case MAKENAMEID2('t', 's'):  // actual creation timestamp
                    ts = j->getint();
                    break;

                case MAKENAMEID2('f', 'a'):  // file attributes
                    fa = j->getvalue();
                    break;

                    // inbound share attributes
                case 'r':   // share access level
                    rl = (accesslevel_t)j->getint();
                    break;

                case MAKENAMEID2('s', 'k'):  // share key
                    sk = j->getvalue();
                    break;

                case MAKENAMEID2('s', 'u'):  // sharing user
                    su = j->gethandle(USERHANDLE);
                    break;

                case MAKENAMEID3('s', 't', 's'):  // share timestamp
                    sts = j->getint();
                    break;

                default:
                    if (!j->storeobject())
                    {
                        return 0;
                    }
            }
        }

        if (ISUNDEF(h))
        {
            warn("Missing node handle");
        }
        else
        {
            if (t == TYPE_UNKNOWN)
            {
                warn("Unknown node type");
            }
            else if (t == FILENODE || t == FOLDERNODE)
            {
                if (ISUNDEF(ph))
                {
                    warn("Missing parent");
                }
                else if (!a)
                {
                    warn("Missing node attributes");
                }
                else if (!k)
                {
                    warn("Missing node key");
                }

                if (t == FILENODE && ISUNDEF(s))
                {
                    warn("File node without file size");
                }
            }
        }

        if (fa && t != FILENODE)
        {
            warn("Spurious file attributes");
        }

        if (!warnlevel())
        {
            if ((n = nodebyhandle(h)))
            {
                if (n->changed.removed)
                {
                    // node marked for deletion is being resurrected, possibly
                    // with a new parent (server-client move operation)
                    n->changed.removed = false;
                }
                else
                {
                    // node already present - check for race condition
                    if ((n->parent && ph != n->parent->nodehandle) || n->type != t)
                    {
                        app->reload("Node inconsistency (parent linkage)");
                    }
                }

                if (!ISUNDEF(ph))
                {
                    Node* p;

                    if ((p = nodebyhandle(ph)))
                    {
                        n->setparent(p);
                        n->changed.parent = true;
                    }
                    else
                    {
                        n->setparent(NULL);
                        n->parenthandle = ph;
                        dp.push_back(n);
                    }
                }
            }
            else
            {
                byte buf[SymmCipher::KEYLENGTH];

                if (!ISUNDEF(su))
                {
                    if (t != FOLDERNODE)
                    {
                        warn("Invalid share node type");
                    }

                    if (rl == ACCESS_UNKNOWN)
                    {
                        warn("Missing access level");
                    }

                    if (!sk)
                    {
                        LOG_warn << "Missing share key for inbound share";
                    }

                    if (warnlevel())
                    {
                        su = UNDEF;
                    }
                    else
                    {
                        if (sk)
                        {
                            decryptkey(sk, buf, sizeof buf, &key, 1, h);
                        }
                    }
                }

                string fas;

                Node::copystring(&fas, fa);

                // fallback timestamps
                if (!(ts + 1))
                {
                    ts = time(NULL);
                }

                if (!(sts + 1))
                {
                    sts = ts;
                }

                n = new Node(this, &dp, h, ph, t, s, u, fas.c_str(), ts);

                n->tag = tag;

                n->attrstring = new string;
                Node::copystring(n->attrstring, a);
                Node::copystring(&n->nodekey, k);

                if (!ISUNDEF(su))
                {
                    newshares.push_back(new NewShare(h, 0, su, rl, sts, sk ? buf : NULL));
                }

                if (nn && nni >= 0 && nni < nnsize)
                {
                    nn[nni].added = true;

#ifdef ENABLE_SYNC
                    if (source == PUTNODES_SYNC)
                    {
                        if (nn[nni].localnode)
                        {
                            // overwrites/updates: associate LocalNode with newly created Node
                            nn[nni].localnode->setnode(n);
                            nn[nni].localnode->newnode = NULL;
                            nn[nni].localnode->treestate(TREESTATE_SYNCED);

                            // updates cache with the new node associated
                            nn[nni].localnode->sync->statecacheadd(nn[nni].localnode);
                        }
                    }
#endif

                    if (nn[nni].source == NEW_UPLOAD)
                    {
                        handle uh = nn[nni].uploadhandle;

                        // do we have pending file attributes for this upload? set them.
                        for (fa_map::iterator it = pendingfa.lower_bound(pair<handle, fatype>(uh, 0));
                             it != pendingfa.end() && it->first.first == uh; )
                        {
                            reqs.add(new CommandAttachFA(h, it->first.second, it->second.first, it->second.second));
                            pendingfa.erase(it++);
                        }

                        // FIXME: only do this for in-flight FA writes
                        uhnh.insert(pair<handle, handle>(uh, h));
                    }
                }
            }

            if (notify)
            {
                notifynode(n);
            }
        }
    }

    // any child nodes that arrived before their parents?
    for (int i = dp.size(); i--; )
    {
        if ((n = nodebyhandle(dp[i]->parenthandle)))
        {
            dp[i]->setparent(n);
        }
    }

    return j->leavearray();
}

// decrypt and set encrypted sharekey
void MegaClient::setkey(SymmCipher* c, const char* k)
{
    byte newkey[SymmCipher::KEYLENGTH];

    if (Base64::atob(k, newkey, sizeof newkey) == sizeof newkey)
    {
        key.ecb_decrypt(newkey);
        c->setkey(newkey);
    }
}

// read outbound share keys
void MegaClient::readok(JSON* j)
{
    if (j->enterarray())
    {
        while (j->enterobject())
        {
            readokelement(j);
        }

        j->leavearray();

        mergenewshares(0);
    }
}

// - h/ha/k (outbound sharekeys, always symmetric)
void MegaClient::readokelement(JSON* j)
{
    handle h = UNDEF;
    byte ha[SymmCipher::BLOCKSIZE];
    byte buf[SymmCipher::BLOCKSIZE];
    int have_ha = 0;
    const char* k = NULL;

    for (;;)
    {
        switch (j->getnameid())
        {
            case 'h':
                h = j->gethandle();
                break;

            case MAKENAMEID2('h', 'a'):      // share authentication tag
                have_ha = Base64::atob(j->getvalue(), ha, sizeof ha) == sizeof ha;
                break;

            case 'k':           // share key(s)
                k = j->getvalue();
                break;

            case EOO:
                if (ISUNDEF(h))
                {
                    LOG_warn << "Missing outgoing share handle in ok element";
                    return;
                }

                if (!k)
                {
                    LOG_warn << "Missing outgoing share key in ok element";
                    return;
                }

                if (!have_ha)
                {
                    LOG_warn << "Missing outbound share signature";
                    return;
                }

                if (decryptkey(k, buf, SymmCipher::KEYLENGTH, &key, 1, h))
                {
                    newshares.push_back(new NewShare(h, 1, UNDEF, ACCESS_UNKNOWN, 0, buf, ha));
                }
                return;

            default:
                if (!j->storeobject())
                {
                    return;
                }
        }
    }
}

// read outbound shares and pending shares
void MegaClient::readoutshares(JSON* j)
{
    if (j->enterarray())
    {
        while (j->enterobject())
        {
            readoutshareelement(j);
        }

        j->leavearray();

        mergenewshares(0);
    }
}

// - h/u/r/ts/p (outbound share or pending share)
void MegaClient::readoutshareelement(JSON* j)
{
    handle h = UNDEF;
    handle uh = UNDEF;
    handle p = UNDEF;
    accesslevel_t r = ACCESS_UNKNOWN;
    m_time_t ts = 0;

    for (;;)
    {
        switch (j->getnameid())
        {
            case 'h':
                h = j->gethandle();
                break;

            case 'p':
                p = j->gethandle(PCRHANDLE);
                break;

            case 'u':           // share target user
                uh = j->is(EXPORTEDLINK) ? 0 : j->gethandle(USERHANDLE);
                break;

            case 'r':           // access
                r = (accesslevel_t)j->getint();
                break;

            case MAKENAMEID2('t', 's'):      // timestamp
                ts = j->getint();
                break;

            case EOO:
                if (ISUNDEF(h))
                {
                    LOG_warn << "Missing outgoing share node";
                    return;
                }

                if (ISUNDEF(uh) && ISUNDEF(p))
                {
                    LOG_warn << "Missing outgoing share user";
                    return;
                }

                if (r == ACCESS_UNKNOWN)
                {
                    LOG_warn << "Missing outgoing share access";
                    return;
                }

                newshares.push_back(new NewShare(h, 1, uh, r, ts, NULL, NULL, p));
                return;

            default:
                if (!j->storeobject())
                {
                    return;
                }
        }
    }
}

void MegaClient::readipc(JSON *j)
{
    // fields: ps, m, ts, uts, msg, p
    if (j->enterarray())
    {
        while (j->enterobject())
        {
            m_time_t ts = 0;
            m_time_t uts = 0;
            int ps = 0;
            const char *m = NULL;
            const char *msg = NULL;
            handle p = UNDEF;

            bool done = false;
            while (!done)
            {
                switch (j->getnameid()) {
                    case MAKENAMEID2('p', 's'):
                        ps = j->getint();
                        break;
                    case 'm':
                        m = j->getvalue();
                        break;
                    case MAKENAMEID2('t', 's'):
                        ts = j->getint();
                        break;
                    case MAKENAMEID3('u', 't', 's'):
                        uts = j->getint();
                        break;
                    case MAKENAMEID3('m', 's', 'g'):
                        msg = j->getvalue();
                        break;
                    case 'p':
                        p = j->gethandle(MegaClient::PCRHANDLE);
                        break;
                    case EOO:
                        done = true;
                        if (ISUNDEF(p))
                        {
                            LOG_err << "p element not provided";
                            break;
                        }
                        if (!m)
                        {
                            LOG_err << "m element not provided";
                            break;
                        }
                        if (ts == 0)
                        {
                            LOG_err << "ts element not provided";
                            break;
                        }
                        if (uts == 0)
                        {
                            LOG_err << "uts element not provided";
                            break;
                        }

                        if (pcrindex[p] != NULL)
                        {
                            pcrindex[p]->update(m, NULL, ts, uts, msg, false);                        
                        } 
                        else
                        {
                            pcrindex[p] = new PendingContactRequest(p, m, NULL, ts, uts, msg, false);
                        }                       

                        break;
                    default:
                       if (!j->storeobject())
                       {
                            return;
                       }
                }
            }
        }

        j->leavearray();
    }
}

void MegaClient::readopc(JSON *j)
{
    // fields: e, m, ts, uts, rts, msg, p
    if (j->enterarray())
    {
        while (j->enterobject())
        {
            m_time_t ts = 0;
            m_time_t uts = 0;
            m_time_t rts = 0;
            const char *e = NULL;
            const char *m = NULL;
            const char *msg = NULL;
            handle p = UNDEF;

            bool done = false;
            while (!done)
            {
                switch (j->getnameid())
                {
                    case 'e':
                        e = j->getvalue();
                        break;
                    case 'm':
                        m = j->getvalue();
                        break;
                    case MAKENAMEID2('t', 's'):
                        ts = j->getint();
                        break;
                    case MAKENAMEID3('u', 't', 's'):
                        uts = j->getint();
                        break;
                    case MAKENAMEID3('r', 't', 's'):
                        rts = j->getint();
                        break;
                    case MAKENAMEID3('m', 's', 'g'):
                        msg = j->getvalue();
                        break;
                    case 'p':
                        p = j->gethandle(MegaClient::PCRHANDLE);
                        break;
                    case EOO:
                        done = true;
                        if (!e)
                        {
                            LOG_err << "e element not provided";
                            break;
                        }
                        if (!m)
                        {
                            LOG_err << "m element not provided";
                            break;
                        }
                        if (ts == 0)
                        {
                            LOG_err << "ts element not provided";
                            break;
                        }
                        if (uts == 0)
                        {
                            LOG_err << "uts element not provided";
                            break;
                        }

                        if (pcrindex[p] != NULL)
                        {
                            pcrindex[p]->update(e, m, ts, uts, msg, true);                        
                        } 
                        else
                        {
                            pcrindex[p] = new PendingContactRequest(p, e, m, ts, uts, msg, true);
                        }

                        break;
                    default:
                       if (!j->storeobject())
                       {
                            return;
                       }
                }
            }
        }

        j->leavearray();
    }
}

void MegaClient::procph(JSON *j)
{
    // fields: h, ph, ets
    if (j->enterarray())
    {
        while (j->enterobject())
        {
            handle h = UNDEF;
            handle ph = UNDEF;
            m_time_t ets = 0;
            Node *n = NULL;
            bool takendown = false;

            bool done = false;
            while (!done)
            {
                switch (j->getnameid())
                {
                    case 'h':
                        h = j->gethandle(MegaClient::NODEHANDLE);
                        break;
                    case MAKENAMEID2('p','h'):
                        ph = j->gethandle(MegaClient::NODEHANDLE);
                        break;
                    case MAKENAMEID3('e', 't', 's'):
                        ets = j->getint();
                        break;
                    case MAKENAMEID4('d','o','w','n'):
                        takendown = (j->getint() == 1);
                        break;
                    case EOO:
                        done = true;
                        if (ISUNDEF(h))
                        {
                            LOG_err << "h element not provided";
                            break;
                        }
                        if (ISUNDEF(ph))
                        {
                            LOG_err << "ph element not provided";
                            break;
                        }

                        n = nodebyhandle(h);
                        if (n)
                        {
                            n->setpubliclink(ph, ets, takendown);
                        }
                        else
                        {
                            LOG_warn << "node for public link not found";
                        }

                        break;
                    default:
                       if (!j->storeobject())
                       {
                            return;
                       }
                }
            }
        }

        j->leavearray();
    }
}

int MegaClient::applykeys()
{
    int t = 0;

    // FIXME: rather than iterating through the whole node set, maintain subset
    // with missing keys
    for (node_map::iterator it = nodes.begin(); it != nodes.end(); it++)
    {
        if (it->second->applykey())
        {
            t++;
        }
    }

    if (sharekeyrewrite.size())
    {
        reqs.add(new CommandShareKeyUpdate(this, &sharekeyrewrite));
        sharekeyrewrite.clear();
    }

    if (nodekeyrewrite.size())
    {
        reqs.add(new CommandNodeKeyUpdate(this, &nodekeyrewrite));
        nodekeyrewrite.clear();
    }

    return t;
}

// user/contact list
bool MegaClient::readusers(JSON* j)
{
    if (!j->enterarray())
    {
        return 0;
    }

    while (j->enterobject())
    {
        handle uh = 0;
        visibility_t v = VISIBILITY_UNKNOWN;    // new share objects do not override existing visibility
        m_time_t ts = 0;
        const char* m = NULL;
        nameid name;

        while ((name = j->getnameid()) != EOO)
        {
            switch (name)
            {
                case 'u':   // new node: handle
                    uh = j->gethandle(USERHANDLE);
                    break;

                case 'c':   // visibility
                    v = (visibility_t)j->getint();
                    break;

                case 'm':   // attributes
                    m = j->getvalue();
                    break;

                case MAKENAMEID2('t', 's'):
                    ts = j->getint();
                    break;

                default:
                    if (!j->storeobject())
                    {
                        return false;
                    }
            }
        }

        if (ISUNDEF(uh))
        {
            warn("Missing contact user handle");
        }

        if (!m)
        {
            warn("Unknown contact user e-mail address");
        }

        if (!warnlevel())
        {
            User* u;

            if (v == ME)
            {
                if (me != UNDEF && uh != me)
                {
                    char mehandle[sizeof me * 4 / 3 + 4];
                    char uhhandle[sizeof uh * 4 / 3 + 4];

                    Base64::btoa((const byte *)&me, sizeof me, mehandle);
                    Base64::btoa((const byte *)&uh, sizeof uh, uhhandle);

                    char report[256];
                    sprintf(report, "Own user handle mismatch: %s - %s (%d)", mehandle, uhhandle, fetchingnodes);

                    int creqtag = reqtag;
                    reqtag = 0;
                    sendevent(99403, report);
                    reqtag = creqtag;
                }
                else
                {
                    me = uh;
                }
            }

            u = finduser(uh, 0);
            bool notify = !u;
            if (u || (u = finduser(uh, 1)))
            {
                mapuser(uh, m);

                if (v != VISIBILITY_UNKNOWN)
                {
                    if (u->show != v || u->ctime != ts)
                    {
                        u->set(v, ts);
                        notify = true;
                    }
                }

                if (notify)
                {
                    notifyuser(u);
                }
            }
        }
    }

    return j->leavearray();
}

error MegaClient::folderaccess(const char *folderlink)
{
    // structure of public folder links: https://mega.nz/#F!<handle>!<key>

    const char* ptr;
    if (!((ptr = strstr(folderlink, "#F!")) && (strlen(ptr)>=11)))
    {
        return API_EARGS;
    }

    const char *f = ptr + 3;
    ptr += 11;

    if (*ptr == '\0')    // no key provided, link is incomplete
    {
        return API_EINCOMPLETE;
    }
    else if (*ptr != '!')
    {
        return API_EARGS;
    }

    const char *k = ptr + 1;

    handle h = 0;
    byte folderkey[SymmCipher::KEYLENGTH];

    locallogout();

    if (Base64::atob(f, (byte*)&h, NODEHANDLE) != NODEHANDLE)
    {
        return API_EARGS;
    }

    if (Base64::atob(k, folderkey, sizeof folderkey) != sizeof folderkey)
    {
        return API_EARGS;
    }

    setrootnode(h);
    key.setkey(folderkey);

    return API_OK;
}

// create new session
void MegaClient::login(const char* email, const byte* pwkey)
{
    locallogout();

    string lcemail(email);

    key.setkey((byte*)pwkey);

    uint64_t emailhash = stringhash64(&lcemail, &key);

    byte sek[SymmCipher::KEYLENGTH];
    PrnGen::genblock(sek, sizeof sek);

    reqs.add(new CommandLogin(this, email, emailhash, sek));
}

void MegaClient::fastlogin(const char* email, const byte* pwkey, uint64_t emailhash)
{
    locallogout();

    key.setkey((byte*)pwkey);

    byte sek[SymmCipher::KEYLENGTH];
    PrnGen::genblock(sek, sizeof sek);

    reqs.add(new CommandLogin(this, email, emailhash, sek));
}

void MegaClient::getuserdata()
{
    reqs.add(new CommandGetUserData(this));
}

void MegaClient::getpubkey(const char *user)
{
    queuepubkeyreq(finduser(user, 1), new PubKeyActionNotifyApp(reqtag));
}

// resume session - load state from local cache, if available
void MegaClient::login(const byte* session, int size)
{
    locallogout();
   
    int sessionversion = 0;
    if (size == sizeof key.key + SIDLEN + 1)
    {
        sessionversion = session[0];

        if (sessionversion != 1)
        {
            restag = reqtag;
            app->login_result(API_EARGS);
            return;
        }

        session++;
        size--;
    }

    if (size == sizeof key.key + SIDLEN)
    {
        string t;

        key.setkey(session);
        setsid(session + sizeof key.key, size - sizeof key.key);

        opensctable();

        if (sctable && sctable->get(CACHEDSCSN, &t) && t.size() == sizeof cachedscsn)
        {
            cachedscsn = MemAccess::get<handle>(t.data());
        }

        byte sek[SymmCipher::KEYLENGTH];
        PrnGen::genblock(sek, sizeof sek);

        reqs.add(new CommandLogin(this, NULL, UNDEF, sek, sessionversion));
    }
    else
    {
        restag = reqtag;
        app->login_result(API_EARGS);
    }
}

int MegaClient::dumpsession(byte* session, size_t size)
{
    if (loggedin() == NOTLOGGEDIN)
    {
        return 0;
    }

    if (size < sid.size() + sizeof key.key)
    {
        return API_ERANGE;
    }

    if (sessionkey.size())
    {
        if (size < sid.size() + sizeof key.key + 1)
        {
            return API_ERANGE;
        }

        size = sid.size() + sizeof key.key + 1;

        session[0] = 1;
        session++;

        byte k[SymmCipher::KEYLENGTH];
        SymmCipher cipher;
        cipher.setkey((const byte *)sessionkey.data(), sessionkey.size());
        cipher.ecb_encrypt(key.key, k);
        memcpy(session, k, sizeof k);
    }
    else
    {
        size = sid.size() + sizeof key.key;
        memcpy(session, key.key, sizeof key.key);
    }

    memcpy(session + sizeof key.key, sid.data(), sid.size());
    
    return size;
}

void MegaClient::copysession()
{
    reqs.add(new CommandCopySession(this));
}

string *MegaClient::sessiontransferdata(const char *url, string *session)
{
    if (loggedin() != FULLACCOUNT)
    {
        return NULL;
    }

    std::stringstream ss;

    // open array
    ss << "[";

    // add AES key
    string aeskey;
    key.serializekeyforjs(&aeskey);
    ss << aeskey << ",\"";

    // add session ID
    if (session)
    {
        ss << *session;
    }
    else
    {
        string sids;
        sids.resize(sid.size() * 4 / 3 + 4);
        sids.resize(Base64::btoa((byte *)sid.data(), sid.size(), (char *)sids.data()));
        ss << sids;
    }
    ss << "\",\"";

    // add URL
    if (url)
    {
        ss << url;
    }
    ss << "\",false]";

    // standard Base64 encoding
    string json = ss.str();
    string *base64 = new string;
    base64->resize(json.size() * 4 / 3 + 4);
    base64->resize(Base64::btoa((byte *)json.data(), json.size(), (char *)base64->data()));
    std::replace(base64->begin(), base64->end(), '-', '+');
    std::replace(base64->begin(), base64->end(), '_', '/');
    return base64;
}

void MegaClient::killsession(handle session)
{
    reqs.add(new CommandKillSessions(this, session));
}

// Kill all sessions (except current)
void MegaClient::killallsessions()
{
    reqs.add(new CommandKillSessions(this));
}

void MegaClient::opensctable()
{
    if (dbaccess && !sctable)
    {
        string dbname;

        dbname.resize((SIDLEN - sizeof key.key) * 4 / 3 + 3);
        dbname.resize(Base64::btoa((const byte*)sid.data() + sizeof key.key, SIDLEN - sizeof key.key, (char*)dbname.c_str()));

        sctable = dbaccess->open(fsaccess, &dbname);
    }
}

// verify a static symmetric password challenge
int MegaClient::checktsid(byte* sidbuf, unsigned len)
{
    if (len != SIDLEN)
    {
        return 0;
    }

    key.ecb_encrypt(sidbuf);

    return !memcmp(sidbuf, sidbuf + SIDLEN - SymmCipher::KEYLENGTH, SymmCipher::KEYLENGTH);
}

// locate user by e-mail address or ASCII handle
User* MegaClient::finduser(const char* uid, int add)
{
    // null user for folder links?
    if (!uid || !*uid)
    {
        return NULL;
    }

    if (!strchr(uid, '@'))
    {
        // not an e-mail address: must be ASCII handle
        handle uh;

        if (Base64::atob(uid, (byte*)&uh, sizeof uh) == sizeof uh)
        {
            return finduser(uh, add);
        }

        return NULL;
    }

    string nuid;
    User* u;

    // convert e-mail address to lowercase (ASCII only)
    Node::copystring(&nuid, uid);
    transform(nuid.begin(), nuid.end(), nuid.begin(), ::tolower);

    um_map::iterator it = umindex.find(nuid);

    if (it == umindex.end())
    {
        if (!add)
        {
            return NULL;
        }

        // add user by lowercase e-mail address
        u = &users[++userid];
        u->uid = nuid;
        Node::copystring(&u->email, uid);
        umindex[nuid] = userid;

        return u;
    }
    else
    {
        return &users[it->second];
    }
}

// locate user by binary handle
User* MegaClient::finduser(handle uh, int add)
{
    if (!uh)
    {
        return NULL;
    }

    User* u;
    uh_map::iterator it = uhindex.find(uh);

    if (it == uhindex.end())
    {
        if (!add)
        {
            return NULL;
        }

        // add user by binary handle
        u = &users[++userid];

        char uid[12];
        Base64::btoa((byte*)&uh, sizeof uh, uid);
        u->uid.assign(uid, 11);

        uhindex[uh] = userid;
        u->userhandle = uh;

        return u;
    }
    else
    {
        return &users[it->second];
    }
}

// add missing mapping (handle or email)
// reduce uid to ASCII uh if only known by email
void MegaClient::mapuser(handle uh, const char* email)
{
    if (!*email)
    {
        return;
    }

    User* u;
    string nuid;

    Node::copystring(&nuid, email);
    transform(nuid.begin(), nuid.end(), nuid.begin(), ::tolower);

    // does user uh exist?
    uh_map::iterator hit = uhindex.find(uh);

    if (hit != uhindex.end())
    {
        // yes: add email reference
        u = &users[hit->second];

        if (!u->email.size())
        {
            Node::copystring(&u->email, email);
            umindex[nuid] = hit->second;
        }

        return;
    }

    // does user email exist?
    um_map::iterator mit = umindex.find(nuid);

    if (mit != umindex.end())
    {
        // yes: add uh reference
        u = &users[mit->second];

        uhindex[uh] = mit->second;
        u->userhandle = uh;

        char uid[12];
        Base64::btoa((byte*)&uh, sizeof uh, uid);
        u->uid.assign(uid, 11);
    }
}

PendingContactRequest* MegaClient::findpcr(handle p)
{
    if (ISUNDEF(p))
    {
        return NULL;
    }

    PendingContactRequest* pcr = pcrindex[p];
    if (!pcr)
    {
        pcr = new PendingContactRequest(p);
        pcrindex[p] = pcr;
    }

    return pcrindex[p];
}

void MegaClient::mappcr(handle id, PendingContactRequest *pcr)
{
    pcrindex[id] = pcr;
}

// sharekey distribution request - walk array consisting of {node,user+}+ handle tuples
// and submit public key requests
void MegaClient::procsr(JSON* j)
{
    User* u;
    handle sh, uh;

    if (!j->enterarray())
    {
        return;
    }

    while (j->ishandle() && (sh = j->gethandle()))
    {
        if (nodebyhandle(sh))
        {
            // process pending requests
            while (j->ishandle(USERHANDLE) && (uh = j->gethandle(USERHANDLE)))
            {
                if ((u = finduser(uh)))
                {
                    queuepubkeyreq(u, new PubKeyActionSendShareKey(sh));
                }
            }
        }
        else
        {
            // unknown node: skip
            while (j->ishandle(USERHANDLE) && (uh = j->gethandle(USERHANDLE)));
        }
    }

    j->leavearray();
}


void MegaClient::initkeyring()
{
    memset(&initkeys, 0, sizeof initkeys);
    initkeys.keypairsInitializing = true;

    int creqtag = reqtag;
    reqtag = 0;

    getua(finduser(me), "*keyring");

    reqtag = creqtag;
}

void MegaClient::initpubkeys()
{
    int creqtag = reqtag;
    reqtag = 0;

    getua(finduser(me), "+puEd255");
    getua(finduser(me), "+puCu255");

    reqtag = creqtag;
}

// process node tree (bottom up)
void MegaClient::proctree(Node* n, TreeProc* tp, bool skipinshares)
{
    if (n->type != FILENODE)
    {
        for (node_list::iterator it = n->children.begin(); it != n->children.end(); )
        {
            Node *child = *it++;
            if (!(skipinshares && child->inshare))
            {
                proctree(child, tp, skipinshares);
            }
        }
    }

    tp->proc(this, n);
}

// queue PubKeyAction request to be triggered upon availability of the user's
// public key
void MegaClient::queuepubkeyreq(User* u, PubKeyAction* pka)
{
    if (!u || u->pubk.isvalid())
    {
        restag = pka->tag;
        pka->proc(this, u);
        delete pka;
    }
    else
    {
        u->pkrs.push_back(pka);

        if (!u->pubkrequested)
        {
            reqs.add(new CommandPubKeyRequest(this, u));
        }
    }
}

// rewrite keys of foreign nodes due to loss of underlying shareufskey
void MegaClient::rewriteforeignkeys(Node* n)
{
    TreeProcForeignKeys rewrite;
    proctree(n, &rewrite);

    if (nodekeyrewrite.size())
    {
        reqs.add(new CommandNodeKeyUpdate(this, &nodekeyrewrite));
        nodekeyrewrite.clear();
    }
}

// if user has a known public key, complete instantly
// otherwise, queue and request public key if not already pending
void MegaClient::setshare(Node* n, const char* user, accesslevel_t a, const char* personal_representation)
{
    int total = n->outshares ? n->outshares->size() : 0;
    total += n->pendingshares ? n->pendingshares->size() : 0;
    if (a == ACCESS_UNKNOWN && total == 1)
    {
        // rewrite keys of foreign nodes located in the outbound share that is getting canceled
        // FIXME: verify that it is really getting canceled to prevent benign premature rewrite
        rewriteforeignkeys(n);
    }

    queuepubkeyreq(finduser(user, 1), new PubKeyActionCreateShare(n->nodehandle, a, reqtag, personal_representation));
}

// Add/delete/remind outgoing pending contact request
void MegaClient::setpcr(const char* temail, opcactions_t action, const char* msg, const char* oemail)
{
    reqs.add(new CommandSetPendingContact(this, temail, action, msg, oemail));
}

void MegaClient::updatepcr(handle p, ipcactions_t action)
{
    reqs.add(new CommandUpdatePendingContact(this, p, action));
}

// enumerate Pro account purchase options (not fully implemented)
void MegaClient::purchase_enumeratequotaitems()
{
    reqs.add(new CommandEnumerateQuotaItems(this));
}

// begin a new purchase (FIXME: not fully implemented)
void MegaClient::purchase_begin()
{
    purchase_basket.clear();
}

// submit purchased product for payment
void MegaClient::purchase_additem(int itemclass, handle item, unsigned price,
                                  const char* currency, unsigned tax, const char* country,
                                  const char* affiliate)
{
    reqs.add(new CommandPurchaseAddItem(this, itemclass, item, price, currency, tax, country, affiliate));
}

// obtain payment URL for given provider
void MegaClient::purchase_checkout(int gateway)
{
    reqs.add(new CommandPurchaseCheckout(this, gateway));
}

void MegaClient::submitpurchasereceipt(int type, const char *receipt)
{
    reqs.add(new CommandSubmitPurchaseReceipt(this, type, receipt));
}

error MegaClient::creditcardstore(const char *ccplain)
{
    if (!ccplain)
    {
        return API_EARGS;
    }

    string ccnumber, expm, expy, cv2, ccode;
    if (!JSON::extractstringvalue(ccplain, "card_number", &ccnumber)
        || (ccnumber.size() < 10)
        || !JSON::extractstringvalue(ccplain, "expiry_date_month", &expm)
        || (expm.size() != 2)
        || !JSON::extractstringvalue(ccplain, "expiry_date_year", &expy)
        || (expy.size() != 4)
        || !JSON::extractstringvalue(ccplain, "cv2", &cv2)
        || (cv2.size() != 3)
        || !JSON::extractstringvalue(ccplain, "country_code", &ccode)
        || (ccode.size() != 2))
    {
        return API_EARGS;
    }

    string::iterator it = find_if(ccnumber.begin(), ccnumber.end(), not1(ptr_fun(static_cast<int(*)(int)>(isdigit))));
    if (it != ccnumber.end())
    {
        return API_EARGS;
    }

    it = find_if(expm.begin(), expm.end(), not1(ptr_fun(static_cast<int(*)(int)>(isdigit))));
    if (it != expm.end() || atol(expm.c_str()) > 12)
    {
        return API_EARGS;
    }

    it = find_if(expy.begin(), expy.end(), not1(ptr_fun(static_cast<int(*)(int)>(isdigit))));
    if (it != expy.end() || atol(expy.c_str()) < 2015)
    {
        return API_EARGS;
    }

    it = find_if(cv2.begin(), cv2.end(), not1(ptr_fun(static_cast<int(*)(int)>(isdigit))));
    if (it != cv2.end())
    {
        return API_EARGS;
    }


    //Luhn algorithm
    int odd = 1, sum = 0;
    for (int i = ccnumber.size(); i--; odd = !odd)
    {
        int digit = ccnumber[i] - '0';
        sum += odd ? digit : ((digit < 5) ? 2 * digit : 2 * (digit - 5) + 1);
    }

    if (sum % 10)
    {
        return API_EARGS;
    }

    byte pubkdata[sizeof(PAYMENT_PUBKEY) * 3 / 4 + 3];
    int pubkdatalen = Base64::atob(PAYMENT_PUBKEY, (byte *)pubkdata, sizeof(pubkdata));

    string ccenc;
    string ccplain1 = ccplain;
    PayCrypter payCrypter;
    if (!payCrypter.hybridEncrypt(&ccplain1, pubkdata, pubkdatalen, &ccenc))
    {
        return API_EARGS;
    }

    string last4 = ccnumber.substr(ccnumber.size() - 4);

    char hashstring[256];
    int ret = snprintf(hashstring, sizeof(hashstring), "{\"card_number\":\"%s\","
            "\"expiry_date_month\":\"%s\","
            "\"expiry_date_year\":\"%s\","
            "\"cv2\":\"%s\"}", ccnumber.c_str(), expm.c_str(), expy.c_str(), cv2.c_str());

    if (ret < 0 || ret >= (int)sizeof(hashstring))
    {
        return API_EARGS;
    }

    HashSHA256 hash;
    string binaryhash;
    hash.add((byte *)hashstring, strlen(hashstring));
    hash.get(&binaryhash);

    static const char hexchars[] = "0123456789abcdef";
    ostringstream oss;
    string hexHash;
    for (size_t i=0;i<binaryhash.size();++i)
    {
        oss.put(hexchars[(binaryhash[i] >> 4) & 0x0F]);
        oss.put(hexchars[binaryhash[i] & 0x0F]);
    }
    hexHash = oss.str();

    string base64cc;
    base64cc.resize(ccenc.size()*4/3+4);
    base64cc.resize(Base64::btoa((byte *)ccenc.data(), ccenc.size(), (char *)base64cc.data()));
    std::replace( base64cc.begin(), base64cc.end(), '-', '+');
    std::replace( base64cc.begin(), base64cc.end(), '_', '/');

    reqs.add(new CommandCreditCardStore(this, base64cc.data(), last4.c_str(), expm.c_str(), expy.c_str(), hexHash.data()));
    return API_OK;
}

void MegaClient::creditcardquerysubscriptions()
{
    reqs.add(new CommandCreditCardQuerySubscriptions(this));
}

void MegaClient::creditcardcancelsubscriptions(const char* reason)
{
    reqs.add(new CommandCreditCardCancelSubscriptions(this, reason));
}

void MegaClient::getpaymentmethods()
{
    reqs.add(new CommandGetPaymentMethods(this));
}

// add new contact (by e-mail address)
error MegaClient::invite(const char* email, visibility_t show)
{
    if (!strchr(email, '@'))
    {
        return API_EARGS;
    }

    reqs.add(new CommandUserRequest(this, email, show));

    return API_OK;
}

/**
 * @brief Attach/update/delete a user attribute.
 *
 * Attributes are stored as base64-encoded binary blobs. They use internal
 * attribute name prefixes:
 *
 * "*" - Private and encrypted. Use a TLV container (key-value)
 * "#" - Protected and plain text, accessible only by contacts.
 * "+" - Public and plain text, accessible by anyone knowing userhandle
 *
 * @param an Attribute name.
 * @param av Attribute value.
 * @param avl Attribute value length.
 * @return Void.
 */
void MegaClient::putua(const char* an, const byte* av, unsigned avl)
{
    if (!av)
    {
        string data;

        if (!strcmp(an, "+a"))  // remove avatar
        {
            data = "none";
        }

        av = (const byte*) data.data();
        avl = data.size();
    }

    reqs.add(new CommandPutUA(this, an, av, avl));
}

/**
 * @brief Queue a user attribute retrieval.
 *
 * @param u User.
 * @param an Attribute name.
 * @return Void.
 */
void MegaClient::getua(User* u, const char* an)
{
    if (an)
    {
        // if we can solve those requests locally (runtime cached values)...
        if (!strcmp(an, "firstname") && u->firstname)
        {
            restag = reqtag;
            app->getua_result((byte*) u->firstname->data(), u->firstname->size());
            return;
        }
        else if (!strcmp(an, "lastname") && u->lastname)
        {
            restag = reqtag;
            app->getua_result((byte*) u->lastname->data(), u->lastname->size());
            return;
        }
#ifdef USE_SODIUM
        // own chat and signing keys are retrieved right after login and kept updated
        else if (!strcmp(an, "+puEd255") && u->userhandle == me  && signkey)
        {
            restag = reqtag;
            app->getua_result((byte*) signkey->pubKey, EdDSA::PUBLIC_KEY_LENGTH);
            return;
        }
        else if (!strcmp(an, "+puCu255") && u->userhandle == me  && chatkey)
        {
            restag = reqtag;
            app->getua_result((byte*) chatkey->pubKey, ECDH::PUBLIC_KEY_LENGTH);
            return;
        }
        else if (!strcmp(an, "*keyring") && signkey && chatkey)
        {
            TLVstore *tlv = new TLVstore;
            tlv->set("*prEd255", string((const char*)signkey->keySeed, EdDSA::SEED_KEY_LENGTH));
            tlv->set("*prCu255", string((const char*)chatkey->privKey, ECDH::PRIVATE_KEY_LENGTH));

            restag = reqtag;
            app->getua_result(tlv);
            delete tlv;
            return;
        }
#endif

        reqs.add(new CommandGetUA(this, u->uid.c_str(), an));
    }
}

#ifdef DEBUG
void MegaClient::delua(const char *an)
{
    if (an)
    {
        reqs.add(new CommandDelUA(this, an));
    }
}
#endif

// queue node for notification
void MegaClient::notifynode(Node* n)
{
    n->applykey();

    if (n->tag && !n->changed.removed && n->attrstring)
    {
        // report a "NO_KEY" event

        char* buf = new char[n->nodekey.size() * 4 / 3 + 4];
        Base64::btoa((byte *)n->nodekey.data(), n->nodekey.size(), buf);

        int changed = 0;
        changed |= (int)n->changed.removed;
        changed |= n->changed.attrs << 1;
        changed |= n->changed.owner << 2;
        changed |= n->changed.ctime << 3;
        changed |= n->changed.fileattrstring << 4;
        changed |= n->changed.inshare << 5;
        changed |= n->changed.outshares << 6;
        changed |= n->changed.parent << 7;
        changed |= n->changed.publiclink << 8;

        int attrlen = n->attrstring->size();
        string base64attrstring;
        base64attrstring.resize(attrlen * 4 / 3 + 4);
        base64attrstring.resize(Base64::btoa((byte *)n->attrstring->data(), n->attrstring->size(), (char *)base64attrstring.data()));

        char report[512];
        Base64::btoa((const byte *)&n->nodehandle, MegaClient::NODEHANDLE, report);
        sprintf(report + 8, " %d %" PRIu64 " %d %X %.200s %.200s", n->type, n->size, attrlen, changed, buf, base64attrstring.c_str());

        int creqtag = reqtag;
        reqtag = 0;
        reportevent("NK", report);
        sendevent(99400, report);
        reqtag = creqtag;

        delete [] buf;
    }

#ifdef ENABLE_SYNC
    // is this a synced node that was moved to a non-synced location? queue for
    // deletion from LocalNodes.
    if (n->localnode && n->localnode->parent && n->parent && !n->parent->localnode)
    {
        if (n->changed.removed || n->changed.parent)
        {
            if (n->type == FOLDERNODE)
            {
                app->syncupdate_remote_folder_deletion(n->localnode->sync, n);
            }
            else
            {
                app->syncupdate_remote_file_deletion(n->localnode->sync, n);
            }
        }

        n->localnode->deleted = true;
        n->localnode->node = NULL;
        n->localnode = NULL;
    }
    else
    {
        // is this a synced node that is not a sync root, or a new node in a
        // synced folder?
        // FIXME: aggregate subtrees!
        if (n->localnode && n->localnode->parent)
        {
            n->localnode->deleted = n->changed.removed;
        }

        if (n->parent && n->parent->localnode && (!n->localnode || (n->localnode->parent != n->parent->localnode)))
        {
            if (n->localnode)
            {
                n->localnode->deleted = n->changed.removed;
            }

            if (!n->changed.removed && n->changed.parent)
            {
                if (!n->localnode)
                {
                    if (n->type == FOLDERNODE)
                    {
                        app->syncupdate_remote_folder_addition(n->parent->localnode->sync, n);
                    }
                    else
                    {
                        app->syncupdate_remote_file_addition(n->parent->localnode->sync, n);
                    }
                }
                else
                {
                    app->syncupdate_remote_move(n->localnode->sync, n,
                        n->localnode->parent ? n->localnode->parent->node : NULL);
                }
            }
        }
        else if (!n->changed.removed && n->changed.attrs && n->localnode && n->localnode->name.compare(n->displayname()))
        {
            app->syncupdate_remote_rename(n->localnode->sync, n, n->localnode->name.c_str());
        }
    }
#endif

    if (!n->notified)
    {
        n->notified = true;
        nodenotify.push_back(n);
    }
}

// queue user for notification
void MegaClient::notifyuser(User* u)
{
    if (!u->notified)
    {
        u->notified = true;
        usernotify.push_back(u);
    }
}

// queue pcr for notification
void MegaClient::notifypcr(PendingContactRequest* pcr)
{
    if (pcr && !pcr->notified)
    {
        pcr->notified = true;
        pcrnotify.push_back(pcr);
    }
}

#ifdef ENABLE_CHAT
void MegaClient::notifychat(TextChat *chat)
{
    chatnotify.push_back(chat);
}

#endif

// process request for share node keys
// builds & emits k/cr command
// returns 1 in case of a valid response, 0 otherwise
void MegaClient::proccr(JSON* j)
{
    node_vector shares, nodes;
    handle h;

    if (j->enterobject())
    {
        for (;;)
        {
            switch (j->getnameid())
            {
                case MAKENAMEID3('s', 'n', 'k'):
                    procsnk(j);
                    break;

                case MAKENAMEID3('s', 'u', 'k'):
                    procsuk(j);
                    break;

                case EOO:
                    j->leaveobject();
                    return;

                default:
                    if (!j->storeobject())
                    {
                        return;
                    }
            }
        }

        return;
    }

    if (!j->enterarray())
    {
        LOG_err << "Malformed CR - outer array";
        return;
    }

    if (j->enterarray())
    {
        while (!ISUNDEF(h = j->gethandle()))
        {
            shares.push_back(nodebyhandle(h));
        }

        j->leavearray();

        if (j->enterarray())
        {
            while (!ISUNDEF(h = j->gethandle()))
            {
                nodes.push_back(nodebyhandle(h));
            }

            j->leavearray();
        }
        else
        {
            LOG_err << "Malformed SNK CR - nodes part";
            return;
        }

        if (j->enterarray())
        {
            cr_response(&shares, &nodes, j);
            j->leavearray();
        }
        else
        {
            LOG_err << "Malformed CR - linkage part";
            return;
        }
    }

    j->leavearray();
}

// share nodekey delivery
void MegaClient::procsnk(JSON* j)
{
    if (j->enterarray())
    {
        handle sh, nh;

        while (j->enterarray())
        {
            if (ISUNDEF((sh = j->gethandle())))
            {
                return;
            }

            if (ISUNDEF((nh = j->gethandle())))
            {
                return;
            }

            Node* sn = nodebyhandle(sh);

            if (sn && sn->sharekey && checkaccess(sn, OWNER))
            {
                Node* n = nodebyhandle(nh);

                if (n && n->isbelow(sn))
                {
                    byte keybuf[FILENODEKEYLENGTH];

                    sn->sharekey->ecb_encrypt((byte*)n->nodekey.data(), keybuf, n->nodekey.size());

                    reqs.add(new CommandSingleKeyCR(sh, nh, keybuf, n->nodekey.size()));
                }
            }

            j->leavearray();
        }

        j->leavearray();
    }
}

// share userkey delivery
void MegaClient::procsuk(JSON* j)
{
    if (j->enterarray())
    {
        while (j->enterarray())
        {
            handle sh, uh;

            sh = j->gethandle();

            if (!ISUNDEF(sh))
            {
                uh = j->gethandle();

                if (!ISUNDEF(uh))
                {
                    // FIXME: add support for share user key delivery
                }
            }

            j->leavearray();
        }

        j->leavearray();
    }
}

// add node to vector, return position, deduplicate
unsigned MegaClient::addnode(node_vector* v, Node* n) const
{
    // linear search not particularly scalable, but fine for the relatively
    // small real-world requests
    for (int i = v->size(); i--; )
    {
        if ((*v)[i] == n)
        {
            return i;
        }
    }

    v->push_back(n);
    return v->size() - 1;
}

// generate crypto key response
// if !selector, generate all shares*nodes tuples
void MegaClient::cr_response(node_vector* shares, node_vector* nodes, JSON* selector)
{
    node_vector rshares, rnodes;
    unsigned si, ni;
    Node* sn;
    Node* n;
    string crkeys;
    byte keybuf[FILENODEKEYLENGTH];
    char buf[128];
    int setkey = -1;

    // for security reasons, we only respond to key requests affecting our own
    // shares
    for (si = shares->size(); si--; )
    {
        if ((*shares)[si] && ((*shares)[si]->inshare || !(*shares)[si]->sharekey))
        {
            LOG_warn << "Attempt to obtain node key for invalid/third-party share foiled";
            (*shares)[si] = NULL;
        }
    }

    if (!selector)
    {
        si = 0;
        ni = 0;
    }

    crkeys.reserve(shares->size() * nodes->size() * (32 * 4 / 3 + 10));

    for (;;)
    {
        if (selector)
        {
            // walk selector, detect errors/end by checking if the JSON
            // position advanced
            const char* p = selector->pos;

            si = (unsigned)selector->getint();

            if (p == selector->pos)
            {
                break;
            }

            ni = (unsigned)selector->getint();

            if (si >= shares->size())
            {
                LOG_err << "Share index out of range";
                return;
            }

            if (ni >= nodes->size())
            {
                LOG_err << "Node index out of range";
                return;
            }

            if (selector->pos[1] == '"')
            {
                setkey = selector->storebinary(keybuf, sizeof keybuf);
            }
        }
        else
        {
            // no selector supplied
            ni++;

            if (ni >= nodes->size())
            {
                ni = 0;
                if (++si >= shares->size())
                {
                    break;
                }
            }
        }

        if ((sn = (*shares)[si]) && (n = (*nodes)[ni]))
        {
            if (n->isbelow(sn))
            {
                if (setkey >= 0)
                {
                    if (setkey == (int)n->nodekey.size())
                    {
                        sn->sharekey->ecb_decrypt(keybuf, n->nodekey.size());
                        n->setkey(keybuf);
                        setkey = -1;
                    }
                }
                else
                {
                    n->applykey();
                    if (sn->sharekey && n->nodekey.size() ==
                            ((n->type == FILENODE) ? FILENODEKEYLENGTH : FOLDERNODEKEYLENGTH))
                    {
                        unsigned nsi, nni;

                        nsi = addnode(&rshares, sn);
                        nni = addnode(&rnodes, n);

                        sprintf(buf, "\",%u,%u,\"", nsi, nni);

                        // generate & queue share nodekey
                        sn->sharekey->ecb_encrypt((byte*)n->nodekey.data(), keybuf, n->nodekey.size());
                        Base64::btoa(keybuf, n->nodekey.size(), strchr(buf + 7, 0));
                        crkeys.append(buf);
                    }
                    else
                    {
                        LOG_warn << "Skipping node due to an unavailable key";
                    }
                }
            }
            else
            {
                LOG_warn << "Attempt to obtain key of node outside share foiled";
            }
        }
    }

    if (crkeys.size())
    {
        crkeys.append("\"");
        reqs.add(new CommandKeyCR(this, &rshares, &rnodes, crkeys.c_str() + 2));
    }
}

void MegaClient::getaccountdetails(AccountDetails* ad, bool storage,
                                   bool transfer, bool pro, bool transactions,
                                   bool purchases, bool sessions)
{
    reqs.add(new CommandGetUserQuota(this, ad, storage, transfer, pro));

    if (transactions)
    {
        reqs.add(new CommandGetUserTransactions(this, ad));
    }

    if (purchases)
    {
        reqs.add(new CommandGetUserPurchases(this, ad));
    }

    if (sessions)
    {
        reqs.add(new CommandGetUserSessions(this, ad));
    }
}

// export node link
error MegaClient::exportnode(Node* n, int del, m_time_t ets)
{
    if (n->plink && !del && !n->plink->takendown
            && (ets == n->plink->ets) && !n->plink->isExpired())
    {
        restag = reqtag;
        app->exportnode_result(n->nodehandle, n->plink->ph);
        return API_OK;
    }

    if (!checkaccess(n, OWNER))
    {
        return API_EACCESS;
    }

    // export node
    switch (n->type)
    {
    case FILENODE:
        reqs.add(new CommandSetPH(this, n, del, ets));
        break;

    case FOLDERNODE:
        if (del)
        {
            // deletion of outgoing share also deletes the link automatically
            // need to first remove the link and then the share
            reqs.add(new CommandSetPH(this, n, del, ets));
            setshare(n, NULL, ACCESS_UNKNOWN);
        }
        else
        {
            // exporting folder - need to create share first
            setshare(n, NULL, RDONLY);
            reqs.add(new CommandSetPH(this, n, del, ets));
        }

        break;

    default:
        return API_EACCESS;
    }

    return API_OK;
}

// open exported file link
// formats supported: ...#!publichandle!key or publichandle!key
error MegaClient::openfilelink(const char* link, int op)
{
    const char* ptr;
    handle ph = 0;
    byte key[FILENODEKEYLENGTH];

    if ((ptr = strstr(link, "#!")))
    {
        ptr += 2;
    }
    else
    {
        ptr = link;
    }

    if (Base64::atob(ptr, (byte*)&ph, NODEHANDLE) == NODEHANDLE)
    {
        ptr += 8;

        if (*ptr == '!')
        {
            ptr++;

            if (Base64::atob(ptr, key, sizeof key) == sizeof key)
            {
                if (op)
                {
                    reqs.add(new CommandGetPH(this, ph, key, op));
                }
                else
                {
                    reqs.add(new CommandGetFile(this, NULL, key, ph, false));
                }

                return API_OK;
            }
        }
        else if (*ptr == '\0')    // no key provided, check only the existence of the node
        {
            if (op)
            {
                reqs.add(new CommandGetPH(this, ph, NULL, op));
                return API_OK;
            }
        }
    }

    return API_EARGS;
}

sessiontype_t MegaClient::loggedin()
{
    if (ISUNDEF(me))
    {
        return NOTLOGGEDIN;
    }

    User* u = finduser(me);

    if (u && !u->email.size())
    {
        return EPHEMERALACCOUNT;
    }

    if (!asymkey.isvalid())
    {
        return CONFIRMEDACCOUNT;
    }

    return FULLACCOUNT;
}

error MegaClient::changepw(const byte* oldpwkey, const byte* newpwkey)
{
    User* u;

    if (!loggedin() || !(u = finduser(me)))
    {
        return API_EACCESS;
    }

    byte oldkey[SymmCipher::KEYLENGTH];
    byte newkey[SymmCipher::KEYLENGTH];

    SymmCipher pwcipher;

    memcpy(oldkey, key.key, sizeof oldkey);
    memcpy(newkey, oldkey,  sizeof newkey);

    pwcipher.setkey(oldpwkey);
    pwcipher.ecb_encrypt(oldkey);

    pwcipher.setkey(newpwkey);
    pwcipher.ecb_encrypt(newkey);

    string email = u->email;

    reqs.add(new CommandSetMasterKey(this, oldkey, newkey, stringhash64(&email, &pwcipher)));

    return API_OK;
}

// create ephemeral session
void MegaClient::createephemeral()
{
    byte keybuf[SymmCipher::KEYLENGTH];
    byte pwbuf[SymmCipher::KEYLENGTH];
    byte sscbuf[2 * SymmCipher::KEYLENGTH];

    locallogout();

    PrnGen::genblock(keybuf, sizeof keybuf);
    PrnGen::genblock(pwbuf, sizeof pwbuf);
    PrnGen::genblock(sscbuf, sizeof sscbuf);

    key.setkey(keybuf);
    key.ecb_encrypt(sscbuf, sscbuf + SymmCipher::KEYLENGTH, SymmCipher::KEYLENGTH);

    key.setkey(pwbuf);
    key.ecb_encrypt(keybuf);

    reqs.add(new CommandCreateEphemeralSession(this, keybuf, pwbuf, sscbuf));
}

void MegaClient::resumeephemeral(handle uh, const byte* pw, int ctag)
{
    reqs.add(new CommandResumeEphemeralSession(this, uh, pw, ctag ? ctag : reqtag));
}

void MegaClient::sendsignuplink(const char* email, const char* name, const byte* pwhash)
{
    SymmCipher pwcipher(pwhash);
    byte c[2 * SymmCipher::KEYLENGTH];

    memcpy(c, key.key, sizeof key.key);
    PrnGen::genblock(c + SymmCipher::KEYLENGTH, SymmCipher::KEYLENGTH / 4);
    memset(c + SymmCipher::KEYLENGTH + SymmCipher::KEYLENGTH / 4, 0, SymmCipher::KEYLENGTH / 2);
    PrnGen::genblock(c + 2 * SymmCipher::KEYLENGTH - SymmCipher::KEYLENGTH / 4, SymmCipher::KEYLENGTH / 4);

    pwcipher.ecb_encrypt(c, c, sizeof c);

    reqs.add(new CommandSendSignupLink(this, email, name, c));
}

// if query is 0, actually confirm account; just decode/query signup link
// details otherwise
void MegaClient::querysignuplink(const byte* code, unsigned len)
{
    reqs.add(new CommandQuerySignupLink(this, code, len));
}

void MegaClient::confirmsignuplink(const byte* code, unsigned len, uint64_t emailhash)
{
    reqs.add(new CommandConfirmSignupLink(this, code, len, emailhash));
}

// generate and configure encrypted private key, plaintext public key
void MegaClient::setkeypair()
{
    CryptoPP::Integer pubk[AsymmCipher::PUBKEY];

    string privks, pubks;

    asymkey.genkeypair(asymkey.key, pubk, 2048);

    AsymmCipher::serializeintarray(pubk, AsymmCipher::PUBKEY, &pubks);
    AsymmCipher::serializeintarray(asymkey.key, AsymmCipher::PRIVKEY, &privks);

    // add random padding and ECB-encrypt with master key
    unsigned t = privks.size();

    privks.resize((t + SymmCipher::BLOCKSIZE - 1) & - SymmCipher::BLOCKSIZE);
    PrnGen::genblock((byte*)(privks.data() + t), privks.size() - t);

    key.ecb_encrypt((byte*)privks.data(), (byte*)privks.data(), (unsigned)privks.size());

    reqs.add(new CommandSetKeyPair(this,
                                      (const byte*)privks.data(),
                                      privks.size(),
                                      (const byte*)pubks.data(),
                                      pubks.size()));
}

bool MegaClient::fetchsc(DbTable* sctable)
{
    uint32_t id;
    string data;
    Node* n;
    User* u;
    PendingContactRequest* pcr;
    node_vector dp;

    LOG_info << "Loading session from local cache";

    sctable->rewind();

    while (sctable->next(&id, &data, &key))
    {
        switch (id & 15)
        {
            case CACHEDSCSN:
                if (data.size() != sizeof cachedscsn)
                {
                    return false;
                }
                break;

            case CACHEDNODE:
                if ((n = Node::unserialize(this, &data, &dp)))
                {
                    n->dbid = id;
                }
                else
                {
                    LOG_err << "Failed - node record read error";
                    return false;
                }
                break;

            case CACHEDPCR:
                if ((pcr = PendingContactRequest::unserialize(this, &data)))
                {
                    pcr->dbid = id;
                }
                else
                {
                    LOG_err << "Failed - pcr record read error";
                    return false;
                }
                break;

            case CACHEDUSER:
                if ((u = User::unserialize(this, &data)))
                {
                    u->dbid = id;
                }
                else
                {
                    LOG_err << "Failed - user record read error";
                    return false;
                }
        }
    }

    // any child nodes arrived before their parents?
    for (int i = dp.size(); i--; )
    {
        if ((n = nodebyhandle(dp[i]->parenthandle)))
        {
            dp[i]->setparent(n);
        }
    }

    mergenewshares(0);

    return true;
}

void MegaClient::fetchnodes()
{
    opensctable();

    if (sctable && cachedscsn == UNDEF)
    {
        sctable->truncate();
    }

    // only initial load from local cache
    if (loggedin() == FULLACCOUNT && !nodes.size() && sctable && !ISUNDEF(cachedscsn) && fetchsc(sctable))
    {
        restag = reqtag;
        statecurrent = false;

        app->fetchnodes_result(API_OK);
        app->nodes_updated(NULL, nodes.size());
        app->users_updated(NULL, users.size());
        app->pcrs_updated(NULL, pcrindex.size());

        for (node_map::iterator it = nodes.begin(); it != nodes.end(); it++)
        {
            memset(&(it->second->changed), 0, sizeof it->second->changed);
        }

        sctable->begin();

        Base64::btoa((byte*)&cachedscsn, sizeof cachedscsn, scsn);
        LOG_info << "Session loaded from local cache. SCSN: " << scsn;

        // initialize signing and chat keys
<<<<<<< HEAD
        getua(finduser(me), "*keyring");
=======
        initkeyring();
>>>>>>> e087c088
    }
    else if (!fetchingnodes)
    {
        fetchingnodes = true;

        // prevent the processing of previous sc requests
        delete pendingsc;
        pendingsc = NULL;
        jsonsc.pos = NULL;
        scnotifyurl.clear();
        insca = false;
        btsc.reset();

        // don't allow to start new sc requests yet
        *scsn = 0;

#ifdef ENABLE_SYNC
        for (sync_list::iterator it = syncs.begin(); it != syncs.end(); it++)
        {
            (*it)->changestate(SYNC_CANCELED);
        }
#endif

        reqs.add(new CommandFetchNodes(this));
    }
}

void MegaClient::purgenodesusersabortsc()
{
    app->clearing();

    while (!hdrns.empty())
    {
        delete hdrns.begin()->second;
    }

#ifdef ENABLE_SYNC
    for (sync_list::iterator it = syncs.begin(); it != syncs.end(); )
    {
        (*it)->changestate(SYNC_CANCELED);
        delete *(it++);
    }

    syncs.clear();
#endif

    for (node_map::iterator it = nodes.begin(); it != nodes.end(); it++)
    {
        delete it->second;
    }

    nodes.clear();

#ifdef ENABLE_SYNC
    todebris.clear();
    tounlink.clear();
    fingerprints.clear();
#endif

    for (fafc_map::iterator cit = fafcs.begin(); cit != fafcs.end(); cit++)
    {
        for (int i = 2; i--; )
        {
            for (faf_map::iterator it = cit->second->fafs[i].begin(); it != cit->second->fafs[i].end(); it++)
            {
                delete it->second;
            }

            cit->second->fafs[i].clear();
        }
    }

    for (newshare_list::iterator it = newshares.begin(); it != newshares.end(); it++)
    {
        delete *it;
    }

    newshares.clear();

    nodenotify.clear();
    usernotify.clear();
    pcrnotify.clear();
    users.clear();
    uhindex.clear();
    umindex.clear();
    pcrindex.clear();

    *scsn = 0;

    if (pendingsc)
    {
        app->request_response_progress(-1, -1);
        pendingsc->disconnect();
    }

    init();
}

// request direct read by node pointer
void MegaClient::pread(Node* n, m_off_t count, m_off_t offset, void* appdata)
{
    queueread(n->nodehandle, true, n->nodecipher(), MemAccess::get<int64_t>((const char*)n->nodekey.data() + SymmCipher::KEYLENGTH), count, offset, appdata);
}

// request direct read by exported handle / key
void MegaClient::pread(handle ph, SymmCipher* key, int64_t ctriv, m_off_t count, m_off_t offset, void* appdata)
{
    queueread(ph, false, key, ctriv, count, offset, appdata);
}

// since only the first six bytes of a handle are in use, we use the seventh to encode its type
void MegaClient::encodehandletype(handle* hp, bool p)
{
    if (p)
    {
        ((char*)hp)[NODEHANDLE] = 1;
    }
}

bool MegaClient::isprivatehandle(handle* hp)
{
    return ((char*)hp)[NODEHANDLE] != 0;
}

void MegaClient::queueread(handle h, bool p, SymmCipher* key, int64_t ctriv, m_off_t offset, m_off_t count, void* appdata)
{
    handledrn_map::iterator it;

    encodehandletype(&h, p);

    it = hdrns.find(h);

    if (it == hdrns.end())
    {
        // this handle is not being accessed yet: insert
        it = hdrns.insert(hdrns.end(), pair<handle, DirectReadNode*>(h, new DirectReadNode(this, h, p, key, ctriv)));
        it->second->hdrn_it = it;
        it->second->enqueue(offset, count, reqtag, appdata);
        it->second->dispatch();
    }
    else
    {
        it->second->enqueue(offset, count, reqtag, appdata);
    }
}

// cancel direct read by node pointer / count / count
void MegaClient::preadabort(Node* n, m_off_t offset, m_off_t count)
{
    abortreads(n->nodehandle, true, offset, count);
}

// cancel direct read by exported handle / offset / count
void MegaClient::preadabort(handle ph, m_off_t offset, m_off_t count)
{
    abortreads(ph, false, offset, count);
}

void MegaClient::abortreads(handle h, bool p, m_off_t offset, m_off_t count)
{
    handledrn_map::iterator it;
    DirectReadNode* drn;

    encodehandletype(&h, p);
    
    if ((it = hdrns.find(h)) != hdrns.end())
    {
        drn = it->second;

        for (dr_list::iterator it = drn->reads.begin(); it != drn->reads.end(); )
        {
            if ((offset < 0 || offset == (*it)->offset) && (count < 0 || count == (*it)->count))
            {
                app->pread_failure(API_EINCOMPLETE, (*it)->drn->retries, (*it)->appdata);

                delete *(it++);
            }
            else it++;
        }
    }
}

// execute pending directreads
bool MegaClient::execdirectreads()
{
    bool r = false;
    DirectReadSlot* drs;

    if (drq.size() < MAXDRSLOTS)
    {
        // fill slots
        for (dr_list::iterator it = drq.begin(); it != drq.end(); it++)
        {
            if (!(*it)->drs)
            {
                drs = new DirectReadSlot(*it);
                (*it)->drs = drs;
                r = true;

                if (drq.size() >= MAXDRSLOTS) break;
            }
        }
    }

    // perform slot I/O
    for (drs_list::iterator it = drss.begin(); it != drss.end(); )
    {
        if ((*(it++))->doio())
        {
            r = true;
            break;
        }
    }

    while (!dsdrns.empty() && dsdrns.begin()->first <= Waiter::ds)
    {
        if (dsdrns.begin()->second->reads.size() && (dsdrns.begin()->second->tempurl.size() || dsdrns.begin()->second->pendingcmd))
        {
            LOG_warn << "DirectRead scheduled retry";
            dsdrns.begin()->second->retry(API_EAGAIN);
        }
        else
        {
            LOG_debug << "Dispatching scheduled streaming";
            dsdrns.begin()->second->dispatch();
        }
    }

    return r;
}

// recreate filenames of active PUT transfers
void MegaClient::updateputs()
{
    for (transferslot_list::iterator it = tslots.begin(); it != tslots.end(); it++)
    {
        if ((*it)->transfer->type == PUT && (*it)->transfer->files.size())
        {
            (*it)->transfer->files.front()->prepare();
        }
    }
}

// check sync path, add sync if folder
// disallow nested syncs (there is only one LocalNode pointer per node), return
// EEXIST otherwise
// (FIXME: perform the same check for local paths!)
error MegaClient::addsync(string* rootpath, const char* debris, string* localdebris, Node* remotenode, fsfp_t fsfp, int tag)
{
#ifdef ENABLE_SYNC
    // cannot sync files, rubbish bins or inboxes
    if (remotenode->type != FOLDERNODE && remotenode->type != ROOTNODE)
    {
        return API_EACCESS;
    }

    Node* n;
    bool inshare;

    // any active syncs below?
    for (sync_list::iterator it = syncs.begin(); it != syncs.end(); it++)
    {
        if ((*it)->state == SYNC_ACTIVE || (*it)->state == SYNC_INITIALSCAN)
        {
            n = (*it)->localroot.node;

            do {
                if (n == remotenode)
                {
                    return API_EEXIST;
                }
            } while ((n = n->parent));
        }
    }

    // any active syncs above?
    n = remotenode;
    inshare = false;

    do {
        for (sync_list::iterator it = syncs.begin(); it != syncs.end(); it++)
        {
            if (((*it)->state == SYNC_ACTIVE || (*it)->state == SYNC_INITIALSCAN)
             && n == (*it)->localroot.node)
            {
                return API_EEXIST;
            }
        }
        
        if (n->inshare && !inshare)
        {
            // we need FULL access to sync
            // FIXME: allow downsyncing from RDONLY and limited syncing to RDWR shares
            if (n->inshare->access != FULL) return API_EACCESS;

            inshare = true;
        }
    } while ((n = n->parent));

    if (inshare)
    {
        // this sync is located in an inbound share - make sure that there
        // are no access restrictions in place anywhere in the sync's tree
        for (user_map::iterator uit = users.begin(); uit != users.end(); uit++)
        {
            User* u = &uit->second;

            if (u->sharing.size())
            {
                for (handle_set::iterator sit = u->sharing.begin(); sit != u->sharing.end(); sit++)
                {
                    if ((n = nodebyhandle(*sit)) && n->inshare && n->inshare->access != FULL)
                    {
                        do {
                            if (n == remotenode)
                            {
                                return API_EACCESS;
                            }
                        } while ((n = n->parent));
                    }
                }
            }
        }
    }

    if (rootpath->size() >= fsaccess->localseparator.size()
     && !memcmp(rootpath->data() + (rootpath->size() & -fsaccess->localseparator.size()) - fsaccess->localseparator.size(),
                fsaccess->localseparator.data(),
                fsaccess->localseparator.size()))
    {
        rootpath->resize((rootpath->size() & -fsaccess->localseparator.size()) - fsaccess->localseparator.size());
    }
    
    if (!fsaccess->issyncsupported(rootpath))
    {
        LOG_warn << "Unsupported filesystem";
        return API_EFAILED;
    }

    FileAccess* fa = fsaccess->newfileaccess();
    error e;

    if (fa->fopen(rootpath, true, false))
    {
        if (fa->type == FOLDERNODE)
        {
            string utf8path;
            fsaccess->local2path(rootpath, &utf8path);
            LOG_debug << "Adding sync: " << utf8path;

            Sync* sync = new Sync(this, rootpath, debris, localdebris, remotenode, fsfp, inshare, tag);

            if (sync->scan(rootpath, fa))
            {
                #ifdef ENABLE_SYNC
                    syncsup = false;
                #endif

                e = API_OK;
                sync->initializing = false;
            }
            else
            {
                delete sync;
                e = API_ENOENT;
            }

            syncadded = true;
        }
        else
        {
            e = API_EACCESS;    // cannot sync individual files
        }
    }
    else
    {
        e = fa->retry ? API_ETEMPUNAVAIL : API_ENOENT;
    }

    delete fa;

    return e;
#else
    return API_EINCOMPLETE;
#endif
}

#ifdef ENABLE_SYNC
// syncids are usable to indicate putnodes()-local parent linkage
handle MegaClient::nextsyncid()
{
    byte* ptr = (byte*)&currsyncid;

    while (!++*ptr && ptr < (byte*)&currsyncid + NODEHANDLE)
    {
        ptr++;
    }

    return currsyncid;
}

// recursively stop all transfers
void MegaClient::stopxfers(LocalNode* l)
{
    if (l->type != FILENODE)
    {
        for (localnode_map::iterator it = l->children.begin(); it != l->children.end(); it++)
        {
            stopxfers(it->second);
        }
    }
  
    stopxfer(l);
}

// add child to nchildren hash (deterministically prefer newer/larger versions
// of identical names to avoid flapping)
// apply standard unescaping, if necessary (use *strings as ephemeral storage
// space)
void MegaClient::addchild(remotenode_map* nchildren, string* name, Node* n, list<string>* strings) const
{
    Node** npp;

    if (name->find('%') + 1)
    {
        string tmplocalname;

        // perform one round of unescaping to ensure that the resulting local
        // filename matches
        fsaccess->path2local(name, &tmplocalname);
        fsaccess->local2name(&tmplocalname);

        strings->push_back(tmplocalname);
        name = &strings->back();
    }

    npp = &(*nchildren)[name];

    if (!*npp
     || n->mtime > (*npp)->mtime
     || (n->mtime == (*npp)->mtime && n->size > (*npp)->size)
     || (n->mtime == (*npp)->mtime && n->size == (*npp)->size && memcmp(n->crc, (*npp)->crc, sizeof n->crc) > 0))
    {
        *npp = n;
    }
}

// downward sync - recursively scan for tree differences and execute them locally
// this is first called after the local node tree is complete
// actions taken:
// * create missing local folders
// * initiate GET transfers to missing local files (but only if the target
// folder was created successfully)
// * attempt to execute renames, moves and deletions (deletions require the
// rubbish flag to be set)
// returns false if any local fs op failed transiently
bool MegaClient::syncdown(LocalNode* l, string* localpath, bool rubbish)
{
    // only use for LocalNodes with a corresponding and properly linked Node
    if (l->type != FOLDERNODE || !l->node || (l->parent && l->node->parent->localnode != l->parent))
    {
        return true;
    }

    list<string> strings;
    remotenode_map nchildren;
    remotenode_map::iterator rit;

    bool success = true;

    // build array of sync-relevant (in case of clashes, the newest alias wins)
    // remote children by name
    string localname;

    // build child hash - nameclash resolution: use newest/largest version
    for (node_list::iterator it = l->node->children.begin(); it != l->node->children.end(); it++)
    {
        attr_map::iterator ait;

        // node must be syncable, alive, decrypted and have its name defined to
        // be considered - also, prevent clashes with the local debris folder
        if ((app->sync_syncable(*it)
             && (*it)->syncdeleted == SYNCDEL_NONE
             && !(*it)->attrstring
             && (ait = (*it)->attrs.map.find('n')) != (*it)->attrs.map.end()
             && ait->second.size())
         && (l->parent || l->sync->debris != ait->second))
        {
            addchild(&nchildren, &ait->second, *it, &strings);
        }
        else
        {
            LOG_debug << "Node skipped " << (*it)->nodehandle;
        }
    }

    // remove remote items that exist locally from hash, recurse into existing folders
    for (localnode_map::iterator lit = l->children.begin(); lit != l->children.end(); )
    {
        LocalNode* ll = lit->second;

        rit = nchildren.find(&ll->name);

        size_t t = localpath->size();

        localpath->append(fsaccess->localseparator);
        localpath->append(ll->localname);

        // do we have a corresponding remote child?
        if (rit != nchildren.end())
        {
            // corresponding remote node exists
            // local: folder, remote: file - ignore
            // local: file, remote: folder - ignore
            // local: folder, remote: folder - recurse
            // local: file, remote: file - overwrite if newer
            if (ll->type != rit->second->type)
            {
                // folder/file clash: do nothing (rather than attempting to
                // second-guess the user)
                nchildren.erase(rit);
            }
            else if (ll->type == FILENODE)
            {
                if (ll->node != rit->second)
                {
                    ll->sync->statecacheadd(ll);
                }

                ll->setnode(rit->second);

                // file exists on both sides - do not overwrite if local version newer or same
                if (ll->mtime > rit->second->mtime)
                {
                    // local version is newer
                    nchildren.erase(rit);
                }
                else if (ll->mtime == rit->second->mtime
                         && (ll->size > rit->second->size
                             || (ll->size == rit->second->size && memcmp(ll->crc, rit->second->crc, sizeof ll->crc) > 0)))

                {
                    if (ll->size < rit->second->size)
                    {
                        LOG_warn << "Syncdown. Same mtime but lower size: " << ll->name
                                 << " mtime: " << ll->mtime << " size: " << ll->size << " Nhandle: " << LOG_NODEHANDLE(rit->second->nodehandle);
                    }
                    else
                    {
                        LOG_warn << "Syncdown. Same mtime and size, but lower CRC: " << ll->name
                                 << " mtime: " << ll->mtime << " size: " << ll->size << " Nhandle: " << LOG_NODEHANDLE(rit->second->nodehandle);
                    }

                    nchildren.erase(rit);
                }
                else if (*ll == *(FileFingerprint*)rit->second)
                {
                    // both files are identical
                    nchildren.erase(rit);
                }
                else
                {
                    // means that the localnode is going to be overwritten
                    if (rit->second->localnode && rit->second->localnode->transfer)
                    {
                        LOG_debug << "Stopping an unneeded upload";
                        stopxfer(rit->second->localnode);
                    }

                    rit->second->localnode = (LocalNode*)~0;
                }
            }
            else
            {
                if (ll->node != rit->second)
                {
                    ll->setnode(rit->second);
                    ll->sync->statecacheadd(ll);
                }

                // recurse into directories of equal name
                if (!syncdown(ll, localpath, rubbish) && success)
                {
                    success = false;
                }

                nchildren.erase(rit);
            }

            lit++;
        }
        else if (rubbish && ll->deleted)    // no corresponding remote node: delete local item
        {
            if (ll->type == FILENODE)
            {
                // only delete the file if it is unchanged
                string tmplocalpath;

                ll->getlocalpath(&tmplocalpath);

                FileAccess* fa = fsaccess->newfileaccess();

                if (fa->fopen(&tmplocalpath, true, false))
                {
                    FileFingerprint fp;
                    fp.genfingerprint(fa);

                    if (!(fp == *(FileFingerprint*)ll))
                    {
                        ll->deleted = false;
                    }
                }

                delete fa;
            }

            if (ll->deleted)
            {
                // attempt deletion and re-queue for retry in case of a transient failure
                ll->treestate(TREESTATE_SYNCING);

                if (l->sync->movetolocaldebris(localpath) || !fsaccess->transient_error)
                {
                    delete lit++->second;
                }
                else
                {
                    success = false;
                    lit++;
                }
            }
        }
        else
        {
            lit++;
        }

        localpath->resize(t);
    }

    // create/move missing local folders / FolderNodes, initiate downloads of
    // missing local files
    for (rit = nchildren.begin(); rit != nchildren.end(); rit++)
    {
        size_t t = localpath->size();

        localname = rit->second->attrs.map.find('n')->second;

        fsaccess->name2local(&localname);
        localpath->append(fsaccess->localseparator);
        localpath->append(localname);

        string utf8path;
        fsaccess->local2path(localpath, &utf8path);
        LOG_debug << "Unsynced remote node in syncdown: " << utf8path << " Nsize: " << rit->second->size
                  << " Nmtime: " << rit->second->mtime << " Nhandle: " << LOG_NODEHANDLE(rit->second->nodehandle);

        // does this node already have a corresponding LocalNode under
        // a different name or elsewhere in the filesystem?
        if (rit->second->localnode && rit->second->localnode != (LocalNode*)~0)
        {
            LOG_debug << "has a previous localnode: " << rit->second->localnode->name;
            if (rit->second->localnode->parent)
            {
                LOG_debug << "with a previous parent: " << rit->second->localnode->parent->name;
                string curpath;

                rit->second->localnode->getlocalpath(&curpath);
                rit->second->localnode->treestate(TREESTATE_SYNCING);

                LOG_debug << "Renaming/moving from the previous location to the new one";
                if (fsaccess->renamelocal(&curpath, localpath))
                {
                    fsaccess->local2path(localpath, &localname);
                    app->syncupdate_local_move(rit->second->localnode->sync,
                                               rit->second->localnode, localname.c_str());

                    // update LocalNode tree to reflect the move/rename
                    rit->second->localnode->setnameparent(l, localpath);

                    rit->second->localnode->sync->statecacheadd(rit->second->localnode);

                    // update filenames so that PUT transfers can continue seamlessly
                    updateputs();
                    syncactivity = true;

                    rit->second->localnode->treestate(TREESTATE_SYNCED);
                }
                else if (success && fsaccess->transient_error)
                {
                    // schedule retry
                    LOG_debug << "Transient error moving localnode";
                    success = false;
                }
            }
            else
            {
                LOG_debug << "without a previous parent. Skipping";
            }
        }
        else
        {
            LOG_debug << "doesn't have a previous localnode";
            // missing node is not associated with an existing LocalNode
            if (rit->second->type == FILENODE)
            {
                bool download = true;
                FileAccess *f = fsaccess->newfileaccess();
                if (rit->second->localnode != (LocalNode*)~0
                        && f->fopen(localpath, true, false))
                {
                    LOG_debug << "Skipping download over an unscanned file/folder";
                    download = false;
                }
                delete f;
                rit->second->localnode = NULL;

                // start fetching this node, unless fetch is already in progress
                // FIXME: to cover renames that occur during the
                // download, reconstruct localname in complete()
                if (download && !rit->second->syncget)
                {
                    LOG_debug << "Start fetching file node";
                    fsaccess->local2path(localpath, &localname);
                    app->syncupdate_get(l->sync, rit->second, localname.c_str());

                    rit->second->syncget = new SyncFileGet(l->sync, rit->second, localpath);
                    nextreqtag();
                    startxfer(GET, rit->second->syncget);
                    syncactivity = true;
                }
            }
            else
            {
                LOG_debug << "Creating local folder";

                // create local path, add to LocalNodes and recurse
                if (fsaccess->mkdirlocal(localpath))
                {
                    LocalNode* ll = l->sync->checkpath(l, localpath, &localname);

                    if (ll && ll != (LocalNode*)~0)
                    {
                        LOG_debug << "Local folder created, continuing syncdown";

                        ll->setnode(rit->second);
                        ll->sync->statecacheadd(ll);

                        if (!syncdown(ll, localpath, rubbish) && success)
                        {
                            LOG_debug << "Syncdown not finished";
                            success = false;
                        }
                    }
                    else
                    {
                        LOG_debug << "Checkpath() failed " << (ll == NULL);
                    }
                }
                else if (success && fsaccess->transient_error)
                {
                    LOG_debug << "Transient error creating folder";
                    success = false;
                }
                else if (!fsaccess->transient_error)
                {
                    LOG_debug << "Non transient error creating folder";
                }
            }
        }

        localpath->resize(t);
    }

    return success;
}

// recursively traverse tree of LocalNodes and match with remote Nodes
// mark nodes to be rubbished in deleted. with their nodehandle
// mark additional nodes to to rubbished (those overwritten) by accumulating
// their nodehandles in rubbish.
// nodes to be added are stored in synccreate. - with nodehandle set to parent
// if attached to an existing node
// l and n are assumed to be folders and existing on both sides or scheduled
// for creation
bool MegaClient::syncup(LocalNode* l, dstime* nds)
{
    bool insync = true;

    list<string> strings;
    remotenode_map nchildren;
    remotenode_map::iterator rit;

    // build array of sync-relevant (newest alias wins) remote children by name
    attr_map::iterator ait;

    // UTF-8 converted local name
    string localname;

    if (l->node)
    {
        // corresponding remote node present: build child hash - nameclash
        // resolution: use newest version
        for (node_list::iterator it = l->node->children.begin(); it != l->node->children.end(); it++)
        {
            // node must be alive
            if ((*it)->syncdeleted == SYNCDEL_NONE)
            {
                // check if there is a crypto key missing...
                if ((*it)->attrstring)
                {
                    if (!l->reported)
                    {
                        char* buf = new char[(*it)->nodekey.size() * 4 / 3 + 4];
                        Base64::btoa((byte *)(*it)->nodekey.data(), (*it)->nodekey.size(), buf);

                        LOG_warn << "Sync: Undecryptable child node. " << buf;

                        l->reported = true;

                        char report[256];

                        Base64::btoa((const byte *)&(*it)->nodehandle, MegaClient::NODEHANDLE, report);
                        
                        sprintf(report + 8, " %d %.200s", (*it)->type, buf);

                        // report an "undecrypted child" event
                        int creqtag = reqtag;
                        reqtag = 0;
                        reportevent("CU", report);
                        reqtag = creqtag;

                        delete [] buf;
                    }

                    continue;
                }

                // ...or a node name attribute missing
                if ((ait = (*it)->attrs.map.find('n')) == (*it)->attrs.map.end())
                {
                    LOG_warn << "Node name missing, not syncing subtree: " << l->name.c_str();

                    if (!l->reported)
                    {
                        l->reported = true;

                        // report a "no-name child" event
                        int creqtag = reqtag;
                        reqtag = 0;
                        reportevent("CN");
                        reqtag = creqtag;
                    }

                    continue;
                }

                addchild(&nchildren, &ait->second, *it, &strings);
            }
        }
    }

    // check for elements that need to be created, deleted or updated on the
    // remote side
    for (localnode_map::iterator lit = l->children.begin(); lit != l->children.end(); lit++)
    {
        LocalNode* ll = lit->second;

        if (ll->deleted)
        {
            LOG_debug << "LocalNode deleted " << ll->name;
            continue;
        }

        localname = *lit->first;
        fsaccess->local2name(&localname);
        if (!localname.size() || !ll->name.size())
        {
            if (!ll->reported)
            {
                ll->reported = true;

                char report[256];
                sprintf(report, "%d %d %d %d", (int)lit->first->size(), (int)localname.size(), (int)ll->name.size(), (int)ll->type);

                // report a "no-name localnode" event
                int creqtag = reqtag;
                reqtag = 0;
                reportevent("LN", report);
                reqtag = creqtag;
            }
            continue;
        }

        rit = nchildren.find(&localname);

        // do we have a corresponding remote child?
        if (rit != nchildren.end())
        {
            // corresponding remote node exists
            // local: folder, remote: file - overwrite
            // local: file, remote: folder - overwrite
            // local: folder, remote: folder - recurse
            // local: file, remote: file - overwrite if newer
            if (ll->type != rit->second->type)
            {
                insync = false;
                LOG_warn << "Type changed: " << localname;
                movetosyncdebris(rit->second, l->sync->inshare);
            }
            else
            {
                // file on both sides - do not overwrite if local version older or identical
                if (ll->type == FILENODE)
                {
                    // skip if remote file is newer
                    if (ll->mtime < rit->second->mtime)
                    {
                        LOG_debug << "LocalNode is older: " << ll->name;
                        continue;
                    }                           

                    if (ll->mtime == rit->second->mtime)
                    {
                        if (ll->size < rit->second->size)
                        {
                            LOG_warn << "Syncup. Same mtime but lower size: " << ll->name
                                     << " mtime: " << ll->mtime << " size: " << ll->size << " Nhandle: " << LOG_NODEHANDLE(rit->second->nodehandle);

                            continue;
                        }

                        if (ll->size == rit->second->size && memcmp(ll->crc, rit->second->crc, sizeof ll->crc) < 0)
                        {
                            LOG_warn << "Syncup. Same mtime and size, but lower CRC: " << ll->name
                                     << " mtime: " << ll->mtime << " size: " << ll->size << " Nhandle: " << LOG_NODEHANDLE(rit->second->nodehandle);

                            continue;
                        }
                    }

                    if (ll->node != rit->second)
                    {
                        ll->sync->statecacheadd(ll);
                    }

                    ll->setnode(rit->second);

                    if (ll->size == rit->second->size)
                    {
                        // check if file is likely to be identical
                        if (rit->second->isvalid
                          ? *ll == *(FileFingerprint*)rit->second
                          : (ll->mtime == rit->second->mtime))
                        {
                            // files have the same size and the same mtime (or the
                            // same fingerprint, if available): no action needed
                            if (!ll->checked)
                            {
                                if (gfx && gfx->isgfx(&ll->localname))
                                {
                                    int missingattr = 0;

                                    // check for missing imagery
                                    if (!ll->node->hasfileattribute(GfxProc::THUMBNAIL120X120))
                                    {
                                        missingattr |= 1 << GfxProc::THUMBNAIL120X120;
                                    }

                                    if (!ll->node->hasfileattribute(GfxProc::PREVIEW1000x1000))
                                    {
                                        missingattr |= 1 << GfxProc::PREVIEW1000x1000;
                                    }

                                    if (missingattr)
                                    {
                                        LOG_debug << "Restoring missing attributes: " << ll->name;
                                        string localpath;
                                        ll->getlocalpath(&localpath);
                                        SymmCipher*symmcipher = ll->node->nodecipher();
                                        gfx->gendimensionsputfa(NULL, &localpath, ll->node->nodehandle, symmcipher, missingattr);
                                    }
                                }

                                ll->checked = true;
                            }

                            // if this node is being fetched, but it's already synced
                            if (rit->second->syncget)
                            {
                                LOG_debug << "Stopping unneeded download";
                                delete rit->second->syncget;
                                rit->second->syncget = NULL;
                            }

                            // if this localnode is being uploaded, but it's already synced
                            if (ll->transfer)
                            {
                                LOG_debug << "Stopping unneeded upload";
                                stopxfer(ll);
                            }

                            ll->treestate(TREESTATE_SYNCED);
                            continue;
                        }
                    }

                    LOG_debug << "LocalNode change detected on syncupload: " << ll->name << " LNsize: " << ll->size << " LNmtime: " << ll->mtime
                              << " NSize: " << rit->second->size << " Nmtime: " << rit->second->mtime << " Nhandle: " << LOG_NODEHANDLE(rit->second->nodehandle);

#ifdef WIN32
                    if(ll->size == ll->node->size && !memcmp(ll->crc, ll->node->crc, sizeof(ll->crc)))
                    {
                        LOG_debug << "Modification time changed only";
                        FileAccess *f = fsaccess->newfileaccess();
                        string lpath;
                        ll->getlocalpath(&lpath);
                        string stream = lpath;
                        stream.append((char *)L":$CmdTcID:$DATA", 30);
                        if(f->fopen(&stream))
                        {
                            LOG_warn << "COMODO detected";
                            HKEY hKey;
                            if(RegOpenKeyEx(HKEY_LOCAL_MACHINE,
                                            L"SYSTEM\\CurrentControlSet\\Services\\CmdAgent\\CisConfigs\\0\\HIPS\\SBSettings",
                                            0,
                                            KEY_QUERY_VALUE,
                                            &hKey ) == ERROR_SUCCESS)
                            {
                                DWORD value = 0;
                                DWORD size = sizeof(value);
                                if(RegQueryValueEx(hKey, L"EnableSourceTracking", NULL, NULL, (LPBYTE)&value, &size) == ERROR_SUCCESS)
                                {
                                    if (value == 1 && fsaccess->setmtimelocal(&lpath, ll->node->mtime))
                                    {
                                        LOG_warn << "Fixed modification time probably changed by COMODO";
                                        ll->mtime = ll->node->mtime;
                                        ll->treestate(TREESTATE_SYNCED);
                                        RegCloseKey(hKey);
                                        delete f;
                                        continue;
                                    }
                                }
                                RegCloseKey(hKey);
                            }
                        }
                        delete f;
                    }
#endif

                    // if this node is being fetched, but has to be upsynced
                    if (rit->second->syncget)
                    {
                        LOG_debug << "Stopping unneeded download";
                        delete rit->second->syncget;
                        rit->second->syncget = NULL;
                    }
                }
                else
                {
                    insync = false;

                    if (ll->node != rit->second)
                    {
                        ll->setnode(rit->second);
                        ll->sync->statecacheadd(ll);
                    }

                    // recurse into directories of equal name
                    if (!syncup(ll, nds))
                    {
                        return false;
                    }
                    continue;
                }
            }
        }

        if (ll->type == FILENODE)
        {
            // do not begin transfer until the file size / mtime has stabilized
            insync = false;

            if (ll->transfer)
            {
                continue;
            }

            LOG_verbose << "Unsynced LocalNode (file): " << ll->name << " " << ll << " " << (ll->transfer != 0);

            if (Waiter::ds < ll->nagleds)
            {
                LOG_debug << "Waiting for the upload delay: " << ll->name << " " << ll->nagleds;
                if (ll->nagleds < *nds)
                {
                    *nds = ll->nagleds;
                }

                continue;
            }
            else
            {
                string localpath;
                bool t;
                FileAccess* fa = fsaccess->newfileaccess();

                ll->getlocalpath(&localpath);

                if (!(t = fa->fopen(&localpath, true, false))
                 || fa->size != ll->size
                 || fa->mtime != ll->mtime)
                {
                    if (t)
                    {
                        ll->sync->localbytes -= ll->size;
                        ll->genfingerprint(fa);
                        ll->sync->localbytes += ll->size;                        

                        ll->sync->statecacheadd(ll);
                    }

                    ll->bumpnagleds();

                    LOG_debug << "Localnode not stable yet: " << ll->name << " " << t << " " << fa->size << " " << ll->size
                              << " " << fa->mtime << " " << ll->mtime << " " << ll->nagleds;

                    delete fa;

                    if (ll->nagleds < *nds)
                    {
                        *nds = ll->nagleds;
                    }

                    continue;
                }

                delete fa;
                
                ll->created = false;
            }
        }
        else
        {
            LOG_verbose << "Unsynced LocalNode (folder): " << ll->name;
        }

        if (ll->created)
        {
            if (!ll->reported)
            {
                ll->reported = true;

                // FIXME: remove created flag and associated safeguards after
                // positively verifying the absence of a related repetitive node creation bug
                LOG_err << "Internal error: Duplicate node creation: " << ll->name.c_str();

                char report[256];

                // always report LocalNode's type, name length, mtime, file size
                sprintf(report, "[%u %u %d %d %d] %d %d %d %d %d %" PRIi64,
                    (int)nchildren.size(),
                    (int)l->children.size(),
                    l->node ? (int)l->node->children.size() : -1,
                    (int)synccreate.size(),
                    syncadding,
                    ll->type,
                    (int)ll->name.size(),
                    (int)ll->mtime,
                    (int)ll->sync->state,
                    (int)ll->sync->inshare,
                    ll->size);

                if (ll->node)
                {
                    int namelen;

                    if ((ait = ll->node->attrs.map.find('n')) != ll->node->attrs.map.end())
                    {
                        namelen = ait->second.size();
                    }
                    else
                    {
                        namelen = -1;
                    }

                    // additionally, report corresponding Node's type, name length, mtime, file size and handle
                    sprintf(strchr(report, 0), " %d %d %d %" PRIi64 " %d ", ll->node->type, namelen, (int)ll->node->mtime, ll->node->size, ll->node->syncdeleted);
                    Base64::btoa((const byte *)&ll->node->nodehandle, MegaClient::NODEHANDLE, strchr(report, 0));
                }

                // report a "dupe" event
                int creqtag = reqtag;
                reqtag = 0;
                reportevent("D2", report);
                reqtag = creqtag;
            }
            else
            {
                LOG_err << "LocalNode created and reported " << ll->name;
            }
        }
        else
        {
            ll->created = true;

            // create remote folder or send file
            LOG_debug << "Adding local file to synccreate: " << ll->name << " " << synccreate.size();
            synccreate.push_back(ll);
            syncactivity = true;

            if (synccreate.size() >= MAX_NEWNODES)
            {
                LOG_warn << "Stopping syncup due to MAX_NEWNODES";
                return false;
            }
        }

        if (ll->type == FOLDERNODE)
        {
            if (!syncup(ll, nds))
            {
                return false;
            }
        }
    }

    if (insync && l->node)
    {
        l->treestate(TREESTATE_SYNCED);
    }

    return true;
}

// execute updates stored in synccreate[]
// must not be invoked while the previous creation operation is still in progress
void MegaClient::syncupdate()
{
    // split synccreate[] in separate subtrees and send off to putnodes() for
    // creation on the server
    unsigned i, start, end;
    SymmCipher tkey;
    string tattrstring;
    AttrMap tattrs;
    Node* n;
    NewNode* nn;
    NewNode* nnp;
    LocalNode* l;

    for (start = 0; start < synccreate.size(); start = end)
    {
        // determine length of distinct subtree beneath existing node
        for (end = start; end < synccreate.size(); end++)
        {
            if ((end > start) && synccreate[end]->parent->node)
            {
                break;
            }
        }

        // add nodes that can be created immediately: folders & existing files;
        // start uploads of new files
        nn = nnp = new NewNode[end - start];

        for (i = start; i < end; i++)
        {
            n = NULL;
            l = synccreate[i];

            if (l->type == FOLDERNODE || (n = nodebyfingerprint(l)))
            {
                // create remote folder or copy file if it already exists
                nnp->source = NEW_NODE;
                nnp->type = l->type;
                nnp->syncid = l->syncid;
                nnp->localnode = l;
                l->newnode = nnp;
                nnp->nodehandle = n ? n->nodehandle : l->syncid;
                nnp->parenthandle = i > start ? l->parent->syncid : UNDEF;

                if (n)
                {
                    // overwriting an existing remote node? send it to SyncDebris.
                    if (l->node && l->node->parent && l->node->parent->localnode)
                    {
                        movetosyncdebris(l->node, l->sync->inshare);
                    }

                    // this is a file - copy, use original key & attributes
                    // FIXME: move instead of creating a copy if it is in
                    // rubbish to reduce node creation load
                    nnp->nodekey = n->nodekey;
                    tattrs.map = n->attrs.map;

                    app->syncupdate_remote_copy(l->sync, l->name.c_str());
                }
                else
                {
                    // this is a folder - create, use fresh key & attributes
                    nnp->nodekey.resize(FOLDERNODEKEYLENGTH);
                    PrnGen::genblock((byte*)nnp->nodekey.data(), FOLDERNODEKEYLENGTH);
                    tattrs.map.clear();
                }

                // set new name, encrypt and attach attributes
                tattrs.map['n'] = l->name;
                tattrs.getjson(&tattrstring);
                tkey.setkey((const byte*)nnp->nodekey.data(), nnp->type);
                nnp->attrstring = new string;
                makeattr(&tkey, nnp->attrstring, tattrstring.c_str());

                l->treestate(TREESTATE_SYNCING);
                nnp++;
            }
            else if (l->type == FILENODE)
            {
                l->treestate(TREESTATE_PENDING);

                // the overwrite will happen upon PUT completion
                string tmppath, tmplocalpath;

                nextreqtag();
                startxfer(PUT, l);

                l->getlocalpath(&tmplocalpath, true);
                fsaccess->local2path(&tmplocalpath, &tmppath);
                app->syncupdate_put(l->sync, l, tmppath.c_str());
            }
        }

        if (nnp == nn)
        {
            delete[] nn;
        }
        else
        {
            // add nodes unless parent node has been deleted
            if (synccreate[start]->parent->node)
            {
                syncadding++;

                reqs.add(new CommandPutNodes(this,
                                                synccreate[start]->parent->node->nodehandle,
                                                NULL, nn, nnp - nn,
                                                synccreate[start]->sync->tag,
                                                PUTNODES_SYNC));

                syncactivity = true;
            }
        }
    }

    synccreate.clear();
}

void MegaClient::putnodes_sync_result(error e, NewNode* nn, int nni)
{
    // check for file nodes that failed to copy and remove them from fingerprints
    // FIXME: retrigger sync decision upload them immediately
    while (nni--)
    {
        Node* n;
        if (nn[nni].type == FILENODE && !nn[nni].added)
        {
            if ((n = nodebyhandle(nn[nni].nodehandle)))
            {
                if (n->fingerprint_it != fingerprints.end())
                {
                    fingerprints.erase(n->fingerprint_it);
                    n->fingerprint_it = fingerprints.end();
                }
            }
        }
        else if (nn[nni].localnode && (n = nn[nni].localnode->node))
        {
            if (n->type == FOLDERNODE)
            {
                app->syncupdate_remote_folder_addition(nn[nni].localnode->sync, n);
            }
            else
            {
                app->syncupdate_remote_file_addition(nn[nni].localnode->sync, n);
            }
        }
    }

    delete[] nn;

    syncadding--;

    syncactivity = true;
}

// move node to //bin, then on to the SyncDebris folder of the day (to prevent
// dupes)
void MegaClient::movetosyncdebris(Node* dn, bool unlink)
{
    dn->syncdeleted = SYNCDEL_DELETED;

    // detach node from LocalNode
    if (dn->localnode)
    {
        dn->tag = dn->localnode->sync->tag;
        dn->localnode->node = NULL;
        dn->localnode = NULL;
    }

    Node* n = dn;

    // at least one parent node already on the way to SyncDebris?
    while ((n = n->parent) && n->syncdeleted == SYNCDEL_NONE);

    // no: enqueue this one
    if (!n)
    {
        if (unlink)
        {
            dn->tounlink_it = tounlink.insert(dn).first;
        }
        else
        {
            dn->todebris_it = todebris.insert(dn).first;        
        }
    }
}

void MegaClient::execsyncdeletions()
{                
    if (todebris.size())
    {
        execmovetosyncdebris();
    }

    if (tounlink.size())
    {
        execsyncunlink();
    }
}

void MegaClient::proclocaltree(LocalNode* n, LocalTreeProc* tp)
{
    if (n->type != FILENODE)
    {
        for (localnode_map::iterator it = n->children.begin(); it != n->children.end(); )
        {
            LocalNode *child = it->second;
            it++;
            proclocaltree(child, tp);
        }
    }

    tp->proc(this, n);
}

void MegaClient::execsyncunlink()
{
    Node* n;
    Node* tn;
    node_set::iterator it;

    // delete tounlink nodes
    do {
        n = tn = *tounlink.begin();

        while ((n = n->parent) && n->syncdeleted == SYNCDEL_NONE);

        if (!n)
        {
            int creqtag = reqtag;
            reqtag = tn->tag;
            unlink(tn);
            reqtag = creqtag;
        }

        tn->tounlink_it = tounlink.end();
        tounlink.erase(tounlink.begin());
    } while (tounlink.size());
}

// immediately moves pending todebris items to //bin
// also deletes tounlink items directly
void MegaClient::execmovetosyncdebris()
{
    Node* n;
    Node* tn;
    node_set::iterator it;

    time_t ts;
    struct tm* ptm;
    char buf[32];
    syncdel_t target;

    // attempt to move the nodes in node_set todebris to the following
    // locations (in falling order):
    // - //bin/SyncDebris/yyyy-mm-dd
    // - //bin/SyncDebris
    // - //bin

    // (if no rubbish bin is found, we should probably reload...)
    if (!(tn = nodebyhandle(rootnodes[RUBBISHNODE - ROOTNODE])))
    {
        return;
    }

    target = SYNCDEL_BIN;

    ts = time(NULL);
    ptm = localtime(&ts);
    sprintf(buf, "%04d-%02d-%02d", ptm->tm_year + 1900, ptm->tm_mon + 1, ptm->tm_mday);

    // locate //bin/SyncDebris
    if ((n = childnodebyname(tn, SYNCDEBRISFOLDERNAME)))
    {
        tn = n;
        target = SYNCDEL_DEBRIS;

        // locate //bin/SyncDebris/yyyy-mm-dd
        if ((n = childnodebyname(tn, buf)))
        {
            tn = n;
            target = SYNCDEL_DEBRISDAY;
        }
    }

    // in order to reduce the API load, we move
    // - SYNCDEL_DELETED nodes to any available target
    // - SYNCDEL_BIN/SYNCDEL_DEBRIS nodes to SYNCDEL_DEBRISDAY
    // (move top-level nodes only)
    for (it = todebris.begin(); it != todebris.end(); )
    {
        n = *it;

        if (n->syncdeleted == SYNCDEL_DELETED
         || n->syncdeleted == SYNCDEL_BIN
         || n->syncdeleted == SYNCDEL_DEBRIS)
        {
            while ((n = n->parent) && n->syncdeleted == SYNCDEL_NONE);

            if (!n)
            {
                n = *it;

                if (n->syncdeleted == SYNCDEL_DELETED
                 || ((n->syncdeleted == SYNCDEL_BIN
                   || n->syncdeleted == SYNCDEL_DEBRIS)
                      && target == SYNCDEL_DEBRISDAY))
                {
                    n->syncdeleted = SYNCDEL_INFLIGHT;
                    int creqtag = reqtag;
                    reqtag = n->tag;
                    LOG_debug << "Moving to Syncdebris: " << n->displayname() << " in " << tn->displayname() << " Nhandle: " << LOG_NODEHANDLE(n->nodehandle);
                    rename(n, tn, target, n->parent ? n->parent->nodehandle : UNDEF);
                    reqtag = creqtag;
                    it++;
                }
                else
                {
                    n->syncdeleted = SYNCDEL_NONE;
                    n->todebris_it = todebris.end();
                    todebris.erase(it++);
                }
            }
            else
            {
                it++;
            }
        }
        else if (n->syncdeleted == SYNCDEL_DEBRISDAY)
        {
            n->syncdeleted = SYNCDEL_NONE;
            n->todebris_it = todebris.end();
            todebris.erase(it++);
        }
        else
        {
            it++;
        }
    }

    if (target != SYNCDEL_DEBRISDAY && todebris.size() && !syncdebrisadding)
    {
        syncdebrisadding = true;

        // create missing component(s) of the sync debris folder of the day
        NewNode* nn;
        SymmCipher tkey;
        string tattrstring;
        AttrMap tattrs;
        int i = (target == SYNCDEL_DEBRIS) ? 1 : 2;

        nn = new NewNode[i] + i;

        while (i--)
        {
            nn--;

            nn->source = NEW_NODE;
            nn->type = FOLDERNODE;
            nn->nodehandle = i;
            nn->parenthandle = i ? 0 : UNDEF;

            nn->nodekey.resize(FOLDERNODEKEYLENGTH);
            PrnGen::genblock((byte*)nn->nodekey.data(), FOLDERNODEKEYLENGTH);

            // set new name, encrypt and attach attributes
            tattrs.map['n'] = (i || target == SYNCDEL_DEBRIS) ? buf : SYNCDEBRISFOLDERNAME;
            tattrs.getjson(&tattrstring);
            tkey.setkey((const byte*)nn->nodekey.data(), FOLDERNODE);
            nn->attrstring = new string;
            makeattr(&tkey, nn->attrstring, tattrstring.c_str());
        }

        reqs.add(new CommandPutNodes(this, tn->nodehandle, NULL, nn,
                                        (target == SYNCDEL_DEBRIS) ? 1 : 2, 0,
                                        PUTNODES_SYNCDEBRIS));
    }
}

// we cannot delete the Sync object directly, as it might have pending
// operations on it
void MegaClient::delsync(Sync* sync, bool deletecache)
{
    sync->changestate(SYNC_CANCELED);

    if (deletecache)
    {
        sync->statecachetable->remove();
    }

    syncactivity = true;
}

void MegaClient::putnodes_syncdebris_result(error e, NewNode* nn)
{
    delete[] nn;

    syncdebrisadding = false;
}
#endif

// inject file into transfer subsystem
// if file's fingerprint is not valid, it will be obtained from the local file
// (PUT) or the file's key (GET)
bool MegaClient::startxfer(direction_t d, File* f, bool skipdupes)
{
    if (!f->transfer)
    {
        if (d == PUT)
        {
            if (!f->isvalid)    // (sync LocalNodes always have this set)
            {
                // missing FileFingerprint for local file - generate
                FileAccess* fa = fsaccess->newfileaccess();

                if (fa->fopen(&f->localname, d == PUT, d == GET))
                {
                    f->genfingerprint(fa);
                }

                delete fa;
            }

            // if we are unable to obtain a valid file FileFingerprint, don't proceed
            if (!f->isvalid)
            {
                LOG_err << "Unable to get a fingerprint " << f->name;
                return false;
            }
        }
        else
        {
            if (!f->isvalid)
            {
                // no valid fingerprint: use filekey as its replacement
                memcpy(f->crc, f->filekey, sizeof f->crc);
            }
        }

        Transfer* t;
        transfer_map::iterator it = transfers[d].find(f);

        if (it != transfers[d].end())
        {
            t = it->second;
            if (skipdupes)
            {
                for (file_list::iterator fi = t->files.begin(); fi != t->files.end(); fi++)
                {
                    if ((d == GET && f->localname == (*fi)->localname)
                            || (d == PUT && f->h != UNDEF
                                && f->h == (*fi)->h
                                && !f->targetuser.size()
                                && !(*fi)->targetuser.size()
                                && f->name == (*fi)->name))
                    {
                        LOG_warn << "Skipping duplicated transfer";
                        return false;
                    }
                }
            }
        }
        else
        {
            t = new Transfer(this, d);
            *(FileFingerprint*)t = *(FileFingerprint*)f;
            t->size = f->size;
            t->tag = reqtag;
            t->transfers_it = transfers[d].insert(pair<FileFingerprint*, Transfer*>((FileFingerprint*)t, t)).first;
            app->transfer_added(t);

            if (overquotauntil && overquotauntil > Waiter::ds)
            {
                t->bt.backoff(overquotauntil - Waiter::ds);
            }
        }

        f->file_it = t->files.insert(t->files.begin(), f);
        f->transfer = t;
    }

    return true;
}

// remove file from transfer subsystem
void MegaClient::stopxfer(File* f)
{
    if (f->transfer)
    {
        LOG_debug << "Stopping transfer: " << f->name;

        Transfer *transfer = f->transfer;
        transfer->files.erase(f->file_it);
        f->transfer = NULL;
        f->terminated();

        // last file for this transfer removed? shut down transfer.
        if (!transfer->files.size())
        {
            app->transfer_removed(transfer);
            delete transfer;
        }
        else
        {
            if (transfer->type == PUT && transfer->localfilename.size())
            {
                LOG_debug << "Updating transfer path";
                transfer->files.front()->prepare();
            }
        }
    }
}

// pause/unpause transfers
void MegaClient::pausexfers(direction_t d, bool pause, bool hard)
{
    xferpaused[d] = pause;

    if (!pause || hard)
    {
        WAIT_CLASS::bumpds();

        for (transferslot_list::iterator it = tslots.begin(); it != tslots.end(); )
        {
            if ((*it)->transfer->type == d)
            {
                if (pause)
                {
                    if (hard)
                    {
                        (*it++)->disconnect();
                    }
                }
                else
                {
                    (*it)->lastdata = Waiter::ds;
                    (*it++)->doio(this);
                }
            }
            else
            {
                it++;
            }
        }
    }
}

Node* MegaClient::nodebyfingerprint(FileFingerprint* fingerprint)
{
    fingerprint_set::iterator it;

    if ((it = fingerprints.find(fingerprint)) != fingerprints.end())
    {
        return (Node*)*it;
    }

    return NULL;
}

// a chunk transfer request failed: record failed protocol & host
void MegaClient::setchunkfailed(string* url)
{
    if (!chunkfailed && url->size() > 19)
    {
        chunkfailed = true;
        httpio->success = false;

        // record protocol and hostname
        if (badhosts.size())
        {
            badhosts.append(",");
        }

        const char* ptr = url->c_str()+4;

        if (*ptr == 's')
        {
            badhosts.append("S");
            ptr++;
        }
        
        badhosts.append(ptr+6,7);
    }
}

bool MegaClient::toggledebug()
{
     SimpleLogger::setLogLevel((SimpleLogger::logCurrentLevel >= logDebug) ? logWarning : logDebug);
     return debugstate();
}

bool MegaClient::debugstate()
{
    return SimpleLogger::logCurrentLevel >= logDebug;
}

void MegaClient::reportevent(const char* event, const char* details)
{
    LOG_err << "SERVER REPORT: " << event << " DETAILS: " << details;
    reqs.add(new CommandReportEvent(this, event, details));
}

void MegaClient::userfeedbackstore(const char *message)
{
    string type = "feedback.";
    type.append(&(appkey[4]));
    type.append(".");

    string base64userAgent;
    base64userAgent.resize(useragent.size() * 4 / 3 + 4);
    Base64::btoa((byte *)useragent.data(), useragent.size(), (char *)base64userAgent.data());
    type.append(base64userAgent);

    reqs.add(new CommandUserFeedbackStore(this, type.c_str(), message, NULL));
}

void MegaClient::sendevent(int event, const char *desc)
{
    LOG_warn << "Event " << event << ": " << desc;
    reqs.add(new CommandSendEvent(this, event, desc));
}

void MegaClient::cleanrubbishbin()
{
    reqs.add(new CommandCleanRubbishBin(this));
}

#ifdef ENABLE_CHAT
void MegaClient::createChat(bool group, const userpriv_vector *userpriv)
{
    reqs.add(new CommandChatCreate(this, group, userpriv));
}

void MegaClient::fetchChats()
{
    reqs.add(new CommandChatFetch(this));
}

void MegaClient::inviteToChat(handle chatid, const char *uid, int priv)
{
    reqs.add(new CommandChatInvite(this, chatid, uid, (privilege_t) priv));
}

void MegaClient::removeFromChat(handle chatid, const char *uid)
{
    reqs.add(new CommandChatRemove(this, chatid, uid));
}

void MegaClient::getUrlChat(handle chatid)
{
    reqs.add(new CommandChatURL(this, chatid));
}

userpriv_vector *MegaClient::readuserpriv(JSON *j)
{
    userpriv_vector *userpriv = NULL;

    if (j->enterarray())
    {
        while(j->enterobject())
        {
            handle uh = UNDEF;
            privilege_t priv = PRIV_UNKNOWN;

            bool readingUsers = true;
            while(readingUsers)
            {
                switch (j->getnameid())
                {
                    case 'u':
                        uh = j->gethandle(MegaClient::USERHANDLE);
                        break;

                    case 'p':
                        priv = (privilege_t) j->getint();
                        break;

                    case EOO:
                        if(uh == UNDEF || priv == PRIV_UNKNOWN)
                        {
                            delete userpriv;
                            return NULL;
                        }

                        if (!userpriv)
                        {
                            userpriv = new userpriv_vector;
                        }

                        userpriv->push_back(userpriv_pair(uh, priv));
                        readingUsers = false;
                        break;

                    default:
                        if (!j->storeobject())
                        {
                            delete userpriv;
                            return NULL;
                        }
                        break;
                    }
            }
            j->leaveobject();
        }
        j->leavearray();
    }

    return userpriv;
}

void MegaClient::grantAccessInChat(handle chatid, handle h, const char *uid)
{
    reqs.add(new CommandChatGrantAccess(this, chatid, h, uid));
}

void MegaClient::removeAccessInChat(handle chatid, handle h, const char *uid)
{
    reqs.add(new CommandChatRemoveAccess(this, chatid, h, uid));
}

#endif

} // namespace<|MERGE_RESOLUTION|>--- conflicted
+++ resolved
@@ -614,19 +614,11 @@
     delete pendingsc;
     pendingsc = NULL;
 
-<<<<<<< HEAD
-#ifdef USE_SODIUM
-=======
->>>>>>> e087c088
     delete signkey;
     signkey = NULL;
 
     delete chatkey;
     chatkey = NULL;
-<<<<<<< HEAD
-#endif
-=======
->>>>>>> e087c088
 
     btcs.reset();
     btsc.reset();
@@ -3587,7 +3579,6 @@
                                 }
                                 else if (ua == "*keyring")
                                 {
-<<<<<<< HEAD
                                     // keyring has changed, get values inmediately and refresh
                                     getua(u, ua.c_str());
 
@@ -3610,18 +3601,6 @@
                                     {
                                         getua(u, ua.c_str());
                                     }
-=======
-                                    // keyring has changed, get values and refresh
-                                    getua(u, "*keyring");
-                                }
-                                else if (ua == "+puEd255")
-                                {
-                                    getua(u, "+puEd255");
-                                }
-                                else if (ua == "+puCu255")
-                                {
-                                    getua(u, "+puCu255");
->>>>>>> e087c088
                                 }
                                 else
                                 {
@@ -7216,11 +7195,7 @@
         LOG_info << "Session loaded from local cache. SCSN: " << scsn;
 
         // initialize signing and chat keys
-<<<<<<< HEAD
-        getua(finduser(me), "*keyring");
-=======
         initkeyring();
->>>>>>> e087c088
     }
     else if (!fetchingnodes)
     {
