#include <future>

#include "mega.h"

namespace mega {

MacFileSystemAccess::MacFileSystemAccess()
  : PosixFileSystemAccess()
  , mDispatchQueue(nullptr)
  , mNumNotifiers(0u)
{
}

MacFileSystemAccess::~MacFileSystemAccess()
{
    // Make sure there are no notifiers active.
    assert(mNumNotifiers == 0);
    
    // Bail if we don't have a dispatch queue.
    if (!mDispatchQueue)
        return;
    
    // Release the dispatch queue.
    dispatch_release(mDispatchQueue);
}

void MacFileSystemAccess::addevents(Waiter*, int)
{
    // Here until we factor Linux stuff out of PFSA.
}

int MacFileSystemAccess::checkevents(Waiter*)
{
    // Here until we factor Linux stuff out of PFSA.
    return 0;
}

#ifdef ENABLE_SYNC

bool MacFileSystemAccess::initFilesystemNotificationSystem()
{
    static const char* name = "mega.FilesystemMonitor";

    // Try and create a dispatch queue.
    mDispatchQueue = dispatch_queue_create(name, DISPATCH_QUEUE_SERIAL);

    // We're successful if the queue was created.
    return mDispatchQueue;
}

DirNotify* MacFileSystemAccess::newdirnotify(LocalNode& root,
                                             const LocalPath& rootPath,
                                             Waiter* waiter)
{
<<<<<<< HEAD
    // Make sure we've been initialized.
    assert(mRunLoop);
=======
    // Make sure we've been passed a sane root.
    assert(root);
>>>>>>> 79b719f6

    // Make sure we've been passed a sane waiter.
    assert(waiter);

    return new MacDirNotify(*this, root, rootPath, *waiter);
}

MacDirNotify::MacDirNotify(MacFileSystemAccess& owner,
                           LocalNode& root,
                           const LocalPath& rootPath,
                           Waiter& waiter)
  : DirNotify(rootPath)
  , mEventStream(nullptr)
  , mOwner(owner)
  , mRoot(root)
  , mRootPathLength()
  , mWaiter(waiter)
{
    // Assume we'll be unable to create the event stream.
    setFailed(1, "Unable to create filesystem event stream.");

    // Create the event stream.
    mEventStream = ([&rootPath, this]{
        // What path are we monitoring?
        auto path = CFStringCreateWithCString(
                      nullptr,
                      rootPath.localpath.c_str(),
                      kCFStringEncodingUTF8);

        // What paths are we monitoring?
        auto paths = CFArrayCreate(
                       nullptr,
                       reinterpret_cast<const void**>(&path),
                       1,
                       &kCFTypeArrayCallBacks);

        // Now owned by the array.
        CFRelease(path);

        // Context describing the stream we're about to create.
        FSEventStreamContext context{};

        // Passed to the trampoline when it is invoked.
        context.info = this;

        // Flags customizing the stream's behavior.
        constexpr auto flags =
          kFSEventStreamCreateFlagFileEvents
          | kFSEventStreamCreateFlagWatchRoot;

        // How long the stream should wait before sending events.
        constexpr auto latency = 0.1;

        // Try and create the stream.
        auto stream = FSEventStreamCreate(nullptr,
                                          &MacDirNotify::trampoline,
                                          &context,
                                          paths,
                                          kFSEventStreamEventIdSinceNow,
                                          latency,
                                          flags);

        // No longer necessary.
        CFRelease(paths);

        // Return the stream to the caller.
        return stream;
    })();

    // Bail if we couldn't create the stream.
    if (!mEventStream)
        return;

    // How long is the root path?
    mRootPathLength = rootPath.localpath.size();

    // Exclude any trailing separator.
    if (rootPath.endsInSeparator())
        --mRootPathLength;

    // Specify who should process our filesystem events.
    FSEventStreamSetDispatchQueue(mEventStream, mOwner.mDispatchQueue);

    // Start monitoring filesystem events.
    FSEventStreamStart(mEventStream);

    // Let the owner know we're active.
    ++mOwner.mNumNotifiers;

    // Let the engine know everything's ok.
    setFailed(0, "");
}

MacDirNotify::~MacDirNotify()
{
    // No stream? Nothing to clean up.
    if (!mEventStream)
        return;

    // Stop monitoring the filesystem for events.
    FSEventStreamStop(mEventStream);

    // Remove the stream from the owner's run loop.
    FSEventStreamInvalidate(mEventStream);

    // Destroy the event stream.
    FSEventStreamRelease(mEventStream);

    // Let our owner know we are no longer active.
    --mOwner.mNumNotifiers;
}

void MacDirNotify::callback(const FSEventStreamEventFlags* flags,
                            std::size_t numEvents,
                            const char** paths)
{
    while (numEvents--)
    {
        auto flag = *flags++;

        auto path = *paths++;

        LOG_debug << "FSNotification: " << flag << " " << path;

        path += mRootPathLength;

        // Skip leading seperator.
        if (*path == '/')
            ++path;

        // Has the root path been invalidated?
        if ((flag & kFSEventStreamEventFlagRootChanged))
            setFailed(EINVAL, "The root path has been invalidated.");

        // Has a device been unmounted below the root?
        if ((flag & kFSEventStreamEventFlagUnmount))
            setFailed(EINVAL, "A device has been unmounted below the root path.");

        // even a folder renamed, comes in as that folder's path and we need to rescan the parent to see the changed name
        auto scanFlags = Notification::NEEDS_PARENT_SCAN;

        // Have some events been coalesced?
        if ((flag & kFSEventStreamEventFlagMustScanSubDirs))
        {
            scanFlags = Notification::FOLDER_NEEDS_SCAN_RECURSIVE;
            assert(flag & kFSEventStreamEventFlagItemIsDir);
        }
        
        // log the unusual possiblities
        if (flag == kFSEventStreamEventFlagNone) LOG_debug << "FSEv flag none";
        if (flag & kFSEventStreamEventFlagMustScanSubDirs) LOG_debug << "FSEv scan subdirs";
        if (flag & kFSEventStreamEventFlagUserDropped) LOG_debug << "FSEv user dropped";
        if (flag & kFSEventStreamEventFlagKernelDropped) LOG_debug << "FSEv kernel dropped";
        if (flag & kFSEventStreamEventFlagEventIdsWrapped) LOG_debug << "FSEv ids wrapped";
        if (flag & kFSEventStreamEventFlagHistoryDone) LOG_debug << "FSEv history done";
        if (flag & kFSEventStreamEventFlagRootChanged) LOG_debug << "FSEv root changed";
        if (flag & kFSEventStreamEventFlagMount) LOG_debug << "FSEv mount";
        if (flag & kFSEventStreamEventFlagUnmount) LOG_debug << "FSEv unmount";
        if (flag & kFSEventStreamEventFlagItemCreated) LOG_debug << "FSEv item created";
        if (flag & kFSEventStreamEventFlagItemRemoved) LOG_debug << "FSEv item removed";
        //if (flag & kFSEventStreamEventFlagItemInodeMetaMod) LOG_debug << "FSEv inode meta mod";
        //if (flag & kFSEventStreamEventFlagItemRenamed) LOG_debug << "FSEv item renamed";
        //if (flag & kFSEventStreamEventFlagItemModified) LOG_debug << "FSEv item modified";
        if (flag & kFSEventStreamEventFlagItemFinderInfoMod) LOG_debug << "FSEv finder info mod";
        if (flag & kFSEventStreamEventFlagItemChangeOwner) LOG_debug << "FSEv change owner";
        if (flag & kFSEventStreamEventFlagItemXattrMod) LOG_debug << "FSEv xattr mod";
        //if (flag & kFSEventStreamEventFlagItemIsFile) LOG_debug << "FSEv is file";
        //if (flag & kFSEventStreamEventFlagItemIsDir) LOG_debug << "FSEv is dir";
        if (flag & kFSEventStreamEventFlagItemIsSymlink) LOG_debug << "FSEv is symlink";
        if (flag & kFSEventStreamEventFlagOwnEvent) LOG_debug << "FSEv own event";
        if (flag & kFSEventStreamEventFlagItemIsHardlink) LOG_debug << "FSEv is hard link";
        if (flag & kFSEventStreamEventFlagItemIsLastHardlink) LOG_debug << "FSEv is last hard link";
        //if (flag & kFSEventStreamEventFlagItemCloned) LOG_debug << "FSEv item cloned";
        
        // Pass the notification to the engine.
        notify(fsEventq,
               &mRoot,
               scanFlags,
               LocalPath::fromPlatformEncodedRelative(path));

        // No need for the below if we're performing a recursive scan.
        if (scanFlags == Notification::FOLDER_NEEDS_SCAN_RECURSIVE)
            continue;

        // Are we dealing with a directory?
        if (!(flag & kFSEventStreamEventFlagItemIsDir))
            continue;

        // Has its permissions changed?
        if (!(flag & kFSEventStreamEventFlagItemChangeOwner))
            continue;

        LOG_debug << "FSNotification folder self-rescan: " << path;

        // If so, rescan the directory's contents.
        //
        // The reason for this is that we may not have been able to list
        // the directory's contents before. If we didn't rescan, we
        // wouldn't notice these files until some other event is
        // triggered in or below this directory.
        notify(fsEventq,
               &mRoot,
               Notification::FOLDER_NEEDS_SELF_SCAN,
               LocalPath::fromPlatformEncodedRelative(path));
    }

    // Let the engine know it has events to process.
    mWaiter.notify();
}

void MacDirNotify::trampoline(ConstFSEventStreamRef,
                              void *context,
                              std::size_t numPaths,
                              void* paths,
                              const FSEventStreamEventFlags* flags,
                              const FSEventStreamEventId*)
{
    // What instance is associated with these events?
    auto instance = reinterpret_cast<MacDirNotify*>(context);

    // Let the instance process the events.
    instance->callback(flags, numPaths, static_cast<const char**>(paths));
}

#endif // ENABLE_SYNC

} // mega
<|MERGE_RESOLUTION|>--- conflicted
+++ resolved
@@ -52,13 +52,8 @@
                                              const LocalPath& rootPath,
                                              Waiter* waiter)
 {
-<<<<<<< HEAD
     // Make sure we've been initialized.
     assert(mRunLoop);
-=======
-    // Make sure we've been passed a sane root.
-    assert(root);
->>>>>>> 79b719f6
 
     // Make sure we've been passed a sane waiter.
     assert(waiter);
