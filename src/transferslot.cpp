--- conflicted
+++ resolved
@@ -171,11 +171,8 @@
 // reused on a new slot)
 TransferSlot::~TransferSlot()
 {
-<<<<<<< HEAD
     std::cout << "[TransferSlot::~TransferSlot] BEGIN" << " [thread_id = " << std::this_thread::get_id() << "]" << std::endl;
-=======
     LOG_verbose << "Deleting TransferSlot";
->>>>>>> 5cca722b
     if (transfer->type == GET && !transfer->finished
             && transfer->progresscompleted != transfer->size
             && !transfer->asyncopencontext)
@@ -1068,89 +1065,7 @@
                     break;
 
                 case REQ_FAILURE:
-<<<<<<< HEAD
                     processRequestFailure(client, committer, reqs[i], backoff, i);
-=======
-                    LOG_warn << "Conn " << i << " : Failed chunk. HTTP status: " << reqs[i]->httpstatus;
-                    if (reqs[i]->httpstatus && reqs[i]->contenttype.find("text/html") != string::npos
-                            && !memcmp(reqs[i]->posturl.c_str(), "http:", 5))
-                    {
-                        LOG_warn << "Conn " << i << " : Invalid Content-Type detected on failed chunk: " << reqs[i]->contenttype;
-                        client->usehttps = true;
-                        client->app->notify_change_to_https();
-
-                        client->sendevent(99436, "Automatic change to HTTPS", 0);
-
-                        return transfer->failed(API_EAGAIN, committer);
-                    }
-
-                    if (reqs[i]->httpstatus == 509)
-                    {
-                        LOG_warn << "Conn " << i << " : Bandwidth overquota from storage server";
-
-                        dstime backoff = client->overTransferQuotaBackoff(reqs[i].get());
-
-                        return transfer->failed(API_EOVERQUOTA, committer, backoff);
-                    }
-                    else if (reqs[i]->httpstatus == 429)
-                    {
-                        // too many requests - back off a bit (may be added serverside at some point.  Added here 202020623)
-                        backoff = 5;
-                        reqs[i]->status = REQ_PREPARED;
-                    }
-                    else if (reqs[i]->httpstatus == 503 && !transferbuf.isRaid())
-                    {
-                        // for non-raid, if a file gets a 503 then back off as it may become available shortly
-                        backoff = 50;
-                        reqs[i]->status = REQ_PREPARED;
-                    }
-                    else if (reqs[i]->httpstatus == 403 || reqs[i]->httpstatus == 404 || (reqs[i]->httpstatus == 503 && transferbuf.isRaid()))
-                    {
-                        // - 404 means "malformed or expired URL" - can be immediately fixed by getting a fresh one from the API
-                        // - 503 means "the API gave you good information, but I don't have the file" - cannot be fixed (at least not immediately) by getting a fresh URL
-                        // for raid parts and 503, it's appropriate to try another raid source
-                        if (!tryRaidRecoveryFromHttpGetError(i, true))
-                        {
-                            return transfer->failed(API_EAGAIN, committer);
-                        }
-                    }
-                    else if (reqs[i]->httpstatus == 0 && tryRaidRecoveryFromHttpGetError(i, true))
-                    {
-                        // status 0 indicates network error or timeout; no headers recevied.
-                        // tryRaidRecoveryFromHttpGetError has switched to loading a different part instead of this one.
-                    }
-                    else
-                    {
-                        if (!failure)
-                        {
-                            failure = true;
-                            bool changeport = false;
-
-                            if (transfer->type == GET && client->autodownport && !memcmp(transferbuf.tempURL(i).c_str(), "http:", 5))
-                            {
-                                LOG_debug << "Conn " << i << " : Automatically changing download port";
-                                client->usealtdownport = !client->usealtdownport;
-                                changeport = true;
-                            }
-                            else if (transfer->type == PUT && client->autoupport && !memcmp(transferbuf.tempURL(i).c_str(), "http:", 5))
-                            {
-                                LOG_debug << "Conn " << i << " : Automatically changing upload port";
-                                client->usealtupport = !client->usealtupport;
-                                changeport = true;
-                            }
-
-                            client->app->transfer_failed(transfer, API_EFAILED);
-                            client->setchunkfailed(&reqs[i]->posturl);
-                            ++client->performanceStats.transferTempErrors;
-
-                            if (changeport)
-                            {
-                                toggleport(reqs[i].get());
-                            }
-                        }
-                        reqs[i]->status = REQ_PREPARED;
-                    }
->>>>>>> 5cca722b
 
                 default:
                     ;
@@ -1525,11 +1440,11 @@
 void TransferSlot::processRequestFailure(MegaClient* client, TransferDbCommitter& committer, const std::shared_ptr<HttpReqXfer>& httpReq, dstime& backoff, int channel)
 {
     std::cout << "Failed chunk. HTTP status: " << httpReq->httpstatus << " on channel " << channel << std::endl;
-    LOG_warn << "Failed chunk. HTTP status: " << httpReq->httpstatus << " on channel " << channel;
+    LOG_warn << "Conn " << channel << " : Failed chunk. HTTP status: " << httpReq->httpstatus << " on channel " << channel;
 
     if (httpReq->httpstatus && httpReq->contenttype.find("text/html") != string::npos && !memcmp(httpReq->posturl.c_str(), "http:", 5))
     {
-        LOG_warn << "Invalid Content-Type detected on failed chunk: " << httpReq->contenttype;
+        LOG_warn << "Conn " << channel << " : Invalid Content-Type detected on failed chunk: " << httpReq->contenttype;
         client->usehttps = true;
         client->app->notify_change_to_https();
 
@@ -1540,7 +1455,7 @@
 
     if (httpReq->httpstatus == 509)
     {
-        LOG_warn << "Bandwidth overquota from storage server";
+        LOG_warn << "Conn " << channel << " : Bandwidth overquota from storage server";
 
         dstime new_backoff = client->overTransferQuotaBackoff(httpReq.get());
 
@@ -1590,13 +1505,13 @@
 
             if (transfer->type == GET && client->autodownport && !memcmp(httpReq->posturl.c_str(), "http:", 5))
             {
-                LOG_debug << "Automatically changing download port";
+                LOG_debug << "Conn " << channel << " : Automatically changing download port";
                 client->usealtdownport = !client->usealtdownport;
                 changeport = true;
             }
             else if (transfer->type == PUT && client->autoupport && !memcmp(httpReq->posturl.c_str(), "http:", 5))
             {
-                LOG_debug << "Automatically changing upload port";
+                LOG_debug << "Conn " << channel << " : Automatically changing upload port";
                 client->usealtupport = !client->usealtupport;
                 changeport = true;
             }
