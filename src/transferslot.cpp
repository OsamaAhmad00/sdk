--- conflicted
+++ resolved
@@ -62,19 +62,11 @@
 const dstime TransferSlot::PROGRESSTIMEOUT = 10;
 
 #if defined(__ANDROID__) || defined(USE_IOS)
-<<<<<<< HEAD
-    const m_off_t TransferSlot::MAX_REQ_SIZE = 33554432; // 32 MB
-#elif defined (_WIN32) || defined(HAVE_AIO_RT)
-    const m_off_t TransferSlot::MAX_REQ_SIZE = 41943040; // 40 MB
-#else
-    const m_off_t TransferSlot::MAX_REQ_SIZE = 16777216; // 16 MB
-=======
     const m_off_t TransferSlot::MAX_REQ_SIZE = 33554432; // 32 MB [Previous value: 2097152 -> 2 MB]
 #elif defined (_WIN32) || defined(HAVE_AIO_RT)
     const m_off_t TransferSlot::MAX_REQ_SIZE = 41943040; // 40 MB [Previous value: 16777216 -> 16 MB]
 #else
     const m_off_t TransferSlot::MAX_REQ_SIZE = 16777216; // 16 MB [Previous value: 4194304 -> 4 MB]
->>>>>>> 5de873f2
 #endif
 
 const m_off_t TransferSlot::MAX_GAP_SIZE = 256 * 1024 * 1024; // 256 MB
@@ -1236,7 +1228,7 @@
                     reqs[i]->minspeed = true;
 
                     if (transferbuf.isNewRaid())
-                    {             
+                    {
                         assert(cloudRaid != nullptr);
                         std::cout << "[TransferSlot] [i="<<i<<"] cloudRaid->balancedRequest(connection = " << i << ", transfer->size = " << transfer->size << ", reqPos = " << reqs[i]->pos << ", reqSize = " << reqs[i]->size << ", maxRequestSize = " << maxRequestSize << ", skippart = 0) [prepareRequest]" << std::endl;
                         if (!cloudRaid->balancedRequest(i, transferbuf.tempUrlVector(), reqs[i]->size, reqs[i]->pos, reqs[i]->size, maxRequestSize, 0))
@@ -1363,10 +1355,10 @@
     {
         // Resume connections after httpio::doio
         std::cout << "CALL PAUSE FUNC: cloudRaid->pauseTransferSlotFunctionality()" << std::endl;
-       cloudRaid->pauseTransferSlotFunctionality();
-	static int contiVal = 0;
-	contiVal = (contiVal + 1) % 1000000;
-       std::cout << "[TransferSlot::doio] continue [" << contiVal << "]" << " [thread_id = " << std::this_thread::get_id() << "]" << std::endl;
+        cloudRaid->pauseTransferSlotFunctionality();
+        static int contiVal = 0;
+        contiVal = (contiVal + 1) % 1000000;
+        std::cout << "[TransferSlot::doio] continue [" << contiVal << "]" << " [thread_id = " << std::this_thread::get_id() << "]" << std::endl;
     }
 }
 
