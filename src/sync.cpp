/**
 * @file sync.cpp
 * @brief Class for synchronizing local and remote trees
 *
 * (c) 2013-2014 by Mega Limited, Auckland, New Zealand
 *
 * This file is part of the MEGA SDK - Client Access Engine.
 *
 * Applications using the MEGA API must present a valid application key
 * and comply with the the rules set forth in the Terms of Service.
 *
 * The MEGA SDK is distributed in the hope that it will be useful,
 * but WITHOUT ANY WARRANTY; without even the implied warranty of
 * MERCHANTABILITY or FITNESS FOR A PARTICULAR PURPOSE.
 *
 * @copyright Simplified (2-clause) BSD License.
 *
 * You should have received a copy of the license along with this
 * program.
 */
#include <cctype>
#include <memory>
#include <type_traits>
#include <unordered_set>
#include <future>

#include "mega.h"

#ifdef ENABLE_SYNC
#include "mega/sync.h"
#include "mega/megaapp.h"
#include "mega/transfer.h"
#include "mega/megaclient.h"
#include "mega/base64.h"
#include "mega/heartbeats.h"

namespace mega {

const int Sync::SCANNING_DELAY_DS = 5;
const int Sync::EXTRA_SCANNING_DELAY_DS = 150;
const int Sync::FILE_UPDATE_DELAY_DS = 30;
const int Sync::FILE_UPDATE_MAX_DELAY_SECS = 60;
const dstime Sync::RECENT_VERSION_INTERVAL_SECS = 10800;

const unsigned Sync::MAX_CLOUD_DEPTH = 64;

#define SYNC_verbose if (syncs.mDetailedSyncLogging) LOG_verbose

bool PerSyncStats::operator==(const PerSyncStats& other)
{
    return  scanning == other.scanning &&
            syncing == other.syncing &&
            numFiles == other.numFiles &&
            numFolders == other.numFolders &&
            numUploads == other.numUploads &&
            numDownloads == other.numDownloads;
}

bool PerSyncStats::operator!=(const PerSyncStats& other)
{
    return !(*this == other);
}


ChangeDetectionMethod changeDetectionMethodFromString(const string& method)
{
    static const auto notifications =
      changeDetectionMethodToString(CDM_NOTIFICATIONS);
    static const auto scanning =
      changeDetectionMethodToString(CDM_PERIODIC_SCANNING);

    if (method == notifications)
        return CDM_NOTIFICATIONS;

    if (method == scanning)
        return CDM_PERIODIC_SCANNING;

    return CDM_UNKNOWN;
}

string changeDetectionMethodToString(const ChangeDetectionMethod method)
{
<<<<<<< HEAD
    switch (method)
=======
    auto fa = fsaccess.newfileaccess(false);
    if (!fa->fopen(localpath, true, false, FSLogging::logOnError))
>>>>>>> 81c1e19c
    {
    case CDM_NOTIFICATIONS:
        return "notifications";
    case CDM_PERIODIC_SCANNING:
        return "scanning";
    default:
        return "unknown";
    }
}

class ScopedSyncPathRestore {
    SyncPath& path;
    size_t length1, length2, length3;
public:

    // On destruction, puts the LocalPath length back to what it was on construction of this class

    ScopedSyncPathRestore(SyncPath& p)
        : path(p)
        , length1(p.localPath.localpath.size())
        , length2(p.syncPath.size())
        , length3(p.cloudPath.size())
    {
    }

    ~ScopedSyncPathRestore()
    {
        path.localPath.localpath.resize(length1);
        path.syncPath.resize(length2);
        path.cloudPath.resize(length3);
    };
};

bool SyncPath::appendRowNames(const SyncRow& row, FileSystemType filesystemType)
{
    if (row.isNoName())
    {
<<<<<<< HEAD
        auto noName = string("NO_NAME");

        // Multiple no name triplets?
        if (row.hasClashes())
            noName += "S";

        cloudPath += "/" + noName;
        localPath.appendWithSeparator(LocalPath::fromRelativePath(noName), true);
        syncPath += "/" + noName;
=======
        auto fa = fsaccess.newfileaccess(false);
        auto pathArg = path; // todo: sort out const
        if (!fa->fopen(pathArg, true, false, FSLogging::logOnError))
        {
            LOG_err << "Unable to open path: " << path;
            success = false;
            break;
        }
        if (fa->mIsSymLink)
        {
            LOG_debug << "Ignoring symlink: " << path;
            continue;
        }
        if (fa->type == FILENODE)
        {
            LightFileFingerprint faFfp;
            faFfp.genfingerprint(fa->size, fa->mtime);
            hashCombineFingerprint(ffp, faFfp);
            success = true;
        }
    }
    return success;
}
>>>>>>> 81c1e19c

        return true;
    }

    // add to localPath
    if (row.fsNode)
    {
        localPath.appendWithSeparator(row.fsNode->localname, true);
    }
    else if (row.syncNode)
    {
        localPath.appendWithSeparator(row.syncNode->localname, true);
    }
    else if (row.cloudNode)
    {
        // this is the local name used when downsyncing a cloud name, if previously unmatched
        localPath.appendWithSeparator(LocalPath::fromRelativeName(row.cloudNode->name, *syncs.fsaccess, filesystemType), true);
    }
    else if (!row.cloudClashingNames.empty() || !row.fsClashingNames.empty())
    {
        // so as not to mislead in logs etc
        localPath.appendWithSeparator(LocalPath::fromRelativeName("<<<clashing>>>", *syncs.fsaccess, filesystemType), true);
    }
    else
    {
        // this is a legitimate case; eg. we only had a syncNode and it is removed in resolve_delSyncNode
        return false;
    }

    // add to cloudPath
    cloudPath += "/";
    CloudNode cn;
    if (row.cloudNode)
    {
        cloudPath += row.cloudNode->name;
    }
    else if (row.syncNode && syncs.lookupCloudNode(row.syncNode->syncedCloudNodeHandle, cn,
        nullptr, nullptr, nullptr, nullptr, nullptr, Syncs::LATEST_VERSION))
    {
        cloudPath += cn.name;
    }
    else if (row.syncNode)
    {
        cloudPath += row.syncNode->toName_of_localname;
    }
    else if (row.fsNode)
    {
        cloudPath += row.fsNode->localname.toName(*syncs.fsaccess);
    }
    else if (!row.cloudClashingNames.empty() || !row.fsClashingNames.empty())
    {
<<<<<<< HEAD
        // so as not to mislead in logs etc
        cloudPath += "<<<clashing>>>";
    }
    else
=======
        LightFileFingerprint ffp;
        if (computeFingerprint(ffp, fsaccess, fa, path, paths))
        {
            const auto ffpPtr = fingerprints.add(std::move(ffp));
            files.insert(std::make_pair(ffpPtr, FsFile{fa.fsid, path}));
        }
    };

    auto fa = fsaccess.newfileaccess(false);
    if (!fa->fopen(localpath, true, false, FSLogging::logOnError))
>>>>>>> 81c1e19c
    {
        // this is a legitimate case; eg. we only had a syncNode and it is removed in resolve_delSyncNode
        return false;
    }

    // add to syncPath
    syncPath += "/";
    if (row.cloudNode)
    {
        syncPath += row.cloudNode->name;
    }
    else if (row.syncNode)
    {
        syncPath += row.syncNode->toName_of_localname;
    }
    else if (row.fsNode)
    {
        syncPath += row.fsNode->localname.toName(*syncs.fsaccess);
    }
    else if (!row.cloudClashingNames.empty() || !row.fsClashingNames.empty())
    {
        // so as not to mislead in logs etc
        syncPath += "<<<clashing>>>";
    }
    else
    {
        // this is a legitimate case; eg. we only had a syncNode and it is removed in resolve_delSyncNode
        return false;
    }

    return true;
}

LocalPath SyncThreadsafeState::syncTmpFolder() const
{
    lock_guard<mutex> g(mMutex);
    return mSyncTmpFolder;
}

void SyncThreadsafeState::setSyncTmpFolder(const LocalPath& tmpFolder)
{
    lock_guard<mutex> g(mMutex);
    mSyncTmpFolder = tmpFolder;
}

void SyncThreadsafeState::addExpectedUpload(NodeHandle parentHandle, const string& name, weak_ptr<SyncUpload_inClient> wp)
{
<<<<<<< HEAD
    lock_guard<mutex> g(mMutex);
    mExpectedUploads[toNodeHandle(parentHandle) + ":" + name] = wp;
    LOG_verbose << "Expecting upload-putnode " << (toNodeHandle(parentHandle) + ":" + name);
=======
    auto rootpath = sync.localroot->getLocalname();
    LOG_info << "Assigning fs IDs at rootpath: " << rootpath;

    auto fa = fsaccess.newfileaccess(false);
    if (!fa->fopen(rootpath, true, false, FSLogging::logOnError))
    {
        LOG_err << "Unable to open rootpath";
        return false;
    }
    if (fa->type != FOLDERNODE)
    {
        LOG_err << "rootpath not a folder";
        assert(false);
        return false;
    }
    if (fa->mIsSymLink)
    {
        LOG_err << "rootpath is a symlink";
        assert(false);
        return false;
    }
    fa.reset();

    bool success = true;

    FingerprintCache fingerprints;

    FingerprintLocalNodeMap localnodes;
    collectAllLocalNodes(fingerprints, localnodes, *sync.localroot, fsidnodes);
    LOG_info << "Number of localnodes: " << localnodes.size();

    if (localnodes.empty())
    {
        return success;
    }

    FingerprintFileMap files;
    collectAllFiles(success, fingerprints, files, sync, app, fsaccess, rootpath, localdebris);
    LOG_info << "Number of files: " << files.size();

    LOG_info << "Number of fingerprints: " << fingerprints.all().size();
    const auto assignmentCount = assignFilesystemIdsImpl(fingerprints, localnodes, files, fsidnodes, fsaccess);
    LOG_info << "Number of fsid assignments: " << assignmentCount;

    return success;
>>>>>>> 81c1e19c
}

void SyncThreadsafeState::removeExpectedUpload(NodeHandle parentHandle, const string& name)
{
    lock_guard<mutex> g(mMutex);
    mExpectedUploads.erase(toNodeHandle(parentHandle) + ":" + name);
    LOG_verbose << "Unexpecting upload-putnode " << (toNodeHandle(parentHandle) + ":" + name);
}

shared_ptr<SyncUpload_inClient> SyncThreadsafeState::isNodeAnExpectedUpload(NodeHandle parentHandle, const string& name)
{
    lock_guard<mutex> g(mMutex);
    auto it = mExpectedUploads.find(toNodeHandle(parentHandle) + ":" + name);
    return it == mExpectedUploads.end() ? nullptr : it->second.lock();
}


void SyncThreadsafeState::adjustTransferCounts(bool upload, int32_t adjustQueued, int32_t adjustCompleted, m_off_t adjustQueuedBytes, m_off_t adjustCompletedBytes)
{
    lock_guard<mutex> g(mMutex);
    auto& tc = upload ? mTransferCounts.mUploads : mTransferCounts.mDownloads;

    assert(adjustQueued >= 0 || tc.mPending);
    assert(adjustCompleted >= 0 || tc.mCompleted);

    assert(adjustQueuedBytes >= 0 || tc.mPendingBytes);
    assert(adjustCompletedBytes >= 0 || tc.mCompletedBytes);

    tc.mPending += adjustQueued;
    tc.mCompleted += adjustCompleted;
    tc.mPendingBytes += adjustQueuedBytes;
    tc.mCompletedBytes += adjustCompletedBytes;

    if (!tc.mPending && tc.mCompletedBytes == tc.mPendingBytes)
    {
        tc.mCompletedBytes = 0;
        tc.mPendingBytes = 0;
    }
}

void SyncThreadsafeState::transferBegin(direction_t direction, m_off_t numBytes)
{
    adjustTransferCounts(direction == PUT, 1, 0, numBytes, 0);
}

void SyncThreadsafeState::transferComplete(direction_t direction, m_off_t numBytes)
{
    adjustTransferCounts(direction == PUT, -1, 1, -numBytes, numBytes);
}

void SyncThreadsafeState::transferFailed(direction_t direction, m_off_t numBytes)
{
    adjustTransferCounts(direction == PUT, -1, 0, -numBytes, 0);
}

SyncTransferCounts SyncThreadsafeState::transferCounts() const
{
    lock_guard<mutex> guard(mMutex);

    return mTransferCounts;
}


void SyncThreadsafeState::incrementSyncNodeCount(nodetype_t type, int32_t count)
{
    lock_guard<mutex> guard(mMutex);
    if (type == FILENODE) mFileCount += count;
    if (type == FOLDERNODE) mFolderCount += count;
}

void SyncThreadsafeState::getSyncNodeCounts(int32_t& files, int32_t& folders)
{
    lock_guard<mutex> guard(mMutex);
    files = mFileCount;
    folders = mFolderCount;
}

SyncConfig::SyncConfig(LocalPath localPath,
                       std::string name,
                       NodeHandle remoteNode,
                       const std::string &remotePath,
                       const fsfp_t localFingerprint,
                       const LocalPath& externalDrivePath,
                       const bool enabled,
                       const SyncConfig::Type syncType,
                       const SyncError error,
                       const SyncWarning warning,
                       mega::handle hearBeatID)
    : mEnabled(enabled)
    , mLocalPath(std::move(localPath))
    , mName(std::move(name))
    , mRemoteNode(remoteNode)
    , mOriginalPathOfRemoteRootNode(remotePath)
    , mFilesystemFingerprint(localFingerprint)
    , mLocalPathFsid(UNDEF)
    , mSyncType(syncType)
    , mError(error)
    , mWarning(warning)
    , mBackupId(hearBeatID)
    , mExternalDrivePath(externalDrivePath)
    , mBackupState(SYNC_BACKUP_NONE)
{}

bool SyncConfig::getEnabled() const
{
    return mEnabled;
}

void SyncConfig::setEnabled(bool enabled)
{
    mEnabled = enabled;
}

const LocalPath& SyncConfig::getLocalPath() const
{
    return mLocalPath;
}

SyncConfig::Type SyncConfig::getType() const
{
    return mSyncType;
}

bool SyncConfig::isBackup() const
{
    return mSyncType == TYPE_BACKUP;
}

bool SyncConfig::isExternal() const
{
    return !mExternalDrivePath.empty();
}

bool SyncConfig::isInternal() const
{
    return mExternalDrivePath.empty();
}

bool SyncConfig::stateFieldsChanged()
{
    bool changed = mError != mKnownError ||
                   mEnabled != mKnownEnabled ||
                   mKnownRunState != mRunState;

    if (changed)
    {
        mKnownError = mError;
        mKnownEnabled = mEnabled;
        mKnownRunState = mRunState;
    }
    return changed;
}

std::string SyncConfig::syncErrorToStr()
{
    return syncErrorToStr(mError);
}

std::string SyncConfig::syncErrorToStr(SyncError errorCode)
{
    switch(errorCode)
    {
    case NO_SYNC_ERROR:
        return "No error";
    case UNKNOWN_ERROR:
        return "Unknown error";
    case UNSUPPORTED_FILE_SYSTEM:
        return "File system not supported";
    case INVALID_REMOTE_TYPE:
        return "Remote node is not valid";
    case INVALID_LOCAL_TYPE:
        return "Local path is not valid";
    case INITIAL_SCAN_FAILED:
        return "Initial scan failed";
    case LOCAL_PATH_TEMPORARY_UNAVAILABLE:
        return "Local path temporarily unavailable";
    case LOCAL_PATH_UNAVAILABLE:
        return "Local path not available";
    case REMOTE_NODE_NOT_FOUND:
        return "Remote node not found";
    case STORAGE_OVERQUOTA:
        return "Reached storage quota limit";
    case ACCOUNT_EXPIRED:
        return "Your plan has expired";
    case FOREIGN_TARGET_OVERSTORAGE:
        return "Foreign target storage quota reached";
    case REMOTE_PATH_HAS_CHANGED:
        return "Remote path has changed";
    case REMOTE_NODE_MOVED_TO_RUBBISH:
        return "Remote node moved to Rubbish Bin";
    case SHARE_NON_FULL_ACCESS:
        return "Share without full access";
    case LOCAL_FILESYSTEM_MISMATCH:
        return "Local filesystem mismatch";
    case PUT_NODES_ERROR:
        return "Put nodes error";
    case ACTIVE_SYNC_BELOW_PATH:
        return "Active sync below path";
    case ACTIVE_SYNC_ABOVE_PATH:
        return "Active sync above path";
    case REMOTE_PATH_DELETED:
        assert(false);  // obsolete, should not happen
        return "Remote node has been deleted";
    case REMOTE_NODE_INSIDE_RUBBISH:
        return "Remote node is inside Rubbish Bin";
    case VBOXSHAREDFOLDER_UNSUPPORTED:
        return "Unsupported VBoxSharedFolderFS filesystem";
    case LOCAL_PATH_SYNC_COLLISION:
        return "Local path collides with an existing sync";
    case ACCOUNT_BLOCKED:
        return "Your account is blocked";
    case UNKNOWN_TEMPORARY_ERROR:
        return "Unknown temporary error";
    case TOO_MANY_ACTION_PACKETS:
        return "Too many changes in account, local state invalid";
    case LOGGED_OUT:
        return "Session closed";
    //case WHOLE_ACCOUNT_REFETCHED:
    //    return "The whole account was reloaded, missed updates could not have been applied in an orderly fashion";
    case MISSING_PARENT_NODE:
        return "Unable to figure out some node correspondence";
    case BACKUP_MODIFIED:
        return "Backup externally modified";
    case BACKUP_SOURCE_NOT_BELOW_DRIVE:
        return "Backup source path not below drive path.";
    case SYNC_CONFIG_WRITE_FAILURE:
        return "Unable to write sync config to disk.";
    case ACTIVE_SYNC_SAME_PATH:
        return "Active sync same path";
    case COULD_NOT_MOVE_CLOUD_NODES:
        return "Unable to move cloud nodes.";
    case COULD_NOT_CREATE_IGNORE_FILE:
        return "Unable to create initial ignore file.";
    case SYNC_CONFIG_READ_FAILURE:
        return "Unable to read sync configs from disk.";
    case UNKNOWN_DRIVE_PATH:
        return "Unknown drive path.";
    case INVALID_SCAN_INTERVAL:
        return "Invalid scan interval specified.";
    case NOTIFICATION_SYSTEM_UNAVAILABLE:
        return "Filesystem notification subsystem unavailable.";
    case UNABLE_TO_ADD_WATCH:
        return "Unable to add filesystem watch.";
    case UNABLE_TO_RETRIEVE_ROOT_FSID:
        return "Unable to retrieve sync root FSID.";
    case UNABLE_TO_OPEN_DATABASE:
        return "Unable to open state cache database.";
    case INSUFFICIENT_DISK_SPACE:
        return "Insufficient disk space.";
    case FAILURE_ACCESSING_PERSISTENT_STORAGE:
        return "Failure accessing to persistent storage";
    case MISMATCH_OF_ROOT_FSID:
        return "Mismatch on sync root FSID.";
    case FILESYSTEM_FILE_IDS_ARE_UNSTABLE:
        return "File IDs on this filesystem on this platform are too unstable.";
    default:
        return "Undefined error";
    }
}

void SyncConfig::setBackupState(SyncBackupState state)
{
    assert(isBackup());

    mBackupState = state;
}

SyncBackupState SyncConfig::getBackupState() const
{
    return mBackupState;
}

const char* SyncConfig::synctypename(const SyncConfig::Type type)
{
    switch (type)
    {
    case SyncConfig::TYPE_BACKUP:
        return "BACKUP";
    case SyncConfig::TYPE_DOWN:
        return "DOWN";
    case SyncConfig::TYPE_UP:
        return "UP";
    case SyncConfig::TYPE_TWOWAY:
        return "TWOWAY";
    default:
        return "UNKNOWN";
    }
}

bool SyncConfig::synctypefromname(const string& name, Type& type)
{
    if (name == "BACKUP")
    {
        return type = TYPE_BACKUP, true;
    }
    if (name == "DOWN")
    {
        return type = TYPE_DOWN, true;
    }
    else if (name == "UP")
    {
        return type = TYPE_UP, true;
    }
    else if (name == "TWOWAY")
    {
        return type = TYPE_TWOWAY, true;
    }

    assert(!"Unknown sync type name.");

    return false;
}

SyncError SyncConfig::knownError() const
{
    return mKnownError;
}

bool SyncConfig::isScanOnly() const
{
    return mChangeDetectionMethod == CDM_PERIODIC_SCANNING;
}

string SyncConfig::getSyncDbStateCacheName(handle fsid, NodeHandle nh, handle userId) const
{
    handle tableid[3];
    tableid[0] = fsid;
    tableid[1] = nh.as8byte();
    tableid[2] = userId;

    string dbname;
    dbname.resize(sizeof tableid * 4 / 3 + 3);
    dbname.resize(Base64::btoa((byte*)tableid, sizeof tableid, (char*)dbname.c_str()));
    return dbname;
}

// new Syncs are automatically inserted into the session's syncs list
// and a full read of the subtree is initiated
Sync::Sync(UnifiedSync& us, const string& cdebris,
           const LocalPath& clocaldebris, bool cinshare,
           const string& logname, SyncError& e)
: syncs(us.syncs)
, localroot(nullptr)
, mUnifiedSync(us)
, syncscanbt(us.syncs.rng)
, threadSafeState(new SyncThreadsafeState(us.mConfig.mBackupId, &syncs.mClient, us.mConfig.isBackup())) // assuming backups are only in Vault
{
    e = NO_SYNC_ERROR;
    assert(syncs.onSyncThread());
    assert(cdebris.empty() || clocaldebris.empty());
    assert(!cdebris.empty() || !clocaldebris.empty());

    localroot.reset(new LocalNode(this));

    const SyncConfig& config = us.mConfig;

    syncs.lookupCloudNode(config.mRemoteNode,
                          cloudRoot,
                          &cloudRootPath,
                          nullptr,
                          nullptr,
                          nullptr,
                          nullptr,
                          Syncs::FOLDER_ONLY,
                          &cloudRootOwningUser);

    isnetwork = false;
    inshare = cinshare;
    tmpfa = NULL;
    syncname = logname; // can be updated to be more specific in logs

    assert(mUnifiedSync.mConfig.mRunState == SyncRunState::Loading);

    mLocalPath = mUnifiedSync.mConfig.getLocalPath();

    mFilesystemType = syncs.fsaccess->getlocalfstype(mLocalPath);

    localroot->init(FOLDERNODE, NULL, mLocalPath, nullptr);  // the root node must have the absolute path.  We don't store shortname, to avoid accidentally using relative paths.
    localroot->setSyncedNodeHandle(config.mRemoteNode);
    localroot->setScanAgain(false, true, true, 0);
    localroot->setCheckMovesAgain(false, true, true);
    localroot->setSyncAgain(false, true, true);

    if (!cdebris.empty())
    {
        debris = cdebris;
        localdebrisname = LocalPath::fromRelativePath(debris);
        localdebris = localdebrisname;
        localdebris.prependWithSeparator(mLocalPath);
    }
    else
    {
        localdebrisname = clocaldebris.leafName();
        localdebris = clocaldebris;
    }

    // Should this sync make use of filesystem notifications?
    if (us.mConfig.mChangeDetectionMethod == CDM_NOTIFICATIONS)
    {
        // Notifications may be queueing from this moment
        dirnotify.reset(syncs.fsaccess->newdirnotify(*localroot, mLocalPath, syncs.waiter.get()));
    }

    // set specified fsfp or get from fs if none
    fsfp = syncs.fsaccess->fsFingerprint(mLocalPath);

    auto original_fsfp = mUnifiedSync.mConfig.mFilesystemFingerprint;
    if (original_fsfp)
    {
        if (fsfp != original_fsfp)
        {
            // leave this function before we create a Rubbish/.debris folder where we maybe shouldn't
            LOG_err << "Sync root path is a different Filesystem than when the sync was created. Original filesystem id: "
                    << original_fsfp
                    << "  Current: "
                    << fsfp;

            e = LOCAL_FILESYSTEM_MISMATCH;
            return;
        }
    }

    fsstableids = syncs.fsaccess->fsStableIDs(mLocalPath);
    LOG_info << "Filesystem IDs are stable: " << fsstableids;

    if (!fsstableids)
    {
#ifdef __APPLE__
        // On Mac, stat() can and sometimes does return different IDs between calls
        // for the same path, for exFAT, and probably other FAT variants too.
        e = FILESYSTEM_FILE_IDS_ARE_UNSTABLE;
        return;
#endif
    }

    auto fas = syncs.fsaccess->newfileaccess(false);

<<<<<<< HEAD
    // we do allow, eg. mounting an exFAT drive over an NTFS folder, and making a sync at that path
    bool reparsePointOkAtRoot = true;

    if (!fas->fopen(mLocalPath, true, false, nullptr, reparsePointOkAtRoot, true, nullptr)
        || fas->fsid == UNDEF)
=======
    if (fas->fopen(mLocalPath, true, false, FSLogging::logOnError))
>>>>>>> 81c1e19c
    {
        LOG_err << "Could not open sync root folder, could not get its fsid: " << mLocalPath;
        e = UNABLE_TO_RETRIEVE_ROOT_FSID;
        return;
    }
    else if (us.mConfig.mLocalPathFsid != UNDEF &&
            us.mConfig.mLocalPathFsid != fas->fsid)
    {
        // We can't start a sync with the wrong root folder fsid because that is part of
        // the name of the sync database.  So we can't retrieve the sync state
        LOG_err << "Sync root folder does not have the same fsid as before: " << mLocalPath
                << " was " << toHandle(us.mConfig.mLocalPathFsid) << " now " << toHandle(fas->fsid);
        e = MISMATCH_OF_ROOT_FSID;
        return;
    }

    // record the fsid of the synced folder
    localroot->fsid_lastSynced = fas->fsid;
    us.mConfig.mLocalPathFsid = fas->fsid;
    us.mConfig.mFilesystemFingerprint = fsfp;

    // load LocalNodes from cache (only for internal syncs)
    // We are using SQLite in the no-mutex mode, so only access a database from a single thread.
    if (shouldHaveDatabase())
    {
        string dbname = config.getSyncDbStateCacheName(fas->fsid, config.mRemoteNode, syncs.mClient.me);

        // Check if the database exists on disk.
        us.mConfig.mDatabaseExists = syncs.mClient.dbaccess->probe(*syncs.fsaccess, dbname);

        // Note, we opened dbaccess in thread-safe mode
            statecachetable.reset(syncs.mClient.dbaccess->open(syncs.rng, *syncs.fsaccess, dbname, DB_OPEN_FLAG_RECYCLE |  DB_OPEN_FLAG_TRANSACTED, [this](DBError error)
            {
                syncs.mClient.handleDbError(error);
            }));

        // Did the call above create the database?
        us.mConfig.mDatabaseExists |= !!statecachetable;

        // Don't bother trying to read the cache if we couldn't open the database.
        if (us.mConfig.mDatabaseExists)
        {
            readstatecache();
        }
    }
    us.mConfig.mRunState = us.mConfig.mTemporarilyPaused ? SyncRunState::Pause : SyncRunState::Run;

    mCaseInsensitive = determineCaseInsenstivity(false);
    LOG_debug << "Sync case insensitivity for " << mLocalPath << " is " << mCaseInsensitive;
}

Sync::~Sync()
{
    assert(syncs.onSyncThread());

    // must be set to prevent remote mass deletion while rootlocal destructor runs
    mDestructorRunning = true;
    mUnifiedSync.mConfig.mRunState = mUnifiedSync.mConfig.mDatabaseExists ? SyncRunState::Suspend : SyncRunState::Disable;

    // unlock tmp lock
    tmpfa.reset();

    // Deleting localnodes after this will not remove them from the db.
    statecachetable.reset();

    // This will recursively delete all LocalNodes in the sync.
    // If they have transfers associated, the SyncUpload_inClient and SyncDownload_inClient will have their wasRequesterAbandoned flag set true
    localroot.reset();
}

bool Sync::isBackup() const
{
    assert(syncs.onSyncThread());
    return getConfig().isBackup();
}

bool Sync::isBackupAndMirroring() const
{
    assert(syncs.onSyncThread());
    return isBackup() &&
           getConfig().getBackupState() == SYNC_BACKUP_MIRROR;
}

bool Sync::isBackupMonitoring() const
{
    // only called from tests
    assert(!syncs.onSyncThread());
    return getConfig().getBackupState() == SYNC_BACKUP_MONITOR;
}

void Sync::setBackupMonitoring()
{
    assert(syncs.onSyncThread());
    auto& config = getConfig();

    assert(config.getBackupState() == SYNC_BACKUP_MIRROR);

    LOG_verbose << "Sync "
                << toHandle(config.mBackupId)
                << " transitioning to monitoring mode.";

    config.setBackupState(SYNC_BACKUP_MONITOR);

    syncs.saveSyncConfig(config);
}

bool Sync::shouldHaveDatabase() const
{
    return syncs.mClient.dbaccess && !mUnifiedSync.mConfig.isExternal();
}

void Sync::setSyncPaused(bool pause)
{
    assert(syncs.onSyncThread());

    getConfig().mTemporarilyPaused = pause;
    syncs.mSyncFlags->isInitialPass = true;
}

bool Sync::isSyncPaused() {
    assert(syncs.onSyncThread());

    return getConfig().mTemporarilyPaused;
}

void Sync::addstatecachechildren(uint32_t parent_dbid, idlocalnode_map* tmap, LocalPath& localpath, LocalNode *p, int maxdepth)
{
    assert(syncs.onSyncThread());

    auto range = tmap->equal_range(parent_dbid);

    // remove processed elements as we go, so we can then clean the database at the end.
    for (auto it = range.first; it != tmap->end() && it->first == parent_dbid; it = tmap->erase(it))
    {
        LocalNode* const l = it->second;

        auto preExisting = p->children.find(l->localname);
        if (preExisting != p->children.end())
        {
            // tidying up from prior versions of the SDK which might have duplicate LocalNodes
            LOG_debug << "Removing duplicate LocalNode: " << preExisting->second->debugGetParentList();
            delete preExisting->second;   // also detaches and preps removal from db
            assert(p->children.find(l->localname) == p->children.end());
            // l will be added in its place.  Later entries were the ones used by the old algorithm
        }

        ScopedLengthRestore restoreLen(localpath);

        localpath.appendWithSeparator(l->localname, true);

        handle fsid = l->fsid_lastSynced;
        m_off_t size = l->syncedFingerprint.size;

        // clear localname to force newnode = true in setnameparent
        l->localname.clear();

        // if we already have the shortname from database, use that, otherwise (db is from old code) look it up
        std::unique_ptr<LocalPath> shortname;
        if (l->slocalname_in_db)
        {
            // null if there is no shortname, or the shortname matches the localname.
            shortname.reset(l->slocalname.release());
        }
        else
        {
            shortname = syncs.fsaccess->fsShortname(localpath);
        }

<<<<<<< HEAD
        l->init(l->type, p, localpath, nullptr);
=======
        l->init(l->type, p, localpath, std::move(shortname));

#ifdef DEBUG
        auto fa = syncs.fsaccess->newfileaccess(false);
        if (fa->fopen(localpath, FSLogging::logOnError))  // exists, is file
        {
            auto sn = syncs.fsaccess->fsShortname(localpath);
            assert(!l->getLocalname().empty() &&
                ((!l->slocalname && (!sn || l->getLocalname() == *sn)) ||
                (l->slocalname && sn && !l->slocalname->empty() && *l->slocalname != l->getLocalname() && *l->slocalname == *sn)));
        }
#endif
>>>>>>> 81c1e19c

        l->syncedFingerprint.size = size;
        l->setSyncedFsid(fsid, syncs.localnodeBySyncedFsid, l->localname, std::move(shortname));
        l->setSyncedNodeHandle(l->syncedCloudNodeHandle);
        l->oneTimeUseSyncedFingerprintInScan = true;

        if (!l->slocalname_in_db)
        {
            statecacheadd(l);
            if (insertq.size() > 50000)
            {
                DBTableTransactionCommitter committer(statecachetable);
                cachenodes();  // periodically output updated nodes with shortname updates, so people who restart megasync still make progress towards a fast startup
            }
        }

        if (maxdepth)
        {
            addstatecachechildren(l->dbid, tmap, localpath, l, maxdepth - 1);
        }
    }
}

void Sync::readstatecache()
{
    assert(syncs.onSyncThread());

    string cachedata;
    idlocalnode_map tmap;
    uint32_t cid;

    LOG_debug << syncname << "Sync " << toHandle(getConfig().mBackupId) << " about to load from db";

    statecachetable->rewind();
    unsigned numLocalNodes = 0;

    // bulk-load cached nodes into tmap
    assert(!memcmp(syncs.syncKey.key, syncs.mClient.key.key, sizeof(syncs.syncKey.key)));
    while (statecachetable->next(&cid, &cachedata, &syncs.syncKey))
    {
        uint32_t parentID = 0;

        if (auto l = LocalNode::unserialize(*this, cachedata, parentID))
        {
            l->dbid = cid;
            tmap.emplace(parentID, l.release());
            numLocalNodes += 1;
        }
    }

    // recursively build LocalNode tree
    {
        DBTableTransactionCommitter committer(statecachetable);
        LocalPath pathBuffer = localroot->localname; // don't let localname be appended during recurse
        addstatecachechildren(0, &tmap, pathBuffer, localroot.get(), 100);

        if (!tmap.empty())
        {
            // if there is anything left in tmap, those are orphan nodes - tidy up the db
            LOG_debug << "Removing " << tmap.size() << " LocalNode orphans from db";
            for (auto& ln : tmap)
            {
                statecachedel(ln.second);
            }
        }
    }
    cachenodes();

    LOG_debug << syncname << "Sync " << toHandle(getConfig().mBackupId) << " loaded from db with " << numLocalNodes << " sync nodes";

    localroot->setScanAgain(false, true, true, 0);
}

SyncConfig& Sync::getConfig()
{
    return mUnifiedSync.mConfig;
}

const SyncConfig& Sync::getConfig() const
{
    return mUnifiedSync.mConfig;
}

// remove LocalNode from DB cache
void Sync::statecachedel(LocalNode* l)
{
    assert(syncs.onSyncThread());
    assert(l->sync == this);

    if (!statecachetable)
    {
        return;
    }

    if (l->dbid && statecachetable)
    {
        statecachetable->del(l->dbid);
    }
    l->dbid = 0;

    insertq.erase(l);
}

// insert LocalNode into DB cache
void Sync::statecacheadd(LocalNode* l)
{
    assert(syncs.onSyncThread());
    assert(l->sync == this);

    if (!statecachetable)
    {
        return;
    }

    if (l->type < 0)
    {
        LOG_verbose << syncname << "Leaving type " << l->type << " out of DB, (scan blocked/symlink/reparsepoint/systemhidden etc): " << l->getLocalPath();
        return;
    }

    insertq.insert(l);
    assert(l != localroot.get());
    assert(l->parent);
}

void Sync::cachenodes()
{
    assert(syncs.onSyncThread());

    // Purge the queues if we have no state cache.
    if (!statecachetable)
    {
        insertq.clear();
        return;
    }

    if (insertq.size())
    {
        LOG_debug << syncname << "Saving LocalNode database with " << insertq.size() << " additions";

        DBTableTransactionCommitter committer(statecachetable);

        // additions - we iterate until completion or until we get stuck
        bool added;

        do {
            added = false;

            for (set<LocalNode*>::iterator it = insertq.begin(); it != insertq.end(); )
            {
                assert((*it)->type >= 0);
                assert((*it)->sync == this);
                assert((*it)->parent->parent || (*it)->parent == localroot.get());
                if ((*it)->parent->dbid || (*it)->parent == localroot.get())
                {
                    // add once we know the parent dbid so that the parent/child structure is correct in db
                    assert(!memcmp(syncs.syncKey.key, syncs.mClient.key.key, sizeof(syncs.syncKey.key)));
                    statecachetable->put(MegaClient::CACHEDLOCALNODE, *it, &syncs.syncKey);
                    insertq.erase(it++);
                    added = true;
                }
                else it++;
            }
        } while (added);

        if (insertq.size())
        {
            LOG_err << "LocalNode caching did not complete";
            assert(false);
        }
    }
}

void Sync::changestate(SyncError newSyncError, bool newEnableFlag, bool notifyApp, bool keepSyncDb)
{
    mUnifiedSync.changeState(newSyncError, newEnableFlag, notifyApp, keepSyncDb);
}

void UnifiedSync::changeState(SyncError newSyncError, bool newEnableFlag, bool notifyApp, bool keepSyncDb)
{
    assert(syncs.onSyncThread());

    // External backups should not auto-start
    newEnableFlag &= mConfig.isInternal();

    assert(!(newSyncError == DECONFIGURING_SYNC && keepSyncDb));
    assert(!(newEnableFlag && !keepSyncDb));

    if (!keepSyncDb)
    {
        if (mSync && mSync->statecachetable)
        {
            // flush our data structures before we close it.
            mSync->cachenodes();

            // remove the LocalNode database files on sync disablement (historic behaviour; sync re-enable with LocalNode state from non-matching SCSN is not supported (yet))
            mSync->statecachetable->remove();
            mSync->statecachetable.reset();
        }
        else
        {
            // delete the database file directly since we don't have an object for it
            auto fas = syncs.fsaccess->newfileaccess(false);
            if (fas->fopen(mConfig.mLocalPath, true, false, FSLogging::logOnError))
            {
                string dbname = mConfig.getSyncDbStateCacheName(fas->fsid, mConfig.mRemoteNode, syncs.mClient.me);

                LocalPath dbPath;
                syncs.mClient.dbaccess->checkDbFileAndAdjustLegacy(*syncs.fsaccess, dbname, DB_OPEN_FLAG_TRANSACTED, dbPath);

                LOG_debug << "Deleting sync database at: " << dbPath;
                syncs.fsaccess->unlinklocal(dbPath);
            }
        }
        mConfig.mDatabaseExists = false;
    }

    if (newSyncError != NO_SYNC_ERROR && mSync && mSync->statecachetable)
    {
        // if we are keeping the db and unloading the sync,
        // prevent any more changes to it from this point
        mSync->cachenodes();
        mSync->statecachetable.reset();
    }

    mConfig.mError = newSyncError;
    mConfig.setEnabled(newEnableFlag);

    if (newSyncError)
    {
        mConfig.mRunState = mConfig.mDatabaseExists ? SyncRunState::Suspend : SyncRunState::Disable;
    }

    changedConfigState(!!syncs.mSyncConfigStore, notifyApp);
    mNextHeartbeat->updateSPHBStatus(*this);
}

// walk localpath and return corresponding LocalNode and its parent
// localpath must be relative to l or start with the root prefix if l == NULL
// localpath must be a full sync path, i.e. start with localroot->localname
// NULL: no match, optionally returns residual path
LocalNode* Sync::localnodebypath(LocalNode* l, const LocalPath& localpath, LocalNode** parent, LocalPath* outpath, bool fromOutsideThreadAlreadyLocked)
{
    assert(syncs.onSyncThread() || fromOutsideThreadAlreadyLocked);
    assert(!outpath || outpath->empty());

    size_t subpathIndex = 0;

    if (!l)
    {
        // verify matching localroot prefix - this should always succeed for
        // internal use
        if (!localroot->localname.isContainingPathOf(localpath, &subpathIndex))
        {
            if (parent)
            {
                *parent = NULL;
            }

            return NULL;
        }

        l = localroot.get();
    }

    if (localpath.empty())
    {
        if (outpath) outpath->clear();
        if (parent) *parent = l->parent;
        return l;
    }

    LocalPath component;

    while (localpath.nextPathComponent(subpathIndex, component))
    {
        if (parent)
        {
            *parent = l;
        }

        localnode_map::iterator it;
        if ((it = l->children.find(component)) == l->children.end()
            && (it = l->schildren.find(component)) == l->schildren.end())
        {
            // no full match: store residual path, return NULL with the
            // matching component LocalNode in parent
            if (outpath)
            {
                *outpath = std::move(component);
                auto remainder = localpath.subpathFrom(subpathIndex);
                if (!remainder.empty())
                {
                    outpath->appendWithSeparator(remainder, false);
                }
            }

            return NULL;
        }

        l = it->second;
    }

    // full match: no residual path, return corresponding LocalNode
    if (outpath)
    {
        outpath->clear();
    }
    return l;
}

bool Sync::determineCaseInsenstivity(bool secondTry)
{
    assert(mLocalPath == getConfig().mLocalPath);

    auto da = unique_ptr<DirAccess>(syncs.fsaccess->newdiraccess());
    auto lp = mLocalPath;
    if (da->dopen(&lp, NULL, false))
    {
        LocalPath leafName;
        nodetype_t dirEntryType;
        while (da->dnext(lp, leafName, false, &dirEntryType))
        {
            auto uc = Utils::toUpperUtf8(leafName.toPath(false));
            auto lc = Utils::toLowerUtf8(leafName.toPath(false));

            if (uc == lc) continue;

            auto lpuc = mLocalPath;
            auto lplc = mLocalPath;

            lpuc.appendWithSeparator(LocalPath::fromRelativePath(uc), true);
            lplc.appendWithSeparator(LocalPath::fromRelativePath(lc), true);

            LOG_debug << "Testing sync case sensitivity with " << lpuc << " vs " << lplc;

            auto fa1 = syncs.fsaccess->newfileaccess();
            auto fa2 = syncs.fsaccess->newfileaccess();

            bool opened1 = fa1->fopen(lpuc, true, false, nullptr, false, true);
            fa1->closef();
            bool opened2 = fa2->fopen(lplc, true, false, nullptr, false, true);
            fa2->closef();

            opened1 = opened1 && fa1->fsidvalid;
            opened2 = opened2 && fa2->fsidvalid;

            if (!opened1 && !opened2) continue;

            if (opened1 != opened2) return false;

            return fa1->fsidvalid && fa2->fsidvalid && fa1->fsid == fa1->fsid;
        }
    }

    if (secondTry)
    {
        // If we didn't figure it out, it may be a read-only empty folder, in which case it's irrelevant whether the fs is case insensitive
        LOG_debug << "We could not determine case sensitivity even after attempting to create a local sync .debris folder.  Using platform default";
#if defined(WIN32) || defined(__APPLE__)
        return true;
#else
        return false;
#endif
    }

    // we didn't find any files/folders that could be tested for case sensitivity.
    // so create the debris folder (if we can) and retry
    createDebrisTmpLockOnce();
    return determineCaseInsenstivity(true);
}



void Sync::createDebrisTmpLockOnce()
{
    assert(syncs.onSyncThread());

    if (!tmpfa)
    {
        tmpfa = syncs.fsaccess->newfileaccess();

        int i = 3;
        while (i--)
        {

            LocalPath localfilename = localdebris;
            if (syncs.fsaccess->mkdirlocal(localfilename, true, false))
            {
                LOG_verbose << syncname << "Created local sync debris folder";
            }

            LocalPath tmpname = LocalPath::fromRelativePath("tmp");
            localfilename.appendWithSeparator(tmpname, true);
            if (syncs.fsaccess->mkdirlocal(localfilename, false, false))
            {
                LOG_verbose << syncname << "Created local sync debris tmp folder";
            }

            tmpfaPath = localfilename;

            // lock it
            LocalPath lockname = LocalPath::fromRelativePath("lock");
            localfilename.appendWithSeparator(lockname, true);

            if (tmpfa->fopen(localfilename, false, true))
            {
                LOG_verbose << syncname << "Locked local sync debris tmp lock file";
                break;
            }
        }

        // if we failed to create the tmp dir three times in a row, fall
        // back to the sync's root
        if (i < 0)
        {
            tmpfa.reset();
            tmpfaPath = getConfig().mLocalPath;
        }

        threadSafeState->setSyncTmpFolder(tmpfaPath);
    }
}

bool SyncStallInfo::empty() const
{
    return cloud.empty() && local.empty();
}

bool SyncStallInfo::waitingCloud(const string& mapKeyPath, SyncStallEntry&& e)
{
    for (auto i = cloud.begin(); i != cloud.end(); )
    {
        // No need to add a new entry as we've already reported some parent.
        if (IsContainingCloudPathOf(i->first, mapKeyPath) && e.reason == i->second.reason)
            return false;

        // Remove entries that are below cloudPath1.
        if (IsContainingCloudPathOf(mapKeyPath, i->first) && e.reason == i->second.reason)
        {
            i = cloud.erase(i);
            continue;
        }

        // Check the next entry.
        ++i;
    }

    // Add a new entry.
    cloud.emplace(mapKeyPath, move(e));
    return true;
}

bool SyncStallInfo::waitingLocal(const LocalPath& mapKeyPath, SyncStallEntry&& e)
{
    for (auto i = local.begin(); i != local.end(); )
    {
        if (i->first.isContainingPathOf(mapKeyPath) && e.reason == i->second.reason)
            return false;

        if (mapKeyPath.isContainingPathOf(i->first) && e.reason == i->second.reason)
        {
            i = local.erase(i);
            continue;
        }

        ++i;
    }

    local.emplace(mapKeyPath, move(e));
    return true;
}

bool SyncStallInfo::hasImmediateStallReason() const
{
    for (auto& i : cloud)
    {
        if (i.second.alertUserImmediately)
        {
            return true;
        }
    }
    for (auto& i : local)
    {
        if (i.second.alertUserImmediately)
        {
            return true;
        }
    }
    return false;
}

struct ProgressingMonitor
{
    bool resolved = false;
    Sync& sync;
    SyncFlags& sf;
    SyncRow& sr;
    SyncPath& sp;
    ProgressingMonitor(Sync& s, SyncRow& row, SyncPath& fullPath) : sync(s), sf(*s.syncs.mSyncFlags), sr(row), sp(fullPath) {}

    bool isContainingNodePath(const string& a, const string& b)
    {
        return a.size() <= b.size() &&
            !memcmp(a.c_str(), b.c_str(), a.size()) &&
            (a.size() == b.size() || b[a.size()] == '/');
    }

    void waitingCloud(const string& mapKeyPath, SyncStallEntry&& e)
    {
        // the caller has a path in the cloud that an operation is in progress for, or can't be dealt with yet.
        // update our list of subtree roots containing such paths
        resolved = true;

        if (sf.stall.local.empty())
        {
            LOG_debug << "First sync node cloud-waiting: " << int(e.reason) << " " << sync.logTriplet(sr, sp);
        }

<<<<<<< HEAD
        sf.stall.waitingCloud(mapKeyPath, move(e));
    }
=======
        // match cached LocalNode state during initial/rescan to prevent costly re-fingerprinting
        // (just compare the fsids, sizes and mtimes to detect changes)
        if (fa->fopen(*localpathNew, false, false, FSLogging::logOnError, iteratingDir))
        {
            if (cl && fa->fsidvalid && fa->fsid == cl->fsid)
            {
                // node found and same file
                l = cl;
                l->deleted = false;
                l->setnotseen(0);
>>>>>>> 81c1e19c

    void waitingLocal(const LocalPath& mapKeyPath, SyncStallEntry&& e)
    {
        // the caller has a local path that an operation is in progress for, or can't be dealt with yet.
        // update our list of subtree roots containing such paths
        resolved = true;

        if (sf.stall.local.empty())
        {
            LOG_debug << "First sync node local-waiting: " << int(e.reason) << " " << sync.logTriplet(sr, sp);
        }

        sf.stall.waitingLocal(mapKeyPath, move(e));
    }

    void noResult()
    {
        // call this if we are still waiting but for something certain to complete
        // and for which we don't need to report a path
        resolved = true;
    }

    // For brevity in programming, if none of the above occurred,
    // the destructor records that we are progressing (ie, not stalled).
    ~ProgressingMonitor()
    {
        if (!resolved)
        {
            if (sf.noProgress)
            {
                LOG_debug << "First sync node not progressing: " << sync.logTriplet(sr, sp);
            }
            sf.noProgress = false;
            sf.noProgressCount = 0;
        }
    }
};


bool Sync::checkLocalPathForMovesRenames(SyncRow& row, SyncRow& parentRow, SyncPath& fullPath, bool& rowResult, bool belowRemovedCloudNode)
{
    // We have detected that this LocalNode might be a move/rename target (the moved-to location).
    // Ie, there is a new/different FSItem in this row.
    // This function detects whether this is in fact a move or not, and takes care of performing the corresponding cloud move
    // If we do determine it's a move, then we perform the corresponding move in the cloud.
    // Of course that's not instant, so we need to wait until the move completes (or fails)
    // In order to keep track of that, we put a shared_ptr to the move-tracking object into this LocalNode's rare fields.
    // The client thread actually performing the move will update flags in that object, or it might release its shared_ptr to the move object.
    // In the meantime this thread can continue recursing and iterate over the tree multiple times until the move is resolved.
    // We don't recurse below the moved-from or moved-to node in the meantime though as that would cause incorrect decisions to be made.
    // (well we do but in a very limited capacity, only checking if the cloud side has new nodes to detect crossed-over moves)
    // If the move/rename is successful, then on one of those iterations we will detect it as a synced row in
    // resolve_rowMatched.   That function will update our data structures, moving the sub-LocalNodes from the
    // moved-from LocalNode to the moved-to LocalNode.  Later the moved-from LocalNode will be removed as it has no FSNode or CloudNode.
    // So yes that means we do briefly have two LocalNodes for a the single moved file/folder while the move goes on.
    // That's convenient algorithmicaly for tracking the move, and also it's not safe to delete the old node early
    // as it might have come from a parent folder, which in data structures in the recursion stack are referring to.
    // If the move/rename fails, it's likely because the move is no longer appropriate, eg new parent folder
    // is missing.  In that case, we clean up the data structure and let the algorithm make a new choice.

    assert(syncs.onSyncThread());

    // New or different FSNode at this row.  Check if this node is where a filesystem item moved to.

    if (row.fsNode->type == TYPE_DONOTSYNC)
    {
        return false;
    }

    if (row.syncNode)
    {
        if (row.syncNode->exclusionState() == ES_EXCLUDED)
        {
            return rowResult = false, false;
        }
    }
    else if (parentRow.syncNode &&
             parentRow.syncNode->exclusionState(row.fsNode->toName_of_localname(*syncs.fsaccess),
                                                row.fsNode->type,
                                                row.fsNode->fingerprint.size)
             == ES_EXCLUDED)
    {
        return rowResult = false, false;
    }

    if (row.fsNode->type == TYPE_SPECIAL)
    {
        auto message = "special file";
        auto problem = PathProblem::DetectedHardLink;

        if (row.fsNode->isSymlink)
        {
            message = "symlink";
            problem = PathProblem::DetectedSymlink;
        }

        ProgressingMonitor monitor(*this, row, fullPath);

        monitor.waitingLocal(fullPath.localPath, SyncStallEntry(SyncWaitReason::FileIssue, true, false,
            {},
            {},
            {fullPath.localPath, problem},
            {}));

        LOG_debug << syncname
                  << "Checked path is a "
                  << message
                  << ", blocked: "
                  << fullPath.localPath;

        return rowResult = false, true;
    }
    else if (row.syncNode && row.syncNode->type != row.fsNode->type)
    {
        LOG_debug << syncname << "checked path does not have the same type, blocked: " << fullPath.localPath;

        ProgressingMonitor monitor(*this, row, fullPath);
        monitor.waitingLocal(fullPath.localPath, SyncStallEntry(
            SyncWaitReason::FolderMatchedAgainstFile, true, false,
            {fullPath.cloudPath}, {},
            {fullPath.localPath}, {}));

<<<<<<< HEAD
        rowResult = false;
        return true;
    }
    else
=======
    if (fa->fopen(*localpathNew, true, false, FSLogging::logOnError))
>>>>>>> 81c1e19c
    {
        // Convenience.
        using MovePending = LocalNode::RareFields::MovePending;

        // Valid only if:
        // - We were part of a move that was pending due to unstable files.
        // - Those files have now become stable.
        //
        // If this pointer is valid, it means that the source has stabilized
        // and that we don't need to check it again.
        shared_ptr<MovePending> pendingTo;

        if (auto* s = row.syncNode)
        {
            // Do w have any rare fields?
            if (s->hasRare())
            {
                // Move is pending?
                if (auto& movePendingTo = s->rare().movePendingTo)
                {
                    // Check if the source/target has stabilized.
                    if (checkIfFileIsChanging(*row.fsNode, movePendingTo->sourcePath))
                    {
                        ProgressingMonitor monitor(*this, row, fullPath);

                        // Let the engine know why we're not making any progress.
                        monitor.waitingLocal(movePendingTo->sourcePath, SyncStallEntry(
                            SyncWaitReason::FileIssue, false, false,
                            {}, {},
                            {movePendingTo->sourcePath, PathProblem::FileChangingFrequently}, {}));

                        // Source and/or target is still unstable.
                        return rowResult = false, true;
                    }

                    // Source and target have become stable.
                    pendingTo = std::move(movePendingTo);
                }

                // Move is (was) in progress?
                if (auto& moveToHere = s->rare().moveToHere)
                {
                    if (moveToHere->failed)
                    {
                        // Move's failed. Try again.
                        moveToHere->syncCodeProcessedResult = true;
                        moveToHere.reset();
                        s->updateMoveInvolvement();
                    }
                    else
                    {
                        if (moveToHere->succeeded &&
                            s->rare().moveFromHere.get() == moveToHere.get())
                        {
                            // case insensitive rename is complete
                            s->rare().moveFromHere.reset();
                            s->rare().moveToHere.reset();
                            s->updateMoveInvolvement();
                            row.suppressRecursion = true;
                            rowResult = false;
                            // pass through to resolve_rowMatched on this pass, if appropriate
                            row.syncNode->setSyncAgain(false, true, false);
                            return false;
                        }

                        // Move's in progress.
                        //
                        // Revisit when the move is complete.
                        // In the mean time, don't recurse below this node.
                        row.suppressRecursion = true;
                        rowResult = false;

                        // When false, we can visit resolve_rowMatched(...).
                        return !moveToHere->succeeded;
                    }
                }

                // Unlink in progress?
                if (!s->rare().unlinkHere.expired())
                {
                    // Don't recurse into our children.
                    row.suppressRecursion = true;

                    // Row isn't synced.
                    rowResult = false;

                    // Move isn't complete.
                    return true;
                }
            }
        }

        // we already checked fsid differs before calling

        // This line can be useful to uncomment for debugging, but it does add a lot to the log.
        //SYNC_verbose << "Is this a local move destination, by fsid " << toHandle(row.fsNode->fsid) << " at " << logTriplet(row, fullPath);

        // find where this fsid used to be, and the corresponding cloud Node is the one to move (provided it hasn't also moved)
        // Note that it's possible that there are multiple LocalNodes with this synced fsid, due to chained moves for example.
        // We want the one that does have the corresponding synced Node still present on the cloud side.

        // also possible: was the file overwritten by moving an existing file over it?

        if (LocalNode* sourceSyncNode = syncs.findLocalNodeBySyncedFsid(row.fsNode->fsid, fullPath.localPath, row.fsNode->type, row.fsNode->fingerprint, this, nullptr, cloudRootOwningUser))   // todo: maybe null for sync* to detect moves between sync?
        {
            // We've found a node associated with the local file's FSID.

            assert(parentRow.syncNode);
            ProgressingMonitor monitor(*this, row, fullPath);

            // Are we moving an ignore file?
            if (row.isIgnoreFile() || sourceSyncNode->isIgnoreFile())
            {
                // Then it's not subject to move processing.
                return false;
            }

            // Is the move target excluded?
            if (parentRow.exclusionState(*row.fsNode) != ES_INCLUDED)
            {
                // Then don't perform the move.
                return false;
            }

            auto markSiblingSourceRow = [&]() {
                if (!row.rowSiblings)
                    return false;

                if (sourceSyncNode->parent != parentRow.syncNode)
                    return false;

                for (auto& sibling : *row.rowSiblings)
                {
                    if (sibling.syncNode == sourceSyncNode)
                    {
                        sibling.itemProcessed = true;
                        sibling.syncNode->setSyncAgain(true, false, false);
                        return true;
                    }
                }

                return false;
            };

            if (!row.syncNode)
            {
                if (!resolve_makeSyncNode_fromFS(row, parentRow, fullPath, false))
                {
                    // this can happen if eg. we can't read the fingerprint
                    monitor.waitingLocal(sourceSyncNode->getLocalPath(), SyncStallEntry(
                        SyncWaitReason::FileIssue, false, false,
                        {}, {},
                        {sourceSyncNode->getLocalPath(), PathProblem::CannotFingerprintFile}, {}));

                    row.suppressRecursion = true;
                    return rowResult = false, true;
                }
                assert(row.syncNode);
            }

            row.syncNode->namesSynchronized = sourceSyncNode->namesSynchronized;
            row.syncNode->setCheckMovesAgain(true, false, false);

            // Is the source's exclusion state well-defined?
            if (sourceSyncNode->exclusionState() == ES_UNKNOWN)
            {
                // Let the engine know why we can't perform the move.
                monitor.waitingLocal(sourceSyncNode->getLocalPath(), SyncStallEntry(
                    SyncWaitReason::FileIssue, false, false,
                    {}, {},
                    {sourceSyncNode->getLocalPath(), PathProblem::IgnoreRulesUnknown}, {}));

                // In some cases the move source may be below the target.
                //
                // This flag is necessary so that we continue to descend down
                // from the move target to the source such that we recompute
                // the source's exclusion state.
                //
                // TODO: Should we only set this flag if the source is below
                //       the target?
                row.recurseBelowRemovedFsNode = true;
                row.suppressRecursion = true;

                // Attempt the move later.
                return rowResult = false, true;
            }

            // Sanity.
            assert(sourceSyncNode->exclusionState() == ES_INCLUDED);

            // Check if the move source is still present and has the same
            // FSID as the target. If it does, we've encountered a hard link
            // and need to stall.
            //
            // If we don't stall, we'll trigger an infinite rename loop.
            {
                auto sourcePath = sourceSyncNode->getLocalPath();
                auto targetPath = fullPath.localPath;

                auto sourceFSID = syncs.fsaccess->fsidOf(sourcePath, false, false);  // skipcasecheck == false here so we only get the fsid for an exact name match
                auto targetFSID = syncs.fsaccess->fsidOf(targetPath, false, false);  // recheck this node again to be 100% confident there are two FSNodes with the same fsid

                if (sourcePath == targetPath)
                {
                    // if we run the pre-rework sync code against the same database,
                    // sometimes we end up with duplicate LocalNodes that then make it seem
                    // that we have hard links.
                    LOG_warn << "Possible duplicate LocalNode at " << sourceSyncNode->debugGetParentList() << " vs " << row.syncNode->debugGetParentList();
                    return rowResult = false, true;
                }
                else if (sourceFSID != UNDEF &&
                         targetFSID != UNDEF &&
                         sourceFSID == targetFSID)
                {
                    assert(targetFSID == row.fsNode->fsid);

                    // Let the user know why we can't perform the move.
                    // Actually we shouldn't even think this is a move since
                    // it's just due to duplicate fsids.  Just report these
                    // two files as hard-links of the same file
                    monitor.waitingLocal(fullPath.localPath, SyncStallEntry(
                        SyncWaitReason::FileIssue, true, false,
                        {},
                        {},
                        {sourceSyncNode->getLocalPath(), PathProblem::DetectedHardLink},
                        {fullPath.localPath, PathProblem::DetectedHardLink}));

                    // Don't try and synchronize our associate.
                    markSiblingSourceRow();

                    // Don't descend below this node.
                    row.suppressRecursion = true;

                    // Attempt the move later.
                    return rowResult = false, true;
                }
            }

            // Check if the move source is part of an ongoing upload.
            if (auto upload = std::dynamic_pointer_cast<SyncUpload_inClient>(sourceSyncNode->transferSP))
            {
                // If the putnodes request has started, we need to wait.
                if (upload->putnodesStarted)
                {
                    LOG_debug << "Move-source has outstanding putnodes: "
                              << logTriplet(row, fullPath);

                    // Make sure we visit the source again.
                    sourceSyncNode->setSyncAgain(false, true, false);

                    // We can't move just yet.
                    return rowResult = false, true;
                }

<<<<<<< HEAD
                // Otherwise, we can safely cancel the upload.
                sourceSyncNode->resetTransfer(nullptr);
            }
=======
                                bool exists = prevfa->fopen(local, FSLogging::logOnError);
                                if (exists)
                                {
                                    LOG_debug << "File detected in the origin of a move";
>>>>>>> 81c1e19c

            // Is there something in the way at the move destination?
            string nameOverwritten;

            if (row.cloudNode && !row.hasCaseInsensitiveLocalNameChange())
            {
                if (row.cloudNode->handle == sourceSyncNode->syncedCloudNodeHandle)
                {
                    // The user or someone/something else already performed the corresponding move
                    // just let the syncItem() notice the local and cloud match now

                    SYNC_verbose << syncname
                             << "Detected local move that is already performed remotely, at "
                             << logTriplet(row, fullPath);

                    // and also let the source LocalNode be deleted now
                    sourceSyncNode->setSyncedNodeHandle(NodeHandle());
                    sourceSyncNode->setSyncedFsid(UNDEF, syncs.localnodeBySyncedFsid, sourceSyncNode->localname, nullptr);
                    sourceSyncNode->sync->statecacheadd(sourceSyncNode);

                    // not synced and no move needed
                    return rowResult = false, false;
                }

                SYNC_verbose << syncname
                             << "Move detected by fsid "
                             << toHandle(row.fsNode->fsid)
                             << " but something else with that name ("
                             << row.cloudNode->name
                             << ") is already here in the cloud. Type: "
                             << row.cloudNode->type
                             << " new path: "
                             << fullPath.localPath
                             << " old localnode: "
                             << sourceSyncNode->getLocalPath()
                             << logTriplet(row, fullPath);

                // but, is it ok to overwrite that thing?  If that's what
                // happened locally to a synced file, and the cloud item was
                // also synced and is still there, then it's legit
                // overwriting a folder like that is not possible so far as
                // I know Note that the original algorithm would overwrite a
                // file or folder, moving the old one to cloud debris

                // Assume the overwrite is legitimate.
                PathProblem problem = PathProblem::NoProblem;

                // Does the overwrite appear legitimate?
                if (row.syncNode->syncedCloudNodeHandle != row.cloudNode->handle)
                    problem = PathProblem::DifferentFileOrFolderIsAlreadyPresent;

                // Has the engine completed all pending scans?
                if (problem == PathProblem::NoProblem
                    && !syncs.mSyncFlags->scanningWasComplete)
                    problem = PathProblem::WaitingForScanningToComplete;

                LocalNode* other = nullptr;

                // Is the file on disk visible elsewhere?
                if (problem == PathProblem::NoProblem
                    && !row.syncNode->fsidSyncedReused)
                    other = syncs.findLocalNodeByScannedFsid(row.syncNode->fsid_lastSynced,
                                                             fullPath.localPath,
                                                             row.syncNode->type,
                                                             &row.syncNode->syncedFingerprint,
                                                             this,
                                                             nullptr,
                                                             cloudRootOwningUser);

                // Then it's probably part of another move.
                if (other && other != row.syncNode && other != sourceSyncNode)
                    problem = PathProblem::WaitingForAnotherMoveToComplete;

                // Is the overwrite legitimate?
                if (problem != PathProblem::NoProblem)
                {
                    // Make sure we revisit the source, too.
                    sourceSyncNode->setSyncAgain(false, true, false);

                    // The move source might be below the target.
                    row.recurseBelowRemovedFsNode = true;

                    // And let the engine know why we can't proceed.
                    monitor.waitingLocal(fullPath.localPath, SyncStallEntry(
                        SyncWaitReason::MoveOrRenameCannotOccur, false, false,
                        {sourceSyncNode->getCloudPath(true)},
                        {fullPath.cloudPath},
                        {sourceSyncNode->getLocalPath()},
                        {fullPath.localPath, problem}));

                    // Move isn't complete and this row isn't synced.
                    return rowResult = false, true;
                }

                // Overwrite is legitimate.
                SYNC_verbose << syncname
                             << "Move is a legit overwrite of a synced file/folder, so we overwrite that in the cloud also."
                             << logTriplet(row, fullPath);

                // Capture the cloud node's name for anomaly detection.
                nameOverwritten = row.cloudNode->name;
            }

            // logic to detect files being updated in the local computer moving the original file
            // to another location as a temporary backup
            if (!pendingTo
                && sourceSyncNode->type == FILENODE
                && checkIfFileIsChanging(*row.fsNode, sourceSyncNode->getLocalPath()))
            {
                // Make sure we don't process the source until the move is completed.
                if (!markSiblingSourceRow())
                {
                    // Source isn't a sibling so we need to add a marker.
                    pendingTo = std::make_shared<MovePending>(sourceSyncNode->getLocalPath());

                    row.syncNode->rare().movePendingTo = pendingTo;
                    sourceSyncNode->rare().movePendingFrom = pendingTo;

                    // Make sure we revisit the source.
                    sourceSyncNode->setSyncAgain(true, false, false);
                }

                // if we revist here and the file is still the same after enough time, we'll move it
                monitor.waitingLocal(sourceSyncNode->getLocalPath(), SyncStallEntry(
                    SyncWaitReason::FileIssue, false, false,
                    {sourceSyncNode->getCloudPath(true)},
                    {fullPath.cloudPath},
                    {sourceSyncNode->getLocalPath(), PathProblem::FileChangingFrequently},
                    {fullPath.localPath}));

                return rowResult = false, true;
            }

            row.suppressRecursion = true;   // wait until we have moved the other LocalNodes below this one

            // we don't want the source LocalNode to be visited until the move completes
            // because it might see a new file with the same name, and start an
            // upload attached to that LocalNode (which would create a wrong version chain in the account)
            // TODO: consider alternative of preventing version on upload completion - probably resulting in much more complicated name matching though
            markSiblingSourceRow();

            // Check if the move source is part of an ongoing download.
            auto sourceRequirement = Syncs::EXACT_VERSION;

            if (std::dynamic_pointer_cast<SyncDownload_inClient>(sourceSyncNode->transferSP))
            {
                // Since we were part of an ongoing download, we can infer
                // that the local move-source must have been considered
                // synced. If it wasn't, we wouldn't have detected this move
                // or a stall would've been generated during CSF processing.
                //
                // So, it should be safe for us to move the latest version
                // of the node in the cloud.
                //
                // Ideally, we'll be able to continue download processing as
                // soon as the move has been confirmed during CSF
                // processing, provided the local move-target matches the
                // previously synced local move-source.
                LOG_debug << "Move-source is part of an ongoing download: "
                          << logTriplet(row, fullPath);

                sourceRequirement = Syncs::LATEST_VERSION;
            }

            // Although we have detected a move locally, there's no guarantee the cloud side
            // is complete, the corresponding parent folders in the cloud may not match yet.
            // ie, either of sourceCloudNode or targetCloudNode could be null here.
            // So, we have a heirarchy of statuses:
            //    If any scan flags anywhere are set then we can't be sure a missing fs node isn't a move
            //    After all scanning is done, we need one clean tree traversal with no moves detected
            //    before we can be sure we can remove nodes or upload/download.
            CloudNode sourceCloudNode, targetCloudNode;
            string sourceCloudNodePath, targetCloudNodePath;
            handle sourceNodeUser = UNDEF, targetNodeUser = UNDEF;
            // Note that we get the EXACT_VERSION, not the latest version of that file.  A new file may have been added locally at that location
            // in the meantime, causing a version chain for that node.  But, we need the exact node (and especially so the Filefingerprint matches once the row lines up)
            bool foundSourceCloudNode = syncs.lookupCloudNode(sourceSyncNode->syncedCloudNodeHandle, sourceCloudNode, &sourceCloudNodePath, nullptr, nullptr, nullptr, nullptr, sourceRequirement, &sourceNodeUser);
            bool foundTargetCloudNode = syncs.lookupCloudNode(parentRow.syncNode->syncedCloudNodeHandle, targetCloudNode, &targetCloudNodePath, nullptr, nullptr, nullptr, nullptr, Syncs::FOLDER_ONLY, &targetNodeUser);

            if (foundSourceCloudNode && foundTargetCloudNode)
            {
                LOG_debug << syncname << "Move detected by fsid " << toHandle(row.fsNode->fsid) << ". Type: " << sourceSyncNode->type
                    << " new path: " << fullPath.localPath
                    << " old localnode: " << sourceSyncNode->getLocalPath()
                    << logTriplet(row, fullPath);

                if (sourceNodeUser != targetNodeUser)
                {
                    LOG_debug << syncname << "Move cannot be performed in the cloud, node would be moved to a different user";
                    // act like we did not find a move.  Sync will be by upload new, trash old
                    return rowResult = false, false;
                }
                else if (belowRemovedCloudNode)
                {
                    LOG_debug << syncname << "Move destination detected for fsid " << toHandle(row.fsNode->fsid) << " but we are belowRemovedCloudNode, must wait for resolution at: " << fullPath.cloudPath << logTriplet(row, fullPath);

                    monitor.waitingLocal(fullPath.localPath, SyncStallEntry(
                        SyncWaitReason::MoveOrRenameCannotOccur, false, false,
                        {sourceSyncNode->getCloudPath(true)},
                        {fullPath.cloudPath},
                        {sourceSyncNode->getLocalPath()},
                        {fullPath.localPath, PathProblem::ParentFolderDoesNotExist}));

                    row.syncNode->setSyncAgain(true, false, false);
                }
                else if (sourceSyncNode->parent && !sourceSyncNode->parent->syncedCloudNodeHandle.isUndef() &&
                         sourceSyncNode->parent->syncedCloudNodeHandle != sourceCloudNode.parentHandle)
                {
                    monitor.waitingLocal(fullPath.localPath, SyncStallEntry(
                        SyncWaitReason::MoveOrRenameCannotOccur, false, false,
                        {sourceSyncNode->getCloudPath(true)},
                        {fullPath.cloudPath},
                        {sourceSyncNode->getLocalPath()},
                        {fullPath.localPath, PathProblem::SourceWasMovedElsewhere}));

                        // Don't descend below this node.
                        row.suppressRecursion = true;

                        // Attempt the move later.
                        return rowResult = false, true;
                }
                else
                {
                    // movePtr stays alive until the move completes
                    // if it's all successful, we will detect the completed move in resolve_rowMatches
                    // and the details from this shared_ptr will help move sub-LocalNodes.
                    // In the meantime, the shared_ptr reminds us not to start another move
                    auto movePtr = std::make_shared<LocalNode::RareFields::MoveInProgress>();


                    Syncs::QueuedClientFunc simultaneousMoveReplacedNodeToDebris = nullptr;

                    if (row.cloudNode && row.cloudNode->handle != sourceCloudNode.handle)
                    {
                        LOG_debug << syncname << "Moving node to debris for replacement: " << fullPath.cloudPath << logTriplet(row, fullPath);

                        auto deletePtr = std::make_shared<LocalNode::RareFields::DeleteToDebrisInProgress>();
                        sourceSyncNode->rare().removeNodeHere = deletePtr;

                        bool inshareFlag = inshare;
                        auto deleteHandle = row.cloudNode->handle;
                        bool canChangeVault = threadSafeState->mCanChangeVault;
                        simultaneousMoveReplacedNodeToDebris = [deleteHandle, inshareFlag, deletePtr, canChangeVault](MegaClient& mc, TransferDbCommitter& committer)
                            {
                                if (auto n = mc.nodeByHandle(deleteHandle))
                                {
                                    mc.movetosyncdebris(n, inshareFlag, nullptr, canChangeVault);
                                }

                                // deletePtr lives until this moment
                            };

                        syncs.queueClient(move(simultaneousMoveReplacedNodeToDebris));

                        // For the normal move case, we would have made this (empty) row.syncNode specifically for the move
                        // But for this case we are reusing this existing LocalNode and it may be a folder with children
                        // Those children should be removed, should this whole operation succeed.  Make a list
                        // and remove them if the cloud actions succeed.
                        for (auto& c : row.syncNode->children)
                        {
                            movePtr->priorChildrenToRemove[c.second->localname] = c.second;
                        }
                    }


                    // record details so we can look up the source LocalNode again after the move completes:
                    movePtr->sourceFsid = row.fsNode->fsid;
                    movePtr->sourceType = row.fsNode->type;
                    movePtr->sourceFingerprint = row.fsNode->fingerprint;
                    movePtr->sourcePtr = sourceSyncNode;
                    movePtr->movedHandle = sourceCloudNode.handle;

                    string newName = row.fsNode->localname.toName(*syncs.fsaccess);
                    if (newName == sourceCloudNode.name ||
                        sourceSyncNode->localname == row.fsNode->localname)
                    {
                        // if it wasn't renamed locally, or matches the target anyway
                        // then don't change the name
                        newName.clear();
                    }

                    // If renaming (or move-renaming), check for filename anomalies.
                    // Only report if we really do succeed with the rename
                    std::function<void(MegaClient&)> anomalyReport = nullptr;
                    if (!newName.empty() && newName != nameOverwritten)
                    {
                        auto anomalyType = isFilenameAnomaly(fullPath.localPath.leafName(), newName, sourceCloudNode.type);
                        if (anomalyType != FILENAME_ANOMALY_NONE)
                        {
                            auto local  = fullPath.localPath;
                            auto remote =  targetCloudNodePath + "/" + newName;

                            anomalyReport = [=](MegaClient& mc){
                                assert(!mc.syncs.onSyncThread());
                                mc.filenameAnomalyDetected(anomalyType, local, remote);
                            };
                        }
                    }

                    std::function<void(MegaClient&)> signalMoveBegin;
#ifndef NDEBUG
                    {
                        // For purposes of capture.
                        auto sourcePath = sourceSyncNode->getLocalPath();
                        auto targetPath = row.syncNode->getLocalPath();

                        signalMoveBegin = [sourcePath, targetPath](MegaClient& client) {
                            client.app->move_begin(sourcePath, targetPath);
                        };
                    }
#endif // ! NDEBUG

                    if (sourceCloudNode.parentHandle == targetCloudNode.handle && !newName.empty())
                    {
                        // send the command to change the node name
                        LOG_debug << syncname
                                  << "Renaming node: " << sourceCloudNodePath
                                  << " to " << newName  << logTriplet(row, fullPath);

                        auto renameHandle = sourceCloudNode.handle;
                        bool canChangeVault = threadSafeState->mCanChangeVault;
                        syncs.queueClient([renameHandle, newName, movePtr, anomalyReport, simultaneousMoveReplacedNodeToDebris, signalMoveBegin, canChangeVault](MegaClient& mc, TransferDbCommitter& committer)
                            {
                                if (auto n = mc.nodeByHandle(renameHandle))
                                {

                                    // first move the old thing at the target path to debris.
                                    // this should occur in the same batch so it looks simultaneous
                                    if (simultaneousMoveReplacedNodeToDebris)
                                    {
                                        simultaneousMoveReplacedNodeToDebris(mc, committer);
                                    }

                                    if (signalMoveBegin)
                                        signalMoveBegin(mc);

                                    mc.setattr(n, attr_map('n', newName), [&mc, movePtr, newName, anomalyReport](NodeHandle, Error err){

                                        LOG_debug << mc.clientname << "SYNC Rename completed: " << newName << " err:" << err;

                                        movePtr->succeeded = !error(err);
                                        movePtr->failed = !!error(err);

                                        if (!err && anomalyReport) anomalyReport(mc);
                                    }, canChangeVault);
                                }
                            });

                        row.syncNode->rare().moveToHere = movePtr;
                        row.syncNode->updateMoveInvolvement();
                        sourceSyncNode->rare().moveFromHere = movePtr;
                        sourceSyncNode->updateMoveInvolvement();

                        LOG_debug << syncname << "Sync - local rename/move " << sourceSyncNode->getLocalPath() << " -> " << fullPath.localPath;

                        rowResult = false;
                        return true;
                    }
                    else
                    {
                        // send the command to move the node
                        LOG_debug << syncname << "Moving node: " << sourceCloudNodePath
                                  << " into " << targetCloudNodePath
                                  << (newName.empty() ? "" : (" as " + newName).c_str()) << logTriplet(row, fullPath);

                        bool canChangeVault = threadSafeState->mCanChangeVault;

                        if (!canChangeVault && sourceSyncNode->sync != this)
                        {
                            // possibly we need to move the source out of a backup in Vault, into a non-Vault sync
                            canChangeVault = sourceSyncNode->sync->threadSafeState->mCanChangeVault;
                        }

                        syncs.queueClient([sourceCloudNode, targetCloudNode, newName, movePtr, anomalyReport, simultaneousMoveReplacedNodeToDebris, signalMoveBegin, canChangeVault](MegaClient& mc, TransferDbCommitter& committer)
                        {
                            if (signalMoveBegin)
                                signalMoveBegin(mc);

                            auto fromNode = mc.nodeByHandle(sourceCloudNode.handle);  // yes, it must be the exact version (should there be a version chain)
                            auto toNode = mc.nodeByHandle(targetCloudNode.handle);   // folders don't have version chains

<<<<<<< HEAD
                            if (fromNode && toNode)
                            {
=======
        attr_map::iterator ait;
        auto fa = syncs.fsaccess->newfileaccess(false);
        bool success = fa->fopen(tmppath, false, false, FSLogging::logOnError);
        LocalNode *ll = localnodebypath(notification.localnode, notification.path);
        auto deleted = !ll && !success && !fa->retry;
>>>>>>> 81c1e19c

                                // first move the old thing at the target path to debris.
                                // this should occur in the same batch so it looks simultaneous
                                if (simultaneousMoveReplacedNodeToDebris)
                                {
                                    simultaneousMoveReplacedNodeToDebris(mc, committer);
                                }

                                auto err = mc.rename(fromNode, toNode,
                                            SYNCDEL_NONE,
                                            sourceCloudNode.parentHandle,
                                            newName.empty() ? nullptr : newName.c_str(),
                                            canChangeVault,
                                            [&mc, movePtr, anomalyReport](NodeHandle, Error err){

                                                LOG_debug << mc.clientname << "SYNC Move completed. err:" << err;

                                                movePtr->succeeded = !error(err);
                                                movePtr->failed = !!error(err);

                                                if (!err && anomalyReport) anomalyReport(mc);
                                            });

                                if (err)
                                {
                                    // todo: or should we mark this one as blocked and otherwise continue.

                                    // err could be EACCESS or ECIRCULAR for example
                                    LOG_warn << mc.clientname << "SYNC Rename not permitted due to err " << err << ": " << fromNode->displaypath()
                                        << " to " << toNode->displaypath()
                                        << (newName.empty() ? "" : (" as " + newName).c_str());

                                    movePtr->failed = true;

                                    // todo: figure out if the problem could be overcome by copying and later deleting the source
                                    // but for now, mark the sync as disabled
                                    // todo: work out the right sync error code

                                    // todo: find another place to detect this condition?   Or, is this something that might happen anyway due to async changes and race conditions, we should be able to reevaluate.
                                    //changestate(COULD_NOT_MOVE_CLOUD_NODES, false, true);
                                }
                            }

                            // movePtr.reset();  // kept alive until completion - then the sync code knows it's finished
                        });

                        // command sent, now we wait for the actinpacket updates, later we will recognise
                        // the row as synced from fsNode, cloudNode and update the syncNode from those

                        LOG_debug << syncname << "Sync - local rename/move " << sourceSyncNode->getLocalPath() << " -> " << fullPath.localPath;

                        row.syncNode->rare().moveToHere = movePtr;
                        row.syncNode->updateMoveInvolvement();
                        sourceSyncNode->rare().moveFromHere = movePtr;
                        sourceSyncNode->updateMoveInvolvement();

                        row.suppressRecursion = true;

                        row.syncNode->setSyncAgain(true, true, false); // keep visiting this node

                        rowResult = false;
                        return true;
                    }
                }
            }
            else
            {
                if (!foundSourceCloudNode)
                {
                    // eg. upload in progress for this node, and locally renamed in the meantime.
                    // we can still update the LocalNode, and the uploaded node will be renamed later.

                    if (!foundSourceCloudNode) SYNC_verbose << syncname << "Adjusting LN for local move/rename before cloud node exists." << logTriplet(row, fullPath);

                    // remove fsid (and handle) from source node, so we don't detect
                    // that as a move source anymore
                    sourceSyncNode->moveContentTo(row.syncNode, fullPath.localPath, true);

                    assert(sourceSyncNode->fsid_lastSynced == row.fsNode->fsid);
                    sourceSyncNode->setSyncedFsid(UNDEF, syncs.localnodeBySyncedFsid, sourceSyncNode->localname, nullptr); // no longer associted with an fs item
                    sourceSyncNode->sync->statecacheadd(sourceSyncNode);

                    // do not consider this one synced though, or we won't recognize it as a move target when the uploaded node appears
                    //row.syncNode->setSyncedFsid(row.fsNode->fsid, syncs.localnodeBySyncedFsid, row.syncNode->localname, nullptr); // in case of further local moves before upload completes
                    //statecacheadd(row.syncNode);

                    // we know we have orphaned the sourceSyncNode so it can be removed at the first opportunity, no need to wait
                    sourceSyncNode->confirmDeleteCount = 2;
                    sourceSyncNode->certainlyOrphaned = 1;
                }
                else
                {
                    // eg. cloud parent folder not synced yet (maybe Localnode is created, but not handle matched yet)
                    if (!foundTargetCloudNode) SYNC_verbose << syncname << "Target parent cloud node doesn't exist yet" << logTriplet(row, fullPath);

                    monitor.waitingLocal(fullPath.localPath, SyncStallEntry(
                        SyncWaitReason::MoveOrRenameCannotOccur, false, false,
                        {sourceSyncNode->getCloudPath(true)},
                        {fullPath.cloudPath},
                        {sourceSyncNode->getLocalPath()},
                        {fullPath.localPath, PathProblem::ParentFolderDoesNotExist}));

                    row.suppressRecursion = true;
                    rowResult = false;
                    return true;
                }
            }
        }
    }

    return false;
 }


 #ifndef NDEBUG
 bool debug_confirm_getfsid(const LocalPath& p, FileSystemAccess& fsa, handle expectedFsid)
 {
    auto fa = fsa.newfileaccess();
    LocalPath lp = p;
    if (fa->fopen(lp, true, false, nullptr, false))
    {
        return fa->fsid == expectedFsid;
    }
    else
    {
        LOG_warn << "could not get fsid to confirm";
        return true;
    }
 }
 #endif


bool Sync::checkForCompletedFolderCreateHere(SyncRow& row, SyncRow& parentRow, SyncPath& fullPath, bool& rowResult)
{
    // if this cloud move was a sync decision, don't look to make it locally too
    if (row.syncNode && row.syncNode->hasRare() && row.syncNode->rare().createFolderHere)
    {
        auto& folderCreate = row.syncNode->rare().createFolderHere;

        if (folderCreate->failed)
        {
            SYNC_verbose << syncname << "Cloud folder create here failed, reset for reevaluation" << logTriplet(row, fullPath);
            folderCreate.reset();
            row.syncNode->updateMoveInvolvement();
        }
        else if (folderCreate->succeededHandle.isUndef())
        {
            SYNC_verbose << syncname << "Cloud folder move already issued for this node, waiting for it to complete. " << logTriplet(row, fullPath);
            rowResult = false;
            return true;  // row processed (no further action) but not synced
        }
        else if (row.cloudNode &&
                 row.cloudNode->handle == folderCreate->succeededHandle)
        {

            SYNC_verbose << syncname << "Cloud folder create completed in expected location, setting synced handle/fsid" << logTriplet(row, fullPath);

            // we consider this row synced now, as it was intended as a full row
            // the local node may have moved though, and there may even be a new and different item with this name in this row
            // but, setting up the row as if it had been synced means we can then calculate the next
            // action to continue syncing - such as moving this new node to the location/name of the moved/renamed FSNode

            row.syncNode->setSyncedNodeHandle(row.cloudNode->handle); //  we could set row.cloudNode->handle, but then we would not download after move if the file was both moved and updated;
            row.syncNode->setSyncedFsid(folderCreate->originalFsid, syncs.localnodeBySyncedFsid, row.syncNode->localname, nullptr);  // setting the synced fsid enables chained moves
            row.syncNode->syncedFingerprint = row.cloudNode->fingerprint;

            folderCreate.reset();
            row.syncNode->trimRareFields();
            statecacheadd(row.syncNode);

            rowResult = false;
            return true;
        }
        else
        {
            SYNC_verbose << syncname << "Folder Create completed, but cloud Node does not match now.  Reset to reevaluate." << logTriplet(row, fullPath);
            folderCreate.reset();
            row.syncNode->updateMoveInvolvement();
        }
    }

    rowResult = false;
    return false;
}

bool Sync::checkForCompletedCloudMoveToHere(SyncRow& row, SyncRow& parentRow, SyncPath& fullPath, bool& rowResult)
{
    // if this cloud move was a sync decision, don't look to make it locally too
    if (row.syncNode && row.syncNode->hasRare() && row.syncNode->rare().moveToHere &&
        !(mCaseInsensitive && row.hasCaseInsensitiveCloudNameChange()))
    {
        auto& moveHerePtr = row.syncNode->rare().moveToHere;

        if (moveHerePtr->failed)
        {
            SYNC_verbose << syncname << "Cloud move to here failed, reset for reevaluation" << logTriplet(row, fullPath);
            moveHerePtr.reset();
            row.syncNode->updateMoveInvolvement();
        }
        else if (!moveHerePtr->succeeded)
        {
            SYNC_verbose << syncname << "Cloud move already issued for this node, waiting for it to complete. " << logTriplet(row, fullPath);
            rowResult = false;
            return true;  // row processed (no further action) but not synced
        }
        else if (row.cloudNode &&
                 row.cloudNode->handle == moveHerePtr->movedHandle)
        {

            SYNC_verbose << syncname << "Cloud move completed, setting synced handle/fsid" << logTriplet(row, fullPath);
            syncs.setSyncedFsidReused(moveHerePtr->sourceFsid); // prevent reusing that one as move source for chained move cases

            LOG_debug << syncname << "Looking up move source by fsid " << toHandle(moveHerePtr->sourceFsid);

            LocalNode* sourceSyncNode = syncs.findMoveFromLocalNode(moveHerePtr);

            if (sourceSyncNode == row.syncNode)
            {
                LOG_debug << syncname << "Resolving sync cloud case-only rename from : " << sourceSyncNode->getCloudPath(true) << ", here! " << logTriplet(row, fullPath);
                sourceSyncNode->rare().moveFromHere.reset();
            }
            else if (sourceSyncNode && sourceSyncNode->rareRO().moveFromHere == moveHerePtr)
            {
                LOG_debug << syncname << "Resolving sync cloud move/rename from : " << sourceSyncNode->getCloudPath(true) << ", here! " << logTriplet(row, fullPath);
                assert(sourceSyncNode == moveHerePtr->sourcePtr);

                row.syncNode->setSyncedNodeHandle(sourceSyncNode->syncedCloudNodeHandle); //  we could set row.cloudNode->handle, but then we would not download after move if the file was both moved and updated;
                row.syncNode->setSyncedFsid(moveHerePtr->sourceFsid, syncs.localnodeBySyncedFsid, row.syncNode->localname, nullptr);  // setting the synced fsid enables chained moves

                // Assign the same syncedFingerprint as the move-from node
                // That way, if that row had some other sync aspect needed
                // (such as upload from an edit-then-move case, and the sync performs the move first)
                // then we will detect that same operation at this new row.
                row.syncNode->syncedFingerprint = sourceSyncNode->syncedFingerprint;

                // remove fsid (and handle) from source node, so we don't detect
                // that as a move source anymore
                sourceSyncNode->syncedFingerprint = FileFingerprint();
                sourceSyncNode->setSyncedFsid(UNDEF, syncs.localnodeBySyncedFsid, sourceSyncNode->localname, sourceSyncNode->cloneShortname());
                sourceSyncNode->setSyncedNodeHandle(NodeHandle());
                sourceSyncNode->sync->statecacheadd(sourceSyncNode);

                // Move all the LocalNodes under the source node to the new location
                // We can't move the source node itself as the recursive callers may be using it
                sourceSyncNode->moveContentTo(row.syncNode, fullPath.localPath, true);

                row.syncNode->setScanAgain(false, true, true, 0);
                sourceSyncNode->setScanAgain(true, false, false, 0);

                sourceSyncNode->rare().moveFromHere.reset();
                sourceSyncNode->trimRareFields();
                sourceSyncNode->updateMoveInvolvement();

                // If this node was repurposed for the move, rather than the normal case of creating a fresh one, we remove the old content if it was a folder
                // We have to do this after all processing of sourceSyncNode, in case the source was (through multiple operations) one of the subnodes about to be removed.
                // TODO: however, there is a risk of name collisions - probably we should use a multimap for LocalNode::children.
                for (auto& oldc : moveHerePtr->priorChildrenToRemove)
                {
                    for (auto& c : row.syncNode->children)
                    {
                        if (c.first == oldc.first && c.second == oldc.second)
                        {
                            delete c.second; // removes itself from the parent map
                            break;
                        }
                    }
                }
            }
            else if (sourceSyncNode)
            {
                // just alert us to this an double check the case in the debugger
                // resetting the movePtrs should cause re-evaluation
                LOG_debug << syncname << "We found the soure move node, but the source movePtr is no longer there." << sourceSyncNode->getCloudPath(true) << logTriplet(row, fullPath);
                assert(false);
            }
            else
            {
                // just alert us to this an double check the case in the debugger
                // resetting the movePtrs should cause re-evaluation
                LOG_debug << syncname << "Could not find move source node." << logTriplet(row, fullPath);
                assert(false);
            }

            // regardless, make sure we don't get stuck
            moveHerePtr->syncCodeProcessedResult = true;
            moveHerePtr.reset();
            row.syncNode->trimRareFields();
            row.syncNode->updateMoveInvolvement();
            statecacheadd(row.syncNode);

            rowResult = false;
            return true;
        }
        else
        {
            SYNC_verbose << syncname << "Cloud move completed, but cloud Node does not match now.  Reset to reevaluate." << logTriplet(row, fullPath);
            moveHerePtr->syncCodeProcessedResult = true;
            moveHerePtr.reset();
            row.syncNode->updateMoveInvolvement();
        }
    }

    rowResult = false;
    return false;
}



bool Sync::checkCloudPathForMovesRenames(SyncRow& row, SyncRow& parentRow, SyncPath& fullPath, bool& rowResult, bool belowRemovedFsNode)
{
    // We have detected that this LocalNode might be a move/rename target (the moved-to location).
    // Ie, there is a new/different CloudNode in this row.
    // This function detects whether this is in fact a move or not, and takes care of performing the corresponding local move/rename
    // If we do determine it's a move/rename, then we perform the corresponding action in the local FS.
    // We perform the local action synchronously so we don't need to track it with shared_ptrs etc.
    // Should it fail for some reason though, we report that in the stall tracking system and continue.
    // In the meantime this thread can continue recursing and iterate over the tree multiple times until the move is resolved.
    // We don't recurse below the moved-from or moved-to node in the meantime though as that would cause incorrect decisions to be made.
    // (well we do but in a very limited capacity, only checking if the local side has new nodes to detect crossed-over moves)
    // If the move/rename is successful, then on the next tree iteration we will detect it as a synced row in
    // resolve_rowMatched.   That function will update our data structures, moving the sub-LocalNodes from the
    // moved-from LocalNode to the moved-to LocalNode.  Later the moved-from LocalNode will be removed as it has no FSNode or CloudNode.
    // So yes that means we do briefly have two LocalNodes for a the single moved file/folder while the move goes on.
    // That's convenient algorithmicaly for tracking the move, and also it's not safe to delete the old node early
    // as it might have come from a parent folder, which in data structures in the recursion stack are referring to.
    // If the move/rename fails, it's likely because the move is no longer appropriate, eg new parent folder
    // is missing.  In that case, we clean up the data structure and let the algorithm make a new choice.

    assert(syncs.onSyncThread());

    // this one is a bit too verbose for large down-syncs
    //SYNC_verbose << syncname << "checking localnodes for synced cloud handle " << row.cloudNode->handle;

    ProgressingMonitor monitor(*this, row, fullPath);

    if (row.syncNode && row.syncNode->type != row.cloudNode->type)
    {
        LOG_debug << syncname << "checked node does not have the same type, blocked: " << fullPath.cloudPath;

        monitor.waitingCloud(fullPath.cloudPath, SyncStallEntry(
            SyncWaitReason::FolderMatchedAgainstFile, true, true,
            {fullPath.cloudPath},
            {},
            {fullPath.localPath},
            {}));

        row.suppressRecursion = true;
        rowResult = false;
        return true;
    }

    unique_ptr<LocalNode> childrenToDeleteOnFunctionExit;

    // find out where the node was when synced, and is now.
    // If they are the same, both pointer are set to that one.
    LocalNode* sourceSyncNodeOriginal;
    LocalNode* sourceSyncNode;
    bool unsureDueToIncompleteScanning;

    if (syncs.findLocalNodeByNodeHandle(row.cloudNode->handle, sourceSyncNodeOriginal, sourceSyncNode, this, unsureDueToIncompleteScanning))
    {

        // Check if the source file/folder is still present
        if (sourceSyncNodeOriginal != sourceSyncNode)
        {
            if (sourceSyncNode->getLocalPath() == row.syncNode->getLocalPath())
            {
                SYNC_verbose << "Detected cloud move that is already performed remotely, at " << logTriplet(row, fullPath);

                // let the normal syncItem() matching resolve these completed moves to the same location

                auto oldFsid = sourceSyncNodeOriginal->fsid_lastSynced;

                // and also let the source LocalNode be deleted now (note it could have been in a different sync)
                sourceSyncNodeOriginal->setSyncedNodeHandle(NodeHandle());
                sourceSyncNodeOriginal->setSyncedFsid(UNDEF, syncs.localnodeBySyncedFsid, sourceSyncNodeOriginal->localname, nullptr);
                sourceSyncNodeOriginal->sync->statecacheadd(sourceSyncNodeOriginal);

                // since we caused this move, set the synced handle and fsid.
                // this will allow us to detect chained moves
                row.syncNode->setSyncedNodeHandle(row.cloudNode->handle);
                row.syncNode->setSyncedFsid(oldFsid, syncs.localnodeBySyncedFsid, row.syncNode->localname, nullptr);
                statecacheadd(row.syncNode);

                rowResult = false;
                return true;
            }
            else
            {
                monitor.waitingLocal(fullPath.localPath, SyncStallEntry(
                    SyncWaitReason::MoveOrRenameCannotOccur, false, false,
                    {sourceSyncNodeOriginal->getCloudPath(true)},
                    {fullPath.cloudPath},
                    {sourceSyncNodeOriginal->getLocalPath(), PathProblem::SourceWasMovedElsewhere},
                    {fullPath.localPath}));

                if (parentRow.syncNode) parentRow.syncNode->setSyncAgain(false, true, false);
                rowResult = false;
                return true;
            }
        }

        LocalPath sourcePath = sourceSyncNode->getLocalPath();

        if (sourceSyncNode == row.syncNode)
        {
            if (mCaseInsensitive && row.hasCaseInsensitiveCloudNameChange())
            {
                LOG_debug << "Move is the same node but is also a case insensitive name change: " << sourcePath;
            }
            else
            {
                return false;
            }
        }
        else if (sourcePath == fullPath.localPath)
        {
            // This case was seen in a log, possibly due to duplicate LocalNodes.
            // We don't want to move the target out of the way to the .debris, then find it's not present for move/rename
            LOG_debug << "Move would be to self: " << sourcePath;
            return false;
        }

        // Are we moving an ignore file?
        if (row.isIgnoreFile() || sourceSyncNode->isIgnoreFile())
        {
            // Then it's not subject to the usual move procesing.
            return false;
        }

        // Is the move target excluded?
        if (parentRow.exclusionState(*row.cloudNode) != ES_INCLUDED)
        {
            // Then don't perform the move.
            return false;
        }

        // It's a move or rename
        if (isBackup())
        {
            // Backups must not change the local
            changestate(BACKUP_MODIFIED, false, true, false);
            rowResult = false;
            return true;
        }

        assert(parentRow.syncNode);
        if (parentRow.syncNode) parentRow.syncNode->setCheckMovesAgain(false, true, false);
        if (row.syncNode) row.syncNode->setCheckMovesAgain(true, false, false);

        // Is the source's exclusion state well defined?
        if (sourceSyncNode->exclusionState() == ES_UNKNOWN)
        {
            // Let the engine know why we couldn't process this move.
            monitor.waitingLocal(sourceSyncNode->getLocalPath(), SyncStallEntry(
                SyncWaitReason::FileIssue, false, true,
                {sourceSyncNode->getCloudPath(false), PathProblem::IgnoreRulesUnknown},
                {},
                {sourceSyncNode->getLocalPath(), PathProblem::IgnoreRulesUnknown},
                {}));

            row.recurseBelowRemovedCloudNode = true;
            row.suppressRecursion = true;

            // Complete the move later.
            return rowResult = false, true;
        }

        // Convenience.
        auto markSiblingSourceRow = [&]() {
            if (!row.rowSiblings)
                return;

            if (sourceSyncNode->parent != parentRow.syncNode)
                return;

            for (auto& sibling : *row.rowSiblings)
            {
                if (sibling.syncNode == sourceSyncNode)
                {
                    sibling.itemProcessed = true;
                    return;
                }
            }
        };

        // True if the move-target exists and we're free to "overwrite" it.
        auto overwrite = false;

        bool caseInsensitiveRename = mCaseInsensitive && row.syncNode &&
            row.syncNode->syncedCloudNodeHandle == row.cloudNode->handle &&
            row.hasCaseInsensitiveCloudNameChange();

        // is there already something else at the target location though?
        // and skipping the case of a case insensitive rename
        if (row.fsNode && !caseInsensitiveRename)
        {
            // todo: should we check if the node that is already here is in fact a match?  in which case we should allow progressing to resolve_rowMatched
            SYNC_verbose << syncname
                         << "Move detected by nodehandle, but something else with that name is already here locally. Type: "
                         << row.fsNode->type
                         << " moved node: "
                         << fullPath.cloudPath
                         << " old parent correspondence: "
                         << (sourceSyncNode->parent ? sourceSyncNode->parent->getLocalPath().toPath(false) : "<null>")
                         << logTriplet(row, fullPath);

            // Assume we've encountered an illegitimate overwrite.
            PathProblem problem = PathProblem::DifferentFileOrFolderIsAlreadyPresent;

            // Does the file on disk match what this node was previously synced against?
            if (row.syncNode
                && (row.syncNode->type == row.fsNode->type
                    && row.syncNode->fsid_lastSynced == row.fsNode->fsid))
                problem = PathProblem::NoProblem;

            // Does the node exist elsewhere in the tree?
            while (problem == PathProblem::NoProblem)
            {
                CloudNode node;
                auto active = false;
                auto excluded = false;
                auto trash = false;
                auto found = syncs.lookupCloudNode(row.syncNode->syncedCloudNodeHandle,
                                                   node,
                                                   nullptr,
                                                   &trash,
                                                   &active,
                                                   &excluded,
                                                   nullptr,
                                                   Syncs::EXACT_VERSION);

                if (!found || !active || excluded || trash)
                    break;

                if (node.parentHandle != row.cloudNode->parentHandle
                    || node.name != row.cloudNode->name)
                    problem = PathProblem::WaitingForAnotherMoveToComplete;

                break;
            }

            if (problem != PathProblem::NoProblem)
            {
                parentRow.syncNode->setCheckMovesAgain(false, true, false);

                monitor.waitingCloud(fullPath.cloudPath, SyncStallEntry(
                    SyncWaitReason::MoveOrRenameCannotOccur, false, true,
                    {sourceSyncNode->getCloudPath(true)},
                    {fullPath.cloudPath, problem},
                    {sourceSyncNode->getLocalPath()},
                    {fullPath.localPath}));

                return rowResult = false, true;
            }

            SYNC_verbose << syncname
                         << "Move is a legit overwrite of a synced file, so we overwrite that locally too."
                         << logTriplet(row, fullPath);

            overwrite = true;
        }

        if (!sourceSyncNode->moveApplyingToLocal && !belowRemovedFsNode && parentRow.cloudNode)
        {
            LOG_debug << syncname << "Move detected by nodehandle. Type: " << sourceSyncNode->type
                << " moved node: " << fullPath.cloudPath
                << " old parent correspondence: " << (sourceSyncNode->parent ? sourceSyncNode->parent->getLocalPath().toPath(false) : "<null>")
                << logTriplet(row, fullPath);

            LOG_debug << "Sync - remote move " << fullPath.cloudPath <<
                " from corresponding " << (sourceSyncNode->parent ? sourceSyncNode->parent->getLocalPath().toPath(false) : "<null>") <<
                " to " << parentRow.cloudNode->name;

            sourceSyncNode->moveApplyingToLocal = true;
        }

        assert(!isBackup());

        // Check for filename anomalies.
        {
            auto type = isFilenameAnomaly(fullPath.localPath, row.cloudNode->name);

            if (type != FILENAME_ANOMALY_NONE)
            {
                auto remotePath = fullPath.cloudPath;
                auto localPath = fullPath.localPath;
                syncs.queueClient([type, localPath, remotePath](MegaClient& mc, TransferDbCommitter& committer)
                    {
                        mc.filenameAnomalyDetected(type, localPath, remotePath);
                    });
            }
        }

        // we don't want the source LocalNode to be visited until after the move completes, and we revisit with rescanned folder data
        // because it might see a new file with the same name, and start a download, keeping the row instead of removing it
        markSiblingSourceRow();

        if (belowRemovedFsNode)
        {
            LOG_debug << syncname << "Move destination detected for node " << row.cloudNode->handle << " but we are belowRemovedFsNode, must wait for resolution at: " << logTriplet(row, fullPath);;

            monitor.waitingCloud(fullPath.cloudPath, SyncStallEntry(
                SyncWaitReason::MoveOrRenameCannotOccur, false, true,
                {sourceSyncNode->getCloudPath(true)},
                {fullPath.cloudPath},
                {sourceSyncNode->getLocalPath()},
                {fullPath.localPath, PathProblem::ParentFolderDoesNotExist}));

            if (parentRow.syncNode) parentRow.syncNode->setSyncAgain(false, true, false);
            rowResult = false;
            return true;
        }

        // check filesystem is not changing fsids as a result of rename
        //
        // Only meaningful on filesystems with stable FSIDs.
        //
        // We've observed strange behavior when running on FAT filesystems under Windows.
        // There, moving a directory (or file) to another parent will cause that directory
        // (or file) to gain a new FSID.
        assert(!fsstableids || debug_confirm_getfsid(sourcePath, *syncs.fsaccess, sourceSyncNode->fsid_lastSynced));

        if (overwrite)
        {
            SYNC_verbose << "Move-target exists and must be moved to local debris: " << fullPath.localPath;

            if (!movetolocaldebris(fullPath.localPath))
            {
                // Couldn't move the target to local debris.
                LOG_err << "Couldn't move move-target to local debris: " << fullPath.localPath;

                // Sanity: Must exist for overwrite to be true.
                assert(row.syncNode);

                monitor.waitingCloud(fullPath.cloudPath, SyncStallEntry(
                    SyncWaitReason::CannotPerformDeletion, false, true,
                    {},
                    {},
                    {fullPath.localPath, PathProblem::MoveToDebrisFolderFailed},
                    {}));

                // Don't recurse as the subtree's fubar.
                row.suppressRecursion = true;

                // Move hasn't completed.
                sourceSyncNode->moveAppliedToLocal = false;

                // Row hasn't been synced.
                rowResult = false;

                return true;
            }

            LOG_debug << syncname << "Move-target moved to local debris: " << fullPath.localPath;

            // Rescan the parent if we're operating in periodic scan mode.
            if (!dirnotify)
                parentRow.syncNode->setScanAgain(false, true, false, 0);

            // Therefore there is nothing in the local subfolder anymore
            // And we should delete the localnodes corresponding to the items we moved to debris.
            // BUT what if the move is coming from inside that folder ?!!
            // Therefore move them to an unattached locallnode which will delete them on function exit

            //row.syncNode->deleteChildren();
            childrenToDeleteOnFunctionExit.reset(new LocalNode(this));
            while (!row.syncNode->children.empty())
            {
                auto* child = row.syncNode->children.begin()->second;
                child->setnameparent(childrenToDeleteOnFunctionExit.get(), child->localname, child->cloneShortname());
            }
        }

        if (caseInsensitiveRename)
        {
            auto oldPath = fullPath.localPath;
            fullPath.localPath = parentRow.syncNode->getLocalPath();
            fullPath.localPath.appendWithSeparator(LocalPath::fromRelativeName(row.cloudNode->name, *syncs.fsaccess, mFilesystemType), true);
            LOG_debug << "Executing case-only local rename: " << oldPath << " to " << fullPath.localPath << " (also this path should match: " << sourcePath << ")";
        }

        if (syncs.fsaccess->renamelocal(sourcePath, fullPath.localPath))
        {
            // todo: move anything at this path to sync debris first?  Old algo didn't though
            // todo: additional consideration: what if there is something here, and it should be moved/renamed to elsewhere in the sync (not the debris) first?
            // todo: additional consideration: what if things to be renamed/moved form a cycle?

            // check filesystem is not changing fsids as a result of rename
            //
            // Only meaningful on filesystems with stable FSIDs.
            //
            // We've observed strange behavior when running on FAT filesystems under Windows.
            // There, moving a directory (or file) to another parent will cause that directory
            // (or file) to gain a new FSID.
            assert(overwrite || !fsstableids || debug_confirm_getfsid(fullPath.localPath, *syncs.fsaccess, sourceSyncNode->fsid_lastSynced));

            LOG_debug << syncname << "Sync - local rename/move " << sourceSyncNode->getLocalPath() << " -> " << fullPath.localPath;

            if (caseInsensitiveRename)
            {
                row.syncNode->setScanAgain(false, true, false, 0);
            }
            else
            {
                if (!row.syncNode)
                {
                    resolve_makeSyncNode_fromCloud(row, parentRow, fullPath, false);
                    assert(row.syncNode);
                }

                row.syncNode->namesSynchronized = sourceSyncNode->namesSynchronized;

                // remove fsid (and handle) from source node, so we don't detect
                // that as a move source anymore
                sourceSyncNode->setSyncedFsid(UNDEF, syncs.localnodeBySyncedFsid, sourceSyncNode->localname, nullptr);  // shortname will be updated when rescan
                sourceSyncNode->setSyncedNodeHandle(NodeHandle());
                sourceSyncNode->sync->statecacheadd(sourceSyncNode);

                sourceSyncNode->moveContentTo(row.syncNode, fullPath.localPath, true);

                sourceSyncNode->moveAppliedToLocal = true;

                sourceSyncNode->setScanAgain(true, false, false, 0);
                row.syncNode->setScanAgain(true, true, true, 0);  // scan parent to see this moved fs item, also scan subtree to see if anything new is in there to overcome race conditions with fs notifications from the prior fs subtree paths
            }

            rowResult = false;
            return true;
        }
        else if (syncs.fsaccess->transient_error)
        {
            LOG_warn << "transient error moving folder: " << sourcePath << logTriplet(row, fullPath);

            monitor.waitingLocal(fullPath.localPath, SyncStallEntry(
                SyncWaitReason::MoveOrRenameCannotOccur, false, true,
                {sourceSyncNode->getCloudPath(true)},
                {fullPath.cloudPath},
                {sourceSyncNode->getLocalPath()},
                {fullPath.localPath, PathProblem::FilesystemErrorDuringOperation}));

            row.suppressRecursion = true;
            sourceSyncNode->moveApplyingToLocal = false;
            rowResult = false;
            return true;
        }
        else if (syncs.fsaccess->target_name_too_long)
        {
            LOG_warn << "Unable to move folder as the move target's name is too long: "
                     << sourcePath
                     << logTriplet(row, fullPath);

            monitor.waitingLocal(fullPath.localPath, SyncStallEntry(
                SyncWaitReason::MoveOrRenameCannotOccur, true, true,
                {sourceSyncNode->getCloudPath(true)},
                {fullPath.cloudPath},
                {sourceSyncNode->getLocalPath()},
                {fullPath.localPath, PathProblem::NameTooLongForFilesystem}));

            row.suppressRecursion = true;
            sourceSyncNode->moveApplyingToLocal = false;
            rowResult = false;

            return true;
        }
        else
        {
            SYNC_verbose << "Move to here delayed since local parent doesn't exist yet: " << sourcePath << logTriplet(row, fullPath);

            monitor.waitingCloud(fullPath.cloudPath, SyncStallEntry(
                SyncWaitReason::MoveOrRenameCannotOccur, false, true,
                {sourceSyncNode->getCloudPath(true)},
                {fullPath.cloudPath},
                {sourceSyncNode->getLocalPath()},
                {fullPath.localPath, PathProblem::ParentFolderDoesNotExist}));

            rowResult = false;
            return true;
        }
    }
    else if (unsureDueToIncompleteScanning)
    {
        monitor.waitingCloud(fullPath.cloudPath, SyncStallEntry(
            SyncWaitReason::MoveOrRenameCannotOccur, false, true,
            {sourceSyncNodeOriginal->getCloudPath(true)},
            {fullPath.cloudPath},
            {sourceSyncNodeOriginal->getLocalPath()},
            {fullPath.localPath, PathProblem::WaitingForScanningToComplete}));

        rowResult = false;
        return true;
    }
    else
    {
        monitor.noResult();
    }
    return false;
}

//  Just mark the relative LocalNodes as needing to be rescanned.
dstime Sync::procscanq()
{
    assert(syncs.onSyncThread());
    assert(dirnotify.get());

    NotificationDeque& queue = dirnotify->fsEventq;

    if (queue.empty())
    {
        return NEVER;
    }

    LOG_verbose << syncname << "Marking sync tree with filesystem notifications: "
                << queue.size();

    Notification notification;
    dstime delay = NEVER;

    while (queue.popFront(notification))
    {
        lastFSNotificationTime = syncs.waiter->ds;

        // Skip invalidated notifications.
        if (notification.invalidated())
        {
            LOG_debug << syncname << "Notification skipped: "
                      << notification.path;
            continue;
        }

        // Skip notifications from this sync's debris folder.
        if (notification.fromDebris(*this))
        {
            LOG_debug << syncname
                      << "Debris notification skipped: "
                      << notification.path;
            continue;
        }

        LocalPath remainder;
        LocalNode* nearest = nullptr;
        LocalNode* node = notification.localnode;

        // Notify the node or its parent
        LocalNode* match = localnodebypath(node, notification.path, &nearest, &remainder, false);

        // Check it's not below an excluded path
        if (nearest && !remainder.empty())
        {
            if (nearest->type == TYPE_DONOTSYNC)
            {
                SYNC_verbose << "Ignoring notification under do-not-sync node: "
                             << node->getLocalPath() << string(LocalPath::localPathSeparator_utf8, 1) << notification.path;
                continue;
            }

            LocalPath firstComponent;
            size_t index = 0;
            if (remainder.nextPathComponent(index, firstComponent))
            {
                if (!(firstComponent == IGNORE_FILE_NAME) &&  // as the exclusionState check below skips that check for TYPE_UNKNOWN
                    (isDoNotSyncFileName(firstComponent.toPath(false)) ||
                    ES_EXCLUDED == nearest->exclusionState(firstComponent, TYPE_UNKNOWN, 0)))
                {
                    // no need to rescan anything when the change was in an excluded folder
                    SYNC_verbose << "Ignoring notification under excluded/do-not-sync node:"
                                 << node->getLocalPath() << string(1, LocalPath::localPathSeparator_utf8) << notification.path;;
                    continue;
                }
            }
        }

        bool scanDescendants = false;

        // figure out which node we are going to scan.  'nearest' will be assigned the one (or it is already)
        if (match)
        {
            if (match->type == FILENODE)
            {
                // the node was a file, so it's always the parent that needs scanning so we see the
                // updated file metadata in the directory entry.  Additionally, re-fingerprint to detect data change
                match->recomputeFingerprint = true;
                nearest = match->parent;
                if (!nearest) continue;
            }
            else
            {
                // we found the exact node specified, recursion on request makes sense
                scanDescendants = notification.scanRequirement == Notification::FOLDER_NEEDS_SCAN_RECURSIVE;

                // for a folder path, we support either path specified (entries added/removed)
                // or the parent (eg access changed), depending on flags passed from platform layer
                nearest = match->parent && notification.scanRequirement == Notification::NEEDS_PARENT_SCAN
                        ? match->parent
                        : match;

            }
        }
        else
        {
            // we didn't find the exact path specified. But, if we are only one layer up
            // and we would have scanned parent anyway (ie, file or NEEDS_PARENT_SCAN), then it's equivalent
            // if we are higher up the tree than that, it's again the same
            // basically, scan the folder we can determine this notification is below: nearest.

            while (nearest && nearest->type == FILENODE)
            {
                nearest->recomputeFingerprint = true;
                nearest = nearest->parent;
            }
        }

        if (!nearest)
        {
            // we didn't find any suitable ancestor within the sync
            LOG_debug << "Notification had no scannable result:"  << node->getLocalPath() << " " << notification.path;;
            continue;
        }

        if (nearest->expectedSelfNotificationCount > 0)
        {
            if (nearest->scanDelayUntil >= syncs.waiter->ds)
            {
                // self-caused notifications shouldn't cause extra waiting
                --nearest->expectedSelfNotificationCount;

                SYNC_verbose << "Skipping self-notification (remaining: "
                    << nearest->expectedSelfNotificationCount << ") at: "
                    << nearest->getLocalPath();

                continue;
            }
            else
            {
                SYNC_verbose << "Expected more self-notifications ("
                    << nearest->expectedSelfNotificationCount << ") but they were late, at: "
                    << nearest->getLocalPath();
                nearest->expectedSelfNotificationCount = 0;
            }
        }

        // Let the parent know it needs to perform a scan.
        //if (nearest->scanAgain < TREE_ACTION_HERE)
        {
            SYNC_verbose << "Trigger scan flag by fs notification on "
                         << nearest->getLocalPath()
                         << (scanDescendants ? " (recursive)" : "");
        }

        nearest->setScanAgain(false, true, scanDescendants, SCANNING_DELAY_DS);

        if (nearest->rareRO().scanBlocked)
        {
            // in case permissions changed on a scan-blocked folder
            // retry straight away, but don't reset the backoff delay
            nearest->rare().scanBlocked->scanBlockedTimer.set(syncs.waiter->ds);
        }

        // How long the caller should wait before syncing.
        delay = SCANNING_DELAY_DS;
    }

    return delay;
}

bool Sync::movetolocaldebris(const LocalPath& localpath)
{
    assert(syncs.onSyncThread());
    assert(!isBackup());

    // first make sure the debris folder exists
    createDebrisTmpLockOnce();

    char buf[42];
    struct tm tms;
    string day, localday;
    struct tm* ptm = m_localtime(m_time(), &tms);

    // first try a subfolder with only the date (we expect that we may have target filename clashes here)
    snprintf(buf, sizeof(buf), "%04d-%02d-%02d", ptm->tm_year + 1900, ptm->tm_mon + 1, ptm->tm_mday);
    LocalPath targetFolder = localdebris;
    targetFolder.appendWithSeparator(LocalPath::fromRelativePath(buf), true);

    bool failedDueToTargetExists = false;

    if (movetolocaldebrisSubfolder(localpath, targetFolder, false, failedDueToTargetExists))
    {
        return true;
    }

    if (!failedDueToTargetExists) return false;

    // next try a subfolder with additional time and sequence - target filename clashes here should not occur
    snprintf(strchr(buf, 0), sizeof(buf) - strlen(buf), " %02d.%02d.%02d.", ptm->tm_hour,  ptm->tm_min, ptm->tm_sec);

    string datetime = buf;
    bool counterReset = false;
    if (datetime != mLastDailyDateTimeDebrisName)
    {
        mLastDailyDateTimeDebrisName = datetime;
        mLastDailyDateTimeDebrisCounter = 0;
        counterReset = true;
    }

    // initially try wih the same sequence number as last time, to avoid making large numbers of these when possible
    targetFolder = localdebris;
    targetFolder.appendWithSeparator(LocalPath::fromRelativePath(
        datetime + std::to_string(mLastDailyDateTimeDebrisCounter)), false);

    if (movetolocaldebrisSubfolder(localpath, targetFolder, counterReset, failedDueToTargetExists))
    {
        return true;
    }

    if (!failedDueToTargetExists) return false;

    if (counterReset)
    {
        // no need to try an incremented number if it was a new folder anyway
        return false;
    }

    // if that fails, try with the sequence incremented, that should be a new, empty folder with no filename clash possible
    ++mLastDailyDateTimeDebrisCounter;

    targetFolder = localdebris;
    targetFolder.appendWithSeparator(LocalPath::fromRelativePath(
        datetime + std::to_string(mLastDailyDateTimeDebrisCounter)), true);

    if (movetolocaldebrisSubfolder(localpath, targetFolder, true, failedDueToTargetExists))
    {
        return true;
    }

    return false;
}

bool Sync::movetolocaldebrisSubfolder(const LocalPath& localpath, const LocalPath& targetFolder, bool logFailReason, bool& failedDueToTargetExists)
{
    failedDueToTargetExists = false;

    bool createdFolder = false;
    if (syncs.fsaccess->mkdirlocal(targetFolder, false, false))
    {
        createdFolder = true;
    }
    else
    {
        if (!syncs.fsaccess->target_exists)
        {
            return false;
        }
    }

    LocalPath moveTarget = targetFolder;
    moveTarget.appendWithSeparator(localpath.subpathFrom(localpath.getLeafnameByteIndex()), true);

    syncs.fsaccess->skip_targetexists_errorreport = !logFailReason;
    bool success = syncs.fsaccess->renamelocal(localpath, moveTarget, false);
    syncs.fsaccess->skip_targetexists_errorreport = false;

    failedDueToTargetExists = !success && syncs.fsaccess->target_exists;

    if (createdFolder)
    {
        if (success)
        {
            LOG_verbose << syncname << "Created daily local debris folder: " << targetFolder;
        }
        else
        {
            // we didn't use the folder anyway, remove to avoid making huge numbers of them
            syncs.fsaccess->rmdirlocal(targetFolder);
        }
    }
    return success;
}

UnifiedSync::UnifiedSync(Syncs& s, const SyncConfig& c)
    : syncs(s), mConfig(c)
{
    mNextHeartbeat.reset(new HeartBeatSyncInfo());
}

void Syncs::enableSyncByBackupId(handle backupId, bool paused, bool notifyApp, bool setOriginalPath, std::function<void(error, SyncError, handle)> completion, bool completionInClient, const string& logname)
{
    assert(!onSyncThread());

    auto clientCompletion = [=](error e, SyncError se, handle)
        {
            queueClient([completion, e, se, backupId](MegaClient&, TransferDbCommitter&)
                {
                    if (completion) completion(e, se, backupId);
                });
        };

    queueSync([=]()
        {
            enableSyncByBackupId_inThread(backupId, paused, notifyApp, setOriginalPath, completionInClient ? clientCompletion : completion, logname);
        });
}

void Syncs::enableSyncByBackupId_inThread(handle backupId, bool paused, bool notifyApp, bool setOriginalPath, std::function<void(error, SyncError, handle)> completion, const string& logname, const string& excludedPath)
{
    assert(onSyncThread());

    UnifiedSync* usPtr = nullptr;

    for (auto& s : mSyncVec)
    {
        if (s->mConfig.mBackupId == backupId)
        {
            usPtr = s.get();
        }
    }

    if (!usPtr)
    {
        LOG_debug << "Enablesync could not find sync";
        if (completion) completion(API_ENOENT, UNKNOWN_ERROR, backupId);
        return;
    }

    UnifiedSync& us = *usPtr;

    if (us.mSync)
    {
        // it's already running, just set whether it's paused or not.
        LOG_debug << "Sync pause/unpause from "
                  << us.mConfig.mTemporarilyPaused
                  << " to "
                  << paused;

        auto changed = us.mConfig.mTemporarilyPaused != paused;

        us.mConfig.mTemporarilyPaused = paused;
        us.mConfig.mRunState = paused ? SyncRunState::Pause : SyncRunState::Run;

        if (changed && notifyApp)
            mClient.app->syncupdate_stateconfig(us.mConfig);

        if (completion) completion(API_OK, NO_SYNC_ERROR, backupId);
        return;
    }



    us.mConfig.mError = NO_SYNC_ERROR;
    us.mConfig.mRunState = SyncRunState::Loading;
    us.mConfig.mTemporarilyPaused = paused;


    bool resetFingerprint = false;

#ifdef __APPLE__
    if (!resetFingerprint)
    {
        LOG_debug << "turning on reset of filesystem fingerprint on Mac, as they are not consistent there";  // eg. from networked filesystem, qnap shared drive
        resetFingerprint = true;
    }
#endif

    if (!resetFingerprint && !us.mConfig.mDatabaseExists)
    {
        // It's ok to sync to a new folder (new fs even) at the same path, if we are truly going from scratch
        // Users may, eg. put a sync to disabled, move the local folder elsewhere, make an empty folder with that same name, restart the sync
        LOG_debug << "turning on reset of filesystem fingerprint for previously disabled sync (ie, had no database)";
        resetFingerprint = true;
    }

    if (resetFingerprint)
    {
        us.mConfig.mFilesystemFingerprint = 0; //This will cause the local filesystem fingerprint to be recalculated
        us.mConfig.mLocalPathFsid = UNDEF;
    }

    if (setOriginalPath)
    {
        CloudNode cloudNode;
        string cloudNodePath;
        if (lookupCloudNode(us.mConfig.mRemoteNode, cloudNode, &cloudNodePath, nullptr, nullptr, nullptr, nullptr, Syncs::FOLDER_ONLY)
            &&  us.mConfig.mOriginalPathOfRemoteRootNode != cloudNodePath)
        {
            us.mConfig.mOriginalPathOfRemoteRootNode = cloudNodePath;
            saveSyncConfig(us.mConfig);
        }
    }

    LocalPath rootpath;
    std::unique_ptr<FileAccess> openedLocalFolder;
    bool inshare, isnetwork;

    error e;
    {
        // todo: even better thead safety
        lock_guard<mutex> g(mClient.nodeTreeMutex);
        e = mClient.checkSyncConfig(us.mConfig, rootpath, openedLocalFolder, inshare, isnetwork);
    }

    if (e)
    {
        // error and enable flag were already changed
        LOG_debug << "Enablesync checks resulted in error: " << e;

        us.mConfig.mRunState = us.mConfig.mDatabaseExists ? SyncRunState::Suspend : SyncRunState::Disable;

        us.changedConfigState(true, notifyApp);
        if (completion) completion(e, us.mConfig.mError, backupId);
        return;
    }

    // Does this sync contain an ignore file?
    if (!hasIgnoreFile(us.mConfig))
    {
        DefaultFilterChain* filter = nullptr;

        // What chain are we using as a template?
        if (us.mConfig.mLegacyExclusionsIneligigble)
        {
            filter = &mNewSyncFilterChain;
            LOG_debug << "Adding standard default .megaignore to sync";
        }
        else
        {
            filter = &mLegacyUpgradeFilterChain;
            LOG_debug << "Converting legacy exclusion rules to .megaignore for this sync";
        }

        // Create a new chain so that we can add custom rules if necessary.
        DefaultFilterChain tempFilter;

        // Do we have a custom rule to apply?
        if (!excludedPath.empty())
        {
            // Then copy the template...
            tempFilter = *filter;

            // And add the new exclusion.
            tempFilter.excludePath(excludedPath);

            // Use the updated filter when generating a new ignore file.
            filter = &tempFilter;
        }

        // Try and create the missing ignore file.
        if (!filter->create(us.mConfig.mLocalPath, *fsaccess))
        {
            LOG_debug << "Failed to create ignore file for sync without one at: " << us.mConfig.mLocalPath;

            // for backups, it's ok to be backup up read-only folders.
            // for syncs, we can't sync if we can't bring changes back

            if (us.mConfig.isBackup())
            {
                LOG_debug << "As it's a Backup, continuing without .megaigore for: " << us.mConfig.mLocalPath;
            }
            else
            {
                us.mConfig.mError = COULD_NOT_CREATE_IGNORE_FILE;
                us.mConfig.mEnabled = false;
                us.mConfig.mRunState = us.mConfig.mDatabaseExists ? SyncRunState::Suspend : SyncRunState::Disable;

                us.changedConfigState(true, notifyApp);

                if (completion)
                    completion(API_EWRITE, us.mConfig.mError, backupId);

                return;
            }
        }
    }

    us.mConfig.mError = NO_SYNC_ERROR;
    us.mConfig.mEnabled = true;
    us.mConfig.mRunState = SyncRunState::Loading;
    us.mConfig.mLegacyExclusionsIneligigble = true;

    // If we're a backup sync...
    if (us.mConfig.isBackup())
    {
        auto& config = us.mConfig;

        auto firstTime = config.mBackupState == SYNC_BACKUP_NONE;
        auto isExternal = config.isExternal();
        auto wasDisabled = config.knownError() == BACKUP_MODIFIED;

        if (firstTime || isExternal || wasDisabled)
        {
            // Then we must come up in mirroring mode.
            us.mConfig.mBackupState = SYNC_BACKUP_MIRROR;
        }
    }

    string debris = DEBRISFOLDER;
    auto localdebris = LocalPath();

    us.changedConfigState(true, notifyApp);
    mHeartBeatMonitor->updateOrRegisterSync(us);

    startSync_inThread(us, debris, localdebris, inshare, isnetwork, rootpath, completion, logname);
    us.mNextHeartbeat->updateSPHBStatus(us);
}

bool Syncs::checkSyncRemoteLocationChange(UnifiedSync& us, bool exists, string cloudPath)
{
    assert(onSyncThread());

    bool pathChanged = false;
    if (exists)
    {
        if (cloudPath != us.mConfig.mOriginalPathOfRemoteRootNode)
        {
            // the sync will be suspended. Should the user manually start it again,
            // then the recorded path will be updated to whatever path the Node is then at.
            LOG_debug << "Sync root path changed!  Was: " << us.mConfig.mOriginalPathOfRemoteRootNode << " now: " << cloudPath;
            pathChanged = true;
        }
    }
    else //unset remote node: failed!
    {
        if (!us.mConfig.mRemoteNode.isUndef())
        {
            us.mConfig.mRemoteNode = NodeHandle();
        }
    }

    return pathChanged;
}

void Syncs::startSync_inThread(UnifiedSync& us, const string& debris, const LocalPath& localdebris,
    bool inshare, bool isNetwork, const LocalPath& rootpath,
    std::function<void(error, SyncError, handle)> completion, const string& logname)
{
    assert(onSyncThread());
    assert(!us.mSync);

    auto fail = [&us, &completion](Error e, SyncError se) -> void {
        us.changeState(se, false, true, true);
        us.mSync.reset();
        LOG_debug << "Final error for sync start: " << e;
        if (completion) completion(e, us.mConfig.mError, us.mConfig.mBackupId);
    };

    us.mConfig.mRunState = SyncRunState::Loading;
    us.changedConfigState(false, true);

    SyncError constructResult = NO_SYNC_ERROR;
    us.mSync.reset(new Sync(us, debris, localdebris, inshare, logname, constructResult));

    if (constructResult != NO_SYNC_ERROR)
    {
        LOG_err << "Sync creation failed, syncerr: " << constructResult;
        return fail(API_EFAILED, constructResult);
    }

    debugLogHeapUsage();

    us.mSync->purgeStaleDownloads();

    // this was already set in the Sync constructor
    assert(us.mConfig.mRunState == (us.mConfig.mTemporarilyPaused ? SyncRunState::Pause : SyncRunState::Run));

    us.changedConfigState(false, true);

    // Make sure we could open the state cache database.
    if (us.mSync->shouldHaveDatabase() && !us.mSync->statecachetable)
    {
        LOG_err << "Unable to open state cache database.";
        return fail(API_EFAILED, UNABLE_TO_OPEN_DATABASE);
    }
    else if (us.mSync->localroot->watch(us.mConfig.getLocalPath(), UNDEF) != WR_SUCCESS)
    {
        LOG_err << "Unable to add a watch for the sync root: "
                << us.mConfig.getLocalPath();

        return fail(API_EFAILED, UNABLE_TO_ADD_WATCH);
    }

    us.mSync->isnetwork = isNetwork;

    saveSyncConfig(us.mConfig);
    mSyncFlags->isInitialPass = true;

    if (completion) completion(API_OK, us.mConfig.mError, us.mConfig.mBackupId);
}

void UnifiedSync::changedConfigState(bool save, bool notifyApp)
{
    assert(syncs.onSyncThread());

    if (mConfig.stateFieldsChanged())
    {
        LOG_debug << "Sync " << toHandle(mConfig.mBackupId)
                  << " now in runState: " << int(mConfig.mRunState)
                  << " enabled: " << mConfig.mEnabled
                  << " error: " << mConfig.mError;

        if (save)
        {
<<<<<<< HEAD
            syncs.saveSyncConfig(mConfig);
        }
=======
            LOG_debug << "Loaded "
                      << configs.size()
                      << " internal sync config(s) from disk.";

            // check if sync databases exist, so we know if a sync is disabled or merely suspended
            for (auto& c: configs)
            {
                auto fas = fsaccess->newfileaccess(false);
                if (fas->fopen(c.mLocalPath, true, false, FSLogging::logOnError))
                {
                    string dbname = c.getSyncDbStateCacheName(fas->fsid, c.mRemoteNode, mClient.me);

                    // Note, we opened dbaccess in thread-safe mode
                    LocalPath dbPath;
                    c.mDatabaseExists = mClient.dbaccess->checkDbFileAndAdjustLegacy(*fsaccess, dbname, DB_OPEN_FLAG_TRANSACTED, dbPath);
                }

            }
>>>>>>> 81c1e19c

        if (notifyApp && !mConfig.mRemovingSyncBySds)
        {
            assert(syncs.onSyncThread());
            syncs.mClient.app->syncupdate_stateconfig(mConfig);
        }
    }
}

Syncs::Syncs(MegaClient& mc)
  : waiter(new WAIT_CLASS)
  , mClient(mc)
  , fsaccess(::mega::make_unique<FSACCESS_CLASS>())
  , mSyncFlags(new SyncFlags)
  , mScanService(new ScanService())
{
    fsaccess->initFilesystemNotificationSystem();

    mHeartBeatMonitor.reset(new BackupMonitor(*this));
    syncThread = std::thread([this]() { syncLoop(); });
}

Syncs::~Syncs()
{
    assert(!onSyncThread());

    // null function is the signal to end the thread
    syncThreadActions.pushBack(nullptr);
    waiter->notify();
    if (syncThread.joinable()) syncThread.join();
}

void Syncs::syncRun(std::function<void()> f)
{
    assert(!onSyncThread());
    std::promise<bool> synchronous;
    syncThreadActions.pushBack([&]()
        {
            f();
            synchronous.set_value(true);
        });

    mSyncFlags->earlyRecurseExitRequested = true;
    waiter->notify();
    synchronous.get_future().get();
}

void Syncs::queueSync(std::function<void()>&& f)
{
    assert(!onSyncThread());
    syncThreadActions.pushBack(move(f));
    mSyncFlags->earlyRecurseExitRequested = true;
    waiter->notify();
}

void Syncs::queueClient(std::function<void(MegaClient&, TransferDbCommitter&)>&& f, bool fromAnyThread)
{
    assert(onSyncThread() || fromAnyThread);
    clientThreadActions.pushBack(move(f));
    mClient.waiter->notify();
}


void Syncs::getSyncProblems(std::function<void(unique_ptr<SyncProblems>)> completion,
                            bool completionInClient)
{
    using MC = MegaClient;
    using DBTC = TransferDbCommitter;

    if (completionInClient)
    {
        completion = [this, completion](unique_ptr<SyncProblems> problems) {
            SyncProblems* rawPtr = problems.release();
            queueClient([completion, rawPtr](MC&, DBTC&) mutable {
                completion(unique_ptr<SyncProblems>(rawPtr));
            });
        };
    }

    queueSync([this, completion]() mutable {
        unique_ptr<SyncProblems> problems(new SyncProblems);
        getSyncProblems_inThread(*problems);
        completion(move(problems));
    });
}

void Syncs::getSyncProblems_inThread(SyncProblems& problems)
{
    assert(onSyncThread());

    problems.mStallsDetected = syncStallState;
    problems.mConflictsDetected = conflictsDetected(&problems.mConflicts);

    // if we're not actually in stall state then don't report things
    // that we are waiting on that migtht come right, only report definites.
    for (auto& r: stallReport.cloud)
    {
        if (syncStallState || r.second.alertUserImmediately)
        {
            problems.mStalls.cloud.insert(r);
        }
    }
    for (auto& r: stallReport.local)
    {
        if (syncStallState || r.second.alertUserImmediately)
        {
            problems.mStalls.local.insert(r);
        }
    }

    // Try to present just one item for a move/rename, instead of two.
    // We may have generated two items, one for the source node
    // and one for the target node.   Most paths will match between the two.
    // If for some reason we only know one side of the move/rename, we will keep that item.

    for (auto si = problems.mStalls.local.begin();
              si != problems.mStalls.local.end();
              ++si)
    {
        if (si->second.reason == SyncWaitReason::MoveOrRenameCannotOccur)
        {
            auto so = problems.mStalls.local.find(si->second.localPath2.localPath);
            if (so != problems.mStalls.local.end())
            {
                if (so != si &&
                    so->second.reason == SyncWaitReason::MoveOrRenameCannotOccur &&
                    so->second.localPath1.localPath == so->second.localPath1.localPath &&
                    so->second.localPath2.localPath == so->second.localPath2.localPath &&
                    so->second.cloudPath1.cloudPath == so->second.cloudPath1.cloudPath)
                {
                    if (si->second.cloudPath2.cloudPath.empty())
                    {
                        // if we know the destination in one, make sure we keep it
                        si->second.cloudPath2.cloudPath = so->second.cloudPath2.cloudPath;
                    }

                    // other iterators are not invalidated in std::map
                    problems.mStalls.local.erase(so);
                }
            }
        }
    }

    for (auto si = problems.mStalls.cloud.begin();
        si != problems.mStalls.cloud.end();
        ++si)
    {
        if (si->second.reason == SyncWaitReason::MoveOrRenameCannotOccur)
        {
            auto so = problems.mStalls.cloud.find(si->second.cloudPath2.cloudPath);
            if (so != problems.mStalls.cloud.end())
            {
                if (so != si &&
                    so->second.reason == SyncWaitReason::MoveOrRenameCannotOccur &&
                    so->second.cloudPath1.cloudPath == so->second.cloudPath1.cloudPath &&
                    so->second.cloudPath2.cloudPath == so->second.cloudPath2.cloudPath &&
                    so->second.localPath1.localPath == so->second.localPath1.localPath)
                {
                    if (si->second.localPath2.localPath.empty())
                    {
                        // if we know the destination in one, make sure we keep it
                        si->second.localPath2.localPath = so->second.localPath2.localPath;
                    }
                    // other iterators are not invalidated in std::map
                    problems.mStalls.cloud.erase(so);
                }
            }
        }
    }

}

void Syncs::getSyncStatusInfo(handle backupID,
                              SyncStatusInfoCompletion completion,
                              bool completionInClient)
{
    // No completion? No work to be done!
    if (!completion)
        return;

    // Convenience.
    using DBTC = TransferDbCommitter;
    using MC = MegaClient;
    using SV = vector<SyncStatusInfo>;

    // Is it up to the client to call the completion function?
    if (completionInClient)
        completion = [completion, this](SV info) {
            // Necessary as we can't move-capture before C++14.
            auto temp = std::make_shared<SV>(std::move(info));

            // Delegate to the user's completion function.
            queueClient([completion, temp](MC&, DBTC&) mutable {
                completion(std::move(*temp));
            });
        };

    // Queue the request on the sync thread.
    queueSync([backupID, completion, this]() {
        getSyncStatusInfoInThread(backupID, std::move(completion));
    });
}

void Syncs::getSyncStatusInfoInThread(handle backupID,
                                      SyncStatusInfoCompletion completion)
{
    // Make sure we're running on the right thread.
    assert(onSyncThread());

    // Make sure no one's changing the syncs beneath our feet.
    lock_guard<mutex> guard(mSyncVecMutex);

    // Gathers information about a specific sync.
    struct gather
    {
        gather(const Sync& sync)
          : mSync(sync)
        {
        }

        operator SyncStatusInfo() const
        {
            SyncStatusInfo info;

            auto& config = mSync.getConfig();

            info.mBackupID = config.mBackupId;
            info.mName = config.mName;
            info.mTransferCounts = mSync.threadSafeState->transferCounts();

            tally(info, *mSync.localroot);

            return info;
        }

        void tally(SyncStatusInfo& info, const LocalNode& node) const
        {
            // Not synced? Not interested.
            if (node.parent && node.syncedCloudNodeHandle.isUndef())
                return;

            ++info.mTotalSyncedNodes;

            // Directories don't have a size.
            if (node.type == FILENODE)
                info.mTotalSyncedBytes += node.syncedFingerprint.size;

            // Process children, if any.
            for (auto& childIt : node.children)
                tally(info, *childIt.second);
        }

        const Sync& mSync;
    }; // gather

    // Status info collected from syncs.
    vector<SyncStatusInfo> info;

    // Gather status information from active syncs.
    for (auto& us : mSyncVec)
    {
        // Not active? Not interested.
        if (!us->mSync)
            continue;

        // Convenience.
        auto& config = us->mConfig;

        // Is this sync something we're interested in?
        if (backupID != UNDEF && backupID != config.mBackupId)
            continue;

        // Gather status information about this sync.
        info.emplace_back(gather(*us->mSync));
    }

    // Pass the information to the caller.
    completion(std::move(info));
}

SyncConfigVector Syncs::configsForDrive(const LocalPath& drive) const
{
    assert(onSyncThread() || !onSyncThread());

    lock_guard<mutex> g(mSyncVecMutex);

    SyncConfigVector v;
    for (auto& s : mSyncVec)
    {
        if (s->mConfig.mExternalDrivePath == drive)
        {
            v.push_back(s->mConfig);
        }
    }
    return v;
}

SyncConfigVector Syncs::getConfigs(bool onlyActive) const
{
    assert(onSyncThread() || !onSyncThread());

    lock_guard<mutex> g(mSyncVecMutex);

    SyncConfigVector v;
    for (auto& s : mSyncVec)
    {
        if (s->mSync
            || !onlyActive)
        {
            v.push_back(s->mConfig);
        }
    }
    return v;
}

handle Syncs::getSyncIdContainingActivePath(const LocalPath& lp) const
{
    assert(onSyncThread() || !onSyncThread());

    lock_guard<mutex> g(mSyncVecMutex);

    SyncConfigVector v;
    for (auto& s : mSyncVec)
    {
        if ((s->mSync && !s->mConfig.mTemporarilyPaused))
        {
            if (s->mConfig.mLocalPath.isContainingPathOf(lp))
            {
                auto debrisPath = s->mConfig.mLocalPath;
                debrisPath.appendWithSeparator(LocalPath::fromRelativePath(DEBRISFOLDER), false);
                if (debrisPath.isContainingPathOf(lp))
                {
                    return UNDEF;
                }
                else
                {
                    return s->mConfig.mBackupId;
                }
            }
        }
    }
    return UNDEF;
}

bool Syncs::configById(handle backupId, SyncConfig& configResult) const
{
    assert(!onSyncThread());

    lock_guard<mutex> g(mSyncVecMutex);

    for (auto& s : mSyncVec)
    {
        if (s->mConfig.mBackupId == backupId)
        {
            configResult = s->mConfig;
            return true;
        }
    }
    return false;
}

void Syncs::backupCloseDrive(const LocalPath& drivePath, std::function<void(Error)> clientCallback)
{
    assert(!onSyncThread());
    assert(clientCallback);

    queueSync([this, drivePath, clientCallback]()
        {
            Error e = backupCloseDrive_inThread(drivePath);
            queueClient([clientCallback, e](MegaClient& mc, TransferDbCommitter& committer)
                {
                    clientCallback(e);
                });
        });
}

error Syncs::backupCloseDrive_inThread(LocalPath drivePath)
{
    assert(onSyncThread());
    assert(drivePath.isAbsolute() || drivePath.empty());

    // Is the path valid?
    if (drivePath.empty())
    {
        return API_EARGS;
    }

    auto* store = syncConfigStore();

    // Does the store exist?
    if (!store)
    {
        // Nope and we need it.
        return API_EINTERNAL;
    }

    // Is this drive actually loaded?
    if (!store->driveKnown(drivePath))
    {
        return API_ENOENT;
    }

    auto result = store->write(drivePath, configsForDrive(drivePath));
    store->removeDrive(drivePath);

    auto syncsOnDrive = selectedSyncConfigs(
      [&](SyncConfig& config, Sync*)
      {
          return config.mExternalDrivePath == drivePath;
      });

    for (auto& sc : syncsOnDrive)
    {
        SyncConfig removed;
        unloadSyncByBackupID(sc.mBackupId, sc.mEnabled, removed);
    }

    return result;
}

void Syncs::backupOpenDrive(const LocalPath& drivePath, std::function<void(Error)> clientCallback)
{
    assert(!onSyncThread());
    assert(clientCallback);

    queueSync([this, drivePath, clientCallback]()
        {
            Error e = backupOpenDrive_inThread(drivePath);
            queueClient([clientCallback, e](MegaClient& mc, TransferDbCommitter& committer)
                {
                    clientCallback(e);
                });
        });
}

error Syncs::backupOpenDrive_inThread(const LocalPath& drivePath)
{
    assert(onSyncThread());
    assert(drivePath.isAbsolute());

    // Is the drive path valid?
    if (drivePath.empty())
    {
        return API_EARGS;
    }

    // Can we get our hands on the config store?
    auto* store = syncConfigStore();

    if (!store)
    {
        LOG_err << "Couldn't restore "
                << drivePath
                << " as there is no config store.";

        // Nope and we can't do anything without it.
        return API_EINTERNAL;
    }

    // Has this drive already been opened?
    if (store->driveKnown(drivePath))
    {
        LOG_debug << "Skipped restore of "
                  << drivePath
                  << " as it has already been opened.";

        // Then we don't have to do anything.
        return API_EEXIST;
    }

    SyncConfigVector configs;

    // Try and open the database on the drive.
    auto result = store->read(drivePath, configs, true);

    // Try and restore the backups in the database.
    if (result == API_OK)
    {
        LOG_debug << "Attempting to restore backup syncs from "
                  << drivePath;

        size_t numRestored = 0;

        // Create a unified sync for each backup config.
        for (const auto& config : configs)
        {
            lock_guard<mutex> g(mSyncVecMutex);

            bool skip = false;
            for (auto& us : mSyncVec)
            {
                // Make sure there aren't any syncs with this backup id.
                if (config.mBackupId == us->mConfig.mBackupId)
                {
				    skip = true;
                    LOG_err << "Skipping restore of backup "
                            << config.mLocalPath
                            << " on "
                            << drivePath
                            << " as a sync already exists with the backup id "
                            << toHandle(config.mBackupId);
                }
            }

            if (!skip)
            {
                // Create the unified sync.
                mSyncVec.emplace_back(new UnifiedSync(*this, config));

                // Track how many configs we've restored.
                ++numRestored;
            }
        }

        // Log how many backups we could restore.
        LOG_debug << "Restored "
                  << numRestored
                  << " out of "
                  << configs.size()
                  << " backup(s) from "
                  << drivePath;

        return API_OK;
    }

    // Couldn't open the database.
    LOG_warn << "Failed to restore "
             << drivePath
             << " as we couldn't open its config database.";

    return result;
}

SyncConfigStore* Syncs::syncConfigStore()
{
    assert(onSyncThread());

    // Have we already created the database?
    if (mSyncConfigStore)
    {
        // Yep, return a reference to the caller.
        return mSyncConfigStore.get();
    }

    // Is the client using a database?
    if (!mClient.dbaccess)
    {
        // Nope and we need it for the configuration path.
        return nullptr;
    }

    // Can we get our hands on an IO context?
    if (!syncConfigIOContext())
    {
        // We need it if we want to write the DB to disk.
        return nullptr;
    }

    // Where the database will be stored.
    auto dbPath = mClient.dbaccess->rootPath();

    // Create the database.
    mSyncConfigStore.reset(
      new SyncConfigStore(dbPath, *mSyncConfigIOContext));

    return mSyncConfigStore.get();
}

NodeHandle Syncs::getSyncedNodeForLocalPath(const LocalPath& lp)
{
    assert(!onSyncThread());

    // synchronous for now but we could make async one day (intermediate layer would need its function made async first)
    NodeHandle result;
    syncRun([&](){

        lock_guard<mutex> g(mSyncVecMutex);
        for (auto& us : mSyncVec)
        {
            if (us->mSync)
            {
                LocalNode* match = us->mSync->localnodebypath(NULL, lp, nullptr, nullptr, false);
                if (match)
                {
                    result = match->syncedCloudNodeHandle;
                    break;
                }
            }
        }

    });
    return result;
}

treestate_t Syncs::getSyncStateForLocalPath(handle backupId, const LocalPath& lp)
{
    assert(!onSyncThread());

    // mLocalNodeChangeMutex must already be locked!!

    // we must lock the sync vec mutex when not on the sync thread
    // careful of lock ordering to avoid deadlock between threads
    // we never have mSyncVecMutex and then lock mLocalNodeChangeMutex
    lock_guard<mutex> g(mSyncVecMutex);
    for (auto& us : mSyncVec)
    {
        if (us->mConfig.mBackupId == backupId && us->mSync)
        {
            if (LocalNode* match = us->mSync->localnodebypath(nullptr, lp, nullptr, nullptr, true))
            {
                return match->checkTreestate(false);
            }
            return TREESTATE_NONE;
        }
    }
    return TREESTATE_NONE;
}

bool Syncs::getSyncStateForLocalPath(const LocalPath& lp, treestate_t& ts, nodetype_t& nt, SyncConfig& sc)
{
    assert(onSyncThread());
    for (auto& us : mSyncVec)
    {
        if (us->mSync && us->mConfig.mLocalPath.isContainingPathOf(lp))
        {
            if (LocalNode* match = us->mSync->localnodebypath(nullptr, lp, nullptr, nullptr, true))
            {
                ts = match->checkTreestate(false);
                nt = match->type;
                sc = us->mConfig;
                return true;
            }
            return false;
        }
    }
    return false;
}

error Syncs::syncConfigStoreAdd(const SyncConfig& config)
{
    assert(!onSyncThread());

    error result = API_OK;
    syncRun([&](){ syncConfigStoreAdd_inThread(config, [&](error e){ result = e; }); });
    return result;
}

void Syncs::syncConfigStoreAdd_inThread(const SyncConfig& config, std::function<void(error)> completion)
{
    assert(onSyncThread());

    // Convenience.
    static auto equal =
      [](const LocalPath& lhs, const LocalPath& rhs)
      {
          return !platformCompareUtf(lhs, false, rhs, false);
      };

    auto* store = syncConfigStore();

    // Could we get our hands on the store?
    if (!store)
    {
        // Nope and we can't proceed without it.
        completion(API_EINTERNAL);
        return;
    }

    SyncConfigVector configs;
    bool known = store->driveKnown(LocalPath());

    // Load current configs from disk.
    auto result = store->read(LocalPath(), configs, false);

    if (result == API_ENOENT || result == API_OK)
    {
        SyncConfigVector::iterator i = configs.begin();

        // Are there any syncs already present for this root?
        for ( ; i != configs.end(); ++i)
        {
            if (equal(i->mLocalPath, config.mLocalPath))
            {
                break;
            }
        }

        // Did we find any existing config?
        if (i != configs.end())
        {
            // Yep, replace it.
            LOG_debug << "Replacing existing sync config for: "
                      << i->mLocalPath;

            *i = config;
        }
        else
        {
            // Nope, add it.
            configs.emplace_back(config);
        }

        // Write the configs to disk.
        result = store->write(LocalPath(), configs);
    }

    // Remove the drive if it wasn't already known.
    if (!known)
    {
        store->removeDrive(LocalPath());
    }

    completion(result);
    return;
}

bool Syncs::syncConfigStoreDirty()
{
    assert(onSyncThread());
    return mSyncConfigStore && mSyncConfigStore->dirty();
}

bool Syncs::syncConfigStoreFlush()
{
    assert(onSyncThread());

    // No need to flush if the store's not dirty.
    if (!syncConfigStoreDirty()) return true;

    // Try and flush changes to disk.
    LOG_debug << "Attempting to flush config store changes.";

    auto failed = mSyncConfigStore->writeDirtyDrives(getConfigs(false));

    if (failed.empty()) return true;

    LOG_err << "Failed to flush "
             << failed.size()
             << " drive(s).";

    // Disable syncs present on drives that we couldn't write.
    auto nDisabled = 0u;

    for (auto& drivePath : failed)
    {
        // Determine which syncs are present on this drive.
        auto configs = configsForDrive(drivePath);

        // Disable those that aren't already disabled.
        for (auto& config : configs)
        {
            // Already disabled? Nothing to do.
            //
            // dgw: This is what prevents an infinite flush cycle.
            if (!config.mEnabled)
                continue;

            // Disable the sync.
            disableSyncByBackupId(config.mBackupId,
                                  SYNC_CONFIG_WRITE_FAILURE,
                                  false,
                                  true,
                                  nullptr);

            ++nDisabled;
        }
    }

    LOG_warn << "Disabled"
             << nDisabled
             << " sync(s) on "
             << failed.size()
             << " drive(s).";

    return false;
}

error Syncs::syncConfigStoreLoad(SyncConfigVector& configs)
{
    assert(onSyncThread());

    LOG_debug << "Attempting to load internal sync configs from disk.";

    auto result = API_EAGAIN;

    // Can we get our hands on the internal sync config database?
    if (auto* store = syncConfigStore())
    {
        // Try and read the internal database from disk.
        result = store->read(LocalPath(), configs, false);

        if (result == API_ENOENT || result == API_OK)
        {
            LOG_debug << "Loaded "
                      << configs.size()
                      << " internal sync config(s) from disk.";

            // check if sync databases exist, so we know if a sync is disabled or merely suspended
            // note that the sync root path might not be available now, and we might start the
            // sync later if the drive appears (and its suspension reason was that path disappearing)
            for (auto& c: configs)
            {
                handle root_fsid = c.mLocalPathFsid;
                if (root_fsid == UNDEF)
                {
                    // backward compatibilty for when we didn't store the fsid in serialized config
                    auto fas = fsaccess->newfileaccess(false);
                    if (fas->fopen(c.mLocalPath, true, false))
                    {
                        root_fsid = fas->fsid;
                    }
                }

                if (root_fsid != UNDEF)
                {
                    string dbname = c.getSyncDbStateCacheName(root_fsid, c.mRemoteNode, mClient.me);

                    // Note, we opened dbaccess in thread-safe mode
                    LocalPath dbPath;
                    c.mDatabaseExists = mClient.dbaccess->checkDbFileAndAdjustLegacy(*fsaccess, dbname, DB_OPEN_FLAG_TRANSACTED, dbPath);
                }

                if (c.mEnabled)
                {
                    c.mRunState = SyncRunState::Pending;
                }
                else
                {
                    c.mRunState = c.mDatabaseExists ? SyncRunState::Suspend : SyncRunState::Disable;
                }

            }

            return API_OK;
        }
    }

    LOG_err << "Couldn't load internal sync configs from disk: "
            << result;

    return result;
}

string Syncs::exportSyncConfigs(const SyncConfigVector configs) const
{
    assert(!onSyncThread());
    JSONWriter writer;

    writer.beginobject();
    writer.beginarray("configs");

    for (const auto& config : configs)
    {
        exportSyncConfig(writer, config);
    }

    writer.endarray();
    writer.endobject();

    return writer.getstring();
}

string Syncs::exportSyncConfigs() const
{
    assert(!onSyncThread());
    return exportSyncConfigs(configsForDrive(LocalPath()));
}

void Syncs::importSyncConfigs(const char* data, std::function<void(error)> completion)
{
    assert(!onSyncThread());

    // Convenience.
    struct Context;

    using CompletionFunction = std::function<void(error)>;
    using ContextPtr = std::shared_ptr<Context>;

    // Bundles state we need to create backup IDs.
    struct Context
    {
        static void put(ContextPtr context)
        {
            using std::bind;
            using std::move;
            using std::placeholders::_1;
            using std::placeholders::_2;

            // Convenience.
            auto& client = *context->mClient;
            auto& config = *context->mConfig;
            auto& deviceHash = context->mDeviceHash;

            // Backup Info.
            auto state = BackupInfoSync::getSyncState(config, context->mSyncs->mDownloadsPaused, context->mSyncs->mUploadsPaused);
            auto info  = BackupInfoSync(config, deviceHash, UNDEF, state);

            LOG_debug << "Generating backup ID for config "
                      << context->signature()
                      << "...";

            // Completion chain.
            auto completion = bind(&putComplete, move(context), _1, _2);

            // Create and initiate request.
            auto* request = new CommandBackupPut(&client, info, move(completion));
            client.reqs.add(request);
        }

        static void putComplete(ContextPtr context, Error result, handle backupID)
        {
            // No backup ID even though the request succeeded?
            if (!result && ISUNDEF(result))
            {
                // Then we've encountered an internal error.
                result = API_EINTERNAL;
            }

            // Convenience;
            auto& client = *context->mClient;

            // Were we able to create a backup ID?
            if (result)
            {
                LOG_err << "Unable to generate backup ID for config "
                        << context->signature();

                auto i = context->mConfigs.begin();
                auto j = context->mConfig;

                // Remove the IDs we've created so far.
                LOG_debug << "Releasing backup IDs generated so far...";

                for ( ; i != j; ++i)
                {
                    auto* request = new CommandBackupRemove(&client, i->mBackupId, nullptr);
                    client.reqs.add(request);
                    // don't wait for the cleanup to notify the client about failure of import
                    // (error/success of cleanup is irrelevant for the app)
                }

                // Let the client know the import has failed.
                context->mCompletion(result);
                return;
            }

            // Assign the newly generated backup ID.
            context->mConfig->mBackupId = backupID;

            // Have we assigned IDs for all the syncs?
            if (++context->mConfig == context->mConfigs.end())
            {
                auto& syncs = *context->mSyncs;

                LOG_debug << context->mConfigs.size()
                          << " backup ID(s) have been generated.";

                LOG_debug << "Importing "
                          << context->mConfigs.size()
                          << " configs(s)...";

                // Yep, add them to the sync.
                for (const auto& config : context->mConfigs)
                {
                    // So we can wait for the sync to be added.
                    std::promise<void> waiter;

                    // Called when the engine has added the sync.
                    auto completion = [&waiter](error, SyncError, handle) {
                        waiter.set_value();
                    };

                    // Add the new sync, optionally enabling it.
                    syncs.appendNewSync(config,
                                        false,
                                        false,
                                        std::move(completion),
                                        false,
                                        config.mName);

                    // Wait for this sync to be added.
                    waiter.get_future().get();
                }

                LOG_debug << context->mConfigs.size()
                          << " sync(s) imported successfully.";

                // Let the client know the import has completed.
                context->mCompletion(API_OK);
                return;
            }

            // Generate an ID for the next config.
            put(std::move(context));
        }

        string signature() const
        {
            ostringstream ostream;

            ostream << mConfig - mConfigs.begin() + 1
                    << "/"
                    << mConfigs.size();

            return ostream.str();
        }

        // Client.
        MegaClient* mClient;

        // Who to call back when we're done.
        CompletionFunction mCompletion;

        // Next config requiring a backup ID.
        SyncConfigVector::iterator mConfig;

        // Configs requiring a backup ID.
        SyncConfigVector mConfigs;

        // Identifies the device we're adding configs to.
        string mDeviceHash;

        // Who we're adding the configs to.
        Syncs* mSyncs;
    }; // Context

    // Sanity.
    if (!data || !*data)
    {
        completion(API_EARGS);
        return;
    }

    // Preprocess input so to remove all extraneous whitespace.
    auto strippedData = JSON::stripWhitespace(data);

    // Try and translate JSON back into sync configs.
    SyncConfigVector configs;

    if (!importSyncConfigs(strippedData, configs))
    {
        // No love. Inform the client.
        completion(API_EREAD);
        return;
    }

    // Don't import configs that already appear to be present.
    {
        lock_guard<mutex> guard(mSyncVecMutex);

        // Checks if two configs have an equivalent mapping.
        auto equivalent = [](const SyncConfig& lhs, const SyncConfig& rhs) {
            auto& lrp = lhs.mOriginalPathOfRemoteRootNode;
            auto& rrp = rhs.mOriginalPathOfRemoteRootNode;

            return lhs.mLocalPath == rhs.mLocalPath && lrp == rrp;
        };

        // Checks if an equivalent config has already been loaded.
        auto present = [&](const SyncConfig& config) {
            for (auto& us : mSyncVec)
            {
                if (equivalent(us->mConfig, config))
                    return true;
            }

            return false;
        };

        // Strip configs that already appear to be present.
        auto j = std::remove_if(configs.begin(), configs.end(), present);
        configs.erase(j, configs.end());
    }

    // No configs? Nothing to import!
    if (configs.empty())
    {
        completion(API_OK);
        return;
    }

    // Create and initialize context.
    ContextPtr context = make_unique<Context>();

    context->mClient = &mClient;
    context->mCompletion = std::move(completion);
    context->mConfigs = std::move(configs);
    context->mConfig = context->mConfigs.begin();
    context->mDeviceHash = mClient.getDeviceidHash();
    context->mSyncs = this;

    LOG_debug << "Attempting to generate backup IDs for "
              << context->mConfigs.size()
              << " imported config(s)...";

    // Generate backup IDs.
    Context::put(std::move(context));
}

void Syncs::exportSyncConfig(JSONWriter& writer, const SyncConfig& config) const
{
    assert(!onSyncThread());

    // Internal configs only for the time being.
    if (!config.mExternalDrivePath.empty())
    {
        LOG_warn << "Skipping export of external backup: "
                 << config.mLocalPath;
        return;
    }

    string localPath = config.mLocalPath.toPath(false);
    string remotePath;
    const string& name = config.mName;
    const char* type = SyncConfig::synctypename(config.mSyncType);

    if (const auto* node = mClient.nodeByHandle(config.mRemoteNode))
    {
        // Get an accurate remote path, if possible.
        remotePath = node->displaypath();
    }
    else
    {
        // Otherwise settle for what we had stored.
        remotePath = config.mOriginalPathOfRemoteRootNode;
    }

    writer.beginobject();
    writer.arg_stringWithEscapes("localPath", localPath);
    writer.arg_stringWithEscapes("name", name);
    writer.arg_stringWithEscapes("remotePath", remotePath);
    writer.arg_stringWithEscapes("type", type);

    const auto changeMethod =
      changeDetectionMethodToString(config.mChangeDetectionMethod);

    writer.arg_stringWithEscapes("changeMethod", changeMethod);
    writer.arg("scanInterval", config.mScanIntervalSec);

    writer.endobject();
}

bool Syncs::importSyncConfig(JSON& reader, SyncConfig& config)
{
    assert(!onSyncThread());

    static const string TYPE_CHANGE_METHOD = "changeMethod";
    static const string TYPE_LOCAL_PATH    = "localPath";
    static const string TYPE_NAME          = "name";
    static const string TYPE_REMOTE_PATH   = "remotePath";
    static const string TYPE_SCAN_INTERVAL = "scanInterval";
    static const string TYPE_TYPE          = "type";

    LOG_debug << "Attempting to parse config object: "
              << reader.pos;

    // Default to notification change detection method.
    string changeMethod =
      changeDetectionMethodToString(CDM_NOTIFICATIONS);

    string localPath;
    string name;
    string remotePath;
    string scanInterval;
    string type;

    // Parse config properties.
    for (string key; ; )
    {
        // What property are we parsing?
        key = reader.getname();

        // Have we processed all the properties?
        if (key.empty()) break;

        string value;

        // Extract property value if we can.
        if (!reader.storeobject(&value))
        {
            LOG_err << "Parse error extracting property: "
                    << key
                    << ": "
                    << reader.pos;

            return false;
        }

        if (key == TYPE_CHANGE_METHOD)
        {
            changeMethod = std::move(value);
        }
        if (key == TYPE_LOCAL_PATH)
        {
            localPath = std::move(value);
        }
        else if (key == TYPE_NAME)
        {
            name = std::move(value);
        }
        else if (key == TYPE_REMOTE_PATH)
        {
            remotePath = std::move(value);
        }
        else if (key == TYPE_SCAN_INTERVAL)
        {
            scanInterval = std::move(value);
        }
        else if (key == TYPE_TYPE)
        {
            type = std::move(value);
        }
        else
        {
            LOG_debug << "Skipping unknown property: "
                      << key
                      << ": "
                      << value;
        }
    }

    // Basic validation on properties.
    if (localPath.empty())
    {
        LOG_err << "Invalid config: no local path defined.";
        return false;
    }

    if (name.empty())
    {
        LOG_err << "Invalid config: no name defined.";
        return false;
    }

    if (remotePath.empty())
    {
        LOG_err << "Invalid config: no remote path defined.";
        return false;
    }

    reader.unescape(&localPath);
    reader.unescape(&name);
    reader.unescape(&remotePath);
    reader.unescape(&type);

    // Populate config object.
    config.mBackupId = UNDEF;
    config.mBackupState = SYNC_BACKUP_NONE;
    config.mEnabled = false;
    config.mError = NO_SYNC_ERROR;
    config.mFilesystemFingerprint = 0;
    config.mLocalPath = LocalPath::fromAbsolutePath(localPath);
    config.mName = std::move(name);
    config.mOriginalPathOfRemoteRootNode = remotePath;
    config.mWarning = NO_SYNC_WARNING;

    // Set node handle if possible.
    if (const auto* root = mClient.nodeByPath(remotePath.c_str()))
    {
        config.mRemoteNode = root->nodeHandle();
    }
    else
    {
        LOG_err << "Invalid config: "
                << "unable to find node for remote path: "
                << remotePath;

        return false;
    }

    // Set change detection method.
    config.mChangeDetectionMethod =
      changeDetectionMethodFromString(changeMethod);

    if (config.mChangeDetectionMethod == CDM_UNKNOWN)
    {
        LOG_err << "Invalid config: "
                << "unknown change detection method: "
                << changeMethod;

        return false;
    }

    // Set scan interval.
    if (config.mChangeDetectionMethod == CDM_PERIODIC_SCANNING)
    {
        std::istringstream istream(scanInterval);

        istream >> config.mScanIntervalSec;

        auto failed = istream.fail() || !istream.eof();

        if (failed || !config.mScanIntervalSec)
        {
            LOG_err << "Invalid config: "
                    << "malformed scan interval: "
                    << scanInterval;

            return false;
        }
    }

    // Set type.
    if (!config.synctypefromname(type, config.mSyncType))
    {
        LOG_err << "Invalid config: "
                << "unknown sync type name: "
                << type;

        return false;
    }

    // Config's been parsed.
    LOG_debug << "Config successfully parsed.";

    return true;
}

bool Syncs::importSyncConfigs(const string& data, SyncConfigVector& configs)
{
    assert(!onSyncThread());

    static const string TYPE_CONFIGS = "configs";

    JSON reader(data);

    LOG_debug << "Attempting to import configs from: "
              << data;

    // Enter configs object.
    if (!reader.enterobject())
    {
        LOG_err << "Parse error entering root object: "
                << reader.pos;

        return false;
    }

    // Parse sync configs.
    for (string key; ; )
    {
        // What property are we parsing?
        key = reader.getname();

        // Is it a property we know about?
        if (key != TYPE_CONFIGS)
        {
            // Have we hit the end of the configs object?
            if (key.empty()) break;

            // Skip unknown properties.
            string object;

            if (!reader.storeobject(&object))
            {
                LOG_err << "Parse error skipping unknown property: "
                        << key
                        << ": "
                        << reader.pos;

                return false;
            }

            LOG_debug << "Skipping unknown property: "
                      << key
                      << ": "
                      << object;

            // Parse the next property.
            continue;
        }

        LOG_debug << "Found configs property: "
                  << reader.pos;

        // Enter array of sync configs.
        if (!reader.enterarray())
        {
            LOG_err << "Parse error entering configs array: "
                    << reader.pos;

            return false;
        }

        // Parse each sync config object.
        while (reader.enterobject())
        {
            SyncConfig config;

            // Try and parse this sync config object.
            if (!importSyncConfig(reader, config)) return false;

            if (!reader.leaveobject())
            {
                LOG_err << "Parse error leaving config object: "
                        << reader.pos;
                return false;
            }

            configs.emplace_back(std::move(config));
        }

        if (!reader.leavearray())
        {
            LOG_err << "Parse error leaving configs array: "
                    << reader.pos;

            return false;
        }

        LOG_debug << configs.size()
                  << " config(s) successfully parsed.";
    }

    // Leave configs object.
    if (!reader.leaveobject())
    {
        LOG_err << "Parse error leaving root object: "
                << reader.pos;

        return false;
    }

    return true;
}

SyncConfigIOContext* Syncs::syncConfigIOContext()
{
    assert(onSyncThread());

    // Has a suitable IO context already been created?
    if (mSyncConfigIOContext)
    {
        // Yep, return a reference to it.
        return mSyncConfigIOContext.get();
    }

//TODO: User access is not thread safe
    // Which user are we?
    User* self = mClient.ownuser();
    if (!self)
    {
        LOG_warn << "syncConfigIOContext: own user not available";
        return nullptr;
    }

    // Try and retrieve this user's config data attribute.
    auto* payload = self->getattr(ATTR_JSON_SYNC_CONFIG_DATA);
    if (!payload)
    {
        // Attribute hasn't been created yet.
        LOG_warn << "syncConfigIOContext: JSON config data is not available";
        return nullptr;
    }

    // Try and decrypt the payload.
    assert(!memcmp(syncKey.key, mClient.key.key, sizeof(syncKey.key)));
    unique_ptr<TLVstore> store(
      TLVstore::containerToTLVrecords(payload, &syncKey));

    if (!store)
    {
        // Attribute is malformed.
        LOG_err << "syncConfigIOContext: JSON config data is malformed";
        return nullptr;
    }

    // Convenience.
    constexpr size_t KEYLENGTH = SymmCipher::KEYLENGTH;

    // Verify payload contents.
    string authKey;
    string cipherKey;
    string name;

    if (!store->get("ak", authKey) || authKey.size() != KEYLENGTH ||
        !store->get("ck", cipherKey) || cipherKey.size() != KEYLENGTH ||
        !store->get("fn", name) || name.size() != KEYLENGTH)
    {
        // Payload is malformed.
        LOG_err << "syncConfigIOContext: JSON config data is incomplete";
        return nullptr;
    }

    // Create the IO context.
    mSyncConfigIOContext.reset(
      new SyncConfigIOContext(*fsaccess,
                                  std::move(authKey),
                                  std::move(cipherKey),
                                  Base64::btoa(name),
                                  rng));

    // Return a reference to the new IO context.
    return mSyncConfigIOContext.get();
}

LocalNode* Syncs::findMoveFromLocalNode(const shared_ptr<LocalNode::RareFields::MoveInProgress>& moveTo)
{
    assert(onSyncThread());

    // There should never be many moves in progress so we can iterate the entire thing
    // Pointers are safe to access because destruction of these LocalNodes removes them from the set
    for (auto ln : mMoveInvolvedLocalNodes)
    {
        assert(ln->rareRO().moveFromHere || ln->rareRO().moveToHere);
        if (auto& moveFrom = ln->rareRO().moveFromHere)
        {
            if (moveFrom == moveTo)
            {
                return ln;
            }
        }
    }
    return nullptr;
}

void Syncs::clear_inThread()
{
    assert(onSyncThread());

    assert(!mSyncConfigStore);

    mSyncConfigStore.reset();
    mSyncConfigIOContext.reset();
    {
        lock_guard<mutex> g(mSyncVecMutex);
        mSyncVec.clear();
    }
    mSyncVecIsEmpty = true;
    syncKey.setkey((byte*)"\0\0\0\0\0\0\0\0\0\0\0\0\0\0\0\0");
    stallReport = SyncStallInfo();
    triggerHandles.clear();
    localnodeByScannedFsid.clear();
    localnodeBySyncedFsid.clear();
    localnodeByNodeHandle.clear();
    mSyncFlags.reset(new SyncFlags);
    mHeartBeatMonitor.reset(new BackupMonitor(*this));
    mFileChangingCheckState.clear();
    mMoveInvolvedLocalNodes.clear();

    if (syncscanstate)
    {
        assert(onSyncThread());
        mClient.app->syncupdate_scanning(false);
        syncscanstate = false;
    }

    if (syncBusyState)
    {
        assert(onSyncThread());
        mClient.app->syncupdate_syncing(false);
        syncBusyState = false;
    }

    syncStallState = false;
    syncConflictState = false;

    totalLocalNodes = 0;

    mSyncsLoaded = false;
    mSyncsResumed = false;
}

void Syncs::appendNewSync(const SyncConfig& c, bool startSync, bool notifyApp, std::function<void(error, SyncError, handle)> completion, bool completionInClient, const string& logname, const string& excludedPath)
{
    assert(!onSyncThread());
    assert(c.mBackupId != UNDEF);

    auto clientCompletion = [this, completion](error e, SyncError se, handle backupId)
    {
        queueClient([e, se, backupId, completion](MegaClient& mc, TransferDbCommitter& committer)
            {
                if (completion) completion(e, se, backupId);
            });
    };

    queueSync([=]()
    {
        appendNewSync_inThread(c, startSync, notifyApp, completionInClient ? clientCompletion : completion, logname, excludedPath);
    });
}

void Syncs::appendNewSync_inThread(const SyncConfig& c, bool startSync, bool notifyApp, std::function<void(error, SyncError, handle)> completion, const string& logname, const string& excludedPath)
{
    assert(onSyncThread());

    // Get our hands on the sync config store.
    auto* store = syncConfigStore();

    // Can we get our hands on the config store?
    if (!store)
    {
        LOG_err << "Unable to add backup "
            << c.mLocalPath
            << " on "
            << c.mExternalDrivePath
            << " as there is no config store.";

        if (completion)
            completion(API_EINTERNAL, c.mError, c.mBackupId);

        return;
    }

    // Do we already know about this drive?
    if (!store->driveKnown(c.mExternalDrivePath))
    {
        // Are we adding an internal sync?
        if (c.isInternal())
        {
            LOG_debug << "Drive for internal syncs not known: " << c.mExternalDrivePath;

            // Then signal failure as the internal drive isn't available.
            if (completion)
                completion(API_EFAILED, UNKNOWN_DRIVE_PATH, c.mBackupId);

            return;
        }

        // Restore the drive's backups, if any.
        auto result = backupOpenDrive_inThread(c.mExternalDrivePath);

        if (result != API_OK && result != API_ENOENT)
        {
            // Couldn't read an existing database.
            LOG_err << "Unable to add backup "
                    << c.mLocalPath
                    << " on "
                    << c.mExternalDrivePath
                    << " as we could not read its config database.";

            if (completion)
                completion(API_EFAILED, c.mError, c.mBackupId);

            return;
        }
    }

    {
        lock_guard<mutex> g(mSyncVecMutex);
        mSyncVec.push_back(unique_ptr<UnifiedSync>(new UnifiedSync(*this, c)));
        mSyncVecIsEmpty = false;
    }

    saveSyncConfig(c);

    mClient.app->sync_added(c);

    if (!startSync)
    {
        if (completion) completion(API_OK, c.mError, c.mBackupId);
        return;
    }

    enableSyncByBackupId_inThread(c.mBackupId, false, notifyApp, true, completion, logname, excludedPath);
}

Sync* Syncs::runningSyncByBackupIdForTests(handle backupId) const
{
    assert(!onSyncThread());
    // returning a Sync* is not really thread safe but the tests are using these directly currently.  So long as they only browse the Sync while nothing changes, it should be ok

    lock_guard<mutex> g(mSyncVecMutex);
    for (auto& s : mSyncVec)
    {
        if (s->mSync && s->mConfig.mBackupId == backupId)
        {
            return s->mSync.get();
        }
    }
    return nullptr;
}

bool Syncs::syncConfigByBackupId(handle backupId, SyncConfig& c) const
{
    // returns a copy for thread safety
    assert(!onSyncThread());

    lock_guard<mutex> g(mSyncVecMutex);
    for (auto& s : mSyncVec)
    {
        if (s->mConfig.mBackupId == backupId)
        {
            c = s->mConfig;

            // double check we updated fsfp_t
            if (s->mSync)
            {
                assert(c.mFilesystemFingerprint == s->mSync->fsfp);

                // just in case, for now
                c.mFilesystemFingerprint = s->mSync->fsfp;
            }

            return true;
        }
    }

    return false;
}

void Syncs::transferPauseFlagsUpdated(bool downloadsPaused, bool uploadsPaused)
{
    assert(!onSyncThread());

    queueSync([this, downloadsPaused, uploadsPaused]() {

        assert(onSyncThread());
        lock_guard<mutex> g(mSyncVecMutex);

        mDownloadsPaused = downloadsPaused;
        mUploadsPaused = uploadsPaused;

        for (auto& us : mSyncVec)
        {
            mHeartBeatMonitor->updateOrRegisterSync(*us);
        }
    });
}

void Syncs::stopSyncsInErrorState()
{
    assert(onSyncThread());

    // An error has occurred, and it's time to destroy the in-RAM structures
    // If the sync db should be kept, then we already null'd the sync->syncstatecache
    for (auto& unifiedSync : mSyncVec)
    {
        if (unifiedSync->mSync &&
            unifiedSync->mConfig.mError != NO_SYNC_ERROR)
        {
            unifiedSync->mSync.reset();
        }
    }
}

void Syncs::purgeRunningSyncs()
{
    assert(!onSyncThread());
    syncRun([&](){ purgeRunningSyncs_inThread(); });
}

void Syncs::purgeRunningSyncs_inThread()
{
    assert(onSyncThread());

    // Called from locallogout (which always happens on ~MegaClient as well as on request)
    // Any syncs that are running should be resumed on next start.
    // We stop the syncs here, but don't call the client to say they are stopped.
    // And localnode databases are preserved.
    for (auto& s : mSyncVec)
    {
        if (s->mSync)
        {
            // Deleting the sync will close/save the sync's localnode database file in its current state.
            // And then delete objects in RAM.
            s->mSync.reset();
        }
    }
}

void Syncs::renameSync(handle backupId, const string& newname, std::function<void(Error e)> completion)
{
    assert(!onSyncThread());
    assert(completion);

    auto clientCompletion = [this, completion](Error e)
    {
        queueClient([completion, e](MegaClient& mc, TransferDbCommitter& committer)
            {
                completion(e);
            });
    };
    queueSync([this, backupId, newname, clientCompletion]()
        {
            renameSync_inThread(backupId, newname, clientCompletion);
        });
}

void Syncs::renameSync_inThread(handle backupId, const string& newname, std::function<void(Error e)> completion)
{
    assert(onSyncThread());

    lock_guard<mutex> g(mSyncVecMutex);

    for (auto &i : mSyncVec)
    {
        if (i->mConfig.mBackupId == backupId)
        {
            i->mConfig.mName = newname;

            // cause an immediate `sp` command to update the backup/sync heartbeat master record
            mHeartBeatMonitor->updateOrRegisterSync(*i);

            // queue saving the change locally
            if (mSyncConfigStore) mSyncConfigStore->markDriveDirty(i->mConfig.mExternalDrivePath);

            completion(API_OK);
            return;
        }
    }

    completion(API_EEXIST);
}

void Syncs::disableSyncs(SyncError syncError, bool newEnabledFlag, bool keepSyncDb)
{
    assert(!onSyncThread());

    queueSync([this, syncError, newEnabledFlag, keepSyncDb]()
        {
            assert(onSyncThread());
            SyncConfigVector v = getConfigs(false);

            int nEnabled = 0;
            for (auto& c : v)
            {
                if (c.getEnabled()) ++nEnabled;
            }

            for (auto& c : v)
            {
                if (c.getEnabled())
                {

                    std::function<void()> completion = nullptr;
                    if (!--nEnabled)
                    {
                        completion = [=](){
                            LOG_info << "Disabled syncs. error = " << syncError;
                            mClient.app->syncs_disabled(syncError);
                        };
                    }

                    disableSyncByBackupId_inThread(c.mBackupId, syncError, newEnabledFlag, keepSyncDb, completion);
                }
            }
        });
}

void Syncs::disableSyncByBackupId(handle backupId, SyncError syncError, bool newEnabledFlag, bool keepSyncDb, std::function<void()> completion)
{
    assert(!onSyncThread());
    queueSync([this, backupId, syncError, newEnabledFlag, keepSyncDb, completion]()
    {
            disableSyncByBackupId_inThread(backupId, syncError, newEnabledFlag, keepSyncDb, completion);
    });
}

void Syncs::disableSyncByBackupId_inThread(handle backupId, SyncError syncError, bool newEnabledFlag, bool keepSyncDb, std::function<void()> completion)
{
    assert(onSyncThread());

    for (auto i = mSyncVec.size(); i--; )
    {
        auto& us = *mSyncVec[i];
        auto& config = us.mConfig;

        if (config.mBackupId == backupId)
        {
            if (syncError == NO_SYNC_ERROR)
            {
                syncError = UNLOADING_SYNC;
            }

            // if we are logging out, we don't need to bother the user about
            // syncs stopping, the user expects everything to stop
            bool notifyApp = !mClient.loggingout;

            us.changeState(syncError, newEnabledFlag, notifyApp, keepSyncDb); //This will cause the later deletion of Sync (not MegaSyncPrivate) object

            mHeartBeatMonitor->updateOrRegisterSync(us);
        }
    }
    if (completion) completion();
}

SyncConfigVector Syncs::selectedSyncConfigs(std::function<bool(SyncConfig&, Sync*)> selector) const
{
    SyncConfigVector selected;

    lock_guard<mutex> g(mSyncVecMutex);

    for (size_t i = 0; i < mSyncVec.size(); ++i)
    {
        if (selector(mSyncVec[i]->mConfig, mSyncVec[i]->mSync.get()))
        {
            selected.emplace_back(mSyncVec[i]->mConfig);
        }
    }

    return selected;
}

void Syncs::deregisterThenRemoveSync(handle backupId, std::function<void(Error)> completion, bool removingSyncBySds)
{
    assert(!onSyncThread());

    // Try and deregister this sync's backup ID first.
    // If later removal operations fail, the heartbeat record will be resurrected

    LOG_debug << "Deregistering backup ID: " << toHandle(backupId);

    {
        // since we are only setting flags, we can actually do this off-thread
        // (but using mSyncVecMutex and hidden inside Syncs class)
        lock_guard<mutex> g(mSyncVecMutex);
        for (size_t i = 0; i < mSyncVec.size(); ++i)
        {
            auto& config = mSyncVec[i]->mConfig;
            if (config.mBackupId == backupId)
            {
                // prevent any sp or sphb messages being queued after
                config.mSyncDeregisterSent = true;

                // Prevent notifying the client app for this sync's state changes
                config.mRemovingSyncBySds = removingSyncBySds;
            }
        }
    }

    // use queueClient since we are not certain to be locked on client thread
    queueClient([backupId, completion, this](MegaClient& mc, TransferDbCommitter&){

        mc.reqs.add(new CommandBackupRemove(&mc, backupId,
                [backupId, completion, this](Error e){
                    if (e)
                    {
                        // de-registering is not critical - we continue anyway
                        LOG_warn << "API error deregisterig sync " << toHandle(backupId) << ":" << e;
                    }

                    queueSync([=](){ removeSyncAfterDeregistration_inThread(backupId, move(completion)); });
                }));
    }, true);

}

void Syncs::removeSyncAfterDeregistration_inThread(handle backupId, std::function<void(Error)> clientCompletion)
{
    assert(onSyncThread());

    Error e = API_OK;
    SyncConfig configCopy;
    if (unloadSyncByBackupID(backupId, false, configCopy))
    {
        mClient.app->sync_removed(configCopy);
        mSyncConfigStore->markDriveDirty(configCopy.mExternalDrivePath);
    }
    else
    {
        e = API_EEXIST;
    }

    if (clientCompletion)
    {
        // this case for if we didn't need to deregister anything
        queueClient([clientCompletion, e](MegaClient&, TransferDbCommitter&){ clientCompletion(e); });
    }
}

bool Syncs::unloadSyncByBackupID(handle id, bool newEnabledFlag, SyncConfig& configCopy)
{
    assert(onSyncThread());
    LOG_debug << "Unloading sync: " << toHandle(id);

    for (auto i = mSyncVec.size(); i--; )
    {
        if (mSyncVec[i]->mConfig.mBackupId == id)
        {
            configCopy = mSyncVec[i]->mConfig;

            if (auto& syncPtr = mSyncVec[i]->mSync)
            {
                // if it was running, the app gets a callback saying it's no longer active
                // SYNC_CANCELED is a special value that means we are shutting it down without changing config
                mSyncVec[i]->changeState(UNLOADING_SYNC, newEnabledFlag, false, true);
                assert(!syncPtr->statecachetable);
                syncPtr.reset(); // deletes sync
            }

            // the sync config is not affected by this operation; it should already be up to date on disk (or be pending)
            // we don't call sync_removed back since the sync is not deleted
            // we don't unregister from the backup/sync heartbeats as the sync can be resumed later

            lock_guard<mutex> g(mSyncVecMutex);
            mSyncVec.erase(mSyncVec.begin() + i);
            mSyncVecIsEmpty = mSyncVec.empty();
            return true;
        }
    }

    return false;
}

void Syncs::prepareForLogout(bool keepSyncsConfigFile, std::function<void()> clientCompletion)
{
    queueSync([=](){ prepareForLogout_inThread(keepSyncsConfigFile, clientCompletion); });
}

void Syncs::prepareForLogout_inThread(bool keepSyncsConfigFile, std::function<void()> clientCompletion)
{
    assert(onSyncThread());

    if (keepSyncsConfigFile)
    {
        // Special case backward compatibility for MEGAsync
        // The syncs will be disabled, if the user logs back in they can then manually re-enable.

        for (auto& us : mSyncVec)
        {
            if (us->mConfig.getEnabled())
            {
                disableSyncByBackupId_inThread(us->mConfig.mBackupId, LOGGED_OUT, false, false, nullptr);
            }
        }
    }
    else // if logging out and syncs won't be kept...
    {
        // regardless of that, we de-register all syncs/backups in Backup Centre
        for (auto& us : mSyncVec)
        {
            std::function<void()> onFinalDeregister = nullptr;
            if (us.get() == mSyncVec.back().get())
            {
                // this is the last one, so we'll arrange clientCompletion
                // to run after it completes.  Earlier de-registers must finish first
                onFinalDeregister = move(clientCompletion);
                clientCompletion = nullptr;
            }

            us->mConfig.mSyncDeregisterSent = true;
            auto backupId = us->mConfig.mBackupId;
            queueClient([backupId, onFinalDeregister](MegaClient& mc, TransferDbCommitter& tc){
                mc.reqs.add(new CommandBackupRemove(&mc, backupId, [onFinalDeregister](Error){
                    if (onFinalDeregister) onFinalDeregister();
                }));
            });
        }
    }

    if (clientCompletion)
    {
        // this case for if we didn't need to deregister anything
        queueClient([clientCompletion](MegaClient&, TransferDbCommitter&){ clientCompletion(); });
    }
}


void Syncs::locallogout(bool removecaches, bool keepSyncsConfigFile, bool reopenStoreAfter)
{
    assert(!onSyncThread());
    syncRun([=](){ locallogout_inThread(removecaches, keepSyncsConfigFile, reopenStoreAfter); });
}

void Syncs::locallogout_inThread(bool removecaches, bool keepSyncsConfigFile, bool reopenStoreAfter)
{
    assert(onSyncThread());
    mExecutingLocallogout = true;

    // NULL the statecachetable databases for Syncs first, then Sync destruction won't remove LocalNodes from them
    // If we are deleting syncs then just remove() the database direct

    for (auto i = mSyncVec.size(); i--; )
    {
        if (Sync* sync = mSyncVec[i]->mSync.get())
        {
            if (sync->statecachetable)
            {
                if (removecaches) sync->statecachetable->remove();
                sync->statecachetable.reset();
            }
        }
    }

    if (mSyncConfigStore)
    {
        if (!keepSyncsConfigFile)
        {
            mSyncConfigStore->write(LocalPath(), SyncConfigVector());
        }
        else
        {
            syncConfigStoreFlush();
        }
    }
    mSyncConfigStore.reset();

    // Remove all syncs from RAM.
    for (auto& sc : getConfigs(false))
    {
        SyncConfig removed;
        unloadSyncByBackupID(sc.mBackupId, false, removed);
    }
    assert(mSyncVec.empty());

    // make sure we didn't resurrect the store, singleton style
    assert(!mSyncConfigStore);

    clear_inThread();
    mExecutingLocallogout = false;

    if (reopenStoreAfter)
    {
        syncKey.setkey(mClient.key.key);
        SyncConfigVector configs;
        syncConfigStoreLoad(configs);
    }
}

void Syncs::saveSyncConfig(const SyncConfig& config)
{
    assert(onSyncThread());

    if (auto* store = syncConfigStore())
    {

        // If the app hasn't opened this drive itself, then we open it now (loads any syncs that already exist there)
        if (!config.mExternalDrivePath.empty() && !store->driveKnown(config.mExternalDrivePath))
        {
            backupOpenDrive_inThread(config.mExternalDrivePath);
        }

        store->markDriveDirty(config.mExternalDrivePath);
    }
}

void Syncs::loadSyncConfigsOnFetchnodesComplete(bool resetSyncConfigStore)
{
    assert(!onSyncThread());

    // Double check the client only calls us once (per session) for this
    assert(!mSyncsLoaded);
    if (mSyncsLoaded) return;
    mSyncsLoaded = true;

    queueSync([this, resetSyncConfigStore]()
        {
            loadSyncConfigsOnFetchnodesComplete_inThread(resetSyncConfigStore);
        });
}

void Syncs::resumeSyncsOnStateCurrent()
{
    assert(!onSyncThread());

    // Double check the client only calls us once (per session) for this
    assert(!mSyncsResumed);
    if (mSyncsResumed) return;
    mSyncsResumed = true;

    syncThreadActions.pushBack([this]()
        {
            resumeSyncsOnStateCurrent_inThread();
        });
}

void Syncs::loadSyncConfigsOnFetchnodesComplete_inThread(bool resetSyncConfigStore)
{
    assert(onSyncThread());

    if (resetSyncConfigStore)
    {
        mSyncConfigStore.reset();
        static_cast<void>(syncConfigStore());
    }

    SyncConfigVector configs;

    if (error e = syncConfigStoreLoad(configs))
    {
        LOG_warn << "syncConfigStoreLoad failed: " << e;
        mClient.app->syncs_restored(SYNC_CONFIG_READ_FAILURE);
        return;
    }

    // There should be no syncs yet.
    assert(mSyncVec.empty());

    {
        lock_guard<mutex> g(mSyncVecMutex);
        for (auto& config : configs)
        {
            mSyncVec.push_back(unique_ptr<UnifiedSync>(new UnifiedSync(*this, config)));
            mSyncVecIsEmpty = false;
        }
    }

    for (auto& us : mSyncVec)
    {
        mClient.app->sync_added(us->mConfig);
    }
}

void Syncs::resumeSyncsOnStateCurrent_inThread()
{
    assert(onSyncThread());

    for (auto& unifiedSync : mSyncVec)
    {
        if (!unifiedSync->mSync)
        {
            if (unifiedSync->mConfig.mOriginalPathOfRemoteRootNode.empty())
            {
                // this should only happen on initial migraion from from old caches
                CloudNode cloudNode;
                string cloudNodePath;
                if (lookupCloudNode(unifiedSync->mConfig.mRemoteNode, cloudNode, &cloudNodePath, nullptr, nullptr, nullptr, nullptr, Syncs::FOLDER_ONLY))
                {
                    unifiedSync->mConfig.mOriginalPathOfRemoteRootNode = cloudNodePath;
                    saveSyncConfig(unifiedSync->mConfig);
                }
            }

            if (unifiedSync->mConfig.getEnabled())
            {

#ifdef __APPLE__
                unifiedSync->mConfig.mFilesystemFingerprint = 0; //for certain MacOS, fsfp seems to vary when restarting. we set it to 0, so that it gets recalculated
#endif
                LOG_debug << "Resuming cached sync: " << toHandle(unifiedSync->mConfig.mBackupId) << " " << unifiedSync->mConfig.getLocalPath() << " fsfp= " << unifiedSync->mConfig.mFilesystemFingerprint << " error = " << unifiedSync->mConfig.mError;

                enableSyncByBackupId_inThread(unifiedSync->mConfig.mBackupId, false, true, false, [&unifiedSync](error e, SyncError se, handle backupId)
                    {
                        LOG_debug << "Sync autoresumed: " << toHandle(backupId) << " " << unifiedSync->mConfig.getLocalPath() << " fsfp= " << unifiedSync->mConfig.mFilesystemFingerprint << " error = " << se;
                    }, "");
            }
            else
            {
                LOG_debug << "Sync loaded (but not resumed): " << toHandle(unifiedSync->mConfig.mBackupId) << " " << unifiedSync->mConfig.getLocalPath() << " fsfp= " << unifiedSync->mConfig.mFilesystemFingerprint << " error = " << unifiedSync->mConfig.mError;
            }
        }
    }

    mClient.app->syncs_restored(NO_SYNC_ERROR);
}

bool Sync::recursiveCollectNameConflicts(list<NameConflict>& conflicts)
{
    assert(syncs.onSyncThread());

    FSNode rootFsNode(localroot->getLastSyncedFSDetails());
    SyncRow row{ &cloudRoot, localroot.get(), &rootFsNode };
    SyncPath pathBuffer(syncs, localroot->localname, cloudRootPath);
    recursiveCollectNameConflicts(row, conflicts, pathBuffer);
    return !conflicts.empty();
}

void Sync::purgeStaleDownloads()
{
    // Convenience.
    using MC = MegaClient;
    using DBTC = TransferDbCommitter;

    // Make sure we're running on the right thread.
    assert(syncs.onSyncThread());

    auto globPath = localdebris;

    // Get our hands on this sync's temporary directory.
    globPath.appendWithSeparator(LocalPath::fromRelativePath("tmp"), true);

    // Generate glob pattern to match all temporary downloads.
    globPath.appendWithSeparator(LocalPath::fromRelativePath(".*.mega"), true);

    // Remainder of work takes place on the client thread.
    //
    // The idea here is to prevent the client from starting any new
    // transfers while we're busy purging temporary files.
    syncs.queueClient([globPath](MC& client, DBTC&) mutable {
        // Figure out which temporaries are currently present.
        auto dirAccess = client.fsaccess->newdiraccess();
        auto paths = set<LocalPath>();

        if (!dirAccess->dopen(&globPath, nullptr, true))
            return;

        LocalPath path;
        LocalPath name;
        nodetype_t type;

        while (dirAccess->dnext(path, name, false, &type))
        {
            if (type == FILENODE)
                paths.emplace(name);
        }

        // Filter out paths that are still "alive."
        for (auto& i : client.multi_cachedtransfers[GET])
        {
            if (!i.second->localfilename.empty())
                paths.erase(i.second->localfilename);
        }

        // Remove "dead" temporaries.
        for (auto& path : paths)
            client.fsaccess->unlinklocal(path);
    });
}

void SyncRow::inferOrCalculateChildSyncRows(bool wasSynced, vector<SyncRow>& childRows, vector<FSNode>& fsInferredChildren, vector<FSNode>& fsChildren, vector<CloudNode>& cloudChildren,
                bool belowRemovedFsNode, fsid_localnode_map& localnodeByScannedFsid)
{
    // This is the function that determines the list of syncRows that recursiveSync() will operate on for this folder.
    // Each SyncRow a (CloudNodes, SyncNodes, FSNodes) tuple that all match up by name (taking escapes/case into account)
    // For the case of a folder that contains already-synced content, and in which nothing changed, we can "infer" the set
    // much more efficiently, by generating it from SyncNodes alone.
    // Otherwise we need to calculate it, which involves sorting the three sets and matching them up.
    // An additional complication is that we try to save RAM by not storing the scanned FSNodes for this folder
    // If we can regenerate the list of FSNodes from the LocalNodes, then we would have done that, and so we
    // need to recreate that list.  So our extra RAM usage is just for the folders on the stack, and not the entire tree.
    // (Plus for those SyncNode folders where regeneration wouldn't match the FSNodes (yet))
    // (SyncNode = LocalNode, we'll rename LocalNode eventually)

    if (wasSynced && !belowRemovedFsNode &&
        syncNode->sync->inferRegeneratableTriplets(cloudChildren, *syncNode, fsInferredChildren, childRows))
    {
        // success, the already sorted and aligned triplets were inferred
        // and the results were filled in: childRows, cloudChildren, fsInferredChildren
    }
    else
    {
        // Effective children are from the last scan, if present.
        vector<FSNode>* effectiveFsChildren = belowRemovedFsNode ? nullptr : syncNode->lastFolderScan.get();

        if (!effectiveFsChildren)
        {
            // Otherwise, we can reconstruct the filesystem entries from the LocalNodes
            fsChildren.reserve(syncNode->children.size() + 50);  // leave some room for others to be added in syncItem()

            for (auto &childIt : syncNode->children)
            {
                assert(childIt.first == childIt.second->localname);
                if (belowRemovedFsNode)
                {
                    if (childIt.second->fsid_asScanned != UNDEF)
                    {
                        childIt.second->setScannedFsid(UNDEF, localnodeByScannedFsid, LocalPath(), FileFingerprint());
                        childIt.second->scannedFingerprint = FileFingerprint();
                    }
                }
                else if (childIt.second->fsid_asScanned != UNDEF)
                {
                    fsChildren.emplace_back(childIt.second->getScannedFSDetails());
                }
            }

            effectiveFsChildren = &fsChildren;
        }

        childRows = syncNode->sync->computeSyncTriplets(cloudChildren, *syncNode, *effectiveFsChildren);
    }
}


void Sync::recursiveCollectNameConflicts(SyncRow& row, list<NameConflict>& ncs, SyncPath& fullPath)
{
    assert(syncs.onSyncThread());

    assert(row.syncNode);
    if (!row.syncNode->conflictsDetected())
    {
        return;
    }

    // Get sync triplets.
    vector<SyncRow> childRows;
    vector<FSNode> fsInferredChildren;
    vector<FSNode> fsChildren;
    vector<CloudNode> cloudChildren;

    if (row.cloudNode)
    {
        syncs.lookupCloudChildren(row.cloudNode->handle, cloudChildren);
    }

    bool wasSynced = false;  // todo
    row.inferOrCalculateChildSyncRows(wasSynced, childRows, fsInferredChildren, fsChildren, cloudChildren, false, syncs.localnodeByScannedFsid);


    for (auto& childRow : childRows)
    {
        if (childRow.hasClashes())
        {
            NameConflict nc;

            if (childRow.hasCloudPresence())
                nc.cloudPath = fullPath.cloudPath;

            if (childRow.hasLocalPresence())
                nc.localPath = fullPath.localPath;

            // Only meaningful if there are no cloud clashes.
            if (auto* c = childRow.cloudNode)
                nc.clashingCloudNames.emplace_back(c->name);

            // Only meaningful if there are no local clashes.
            if (auto* f = childRow.fsNode)
                nc.clashingLocalNames.emplace_back(f->localname);

            for (auto* c : childRow.cloudClashingNames)
                nc.clashingCloudNames.emplace_back(c->name);

            for (auto* f : childRow.fsClashingNames)
                nc.clashingLocalNames.emplace_back(f->localname);

            ncs.emplace_back(std::move(nc));
        }

        // recurse after dealing with all items, so any renames within the folder have been completed
        if (childRow.syncNode && childRow.syncNode->type == FOLDERNODE)
        {

            ScopedSyncPathRestore syncPathRestore(fullPath);

            if (!fullPath.appendRowNames(childRow, mFilesystemType) ||
                localdebris.isContainingPathOf(fullPath.localPath))
            {
                // This is a legitimate case; eg. we only had a syncNode and it is removed in resolve_delSyncNode
                // Or if this is the debris folder, ignore it
                continue;
            }

            recursiveCollectNameConflicts(childRow, ncs, fullPath);
        }
    }
}

bool SyncRow::hasClashes() const
{
    return !cloudClashingNames.empty() || !fsClashingNames.empty();
}

bool SyncRow::hasCloudPresence() const
{
    return cloudNode || !cloudClashingNames.empty();
}

bool SyncRow::hasLocalPresence() const
{
    return fsNode || !fsClashingNames.empty();
}

const LocalPath& SyncRow::comparisonLocalname() const
{
    if (syncNode)
    {
        return syncNode->localname;
    }
    else if (fsNode)
    {
        return fsNode->localname;
    }
    else if (!fsClashingNames.empty())
    {
        return fsClashingNames[0]->localname;
    }
    else
    {
        assert(false);
        static LocalPath nullResult;
        return nullResult;
    }
}

SyncRowType SyncRow::type() const
{
    auto c = static_cast<unsigned>(cloudNode != nullptr);
    auto s = static_cast<unsigned>(syncNode != nullptr);
    auto f = static_cast<unsigned>(fsNode != nullptr);

    return static_cast<SyncRowType>(c * 4 + s * 2 + f);
}

bool SyncRow::ignoreFileChanged() const
{
    assert(syncNode);
    assert(syncNode->type == FOLDERNODE);

    return mIgnoreFileChanged;
}

void SyncRow::ignoreFileChanging()
{
    assert(syncNode);
    assert(syncNode->type == FOLDERNODE);

    mIgnoreFileChanged = true;
}

bool SyncRow::ignoreFileStable() const
{
    assert(syncNode);
    assert(syncNode->type == FOLDERNODE);

    return !mIgnoreFileChanged
           && !syncNode->waitingForIgnoreFileLoad();
}

ExclusionState SyncRow::exclusionState(const CloudNode& node) const
{
    assert(syncNode);
    assert(syncNode->type > FILENODE);

    return syncNode->exclusionState(node.name,
                                    node.type,
                                    node.fingerprint.size);
}

ExclusionState SyncRow::exclusionState(const FSNode& node) const
{
    assert(syncNode);
    assert(syncNode->type > FILENODE);

    return syncNode->exclusionState(node.localname,
                                    node.type,
                                    node.fingerprint.size);
}

ExclusionState SyncRow::exclusionState(const LocalPath& name, nodetype_t type, m_off_t size) const
{
    assert(syncNode);
    assert(syncNode->type != FILENODE);

    return syncNode->exclusionState(name, type, size);
}

bool SyncRow::hasCaseInsensitiveCloudNameChange() const
{
    // only call this if the sync is mCaseInsensitive
    return fsNode && syncNode && cloudNode &&
        syncNode->namesSynchronized &&
        0 != compareUtf(syncNode->localname, true, cloudNode->name, true, false) &&
        0 == compareUtf(syncNode->localname, true, cloudNode->name, true, true) &&
        0 != compareUtf(fsNode->localname, true, cloudNode->name, true, false);
}

bool SyncRow::hasCaseInsensitiveLocalNameChange() const
{
    // only call this if the sync is mCaseInsensitive
    return fsNode && syncNode && cloudNode &&
        syncNode->namesSynchronized &&
        0 != compareUtf(syncNode->localname, true, fsNode->localname, true, false) &&
        0 == compareUtf(syncNode->localname, true, fsNode->localname, true, true) &&
        0 != compareUtf(cloudNode->name, true, fsNode->localname, true, false);
}

bool SyncRow::isIgnoreFile() const
{
    struct Predicate
    {
        bool operator()(const CloudNode& node) const
        {
            // So to avoid ambiguity.
            const string& name = IGNORE_FILE_NAME;

            return node.type == FILENODE
                   && !platformCompareUtf(node.name, true, name, false);
        }

        bool operator()(const FSNode& node) const
        {
            const LocalPath& name = IGNORE_FILE_NAME;

            return node.type == FILENODE
                   && !platformCompareUtf(node.localname, true, name, false);
        }
    } predicate;

    if (auto* s = syncNode)
        return s->isIgnoreFile();

    if (auto* f = fsNode)
        return predicate(*f);

    if (!fsClashingNames.empty())
        return predicate(*fsClashingNames.front());

    if (auto* c = cloudNode)
        return predicate(*c);

    if (!cloudClashingNames.empty())
        return predicate(*cloudClashingNames.front());

    return false;
}

bool SyncRow::isNoName() const
{
    // Can't be a no-name triplet if we've been paired.
    if (fsNode || syncNode)
        return false;

    // Can't be a no-name triplet if we have clashing filesystem names.
    if (!fsClashingNames.empty())
        return false;

    // Could be a no-name triplet if we have clashing cloud names.
    if (!cloudClashingNames.empty())
        return cloudClashingNames.front()->name.empty();

    // Could be a no-name triplet if we have a cloud node.
    return cloudNode && cloudNode->name.empty();
}

void Sync::combineTripletSet(vector<SyncRow>::iterator a, vector<SyncRow>::iterator b) const
{
    assert(syncs.onSyncThread());

//#ifdef DEBUG
//    // log before case
//    LOG_debug << " combineTripletSet BEFORE " << std::distance(a, b);
//    for (auto i = a; i != b; ++i)
//    {
//        LOG_debug
//            << (i->cloudNode ? i->cloudNode->name : "<null>") << " "
//            << (i->syncNode ? i->syncNode->localname.toPath() : "<null>") << " "
//            << (i->fsNode ? i->fsNode->localname.toPath() : "<null>") << " ";
//    }
//#endif

    // match up elements that are still present and were already synced
    vector<SyncRow>::iterator lastFullySynced = b;
    vector<SyncRow>::iterator lastNotFullySynced = b;
    unsigned syncNode_nfs_count = 0;

    for (auto i = a; i != b; ++i)
    {
        if (auto sn = i->syncNode)
        {
            if (!sn->syncedCloudNodeHandle.isUndef())
            {
                for (auto j = a; j != b; ++j)
                {
                    if (j->cloudNode && j->cloudNode->handle == sn->syncedCloudNodeHandle)
                    {
                        std::swap(j->cloudNode, i->cloudNode);
                        break;
                    }
                }
            }
            if (sn->fsid_lastSynced != UNDEF)
            {
                for (auto j = a; j != b; ++j)
                {
                    if (j->fsNode && j->fsNode->fsid == sn->fsid_lastSynced)
                    {
                        std::swap(j->fsNode, i->fsNode);
                        break;
                    }
                }
            }

            // is this row fully synced already? if so, put it aside in case there are more syncNodes
            if (i->cloudNode && i->fsNode)
            {
                std::swap(*a, *i);
                lastFullySynced = a;
                ++a;
            }
            else
            {
                lastNotFullySynced = i;
                ++syncNode_nfs_count;
            }
        }
    }

    // if this fails, please figure out how we got into that state
    assert(syncNode_nfs_count < 2);

    // gather up the remaining into a single row, there may be clashes.

    auto targetrow = lastNotFullySynced != b ? lastNotFullySynced :
                     (lastFullySynced != b ? lastFullySynced : a);

    // check for duplicate names as we go. All but one row will be left as all nullptr
    for (auto i = a; i != b; ++i)
    if (i != targetrow)
    {
        if (i->fsNode)
        {
            if (targetrow->fsNode &&
                !(targetrow->syncNode &&
                targetrow->syncNode->fsid_lastSynced
                == targetrow->fsNode->fsid))
            {
                LOG_debug << syncname << "Conflicting filesystem name: "
                    << targetrow->fsNode->localname;
                targetrow->fsClashingNames.push_back(targetrow->fsNode);
                targetrow->fsNode = nullptr;
            }
            if (targetrow->fsNode ||
                !targetrow->fsClashingNames.empty())
            {
                LOG_debug << syncname << "Conflicting filesystem name: "
                    << i->fsNode->localname;
                targetrow->fsClashingNames.push_back(i->fsNode);
                i->fsNode = nullptr;
            }
            if (!targetrow->fsNode &&
                targetrow->fsClashingNames.empty())
            {
                std::swap(targetrow->fsNode, i->fsNode);
            }
        }
        if (i->cloudNode)
        {
            if (targetrow->cloudNode &&
                !(targetrow->syncNode &&
                targetrow->syncNode->syncedCloudNodeHandle
                == targetrow->cloudNode->handle))
            {
                LOG_debug << syncname << "Conflicting filesystem name: "
                    << targetrow->cloudNode->name;
                targetrow->cloudClashingNames.push_back(targetrow->cloudNode);
                targetrow->cloudNode = nullptr;
            }
            if (targetrow->cloudNode ||
                !targetrow->cloudClashingNames.empty())
            {
                LOG_debug << syncname << "Conflicting filesystem name: "
                    << i->cloudNode->name;
                targetrow->cloudClashingNames.push_back(i->cloudNode);
                i->cloudNode = nullptr;
            }
            if (!targetrow->cloudNode &&
                targetrow->cloudClashingNames.empty())
            {
                std::swap(targetrow->cloudNode, i->cloudNode);
            }
        }
    }

//#ifdef DEBUG
//    // log after case
//    LOG_debug << " combineTripletSet AFTER " << std::distance(a, b);
//    for (auto i = a; i != b; ++i)
//    {
//        LOG_debug
//            << (i->cloudNode ? i->cloudNode->name : "<null>") << " "
//            << (i->syncNode ? i->syncNode->localname.toPath() : "<null>") << " "
//            << (i->fsNode ? i->fsNode->localname.toPath() : "<null>") << " ";
//        for (auto j : i->cloudClashingNames)
//        {
//            LOG_debug << "with clashing cloud name: " << j->name;
//        }
//        for (auto j : i->fsClashingNames)
//        {
//            LOG_debug << "with clashing fs name: " << j->localname.toPath();
//        }
//    }
//#endif


#ifdef DEBUG
    // confirm all are empty except target
    for (auto i = a; i != b; ++i)
    {
        assert(i == targetrow || i->empty());
    }
#endif
}

auto Sync::computeSyncTriplets(vector<CloudNode>& cloudNodes, const LocalNode& syncParent, vector<FSNode>& fsNodes) const -> vector<SyncRow>
{
    assert(syncs.onSyncThread());

    CodeCounter::ScopeTimer rst(syncs.mClient.performanceStats.computeSyncTripletsTime);

    vector<SyncRow> triplets;
    triplets.reserve(cloudNodes.size() + syncParent.children.size() + fsNodes.size());

    for (auto& cn : cloudNodes)          triplets.emplace_back(&cn, nullptr, nullptr);
    for (auto& sn : syncParent.children) triplets.emplace_back(nullptr, sn.second, nullptr);
    for (auto& fsn : fsNodes)            triplets.emplace_back(nullptr, nullptr, &fsn);

    auto tripletCompare = [this](const SyncRow& lhs, const SyncRow& rhs) -> int {
        // Sanity.
        assert(!lhs.fsNode || !lhs.fsNode->localname.empty());
        assert(!rhs.fsNode || !rhs.fsNode->localname.empty());
        assert(!lhs.syncNode || !lhs.syncNode->localname.empty());
        assert(!rhs.syncNode || !rhs.syncNode->localname.empty());

        // Although it would be great to efficiently compare cloud names in utf8 directly against filesystem names
        // in utf16, without any conversions or copied and manipulated strings, unfortunately we have
        // a few obstacles to that.  Mainly, that the utf8 encoding can differ - especially on Mac
        // where they normalize the names that go to the filesystem, but with a different normalization
        // than we chose for the Node names.  In order to compare these effectively and efficiently
        // we pretty much have to first duplicate and convert both strings to a single utf8 normalization first.

        if (lhs.cloudNode)
        {
            if (rhs.cloudNode)
            {
                return compareUtf(lhs.cloudNode->name, true, rhs.cloudNode->name, true, mCaseInsensitive);
            }
            else if (rhs.syncNode)
            {
                return compareUtf(lhs.cloudNode->name, true, rhs.syncNode->toName_of_localname, true, mCaseInsensitive);
            }
            else // rhs.fsNode
            {
                return compareUtf(lhs.cloudNode->name, true, rhs.fsNode->toName_of_localname(*syncs.fsaccess), true, mCaseInsensitive);
            }
        }
        else if (lhs.syncNode)
        {
            if (rhs.cloudNode)
            {
                return compareUtf(lhs.syncNode->toName_of_localname, true, rhs.cloudNode->name, true, mCaseInsensitive);
            }
            else if (rhs.syncNode)
            {
                return compareUtf(lhs.syncNode->toName_of_localname, true, rhs.syncNode->toName_of_localname, true, mCaseInsensitive);
            }
            else // rhs.fsNode
            {
                return compareUtf(lhs.syncNode->toName_of_localname, true, rhs.fsNode->toName_of_localname(*syncs.fsaccess), true, mCaseInsensitive);
            }
        }
        else // lhs.fsNode
        {
            if (rhs.cloudNode)
            {
                return compareUtf(lhs.fsNode->toName_of_localname(*syncs.fsaccess), true, rhs.cloudNode->name, true, mCaseInsensitive);
            }
            else if (rhs.syncNode)
            {
                return compareUtf(lhs.fsNode->toName_of_localname(*syncs.fsaccess), true, rhs.syncNode->toName_of_localname, true, mCaseInsensitive);
            }
            else // rhs.fsNode
            {
                return compareUtf(lhs.fsNode->toName_of_localname(*syncs.fsaccess), true, rhs.fsNode->toName_of_localname(*syncs.fsaccess), true, mCaseInsensitive);
            }
        }
    };

    std::sort(triplets.begin(), triplets.end(),
           [=](const SyncRow& lhs, const SyncRow& rhs)
           { return tripletCompare(lhs, rhs) < 0; });

    auto currSet = triplets.begin();
    auto end  = triplets.end();

    while (currSet != end)
    {
        // Determine the next set that are all comparator-equal
        auto nextSet = currSet;
        ++nextSet;
        while (nextSet != end && 0 == tripletCompare(*currSet, *nextSet))
        {
            ++nextSet;
        }

        combineTripletSet(currSet, nextSet);

        currSet = nextSet;
    }

    auto newEnd = std::remove_if(triplets.begin(), triplets.end(), [](SyncRow& row){ return row.empty(); });
    triplets.erase(newEnd, triplets.end());

    return triplets;
}

bool Sync::inferRegeneratableTriplets(vector<CloudNode>& cloudChildren, const LocalNode& syncParent, vector<FSNode>& inferredFsNodes, vector<SyncRow>& inferredRows) const
{
    assert(syncs.onSyncThread());

    CodeCounter::ScopeTimer rst(syncs.mClient.performanceStats.inferSyncTripletsTime);

    if (cloudChildren.size() != syncParent.children.size()) return false;

    inferredFsNodes.reserve(syncParent.children.size());

    auto cloudHandleLess = [](const CloudNode& a, const CloudNode& b){ return a.handle < b.handle; };
    std::sort(cloudChildren.begin(), cloudChildren.end(), cloudHandleLess);

    for (auto& child : syncParent.children)
    {

        CloudNode compareTo;
        compareTo.handle = child.second->syncedCloudNodeHandle;
        auto iters = std::equal_range(cloudChildren.begin(), cloudChildren.end(), compareTo, cloudHandleLess);

        if (std::distance(iters.first, iters.second) != 1)
        {
            // the node tree has actually changed so we need to run the full algorithm
            return false;
        }

        CloudNode* node = &*iters.first;

        if (node->parentType == FILENODE)
        {
            LOG_err << "Looked up a file version node during infer: " << node->name;
			assert(false);
            return false;
        }

        if (child.second->fsid_asScanned == UNDEF ||
           (!child.second->scannedFingerprint.isvalid && child.second->type == FILENODE))
        {
            // we haven't scanned yet, or the scans don't match up with LocalNodes yet
            return false;
        }

        inferredFsNodes.push_back(child.second->getScannedFSDetails());
        inferredRows.emplace_back(node, child.second, &inferredFsNodes.back());
    }
    return true;
}

using IndexPair = pair<size_t, size_t>;
using IndexPairVector = vector<IndexPair>;

CodeCounter::ScopeStats computeSyncSequencesStats = { "computeSyncSequences" };


static IndexPairVector computeSyncSequences(vector<SyncRow>& children)
{
    // No children, no work to be done.
    if (children.empty())
        return IndexPairVector();

    CodeCounter::ScopeTimer rst(computeSyncSequencesStats);

    // Separate our children into those that are ignore files and those that are not.
    auto i = std::partition(children.begin(), children.end(), [](const SyncRow& child) {
        return child.isIgnoreFile();
    });

    // No prioritization necessary if there's only a single class of child.
    if (i == children.begin() || i == children.end())
    {
        // Is it a run of regular files?
        if (!children.front().isIgnoreFile())
            return IndexPairVector(1, IndexPair(0, children.size()));

        IndexPairVector sequences;

        sequences.emplace_back(0, children.size());
        sequences.emplace_back(children.size(), children.size());

        return sequences;
    }

    IndexPairVector sequences;

    // Convenience.
    auto j = i - children.begin();

    // Ignore files should be completely processed first.
    sequences.emplace_back(0, j);
    sequences.emplace_back(j, children.size());

    return sequences;
}

bool Sync::recursiveSync(SyncRow& row, SyncPath& fullPath, bool belowRemovedCloudNode, bool belowRemovedFsNode, unsigned depth)
{
    assert(syncs.onSyncThread());

    // in case of sync failing while we recurse
    if (getConfig().mError) return false;
    (void)depth;  // just useful for setting conditional breakpoints when debugging

    assert(row.syncNode);
    assert(row.syncNode->type > FILENODE);
    assert(row.syncNode->getLocalPath() == fullPath.localPath);

    if (depth + mCurrentRootDepth == MAX_CLOUD_DEPTH - 1)
    {
        ProgressingMonitor monitor(*this, row, fullPath);

        LOG_debug << "Attempting to synchronize overly deep directory: "
                  << logTriplet(row, fullPath)
                  << ": Effective depth is "
                  << depth + mCurrentRootDepth;

        monitor.waitingLocal(fullPath.localPath, SyncStallEntry(
            SyncWaitReason::SyncItemExceedsSupportedTreeDepth, true, true,
            {fullPath.cloudPath},
            {},
            {fullPath.localPath},
            {}));

        return true;
    }

    // nothing to do for this subtree? Skip traversal
    if (!(row.syncNode->scanRequired() || row.syncNode->mightHaveMoves() || row.syncNode->syncRequired()))
    {
        //SYNC_verbose << syncname << "No scanning/moving/syncing needed at " << logTriplet(row, fullPath);
        return true;
    }

    SYNC_verbose << syncname << (belowRemovedCloudNode ? "belowRemovedCloudNode " : "") << (belowRemovedFsNode ? "belowRemovedFsNode " : "")
        << "Entering folder with "
        << row.syncNode->scanAgain  << "-"
        << row.syncNode->checkMovesAgain << "-"
        << row.syncNode->syncAgain << " ("
        << row.syncNode->conflicts << ") at "
        << fullPath.syncPath;

    row.syncNode->propagateAnySubtreeFlags();

    // Whether we should perform sync actions at this level.
    bool wasSynced = row.syncNode->scanAgain < TREE_ACTION_HERE
                  && row.syncNode->syncAgain < TREE_ACTION_HERE
                  && row.syncNode->checkMovesAgain < TREE_ACTION_HERE;
    bool syncHere = !wasSynced;
    bool recurseHere = true;

    //SYNC_verbose << syncname << "sync/recurse here: " << syncHere << recurseHere;

    // reset this node's sync flag. It will be set again below or while recursing if anything remains to be done.
    auto originalScanAgain = row.syncNode->scanAgain;
    auto originalSyncAgain = row.syncNode->syncAgain;
    row.syncNode->syncAgain = TREE_RESOLVED;

    if (!row.fsNode || belowRemovedFsNode)
    {
        row.syncNode->scanAgain = TREE_RESOLVED;
        row.syncNode->setScannedFsid(UNDEF, syncs.localnodeByScannedFsid, LocalPath(), FileFingerprint());
        syncHere = row.syncNode->parent ? row.syncNode->parent->scanAgain < TREE_ACTION_HERE : true;
        recurseHere = false;  // If we need to scan, we need the folder to exist first - revisit later
        row.syncNode->lastFolderScan.reset();
        belowRemovedFsNode = true; // this flag will prevent us reconstructing from scannedFingerprint etc
    }
    else
    {
        if (row.syncNode->fsid_asScanned == UNDEF ||
            row.syncNode->fsid_asScanned != row.fsNode->fsid)
        {
            row.syncNode->scanAgain = TREE_ACTION_HERE;
            row.syncNode->setScannedFsid(row.fsNode->fsid, syncs.localnodeByScannedFsid, row.fsNode->localname, row.fsNode->fingerprint);
        }
        else if (row.syncNode->scannedFingerprint != row.fsNode->fingerprint)
        {
            // this can change anytime, set it anyway
            row.syncNode->scannedFingerprint = row.fsNode->fingerprint;
        }
    }

    // Do we need to scan this node?
    if (row.syncNode->scanAgain >= TREE_ACTION_HERE)
    {

        if (!row.syncNode->rareRO().scanBlocked)
        {
            // not stalling, so long as we are still scanning.  Destructor resets stall state
            ProgressingMonitor monitor(*this, row, fullPath);
        }

        syncs.mSyncFlags->reachableNodesAllScannedThisPass = false;
        syncHere = row.syncNode->processBackgroundFolderScan(row, fullPath);
    }
    else
    {
        // this will be restored at the end of the function if any nodes below in the tree need it
        row.syncNode->scanAgain = TREE_RESOLVED;
    }

    if (row.syncNode->scanAgain >= TREE_ACTION_HERE)
    {
        // we must return later when we do have the scan data.
        // restore sync flag
        row.syncNode->setSyncAgain(false, true, false);
        SYNC_verbose << syncname << "Early exit from recursiveSync due to no scan data yet. " << logTriplet(row, fullPath);
        syncHere = false;
        recurseHere = false;
    }

    auto originalCheckMovesAgain = row.syncNode->checkMovesAgain;
    auto originalConflicsFlag = row.syncNode->conflicts;

    bool earlyExit = false;

    if (syncHere || recurseHere)
    {
        // Reset these flags before we evaluate each subnode.
        // They could be set again during that processing,
        // And additionally we double check with each child node after, in case we had reason to skip it.
        if (!belowRemovedCloudNode && !belowRemovedFsNode)
        {
            // only expect to resolve these in normal case
            row.syncNode->checkMovesAgain = TREE_RESOLVED;
        }
        row.syncNode->conflicts = TREE_RESOLVED;

        // Get sync triplets.
        vector<SyncRow> childRows;
        vector<FSNode> fsInferredChildren;
        vector<FSNode> fsChildren;
        vector<CloudNode> cloudChildren;

        if (row.cloudNode)
        {
            syncs.lookupCloudChildren(row.cloudNode->handle, cloudChildren);
        }

        row.inferOrCalculateChildSyncRows(wasSynced, childRows, fsInferredChildren, fsChildren, cloudChildren, belowRemovedFsNode, syncs.localnodeByScannedFsid);

        bool anyNameConflicts = false;

        // Ignore files must be fully processed before any other child.
        auto sequences = computeSyncSequences(childRows);

        bool ignoreFilePresent = sequences.size() > 1;
        bool hasFilter = row.syncNode->rareRO().filterChain &&
                         row.syncNode->rareRO().filterChain->mLoadSucceeded;

        if (ignoreFilePresent != hasFilter && !sequences.empty())
        {
            row.syncNode->ignoreFilterPresenceChanged(ignoreFilePresent, childRows[sequences.front().first].fsNode);
        }

        // Here is where we loop over the syncRows for this folder.
        // We must process things in a particular order
        //    - first, check all rows for involvement in moves (case 0)
        //      such a row is excluded from further checks
        //    - second, check all remaining rows for sync actions on that row (case 1)
        //    - third, recurse into each folder (case 2)
        //      there are various reasons we may skip that, based on flags set by earlier steps
        //    - zeroth, we perform first->third for any .megaignore file before any others
        //      as any change involving .megaignore may affect anything else we do
        PerFolderLogSummaryCounts pflsc;

        for (auto& sequence : sequences)
        {
            // The main three steps: moves, node itself, recurse
            for (unsigned step = 0; step < 3; ++step)
            {
                if (step == 2 &&
                    sequence.second == sequences.back().second &&
                    !belowRemovedCloudNode && !belowRemovedFsNode)
                {
                    string message;
                    if (pflsc.report(message))
                    {
                        SYNC_verbose << syncname << message << " out of folder items:" << childRows.size();
                    }
                }

                for (auto i = sequence.first; i != sequence.second; ++i)
                {
                    // Convenience.
                    auto& childRow = childRows[i];

                    // in case of sync failing while we recurse
                    if (getConfig().mError) return false;

                    if (syncs.mSyncFlags->earlyRecurseExitRequested)
                    {
                        // restore flags to at least what they were, for when we revisit on next full recurse
                        row.syncNode->scanAgain = std::max<TreeState>(row.syncNode->scanAgain, originalScanAgain);
                        row.syncNode->syncAgain = std::max<TreeState>(row.syncNode->syncAgain, originalSyncAgain);
                        row.syncNode->checkMovesAgain = std::max<TreeState>(row.syncNode->checkMovesAgain, originalCheckMovesAgain);
                        row.syncNode->conflicts = std::max<TreeState>(row.syncNode->conflicts, originalConflicsFlag);

                        LOG_debug << syncname
                            << "recursiveSync early exit due to pending outside request with "
                            << row.syncNode->scanAgain  << "-"
                            << row.syncNode->checkMovesAgain << "-"
                            << row.syncNode->syncAgain << " ("
                            << row.syncNode->conflicts << ") at "
                            << fullPath.syncPath;

                        return false;
                    }

                    if (!childRow.cloudClashingNames.empty() ||
                        !childRow.fsClashingNames.empty())
                    {
                        anyNameConflicts = true;
                        row.syncNode->setContainsConflicts(false, true, false); // in case we don't call setItem due to !syncHere
                    }
                    childRow.rowSiblings = &childRows;

                    if (auto* s = childRow.syncNode)
                    {
                        if (auto* f = childRow.fsNode)
                        {
                            // Maintain scanned FSID.
                            if (s->fsid_asScanned != f->fsid)
                            {
                                syncs.setScannedFsidReused(f->fsid);
                                s->setScannedFsid(f->fsid, syncs.localnodeByScannedFsid, f->localname, f->fingerprint);
                            }
                            else if (s->scannedFingerprint != f->fingerprint)
                            {
                                // Maintain the scanned fingerprint.
                                s->scannedFingerprint = f->fingerprint;
                            }
                        }

                        // Recompute this row's exclusion state.
                        if (s->recomputeExclusionState())
                        {
                            // Make sure we visit this node's children if its filter state
                            // has changed and we're currently recursing below a removed
                            // node.
                            childRow.recurseBelowRemovedCloudNode |= belowRemovedCloudNode;
                            childRow.recurseBelowRemovedFsNode |= belowRemovedFsNode;
                        }

                        if (s->exclusionState() == ES_EXCLUDED)
                        {
                            if (!s->children.empty())
                            {
                                LOG_debug << syncname << "Removing " << s->children.size() << " child LocalNodes from excluded " << s->getLocalPath();
                                vector<LocalNode*> cs;
                                cs.resize(s->children.size());
                                for (auto& i : s->children)
                                {
                                    cs.push_back(i.second);
                                }
                                for (auto p : cs)
                                {
                                    // deletion this way includes statecachedel
                                    delete p;
                                }
                            }
                            if (s->transferSP)
                            {
                                s->resetTransfer(nullptr);
                            }
                            continue;
                        }
                    }

                    ScopedSyncPathRestore syncPathRestore(fullPath);

                    if (!fullPath.appendRowNames(childRow, mFilesystemType) ||
                        localdebris.isContainingPathOf(fullPath.localPath))
                    {
                        // This is a legitimate case; eg. we only had a syncNode and it is removed in resolve_delSyncNode
                        // Or if this is the debris folder, ignore it
                        continue;
                    }

                    if (childRow.syncNode)
                    {
                        auto p = childRow.syncNode->getLocalPath();
                        assert(0 == compareUtf(p, true, fullPath.localPath, true, mCaseInsensitive));
                        childRow.syncNode->reassignUnstableFsidsOnceOnly(childRow.fsNode);
                    }

                    switch (step)
                    {
                    case 0:
                        // first pass: check for any renames within the folder (or other move activity)
                        // these must be processed first, otherwise if another file
                        // was added with a now-renamed name, an upload would be
                        // attached to the wrong node, resulting in node versions
                        if (syncHere || belowRemovedCloudNode || belowRemovedFsNode)
                        {
                            if (!syncItem_checkMoves(childRow, row, fullPath, belowRemovedCloudNode, belowRemovedFsNode))
                            {
                                if (childRow.itemProcessed)
                                {
                                    row.syncNode->setSyncAgain(false, true, false);
                                }
                            }
                        }
                        break;

                    case 1:
                        // second pass: full syncItem processing for each node that wasn't part of a move
                        if (belowRemovedCloudNode)
                        {
                            // when syncing/scanning below a removed cloud node, we just want to collect up scan fsids
                            // and make syncNodes to visit, so we can be sure of detecting all the moves,
                            // in particular contradictroy moves.
                            if (childRow.type() == SRT_XXF && row.exclusionState(*childRow.fsNode) == ES_INCLUDED)
                            {
                                resolve_makeSyncNode_fromFS(childRow, row, fullPath, false);
                            }
                        }
                        else if (belowRemovedFsNode)
                        {
                            // when syncing/scanning below a removed local node, we just want to
                            // and make syncNodes to visit, so we can be sure of detecting all the moves,
                            // in particular contradictroy moves.
                            if (childRow.type() == SRT_CXX && row.exclusionState(*childRow.cloudNode) == ES_INCLUDED)
                            {
                                resolve_makeSyncNode_fromCloud(childRow, row, fullPath, false);
                            }
                        }
                        else if (syncHere && !childRow.itemProcessed)
                        {
                            // normal case: consider all the combinations
                            if (!syncItem(childRow, row, fullPath, pflsc))
                            {
                                if (childRow.syncNode && childRow.syncNode->type != FOLDERNODE)
                                {
                                    childRow.syncNode->setSyncAgain(true, true, false);
                                }
                                else
                                {
                                    row.syncNode->setSyncAgain(false, true, false);
                                }
                            }

                            if (ignoreFilePresent && childRow.isIgnoreFile() && childRow.fsNode)
                            {
                                // Load filters if new/updated.  If it fails, filters are marked invalid
                                bool ok = row.syncNode->loadFiltersIfChanged(childRow.fsNode->fingerprint, fullPath.localPath);

                                if (ok != !row.syncNode->rareRO().badlyFormedIgnoreFilePath)
                                {
                                    if (ok)
                                    {
                                        row.syncNode->rare().badlyFormedIgnoreFilePath.reset();
                                    }
                                    else
                                    {
                                        row.syncNode->rare().badlyFormedIgnoreFilePath.reset(new LocalNode::RareFields::BadlyFormedIgnore(fullPath.localPath, this));
                                        syncs.badlyFormedIgnoreFilePaths.push_back(row.syncNode->rare().badlyFormedIgnoreFilePath);
                                    }
                                }
                            }
                        }
                        if (childRow.syncNode &&
                            childRow.syncNode->type == FILENODE)
                        {
                            childRow.syncNode->checkTreestate(true);
                        }
                        break;

                    case 2:
                        // third and final pass: recurse into the folders
                        if (childRow.syncNode &&
                            childRow.syncNode->type > FILENODE && (
                                (childRow.recurseBelowRemovedCloudNode &&
                                 (childRow.syncNode->scanRequired() || childRow.syncNode->syncRequired()))
                                ||
                                (childRow.recurseBelowRemovedFsNode &&
                                 childRow.syncNode->syncRequired())
                                ||
                                (recurseHere &&
                                !childRow.suppressRecursion &&
                                //!childRow.syncNode->deletedFS &&   we should not check this one, or we won't remove the LocalNode
                                childRow.syncNode->rareRO().removeNodeHere.expired() &&
                                childRow.syncNode->rareRO().unlinkHere.expired() &&
                                !childRow.syncNode->rareRO().moveToHere))) // don't create new LocalNodes under a moving-to folder, we'll move the already existing LocalNodes when the move completes
                        {
                            // Add watches as necessary.
                            if (childRow.fsNode)
                            {
                                auto result = childRow.syncNode->watch(fullPath.localPath, childRow.fsNode->fsid);

                                // Any fatal errors while adding the watch?
                                if (result == WR_FATAL)
                                    changestate(UNABLE_TO_ADD_WATCH, false, true, true);
                            }

                            if (!recursiveSync(childRow, fullPath, belowRemovedCloudNode || childRow.recurseBelowRemovedCloudNode, belowRemovedFsNode || childRow.recurseBelowRemovedFsNode, depth+1))
                            {
                                earlyExit = true;
                            }
                        }
                        break;

                    }
                }
            }

            if (ignoreFilePresent)
            {
                if (!row.syncNode->rareRO().filterChain ||
                    !row.syncNode->rareRO().filterChain->mLoadSucceeded)
                {
                    // we can't calculate what's included, come back when the .megaignore is present and well-formed
                    break;
                }

                // processed already, don't worry about it for the rest
                ignoreFilePresent = false;
            }
        }

        if (!anyNameConflicts)
        {
            // here childRows still contains pointers into lastFolderScan, fsAddedSiblings etc
            row.syncNode->clearRegeneratableFolderScan(fullPath, childRows);
        }

        // If we still don't match the known fs state, and if we added any FSNodes that
        // aren't part of our scan data (and we think we don't need another scan),
        // add them to the scan data to avoid re-fingerprinting no the next folder scan
        if (!row.fsAddedSiblings.empty())
        {
            auto& scan = row.syncNode->lastFolderScan;
            if (scan && row.syncNode->scanAgain < TREE_ACTION_HERE)
            {
                scan->reserve(scan->size() + row.fsAddedSiblings.size());
                for (auto& ptr: row.fsAddedSiblings)
                {
                    scan->push_back(move(ptr));
                }
                row.fsAddedSiblings.clear();
            }
        }
    }

    // Recompute our LocalNode flags from children
    // Flags for this row could have been set during calls to the node
    // If we skipped a child node this time (or if not), the set-parent
    // flags let us know if future actions are needed at this level
    for (auto& child : row.syncNode->children)
    {
        assert(child.first == child.second->localname);

        if (child.second->exclusionState() == ES_EXCLUDED)
        {
            continue;
        }

        if (row.ignoreFileStable() && child.second->type > FILENODE)
        {
            row.syncNode->scanAgain = updateTreestateFromChild(row.syncNode->scanAgain, child.second->scanAgain);
            row.syncNode->syncAgain = updateTreestateFromChild(row.syncNode->syncAgain, child.second->syncAgain);
        }
        row.syncNode->checkMovesAgain = updateTreestateFromChild(row.syncNode->checkMovesAgain, child.second->checkMovesAgain);
        row.syncNode->conflicts = updateTreestateFromChild(row.syncNode->conflicts, child.second->conflicts);

        if (child.second->parentSetScanAgain) row.syncNode->setScanAgain(false, true, false, 0);
        if (child.second->parentSetCheckMovesAgain) row.syncNode->setCheckMovesAgain(false, true, false);
        if (child.second->parentSetSyncAgain) row.syncNode->setSyncAgain(false, true, false);
        if (child.second->parentSetContainsConflicts) row.syncNode->setContainsConflicts(false, true, false);

        child.second->parentSetScanAgain = false;  // we should only use this one once
    }

    // keep sync overlay icons up to date as we recurse (including the sync root node)
    row.syncNode->checkTreestate(true);

    SYNC_verbose << syncname << (belowRemovedCloudNode ? "belowRemovedCloudNode " : "")
                << "Exiting folder with "
                << row.syncNode->scanAgain  << "-"
                << row.syncNode->checkMovesAgain << "-"
                << row.syncNode->syncAgain << " ("
                << row.syncNode->conflicts << ") at "
                << fullPath.syncPath;

    return !earlyExit;
}

string Sync::logTriplet(SyncRow& row, SyncPath& fullPath)
{
    ostringstream s;
    s << " triplet:" <<
        " " << (row.cloudNode ? fullPath.cloudPath : "(null)") <<
        " " << (row.syncNode ? fullPath.syncPath : "(null)") <<
        " " << (row.fsNode ? fullPath.localPath.toPath(false):"(null)");
    return s.str();
}

bool Sync::syncItem_checkMoves(SyncRow& row, SyncRow& parentRow, SyncPath& fullPath,
        bool belowRemovedCloudNode, bool belowRemovedFsNode)
{
    assert(syncs.onSyncThread());
    CodeCounter::ScopeTimer rst(syncs.mClient.performanceStats.syncItemCheckMove);

    // Since we are visiting this node this time, reset its flags-for-parent
    // They should only stay set when the conditions require it
    if (row.syncNode)
    {
        row.syncNode->parentSetScanAgain = false;
        row.syncNode->parentSetCheckMovesAgain = false;
        row.syncNode->parentSetSyncAgain = false;
        row.syncNode->parentSetContainsConflicts = false;
    }

    // Does this row have a sync node?
    if (auto* s = row.syncNode)
    {
        // Is this row part of an ongoing upload?
        if (auto u = std::dynamic_pointer_cast<SyncUpload_inClient>(s->transferSP))
        {
            // Is it waiting for a putnodes request to complete?
            if (u->putnodesStarted && !u->wasPutnodesCompleted)
            {
                LOG_debug << "Waiting for putnodes to complete, defer move checking: "
                          << logTriplet(row, fullPath);

                // Then come back later.
                return false;
            }
        }
    }

    // Under some circumstances on sync startup, our shortname records can be out of date.
    // If so, we adjust for that here, as the directories are scanned
    if (row.syncNode && row.fsNode && row.fsNode->shortname)
    {
        if ((!row.syncNode->slocalname ||
            *row.syncNode->slocalname != *row.fsNode->shortname) &&
            row.syncNode->localname != *row.fsNode->shortname)
        {
            LOG_warn << syncname
                     << "Updating slocalname: " << *row.fsNode->shortname
                     << " at " << fullPath.localPath
                     << " was " << (row.syncNode->slocalname ? row.syncNode->slocalname->toPath(false) : "(null)")
                     << logTriplet(row, fullPath);
            row.syncNode->setnameparent(row.syncNode->parent, row.syncNode->localname, row.fsNode->cloneShortname());
            statecacheadd(row.syncNode);
        }
    }

    if (row.fsNode &&
       (row.fsNode->type == TYPE_UNKNOWN ||
        row.fsNode->fsid == UNDEF))
    {
        // We can't consider moves if we don't even know file/folder or fsid.
        // Skip ahead to plain item comparison where we wil consider exclusion filters.
        return false;
    }

    // Are we dealing with a no-name triplet?
    if (row.isNoName())
    {
        ProgressingMonitor monitor(*this, row, fullPath);

        monitor.waitingCloud(fullPath.cloudPath, SyncStallEntry(
            SyncWaitReason::FileIssue, true, true,
            {fullPath.cloudPath, PathProblem::UndecryptedCloudNode},
            {},
            {},
            {}));

        LOG_debug << syncname
                  << "No name triplets here. "
                  << "Excluding this triplet from sync for now. "
                  << logTriplet(row, fullPath);

        row.itemProcessed = true;
        row.suppressRecursion = true;

        return false;
    }

    if (row.fsNode && isDoNotSyncFileName(row.fsNode->toName_of_localname(*syncs.fsaccess)))
    {
        // don't consider these for moves
        return true;
    }

    // Don't perform any moves until we know the row's exclusion state.
    if ((row.cloudNode && parentRow.exclusionState(*row.cloudNode) == ES_UNKNOWN) ||
        (row.fsNode && parentRow.exclusionState(*row.fsNode) == ES_UNKNOWN))
    {
        row.itemProcessed = true;
        row.suppressRecursion = true;

        return true;
    }

    bool rowResult;
    if (checkForCompletedFolderCreateHere(row, parentRow, fullPath, rowResult))
    {
        row.itemProcessed = true;
        return rowResult;
    }

    if (checkForCompletedCloudMoveToHere(row, parentRow, fullPath, rowResult))
    {
        row.itemProcessed = true;
        return rowResult;
    }

    // First deal with detecting local moves/renames and propagating correspondingly
    // Independent of the syncItem() combos below so we don't have duplicate checks in those.
    // Be careful of unscannable folder entries which may have no detected type or fsid.
    // todo: We also have to consider the possibility this item was moved locally and remotely,
    // and possibly from different locations, or even possibly from the same location.

    if (row.fsNode &&
        (!row.syncNode ||
          row.syncNode->fsid_lastSynced == UNDEF ||
          row.syncNode->fsid_lastSynced != row.fsNode->fsid ||
          (mCaseInsensitive && row.hasCaseInsensitiveLocalNameChange())))
    {
        bool rowResult;
        if (checkLocalPathForMovesRenames(row, parentRow, fullPath, rowResult, belowRemovedCloudNode))
        {
            row.itemProcessed = true;
            return rowResult;
        }
    }

    if (row.cloudNode &&
        (!row.syncNode ||
          row.syncNode->syncedCloudNodeHandle.isUndef() ||
          row.syncNode->syncedCloudNodeHandle != row.cloudNode->handle ||
          (mCaseInsensitive && row.hasCaseInsensitiveCloudNameChange())))
    {
        bool rowResult;
        if (checkCloudPathForMovesRenames(row, parentRow, fullPath, rowResult, belowRemovedFsNode))
        {
            row.itemProcessed = true;
            return rowResult;
        }
    }

    // Avoid syncing nodes that have multiple clashing names
    // Except if we previously had a folder (just itself) synced, allow recursing into that one.
    if (!row.fsClashingNames.empty() || !row.cloudClashingNames.empty())
    {
        if (row.syncNode) row.syncNode->setContainsConflicts(true, false, false);
        else parentRow.syncNode->setContainsConflicts(false, true, false);

        if (row.cloudNode && row.syncNode && row.fsNode &&
            row.syncNode->type == FOLDERNODE &&
            row.cloudNode->handle == row.syncNode->syncedCloudNodeHandle &&
            row.fsNode->fsid != UNDEF && row.fsNode->fsid == row.syncNode->fsid_lastSynced)
        {
            SYNC_verbose << syncname << "Name clashes at this already-synced folder.  We will sync nodes below though." << logTriplet(row, fullPath);
            return false;
        }

        // Is this clash due to multiple ignore files being present in the cloud?
        auto isIgnoreFileClash = [](const SyncRow& row) {
            // Any clashes in the cloud?
            if (row.cloudClashingNames.empty())
                return false;

            // Any clashes on the local disk?
            if (!row.fsClashingNames.empty())
                return false;

            if (!(row.fsNode || row.syncNode))
                return false;

            // Row represents an ignore file?
            return row.isIgnoreFile();
        };

        if (isIgnoreFileClash(row))
            return false;

        LOG_debug << syncname << "Multiple names clash here.  Excluding this node from sync for now." << logTriplet(row, fullPath);

        if (row.syncNode)
        {
            row.syncNode->scanAgain = TREE_RESOLVED;
            row.syncNode->checkMovesAgain = TREE_RESOLVED;
            row.syncNode->syncAgain = TREE_RESOLVED;
        }

        row.itemProcessed = true;
        row.suppressRecursion = true;

        return true;
    }

    return false;
}

bool Sync::syncItem_checkDownloadCompletion(SyncRow& row, SyncRow& parentRow, SyncPath& fullPath)
{
    auto downloadPtr = std::dynamic_pointer_cast<SyncDownload_inClient>(row.syncNode->transferSP);
    if (!downloadPtr) return true;

    ProgressingMonitor monitor(*this, row, fullPath);

    if (downloadPtr->wasTerminated)
    {
        SYNC_verbose << syncname << "Download was terminated " << logTriplet(row, fullPath);

        // Did the download fail due to a MAC error?
        if (downloadPtr->mError == API_EKEY)
        {
            // Then report it as a stall.

            SYNC_verbose << syncname
                            << "Download was terminated due to MAC verification failure: "
                            << logTriplet(row, fullPath);

            monitor.waitingLocal(downloadPtr->getLocalname(), SyncStallEntry(
                SyncWaitReason::DownloadIssue, true, true,
                {fullPath.cloudPath, PathProblem::MACVerificationFailure},
                {},
                {downloadPtr->getLocalname(), PathProblem::MACVerificationFailure},
                {fullPath.localPath}));

            bool keepStalling = row.cloudNode && row.cloudNode->handle == downloadPtr->h;

            return !keepStalling;
        }
        else
        {
            // remove the download record so we re-evaluate what to do
            row.syncNode->resetTransfer(nullptr);
        }
    }
    else if (downloadPtr->wasCompleted)
    {
        assert(downloadPtr->downloadDistributor);

        // Convenience.
        auto& fsAccess = *syncs.fsaccess;

        // Clarity.
        auto& targetPath = fullPath.localPath;

        // Try and move/rename the downloaded file into its new home.
        bool nameTooLong = false;
        bool transientError = false;

        if (row.fsNode && downloadPtr->okToOverwriteFF.isvalid)
        {
            if (row.fsNode->fingerprint != downloadPtr->okToOverwriteFF)
            {
                LOG_debug << syncname << "Sync download cannot overwrite unexpected file at " << logTriplet(row, fullPath);
                monitor.noResult();
                return true;  // continue matching and see if we stall due to changes on both sides
            }
        }

        if (downloadPtr->downloadDistributor->distributeTo(targetPath, fsAccess, FileDistributor::MoveReplacedFileToSyncDebris, transientError, nameTooLong, this))
        {
            assert(FSNode::debugConfirmOnDiskFingerprintOrLogWhy(fsAccess, targetPath, *downloadPtr));

            // Move was successful.
            SYNC_verbose << syncname << "Download complete, moved file to final destination." << logTriplet(row, fullPath);

            // Check for anomalous file names.
            checkForFilenameAnomaly(fullPath, row.cloudNode->name);

            // Download was moved into place.
            downloadPtr->wasDistributed = true;

            // No longer necessary as the transfer's complete.
            row.syncNode->resetTransfer(nullptr);

            // Let the engine know the file exists, even if it hasn't detected it yet.
            //
            // This is necessary as filesystem events may be delayed.
            if (auto fsNode = FSNode::fromPath(fsAccess, targetPath, true))  // skip case check. We will check for exact match ourselves
            {
                if (fsNode->localname != targetPath.leafName())
                {
                    row.syncNode->localFSCannotStoreThisName = true;
                    row.syncNode->rare().localFSRenamedToThisName = fsNode->localname;
                    return true;  // carry on with checkItem() - this syncNode will cause a stall until cloud rename
                }

                parentRow.fsAddedSiblings.emplace_back(std::move(*fsNode));
                row.fsNode = &parentRow.fsAddedSiblings.back();
                row.syncNode->slocalname = row.fsNode->cloneShortname();
            }
            else
            {
                row.syncNode->localFSCannotStoreThisName = true;
                return true;  // carry on with checkItem() - this syncNode will cause a stall until cloud rename
            }
        }
        else if (nameTooLong)
        {
            SYNC_verbose << syncname
                            << "Download complete but the target's name is too long: "
                            << logTriplet(row, fullPath);

            monitor.waitingLocal(fullPath.localPath, SyncStallEntry(
                SyncWaitReason::DownloadIssue, true, true,
                {fullPath.cloudPath},
                {},
                {downloadPtr->downloadDistributor->distributeFromPath()},
                {fullPath.localPath, PathProblem::NameTooLongForFilesystem}));

            // Leave the transfer intact so we don't reattempt the download.
            // Also allow the syncItem logic to continue, to resolve via user change, eg delete the cloud node
            return true;
        }
        else
        {
            // (Transient?) error while moving download into place.
            SYNC_verbose << syncname << "Download complete, but filesystem move error." << logTriplet(row, fullPath);

            // Let the monitor know what we're up to.
            monitor.waitingLocal(fullPath.localPath, SyncStallEntry(
                SyncWaitReason::DownloadIssue, false, true,
                {fullPath.cloudPath},
                {},
                {downloadPtr->getLocalname()},
                {fullPath.localPath, PathProblem::FilesystemErrorDuringOperation}));

            // Also allow the syncItem logic to continue, to resolve via user change, eg delete the cloud node
            return true;
        }
    }
    return true;  // carry on with checkItem()
}

bool Sync::syncItem(SyncRow& row, SyncRow& parentRow, SyncPath& fullPath, PerFolderLogSummaryCounts& pflsc)
{
    CodeCounter::ScopeTimer rst(syncs.mClient.performanceStats.syncItem);

    assert(syncs.onSyncThread());

    if (row.syncNode && row.fsNode &&
       (row.fsNode->type == TYPE_UNKNOWN || row.fsNode->fsid == UNDEF ||
       (row.fsNode->type == FILENODE && !row.fsNode->fingerprint.isvalid)))
    {
        SYNC_verbose << "File lost permissions and we can't identify or fingerprint it anymore: " << logTriplet(row, fullPath);

        ProgressingMonitor monitor(*this, row, fullPath);
        monitor.waitingLocal(fullPath.localPath, SyncStallEntry(
            SyncWaitReason::FileIssue, false, false,
            {},
            {},
            {fullPath.localPath, PathProblem::CannotFingerprintFile},
            {}));

        return false;
    }

    unsigned confirmDeleteCount = 0;
    if (row.syncNode)
    {
        // reset the count pre-emptively in case we don't choose SRT_XSX
        confirmDeleteCount = row.syncNode->confirmDeleteCount;
        if (confirmDeleteCount > 0)
        {
            row.syncNode->confirmDeleteCount = 0;
        }

        if (row.syncNode->certainlyOrphaned)
        {
            SYNC_verbose << "Removing certainly orphaned LN. " << logTriplet(row, fullPath);
            delete row.syncNode;
            row.syncNode = nullptr;
            if (!row.cloudNode && !row.fsNode) return false;
        }
    }

    // check for cases in progress that we shouldn't be re-evaluating yet
    if (auto* s = row.syncNode)
    {
        // Any rare fields?
        if (s->hasRare())
        {
            // Move pending?
            if (!s->rare().movePendingFrom.expired())
            {
                // Don't do anything until the move has completed.
                return false;
            }

            // Move in progress?
            if (auto& moveFromHere = s->rare().moveFromHere)
            {
                if (s->rare().moveToHere == moveFromHere &&
                    (moveFromHere->succeeded || moveFromHere->failed))
                {
                    // rename of this node (case insensitive but case changed)?
                    moveFromHere.reset();
                    s->rare().moveToHere.reset();
                    s->updateMoveInvolvement();
                }
                else if (moveFromHere->failed || moveFromHere->syncCodeProcessedResult)
                {
                    // Move's completed.
                    moveFromHere.reset();
                    s->updateMoveInvolvement();
                }
                else if (moveFromHere.use_count() == 1)
                {
                    SYNC_verbose << "Removing orphaned moveFromHere pointer at: " << logTriplet(row, fullPath);
                    moveFromHere.reset();
                    s->updateMoveInvolvement();
                }
                else
                {
                    // Move's still underway.
                    return false;
                }
            }

            // Is this row (effectively) excluded?
            if (s->exclusionState() != ES_INCLUDED)
            {
                // Is it a move target?
                if (auto& moveToHere = s->rare().moveToHere)
                {
                    assert(!moveToHere->failed);
                    assert(!moveToHere->syncCodeProcessedResult);
                    assert(moveToHere->succeeded);

                    // Necessary as excluded rows may not reach CSF.
                    resolve_checkMoveComplete(row, parentRow, fullPath);
                }
            }

            // Unlink in progress?
            if (!s->rare().unlinkHere.expired())
            {
                // Unlink's still underway.
                return false;
            }
        }

        // as it turns out, this is too early.
        // we need to wait for resolve_rowMatched to recognise it
        // otherwise there may be more renames to process first
        //s->checkTransferCompleted(row, parentRow, fullPath);

        // Is the row excluded?
        if (s->exclusionState() == ES_EXCLUDED)
        {
            // Can we remove the node from memory?
            auto removable = true;

            // ignore files cannot be ignored
            assert(!s->isIgnoreFile());

            // Let transfers complete.
            removable &= !s->transferSP;

            // Keep the node (as ignored) but purge the children
            if (removable)
            {
                // Extra sanity.
                assert(!s->rareRO().moveFromHere);
                assert(!s->rareRO().moveToHere);

                if (!s->children.empty())
                {
                    LOG_debug << syncname << "syncItem removing child LocalNodes from excluded " << s->getLocalPath();
                    vector<LocalNode*> cs;
                    cs.resize(s->children.size());
                    for (auto& i : s->children)
                    {
                        cs.push_back(i.second);
                    }
                    for (auto p : cs)
                    {
                        delete p;
                    }
                }


            }
            return true; // consider it synced (ie, do not revisit)
        }
    }

    // Check blocked status.  Todo:  figure out use blocked flag clearing
    if (!row.syncNode && row.fsNode && (
        row.fsNode->isBlocked || row.fsNode->type == TYPE_UNKNOWN) &&
        parentRow.syncNode->exclusionState(row.fsNode->localname, TYPE_UNKNOWN, -1) == ES_INCLUDED)
    {
        // so that we can checkForScanBlocked() immediately below
        resolve_makeSyncNode_fromFS(row, parentRow, fullPath, false);
    }
    if (row.syncNode &&
        row.syncNode->checkForScanBlocked(row.fsNode))
    {
        row.suppressRecursion = true;
        row.itemProcessed = true;
        return false;
    }

    if (row.syncNode && row.syncNode->transferSP)
    {
        if (!syncItem_checkDownloadCompletion(row, parentRow, fullPath))
        {
            return false;
        }
    }

    auto rowType = row.type();

    if (row.syncNode && rowType != SRT_XSX &&
        row.syncNode->localFSCannotStoreThisName)
    {
        LocalPath fsReportPath;
        if (!row.syncNode->rareRO().localFSRenamedToThisName.empty())
        {
            fsReportPath = fullPath.localPath.parentPath();
            fsReportPath.appendWithSeparator(row.syncNode->rareRO().localFSRenamedToThisName, true);
        }

        ProgressingMonitor monitor(*this, row, fullPath);
        monitor.waitingLocal(fullPath.localPath, SyncStallEntry(
            SyncWaitReason::FileIssue, false, false,
            {fullPath.cloudPath, PathProblem::FilesystemCannotStoreThisName},
            {},
            {fsReportPath, PathProblem::FilesystemCannotStoreThisName},
            {}));

        return false;
    }

    switch (rowType)
    {
    case SRT_CSF:
    {
        CodeCounter::ScopeTimer rst(syncs.mClient.performanceStats.syncItemCSF);

        // Are we part of a move and was our source a download-in-progress?
        resolve_checkMoveDownloadComplete(row, fullPath);

        // all three exist; compare
        bool fsCloudEqual = syncEqual(*row.cloudNode, *row.fsNode);
        bool cloudEqual = syncEqual(*row.cloudNode, *row.syncNode);
        bool fsEqual = syncEqual(*row.fsNode, *row.syncNode);

        if (fsCloudEqual)
        {
            // success! this row is synced
            if (!cloudEqual || !fsEqual)
            {
                row.syncNode->syncedFingerprint = row.fsNode->fingerprint;
                assert(row.syncNode->syncedFingerprint == row.cloudNode->fingerprint);
                statecacheadd(row.syncNode);
            }

            return resolve_rowMatched(row, parentRow, fullPath, pflsc);
        }

        if (cloudEqual || isBackupAndMirroring())
        {
            // filesystem changed, put the change
            return resolve_upsync(row, parentRow, fullPath, pflsc);
        }

        if (fsEqual)
        {
            // cloud has changed, get the change
            return resolve_downsync(row, parentRow, fullPath, true, pflsc);
        }

        if (auto uploadPtr = threadSafeState->isNodeAnExpectedUpload(row.cloudNode->parentHandle, row.cloudNode->name))
        {
            if (row.cloudNode->fingerprint == *uploadPtr &&
                uploadPtr.get() == row.syncNode->transferSP.get())
            {
                // we uploaded a file and the user already re-updated the local version of the file
                SYNC_verbose << syncname << "Node is a recent upload, while the FSFile is already updated: " << fullPath.cloudPath << logTriplet(row, fullPath);
                row.syncNode->setSyncedNodeHandle(row.cloudNode->handle);
                row.syncNode->syncedFingerprint  = row.cloudNode->fingerprint;
                row.syncNode->transferSP.reset();
                return false;
            }
        }

        // both changed, so we can't decide without the user's help
        return resolve_userIntervention(row, parentRow, fullPath);
    }
    case SRT_XSF:
    {
        CodeCounter::ScopeTimer rst(syncs.mClient.performanceStats.syncItemXSF);

        if (row.syncNode->type == TYPE_DONOTSYNC)
        {
            // we do not upload do-not-sync files (eg. system+hidden, on windows)
            return true;
        }

        // Any clashing names in the cloud?
        if (!row.cloudClashingNames.empty())
        {
            // Then we should only get here if we're an ignore file.
            assert(row.isIgnoreFile());

            // Consider us synced.
            return true;
        }

        // cloud item absent
        if (isBackupAndMirroring())
        {
            // for backups, we only change the cloud
            return resolve_upsync(row, parentRow, fullPath, pflsc);
        }

        if (!row.syncNode->syncedCloudNodeHandle.isUndef()
            && row.syncNode->fsid_lastSynced != UNDEF
            && row.syncNode->fsid_lastSynced == row.fsNode->fsid
            // on disk, content could be changed without an fsid change
            && syncEqual(*row.fsNode, *row.syncNode))
        {
            // used to be fully synced and the fs side still has that version
            // remove in the fs (if not part of a move)
            return resolve_cloudNodeGone(row, parentRow, fullPath);
        }

        // either
        //  - cloud item did not exist before; upsync
        //  - the fs item has changed too; upsync (this lets users recover from the both sides changed state - user deletes the one they don't want anymore)
        return resolve_upsync(row, parentRow, fullPath, pflsc);
    }
    case SRT_CSX:
    {
        CodeCounter::ScopeTimer rst(syncs.mClient.performanceStats.syncItemCSX);

        // local item not present
        if (isBackupAndMirroring())
        {
            // in mirror mode, make the cloud the same as local
            // if backing up and not mirroring, the resolve_downsync branch will cancel the sync
            return resolve_fsNodeGone(row, parentRow, fullPath);
        }

        // where we uploaded this node but the fsNode moved already, consider the cloud side synced.
        if (row.syncNode->fsid_lastSynced != UNDEF &&
            row.syncNode->syncedCloudNodeHandle.isUndef() &&
            syncEqual(*row.cloudNode, *row.syncNode))
        {
            row.syncNode->setSyncedNodeHandle(row.cloudNode->handle);
            return false;  // let the next pass determine if it's a move
        }

        if (auto uploadPtr = threadSafeState->isNodeAnExpectedUpload(row.cloudNode->parentHandle, row.cloudNode->name))
        {
            // The local file is no longer at the matching position
           // and we need to set it up to be moved/deleted correspondingly
            // Setting the synced fsid without a corresponding FSNode will cause move detection

            SYNC_verbose << syncname << "Node is a recent upload, sync node present, source FS file is no longer here: " << fullPath.cloudPath << logTriplet(row, fullPath);
            row.syncNode->setSyncedNodeHandle(row.cloudNode->handle);
            row.syncNode->setSyncedFsid(uploadPtr->sourceFsid, syncs.localnodeBySyncedFsid, uploadPtr->sourceLocalname, nullptr);
            row.syncNode->syncedFingerprint  = row.cloudNode->fingerprint;
            row.syncNode->transferSP.reset();
            return false;
        }
        else if (row.syncNode->fsid_lastSynced == UNDEF)
        {
            // fs item did not exist before; downsync
            return resolve_downsync(row, parentRow, fullPath, false, pflsc);
        }
        else if (//!row.syncNode->syncedCloudNodeHandle.isUndef() &&
                 row.syncNode->syncedCloudNodeHandle != row.cloudNode->handle)
        {
            // the cloud item has changed too; downsync (this lets users recover from both sides changed state - user deletes the one they don't want anymore)
            return resolve_downsync(row, parentRow, fullPath, false, pflsc);
        }
        else
        {
            // It might be a removal; it might be that the local fs item was moved during upload and now the cloud node from the upload has appeared
            // resolve_fsNodeGone only removes if we know the fs item isn't anywhere else in the sync filesystem subtrees.

            if (row.syncNode->fsid_lastSynced != UNDEF
                && !row.syncNode->syncedCloudNodeHandle.isUndef()
                // for cloud nodes, same handle must be same content
                && row.syncNode->syncedCloudNodeHandle == row.cloudNode->handle)
            {
                // used to be fully synced and the cloud side still has that version
                // remove in the cloud (if not part of a move)
                return resolve_fsNodeGone(row, parentRow, fullPath);
            }
            LOG_debug << "interesting case, does it occur?";

            return false;
        }
    }
    case SRT_XSX:
    {
        CodeCounter::ScopeTimer rst(syncs.mClient.performanceStats.syncItemXSX);

        // local and cloud disappeared; remove sync item also
        return resolve_delSyncNode(row, parentRow, fullPath, confirmDeleteCount);
    }
    case SRT_CXF:
    {
        CodeCounter::ScopeTimer rst(syncs.mClient.performanceStats.syncItemCXF);

        // we have to check both, due to the size parameter
        auto cloudside = parentRow.exclusionState(row.fsNode->localname, row.fsNode->type, row.fsNode->fingerprint.size);
        auto localside = parentRow.exclusionState(row.fsNode->localname, row.cloudNode->type, row.cloudNode->fingerprint.size); // use fsNode's name for convenience, size is what matters

        if (cloudside == ES_EXCLUDED || localside == ES_EXCLUDED)
        {
            LOG_verbose << "CXF case is excluded by size: " << row.fsNode->fingerprint.size << " vs " << row.cloudNode->fingerprint.size << logTriplet(row, fullPath);
            return true;
        }

        if (cloudside != ES_INCLUDED || localside != ES_INCLUDED)
        {
            LOG_verbose << "Exclusion state unknown, come back later: " << int(cloudside) << " vs " << int(localside) << logTriplet(row, fullPath);
            return false;
        }

        // Item exists locally and remotely but we haven't synced them previously
        // If they are equal then join them with a Localnode. Othewise report to user.
        // The original algorithm would compare mtime, and if that was equal then size/crc

        if (syncEqual(*row.cloudNode, *row.fsNode))
        {
            return resolve_makeSyncNode_fromFS(row, parentRow, fullPath, false);
        }
        else
        {
            return resolve_userIntervention(row, parentRow, fullPath);
        }
    }
    case SRT_XXF:
    {
        CodeCounter::ScopeTimer rst(syncs.mClient.performanceStats.syncItemXXF);

        // Have we detected a new ignore file?
        if (row.isIgnoreFile())
        {
            // Don't process any other rows (yet).
            // Skip ahead to make the node, .megaignore files are not ignored
            parentRow.ignoreFileChanging();
        }
        else
        {
            // Don't create a sync node for this file unless we know that it's included.
            if (parentRow.exclusionState(*row.fsNode) != ES_INCLUDED)
                return true;
        }

        // Item exists locally only. Check if it was moved/renamed here, or Create
        // If creating, next run through will upload it
        return resolve_makeSyncNode_fromFS(row, parentRow, fullPath, false);
    }
    case SRT_CXX:
    {
        CodeCounter::ScopeTimer rst(syncs.mClient.performanceStats.syncItemCXX);

        // Don't create sync nodes unless we know the row is included.
        if (parentRow.exclusionState(*row.cloudNode) != ES_INCLUDED)
            return true;

        // Are we creating a node for an ignore file?
        if (row.isIgnoreFile())
        {
            // Then let the parent know we want to process it exclusively.
            parentRow.ignoreFileChanging();
        }

        // item exists remotely only
        return resolve_makeSyncNode_fromCloud(row, parentRow, fullPath, false);
    }
    default:
    {
        // Silence compiler warning.
        break;
    }
    } // switch

    // SRT_XXX  (should not occur)
    // no entries - can occur when names clash, but should be caught above
    CodeCounter::ScopeTimer rstXXX(syncs.mClient.performanceStats.syncItemXXX);
    assert(false);
    return false;
}

bool Sync::resolve_checkMoveDownloadComplete(SyncRow& row, SyncPath& fullPath)
{
    // Convenience.
    auto target = row.syncNode;

    // Are we part of an ongoing move?
    auto movePtr = target->rareRO().moveToHere;

    // No part of an ongoing move.
    if (!movePtr)
        return false;

    // Are we still associated with the move source?
    auto source = syncs.findLocalNodeBySyncedFsid(movePtr->sourceFsid,
                                                  fullPath.localPath,
                                                  movePtr->sourceType,
                                                  movePtr->sourceFingerprint,
                                                  this,
                                                  nullptr,
                                                  cloudRootOwningUser);

    // No longer associated with the move source.
    if (!source)
        return false;

    // Sanity check.
    if (source->rareRO().moveFromHere != movePtr)
    {
        // This can happen if we see the user moved local node N to node P.
        // We start this corresponding cloud move.  But in the meantime,
        // the user has locally moved N again
        LOG_debug << "Move source does not match the movePtr anymore. (" << source->getLocalPath() << ") at: " << logTriplet(row, fullPath);
        row.syncNode->rare().moveToHere->syncCodeProcessedResult = true;  // a visit to the source node with the corresponding moveFromHere ptr will now remove it
        row.syncNode->rare().moveToHere.reset();
        row.syncNode->updateMoveInvolvement();
        return false;
    }

    // Is the source part of an ongoing download?
    auto download = std::dynamic_pointer_cast<SyncDownload_inClient>(source->transferSP);

    // Not part of an ongoing download.
    if (!download)
        return false;

    LOG_debug << "Completing move of in-progress download: "
              << logTriplet(row, fullPath);

    // Consider the move complete.
    source->moveContentTo(target, fullPath.localPath, true);
    source->setSyncedFsid(UNDEF, syncs.localnodeBySyncedFsid, source->localname, source->cloneShortname());
    source->setSyncedNodeHandle(NodeHandle());
    source->sync->statecacheadd(source);

    source->rare().moveFromHere->syncCodeProcessedResult = true;
    source->rare().moveFromHere.reset();
    source->trimRareFields();
    source->updateMoveInvolvement();

    target->rare().moveToHere->syncCodeProcessedResult = true;
    target->rare().moveToHere.reset();
    target->trimRareFields();
    target->updateMoveInvolvement();

    // Consider us synced with the local disk.
    target->setSyncedFsid(movePtr->sourceFsid, syncs.localnodeBySyncedFsid, row.fsNode->localname, row.fsNode->cloneShortname());
    target->syncedFingerprint = movePtr->sourceFingerprint;
    target->sync->statecacheadd(target);

    // Terminate the transfer if we're not a match with the local disk.
    if (row.fsNode->fsid != movePtr->sourceFsid
        || row.fsNode->fingerprint != movePtr->sourceFingerprint)
    {
        LOG_debug << "Move-target no longer matches move-source: "
                  << logTriplet(row, fullPath);

        target->resetTransfer(nullptr);
    }

    // We should now be good to go.
    return true;
}

bool Sync::resolve_checkMoveComplete(SyncRow& row, SyncRow& parentRow, SyncPath& fullPath)
{
    // Confirm that the move details are the same as recorded (LocalNodes may have changed or been deleted by now, etc.
    auto movePtr = row.syncNode->rare().moveToHere;
    LocalNode* sourceSyncNode = nullptr;

    LOG_debug << syncname << "Checking move source/target by fsid " << toHandle(movePtr->sourceFsid);

    if ((sourceSyncNode = syncs.findLocalNodeBySyncedFsid(movePtr->sourceFsid, fullPath.localPath, movePtr->sourceType, movePtr->sourceFingerprint, this, nullptr, cloudRootOwningUser)))
    {
        LOG_debug << syncname << "Sync cloud move/rename from : " << sourceSyncNode->getCloudPath(true) << " resolved here! " << logTriplet(row, fullPath);

        assert(sourceSyncNode == movePtr->sourcePtr);

        // remove fsid (and handle) from source node, so we don't detect
        // that as a move source anymore
        sourceSyncNode->setSyncedFsid(UNDEF, syncs.localnodeBySyncedFsid, sourceSyncNode->localname, sourceSyncNode->cloneShortname());
        sourceSyncNode->setSyncedNodeHandle(NodeHandle());
        sourceSyncNode->sync->statecacheadd(sourceSyncNode);

        // Move all the LocalNodes under the source node to the new location
        // We can't move the source node itself as the recursive callers may be using it
        sourceSyncNode->moveContentTo(row.syncNode, fullPath.localPath, true);

        row.syncNode->setScanAgain(false, true, true, 0);
        sourceSyncNode->setScanAgain(true, false, false, 0);

        sourceSyncNode->rare().moveFromHere->syncCodeProcessedResult = true;
        sourceSyncNode->rare().moveFromHere.reset();
        sourceSyncNode->trimRareFields();
        sourceSyncNode->updateMoveInvolvement();

        // If this node was repurposed for the move, rather than the normal case of creating a fresh one, we remove the old content if it was a folder
        // We have to do this after all processing of sourceSyncNode, in case the source was (through multiple operations) one of the subnodes about to be removed.
        // TODO: however, there is a risk of name collisions - probably we should use a multimap for LocalNode::children.
        for (auto& oldc : movePtr->priorChildrenToRemove)
        {
            for (auto& c : row.syncNode->children)
            {
                if (c.first == oldc.first && c.second == oldc.second)
                {
                    delete c.second; // removes itself from the parent map
                    break;
                }
            }
        }

    }
    else
    {
        // just alert us to this an double check the case in the debugger
        assert(false);
    }

    // regardless, make sure we don't get stuck
    row.syncNode->rare().moveToHere->syncCodeProcessedResult = true;
    row.syncNode->rare().moveToHere.reset();
    row.syncNode->trimRareFields();
    row.syncNode->updateMoveInvolvement();

    return sourceSyncNode != nullptr;
}

bool Sync::resolve_rowMatched(SyncRow& row, SyncRow& parentRow, SyncPath& fullPath, PerFolderLogSummaryCounts& pflsc)
{
    assert(syncs.onSyncThread());

    // these comparisons may need to be adjusted for UTF, escapes
    assert(row.syncNode->fsid_lastSynced != row.fsNode->fsid || 0 == compareUtf(row.syncNode->localname, true, row.fsNode->localname, true, mCaseInsensitive));
    assert(row.syncNode->fsid_lastSynced == row.fsNode->fsid || 0 == compareUtf(row.syncNode->localname, true, row.fsNode->localname, true, mCaseInsensitive));

    assert((!!row.syncNode->slocalname == !!row.fsNode->shortname) &&
            (!row.syncNode->slocalname ||
            (*row.syncNode->slocalname == *row.fsNode->shortname)));

    if (row.syncNode->fsid_lastSynced != row.fsNode->fsid ||
        row.syncNode->syncedCloudNodeHandle != row.cloudNode->handle ||
        row.syncNode->localname != row.fsNode->localname)
    {
        if (row.syncNode->hasRare() && row.syncNode->rare().moveToHere)
        {
            resolve_checkMoveComplete(row, parentRow, fullPath);
        }

        LOG_verbose << syncname << "Row is synced, setting fsid and nodehandle" << logTriplet(row, fullPath);

        if (row.syncNode->type == FOLDERNODE && row.syncNode->fsid_lastSynced != row.fsNode->fsid)
        {
            // a folder disappeared and was replaced by a different one - scan it all
            row.syncNode->setScanAgain(false, true, true, 0);
        }

        if (mCaseInsensitive &&
            0 == compareUtf(row.syncNode->localname, true, row.fsNode->localname, true, true) &&
            0 != compareUtf(row.syncNode->localname, true, row.fsNode->localname, true, false))
        {
            SYNC_verbose << "Updating LocalNode localname case to match fs: " << row.fsNode->localname << " at " << logTriplet(row, fullPath);
        }

        row.syncNode->setSyncedFsid(row.fsNode->fsid, syncs.localnodeBySyncedFsid, row.fsNode->localname, row.fsNode->cloneShortname());
        row.syncNode->setSyncedNodeHandle(row.cloudNode->handle);

        row.syncNode->syncedFingerprint = row.fsNode->fingerprint;

        if (row.syncNode->transferSP)
        {
            LOG_debug << "Clearing transfer for matched row at " << logTriplet(row, fullPath);
            row.syncNode->resetTransfer(nullptr);
        }

        if (mCaseInsensitive && !row.syncNode->namesSynchronized &&
            0 == compareUtf(row.cloudNode->name, true, row.fsNode->localname, true, false))
        {
            // name is equal (taking escaping and case into account) so going forward, also propagate renames that only change case
            assert(row.fsNode->localname == row.syncNode->localname);
            row.syncNode->namesSynchronized = true;
        }

        statecacheadd(row.syncNode);
        ProgressingMonitor monitor(*this, row, fullPath); // not stalling
    }
    else
    {
        if (!pflsc.alreadySyncedCount)
        {
            // This line is too verbose when debugging large syncs.  Instead, report the already-synced count in the containing folder
            SYNC_verbose << syncname << "Row was already synced" << logTriplet(row, fullPath);
        }
        pflsc.alreadySyncedCount += 1;
    }

    if (row.syncNode->type == FILENODE)
    {
        row.syncNode->scanAgain = TREE_RESOLVED;
        row.syncNode->checkMovesAgain = TREE_RESOLVED;
        row.syncNode->syncAgain = TREE_RESOLVED;
    }

    return true;
}


bool Sync::resolve_makeSyncNode_fromFS(SyncRow& row, SyncRow& parentRow, SyncPath& fullPath, bool considerSynced)
{
    assert(syncs.onSyncThread());
    ProgressingMonitor monitor(*this, row, fullPath);

    if (row.fsNode->type == FILENODE && !row.fsNode->fingerprint.isvalid)
    {
        SYNC_verbose << "We can't create a LocalNode yet without a FileFingerprint: " << logTriplet(row, fullPath);

        // we couldn't get the file crc yet (opened by another proecess, etc)
        monitor.waitingLocal(fullPath.localPath, SyncStallEntry(
            SyncWaitReason::FileIssue, false, false,
            {},
            {},
            {fullPath.localPath, PathProblem::CannotFingerprintFile},
            {}));

        return false;
    }

    // this really is a new node: add
    LOG_debug << syncname << "Creating LocalNode from FS with fsid " << toHandle(row.fsNode->fsid) << " at: " << fullPath.localPath << logTriplet(row, fullPath);

    assert(row.syncNode == nullptr);
    row.syncNode = new LocalNode(this);

    row.syncNode->init(row.fsNode->type, parentRow.syncNode, fullPath.localPath, row.fsNode->cloneShortname());
    row.syncNode->setScannedFsid(row.fsNode->fsid, syncs.localnodeByScannedFsid, row.fsNode->localname, row.fsNode->fingerprint);

    if (row.fsNode->type == FILENODE)
    {
        row.syncNode->scannedFingerprint = row.fsNode->fingerprint;
    }

    if (considerSynced)
    {
        // we should be careful about considering synced, eg this might be a node moved from somewhere else
        SYNC_verbose << "Considering this node synced on fs side already: " << toHandle(row.fsNode->fsid);
        row.syncNode->setSyncedFsid(row.fsNode->fsid, syncs.localnodeBySyncedFsid, row.fsNode->localname, row.fsNode->cloneShortname());
        row.syncNode->syncedFingerprint  = row.fsNode->fingerprint;
    }

    if (row.syncNode->type > FILENODE)
    {
        row.syncNode->setScanAgain(false, true, true, 0);
    }

    statecacheadd(row.syncNode);

    //row.syncNode->setSyncAgain(true, false, false);

    return false;
}

bool Sync::resolve_makeSyncNode_fromCloud(SyncRow& row, SyncRow& parentRow, SyncPath& fullPath, bool considerSynced)
{
    assert(syncs.onSyncThread());
    ProgressingMonitor monitor(*this, row, fullPath);

    SYNC_verbose << syncname << "Creating LocalNode from Cloud at: " << fullPath.cloudPath << logTriplet(row, fullPath);

    assert(row.syncNode == nullptr);
    row.syncNode = new LocalNode(this);

    if (row.cloudNode->type == FILENODE)
    {
        assert(row.cloudNode->fingerprint.isvalid); // todo: move inside considerSynced?
        row.syncNode->syncedFingerprint = row.cloudNode->fingerprint;
    }
    row.syncNode->init(row.cloudNode->type, parentRow.syncNode, fullPath.localPath, nullptr);

    if (auto uploadPtr = threadSafeState->isNodeAnExpectedUpload(row.cloudNode->parentHandle, row.cloudNode->name))
    {
        // If we make a LocalNode for an upload we created ourselves,
        // it's because the local file is no longer at the matching position
        // and we need to set it up to be moved correspondingly
        // Setting the synced fsid without a corresponding FSNode will cause move detection

        SYNC_verbose << syncname << "Node is a recent upload, but source FS file is no longer here: " << fullPath.cloudPath << logTriplet(row, fullPath);
        row.syncNode->setSyncedNodeHandle(row.cloudNode->handle);
        row.syncNode->setSyncedFsid(uploadPtr->sourceFsid, syncs.localnodeBySyncedFsid, uploadPtr->sourceLocalname, nullptr);
        row.syncNode->syncedFingerprint  = row.cloudNode->fingerprint;
        return false;
    }


    if (considerSynced)
    {
        row.syncNode->setSyncedNodeHandle(row.cloudNode->handle);
    }
    if (row.syncNode->type > FILENODE)
    {
        row.syncNode->setSyncAgain(false, true, true);
    }
    statecacheadd(row.syncNode);
    row.syncNode->setSyncAgain(true, false, false);

    return false;
}

bool Sync::resolve_delSyncNode(SyncRow& row, SyncRow& parentRow, SyncPath& fullPath, unsigned deleteCounter)
{
    assert(syncs.onSyncThread());
    ProgressingMonitor monitor(*this, row, fullPath);

    // Are we deleting an ignore file?
    if (row.syncNode->isIgnoreFile())
    {
        // Then make sure we process it exclusively.
        parentRow.ignoreFileChanging();
    }

    if (row.syncNode->hasRare())
    {
        // We should never reach this function if pendingFrom is live.
        assert(row.syncNode->rareRO().movePendingFrom.expired());

        if (row.syncNode->rare().moveToHere &&
            row.syncNode->rare().moveToHere->inProgress())
        {
            SYNC_verbose << syncname << "Not deleting with still-moving/renaming source node to:" << logTriplet(row, fullPath);
            return false;
        }

        if (row.syncNode->rare().moveFromHere &&
            !row.syncNode->rare().moveFromHere->syncCodeProcessedResult)
        {
            SYNC_verbose << syncname << "Not deleting still-moving/renaming source node from:" << logTriplet(row, fullPath);

            monitor.waitingCloud(fullPath.cloudPath, SyncStallEntry(
                SyncWaitReason::MoveOrRenameCannotOccur, false, false,
                {fullPath.cloudPath},
                {"", PathProblem::DestinationPathInUnresolvedArea},
                {fullPath.localPath},
                {LocalPath(), PathProblem::DestinationPathInUnresolvedArea}));

            return false;
        }
    }

    // We need to be sure we really can delete this node.
    // The risk is that it may actually be part of a move
    // and the other end of the move
    // (ie a new LocalNode with matching fsid/nodehandle)
    // is only appearing in this traversal of the tree.
    // It may have appeared but hasn't been evaluated for moves.
    // We may not even have processed that new node/path yet.
    // To work around this, we don't delete on the first go
    // instead, we start a counter.  If we decide that yes
    // this node should be deleted on two consecutive passes
    // then its ok, we've confirmed it really isn't part of a move.


    if (auto u = std::dynamic_pointer_cast<SyncUpload_inClient>(row.syncNode->transferSP))
    {
        if (u->putnodesStarted && !u->wasPutnodesCompleted)
        {
            // if we delete the LocalNode now, then the appearance of the uploaded file will cause a download which would be incorrect
            // if it hadn't started putnodes, it would be ok to delete (which should also cancel the transfer)
            SYNC_verbose << "This LocalNode is a candidate for deletion, but was also uploading a file and putnodes is in progress." << logTriplet(row, fullPath);
            return false;
        }
    }

    // setting on the first pass, or restoring on subsequent (part of the auto-reset if it's no longer routed to _delSyncNode)
    row.syncNode->confirmDeleteCount = 1;

    if (deleteCounter == 0)
    {
        // make sure we've done a full pass including the rest of this iteration over the node trees,
        // to see if there is any other relevant info available (such as, this is a move rather than delete)
        SYNC_verbose << "This LocalNode is a candidate for deletion, we'll confirm on the next pass." << logTriplet(row, fullPath);

        // whenever this node is visited and we don't call resolve_delSyncNode(), this is reset to 0
        // this prevents flop-flopping into and out of stall state if this is the only problem node
        return false;
    }

    if (row.syncNode->moveAppliedToLocal)
    {
        // we detected a cloud move from here, and applied the corresponding local move.  Ok to delete this LocalNode.
        SYNC_verbose << syncname << "Deleting Localnode (moveAppliedToLocal)" << logTriplet(row, fullPath);
    }
    else if (row.syncNode->deletedFS)
    {
        // we detected a local deletion here, and applied that deletion in the cloud too.  Ok to delete this LocalNode.
        SYNC_verbose << syncname << "Deleting Localnode (deletedFS)" << logTriplet(row, fullPath);
    }
    else if (syncs.mSyncFlags->movesWereComplete)
    {
        // Since moves are complete, we can remove this LocalNode now, it can't be part of any move anymore
        // Up to that point, we should not remove it or we won't be able to detect clashing moves of the same node.
        SYNC_verbose << syncname << "Deleting Localnode (movesWereComplete)" << logTriplet(row, fullPath);
    }
    else
    {
        // is the old Node or FSNode somewhere else now?  If we can't find them, then this node can't have been moved
        bool fsNodeIsElsewhere = false;
        bool cloudNodeIsElsewhere = false;
        LocalNode* fsElsewhere = nullptr;
        string fsElsewhereLocation;

        if (!syncs.mSyncFlags->scanningWasComplete)
        {
            fsNodeIsElsewhere = true;
        }
        else if (row.syncNode->fsid_lastSynced != UNDEF &&
            nullptr != (fsElsewhere = syncs.findLocalNodeByScannedFsid(row.syncNode->fsid_lastSynced, fullPath.localPath, row.syncNode->type, nullptr, this, nullptr, cloudRootOwningUser)))
        {
            fsNodeIsElsewhere = true;
            fsElsewhereLocation = fsElsewhere->getCloudPath(false);
            SYNC_verbose << "LocalNode considered for deletion, but fsNode is elsewhere: " << fsElsewhere->getLocalPath() << logTriplet(row, fullPath);
        }

        CloudNode cloudNode;
        string cloudNodePath;
        bool isInTrash = false;
        bool nodeIsInActiveUnpausedSync = false, nodeIsDefinitelyExcluded = false;
        bool found = syncs.lookupCloudNode(row.syncNode->syncedCloudNodeHandle, cloudNode, &cloudNodePath, &isInTrash, &nodeIsInActiveUnpausedSync, &nodeIsDefinitelyExcluded, nullptr, Syncs::EXACT_VERSION);
        if (found && !isInTrash && nodeIsInActiveUnpausedSync && !nodeIsDefinitelyExcluded)
        {
            cloudNodeIsElsewhere = true;
            SYNC_verbose << "LocalNode considered for deletion, but cloud Node is elsewhere: " << cloudNodePath << logTriplet(row, fullPath);
        }

        if (fsNodeIsElsewhere && cloudNodeIsElsewhere && fsElsewhereLocation != cloudNodePath)
        {
            SYNC_verbose << "LocalNode considered for deletion, but is the source of moves to different locations: " << cloudNodePath << " " << fsElsewhereLocation << logTriplet(row, fullPath);

            // Moves are not complete yet so we can't be sure this node is not the source of two
            // inconsistent moves, one local and one remote.  Keep for now until all moves are resolved.
            monitor.waitingCloud(fullPath.cloudPath, SyncStallEntry(
                SyncWaitReason::DeleteWaitingOnMoves, false, false,
                {fullPath.cloudPath},
                {""},
                {fullPath.localPath},
                {LocalPath()}));

            return false;
        }
    }

    if (row.syncNode->deletedFS)
    {
        if (row.syncNode->type == FOLDERNODE)
        {
            LOG_debug << syncname << "Sync - local folder deletion detected: " << fullPath.localPath;
        }
        else
        {
            LOG_debug << syncname << "Sync - local file deletion detected: " << fullPath.localPath;
        }
    }

    // Are we deleting an ignore file?
    if (row.syncNode->isIgnoreFile())
    {
        // Then make sure the parent's filters are cleared.
        parentRow.syncNode->clearFilters();
    }

    SYNC_verbose << "Deleting LocalNode " << row.syncNode->syncedCloudNodeHandle << " " << toHandle(row.syncNode->fsid_lastSynced) << logTriplet(row, fullPath);
    // deletes itself and subtree, queues db record removal
    delete row.syncNode;
    row.syncNode = nullptr;

    return false;
}

bool Sync::resolve_upsync(SyncRow& row, SyncRow& parentRow, SyncPath& fullPath, PerFolderLogSummaryCounts& pflsc)
{
    assert(syncs.onSyncThread());
    ProgressingMonitor monitor(*this, row, fullPath);

    // Don't do anything unless we know the node's included.
    if (row.syncNode->exclusionState() != ES_INCLUDED)
    {
        // Unless the node was already uploading.
        if (!row.syncNode->transferSP)
        {
            // We'll revisit this row later if necessary.
            return true;
        }
    }

    if (row.fsNode->type == FILENODE)
    {
        // Make sure the ignore file is uploaded before processing other rows.
        if (row.syncNode->isIgnoreFile())
        {
            parentRow.ignoreFileChanging();
        }

        // upload the file if we're not already uploading it
        if (!row.syncNode->transferResetUnlessMatched(PUT, row.fsNode->fingerprint))
        {
            // if we are in the putnodes stage of a transfer though, then
            // wait for that to finish and then re-evaluate
            return false;
        }

        shared_ptr<SyncUpload_inClient> existingUpload = std::dynamic_pointer_cast<SyncUpload_inClient>(row.syncNode->transferSP);

        if (existingUpload && !existingUpload->putnodesStarted)
        {
            // keep the name and target folder details current:

            // if it's just a case change in a case insensitive name, use the updated uppercase/lowercase
            bool onlyCaseChanged = mCaseInsensitive && row.cloudNode &&
                  0 == compareUtf(row.cloudNode->name, true, row.fsNode->localname, true, true);

            // if we were already matched with a name that is not exactly the same as toName(), keep using it
            string nodeName = !row.cloudNode || onlyCaseChanged
                                ? row.fsNode->localname.toName(*syncs.fsaccess)
                                : row.cloudNode->name;

            if (nodeName != existingUpload->name)
            {
                LOG_debug << syncname << "Upload name changed, updating: " << existingUpload->name << " to " << nodeName << logTriplet(row, fullPath);
                existingUpload->name = nodeName;  // todo: thread safety
            }

            // make sure the target folder for putnodes is current:
            if (parentRow.cloudNode && parentRow.cloudNode->handle == parentRow.syncNode->syncedCloudNodeHandle)
            {
                if (existingUpload->h != parentRow.cloudNode->handle)
                {
                    LOG_debug << syncname << "Upload target folder changed, updating for putnodes. " << existingUpload->h << " to " << parentRow.cloudNode->handle << logTriplet(row, fullPath);
                    existingUpload->h = parentRow.cloudNode->handle;
                }
            }
            else
            {
                LOG_debug << syncname << "Upload target folder changed and there's no handle, abandoning transfer " << logTriplet(row, fullPath);
                row.syncNode->transferSP.reset();
                return false;
            }
        }

        if (!existingUpload)
        {
            // Don't bother restarting the upload if we're excluded.
            if (row.syncNode->exclusionState() != ES_INCLUDED)
            {
                // We'll revisit later if needed.
                return true;
            }

            // Sanity.
            assert(row.syncNode->parent);
            assert(row.syncNode->parent == parentRow.syncNode);

            if (parentRow.cloudNode && parentRow.cloudNode->handle == parentRow.syncNode->syncedCloudNodeHandle)
            {
                LOG_debug << syncname << "Sync - local file addition detected: " << fullPath.localPath;

                //if (checkIfFileIsChanging(*row.fsNode, fullPath.localPath))
                //{
                //    LOG_debug << syncname
                //              << "Waiting for file to stabilize before uploading: "
                //              << fullPath.localPath.toPath();

                //    monitor.waitingLocal(fullPath.localPath,
                //                         LocalPath(),
                //                         string(),
                //                         SyncWaitReason::WaitingForFileToStopChanging);

                //    return false;
                //}

                LOG_debug << syncname << "Uploading file " << fullPath.localPath << logTriplet(row, fullPath);
                assert(row.syncNode->scannedFingerprint.isvalid); // LocalNodes for files always have a valid fingerprint
                assert(row.syncNode->scannedFingerprint == row.fsNode->fingerprint);

                // if it's just a case change in a case insensitive name, use the updated uppercase/lowercase
                bool onlyCaseChanged = mCaseInsensitive && row.cloudNode &&
                    0 == compareUtf(row.cloudNode->name, true, row.fsNode->localname, true, true);

                // if we were already matched with a name that is not exactly the same as toName(), keep using it
                string nodeName = !row.cloudNode || onlyCaseChanged
                    ? row.fsNode->localname.toName(*syncs.fsaccess)
                    : row.cloudNode->name;

                auto upload = std::make_shared<SyncUpload_inClient>(parentRow.cloudNode->handle,
                    fullPath.localPath, nodeName, row.fsNode->fingerprint, threadSafeState,
                    row.fsNode->fsid, row.fsNode->localname, inshare);

                NodeHandle displaceHandle = row.cloudNode ? row.cloudNode->handle : NodeHandle();
                row.syncNode->queueClientUpload(upload, UseLocalVersioningFlag, nodeName == ".megaignore", displaceHandle);  // we'll take care of versioning ourselves ( we take over the putnodes step below)

                LOG_debug << syncname << "Sync - sending file " << fullPath.localPath;

                if (row.syncNode->syncedCloudNodeHandle.isUndef() && !row.fsNode)
                {
                    // Set the fs-side synced id.
                    // Once the upload completes, potentially the local fs item may have moved.
                    // If that's the case, having this synced fsid set lets us track the local move
                    // and move the uploadPtr from the old LN to the new one.

                    // todo:
                    // Note that the case where the row was already synced is more complex
                    // We may need to generate a 2nd LocalNode for the same Localnode
                    // and these two could operate in parallel - after all, one might
                    // be a move away from this location, and then simulataneous
                    // upload of a replacement file.

                    SYNC_verbose << syncname << "Considering this file synced on the fs side: " << toHandle(row.fsNode->fsid) << logTriplet(row, fullPath);
                    row.syncNode->setSyncedFsid(row.fsNode->fsid, syncs.localnodeBySyncedFsid, row.fsNode->localname, row.fsNode->cloneShortname());
                    row.syncNode->syncedFingerprint  = row.fsNode->fingerprint;
                    statecacheadd(row.syncNode);
                }
            }
            else
            {
                SYNC_verbose << syncname << "Parent cloud folder to upload to doesn't exist yet" << logTriplet(row, fullPath);
                row.syncNode->setSyncAgain(true, false, false);

                monitor.waitingLocal(fullPath.localPath, SyncStallEntry(
                    SyncWaitReason::UploadIssue, false, false,
                    {fullPath.cloudPath, PathProblem::ParentFolderDoesNotExist},
                    {},
                    {fullPath.localPath},
                    {}));

            }
        }
        else if (existingUpload->wasCompleted && !existingUpload->putnodesStarted)
        {
            // We issue putnodes from the sync thread like this because localnodes may have moved/renamed in the meantime
            // And consider that the old target parent node may not even exist anymore

            existingUpload->putnodesStarted = true;

            SYNC_verbose << syncname << "Queueing putnodes for completed upload" << logTriplet(row, fullPath);

            threadSafeState->addExpectedUpload(parentRow.cloudNode->handle, existingUpload->name, existingUpload);

            NodeHandle displaceHandle = row.cloudNode ? row.cloudNode->handle : NodeHandle();
            auto noDebris = inshare;

            std::function<void(MegaClient&)> signalPutnodesBegin;

#ifndef NDEBUG
            {
                // So we can capture the local path.
                auto localPath = fullPath.localPath;

                // Signal the putnodes_begin(...) event.
                signalPutnodesBegin = [localPath](MegaClient& client) {
                    client.app->putnodes_begin(localPath);
                };
            }
#endif // ! NDEBUG

            // Check for filename anomalies.
            std::function<void(MegaClient&)> signalFilenameAnomaly;

            {
                // So we can capture if necessary.
                auto name = row.syncNode->toName_of_localname;
                auto type = row.syncNode->type;
                auto anomalyType = isFilenameAnomaly(fullPath.localPath, name, type);

                if (anomalyType != FILENAME_ANOMALY_NONE)
                {
                    signalFilenameAnomaly = [anomalyType, fullPath](MegaClient& client) {
                        client.filenameAnomalyDetected(anomalyType,
                                                       fullPath.localPath,
                                                       fullPath.cloudPath);
                    };
                }
            }

            if (parentRow.cloudNode &&
                existingUpload->h != parentRow.cloudNode->handle)
            {
                LOG_verbose << "Adjusting the target folder for moved upload, was " << existingUpload->h << " now " << parentRow.cloudNode->handle;
                existingUpload->h = parentRow.cloudNode->handle;
            }

            bool canChangeVault = threadSafeState->mCanChangeVault;
            syncs.queueClient([existingUpload, displaceHandle, noDebris, signalFilenameAnomaly, signalPutnodesBegin, canChangeVault](MegaClient& mc, TransferDbCommitter& committer)
                {
                    // Signal detected anomaly, if any.
                    if (signalFilenameAnomaly)
                        signalFilenameAnomaly(mc);

                    Node* displaceNode = mc.nodeByHandle(displaceHandle);
                    if (displaceNode && mc.versions_disabled)
                    {
                        MegaClient* c = &mc;
                        mc.movetosyncdebris(displaceNode, noDebris,

                            // after the old node is out of the way, we wll putnodes
                            [c, existingUpload, signalPutnodesBegin](NodeHandle, Error){
                                if (signalPutnodesBegin)
                                    signalPutnodesBegin(*c);

                                existingUpload->sendPutnodesOfUpload(c, NodeHandle());
                            }, canChangeVault);

                        // putnodes will be executed after or simultaneous with the
                        // move to sync debris
                        return;
                    }

                    // the case where we are making versions, or not displacing something with the same name
                    if (signalPutnodesBegin)
                        signalPutnodesBegin(mc);

                    existingUpload->sendPutnodesOfUpload(&mc, displaceNode ? displaceNode->nodeHandle() : NodeHandle());
                });
        }
        else if (existingUpload->wasPutnodesCompleted)
        {
            SYNC_verbose << syncname << "Putnodes complete. Detaching upload in resolve_upsync." << logTriplet(row, fullPath);
            row.syncNode->resetTransfer(nullptr);
            return false; // revisit in case of further changes
        }
        else if (existingUpload->putnodesStarted)
        {
            SYNC_verbose << syncname << "Upload's putnodes already in progress" << logTriplet(row, fullPath);
        }
        else
        {
            if (!pflsc.alreadyUploadingCount)
            {
                SYNC_verbose << syncname << "Upload already in progress" << logTriplet(row, fullPath);
            }
            pflsc.alreadyUploadingCount += 1;
        }
    }
    else if (row.fsNode->type == FOLDERNODE)
    {
        if (row.syncNode->hasRare() && row.syncNode->rare().createFolderHere)
        {
            SYNC_verbose << syncname << "Create cloud folder already in progress" << logTriplet(row, fullPath);
        }
        else
        {
            if (parentRow.cloudNode)
            {
                // there can't be a matching cloud node in this row (for folders), so just toName() is correct
                string foldername = row.syncNode->toName_of_localname;

                // Check for filename anomalies.
                {
                    auto type = isFilenameAnomaly(row.syncNode->localname, foldername);

                    if (type != FILENAME_ANOMALY_NONE)
                    {
                        auto lp = fullPath.localPath;
                        auto rp = fullPath.cloudPath;

                        syncs.queueClient([type, lp, rp](MegaClient& mc, TransferDbCommitter& committer)
                            {
                                mc.filenameAnomalyDetected(type, lp, rp);
                            });
                    }
                }

                LOG_verbose << syncname << "Creating cloud node for: " << fullPath.localPath << " as " << foldername << logTriplet(row, fullPath);
                // while the operation is in progress sync() will skip over the parent folder

                bool canChangeVault = threadSafeState->mCanChangeVault;
                NodeHandle targethandle = parentRow.cloudNode->handle;
                auto createFolderPtr = std::make_shared<LocalNode::RareFields::CreateFolderInProgress>(row.fsNode->fsid);
                row.syncNode->rare().createFolderHere = createFolderPtr;
                syncs.queueClient([foldername, targethandle, createFolderPtr, canChangeVault](MegaClient& mc, TransferDbCommitter& committer)
                    {
                        vector<NewNode> nn(1);
                        mc.putnodes_prepareOneFolder(&nn[0], foldername, canChangeVault);
                        mc.putnodes(targethandle, NoVersioning, move(nn), nullptr, 0, canChangeVault,
                            [createFolderPtr](const Error& e, targettype_t, vector<NewNode>& v, bool targetOverride, int tag){
                                if (!e && !v.empty())
                                {
                                    createFolderPtr->succeededHandle.set6byte(v[0].mAddedHandle);
                                }
                                if (createFolderPtr->succeededHandle.isUndef())
                                {
                                    createFolderPtr->failed = true;
                                }
                            });

                    });
            }
            else
            {
                SYNC_verbose << "Delay creating cloud node until parent cloud node exists: " << fullPath.localPath << logTriplet(row, fullPath);
                row.syncNode->setSyncAgain(true, false, false);

                monitor.waitingLocal(fullPath.localPath, SyncStallEntry(
                    SyncWaitReason::CannotCreateFolder, false, false,
                    {fullPath.cloudPath, PathProblem::ParentFolderDoesNotExist},
                    {},
                    {fullPath.localPath},
                    {}));
            }
        }
        // we may not see some moves/renames until the entire folder structure is created.
        row.syncNode->setCheckMovesAgain(true, false, false);     // todo: double check - might not be needed for the wait case? might cause a stall?
    }
    else if (row.fsNode->type == TYPE_DONOTSYNC)
    {
        // This is the sort of thing that we should not sync, but not complain about either
        // consider it synced.
        monitor.noResult();
        return true;
    }
    else // unknown/special
    {
        monitor.waitingLocal(fullPath.localPath, SyncStallEntry(
            SyncWaitReason::FileIssue, false, false,
            {fullPath.cloudPath, PathProblem::DetectedSpecialFile},
            {},
            {fullPath.localPath},
            {}));
    }
    return false;
}

void Sync::checkForFilenameAnomaly(const SyncPath& path, const string& name)
{
    // Have we encountered an anomalous filename?
    auto type = isFilenameAnomaly(path.localPath, name);

    // Nope so we can bail early.
    if (type == FILENAME_ANOMALY_NONE) return;

    // Get our hands on the relevant paths.
    auto localPath = path.localPath;
    auto remotePath = path.cloudPath;

    // Report the anomaly.
    syncs.queueClient([=](MegaClient& client, TransferDbCommitter&) {
        client.filenameAnomalyDetected(type, localPath, remotePath);
    });
};

bool Sync::resolve_downsync(SyncRow& row, SyncRow& parentRow, SyncPath& fullPath, bool alreadyExists, PerFolderLogSummaryCounts& pflsc)
{
    assert(syncs.onSyncThread());
    ProgressingMonitor monitor(*this, row, fullPath);

    // Don't do anything unless we know the row's included.
    if (parentRow.exclusionState(*row.cloudNode) != ES_INCLUDED)
    {
        // But only if we weren't already downloading.
        if (!row.syncNode->transferSP)
        {
            // We'll revisit this row later when the filters are stable.
            return true;
        }
    }

    if (isBackup())
    {
        // Backups must not change the local
        changestate(BACKUP_MODIFIED, false, true, false);
        return false;
    }

    if (row.cloudNode->type == FILENODE)
    {
        // download the file if we're not already downloading
        // if (alreadyExists), we will move the target to the trash when/if download completes //todo: check

        row.syncNode->transferResetUnlessMatched(GET, row.cloudNode->fingerprint);

        if (!row.syncNode->transferSP)
        {
            // Don't bother restarting the download if we're effectively excluded.
            if (row.syncNode->exclusionState() != ES_INCLUDED)
            {
                // We'll revisit this node later if necessary.
                return true;
            }
        }

        if (parentRow.fsNode)
        {
            auto downloadPtr = std::dynamic_pointer_cast<SyncDownload_inClient>(row.syncNode->transferSP);

            if (!downloadPtr)
            {
                LOG_debug << syncname << "Sync - remote file addition detected: " << row.cloudNode->handle << " " << fullPath.cloudPath;

                // Do we have enough space on disk for this file?
                {
                    auto size = row.cloudNode->fingerprint.size;

                    assert(size >= 0);

                    if (syncs.fsaccess->availableDiskSpace(mLocalPath) <= size)
                    {
                        LOG_debug << syncname
                                  << "Insufficient space available for download: "
                                  << logTriplet(row, fullPath);

                        changestate(INSUFFICIENT_DISK_SPACE, false, true, true);

                        return false;
                    }
                }

                // FIXME: to cover renames that occur during the
                // download, reconstruct localname in complete()
                LOG_debug << syncname << "Start sync download: " << row.syncNode << logTriplet(row, fullPath);
                LOG_debug << syncname << "Sync - requesting file " << fullPath.localPath;

                createDebrisTmpLockOnce();

                bool downloadFirst = fullPath.localPath.leafName().toPath(false) == ".megaignore";

                // download to tmpfaPath (folder debris/tmp). We will rename/mv it to correct location (updated if necessary) after that completes
                row.syncNode->queueClientDownload(std::make_shared<SyncDownload_inClient>(*row.cloudNode,
                    fullPath.localPath, inshare, threadSafeState, row.fsNode ? row.fsNode->fingerprint : FileFingerprint()
                    ), downloadFirst);

                //row.syncNode->treestate(TREESTATE_SYNCING);
                //parentRow.syncNode->treestate(TREESTATE_SYNCING);

                // If there's a legit .megaignore file present, we use it until (if and when) it is actually replaced.

                //// Are we downloading an ignore file?
                //if (row.syncNode->isIgnoreFile())
                //{
                //    // Then signal that it's downloading.
                //    parentRow.syncNode->setWaitingForIgnoreFileLoad(true);
                //}
            }
            // terminated and completed transfers are checked for early in syncItem()
            else
            {
                if (!pflsc.alreadyDownloadingCount)
                {
                    SYNC_verbose << syncname << "Download already in progress" << logTriplet(row, fullPath);
                }
                pflsc.alreadyDownloadingCount += 1;
            }
        }
        else
        {
            SYNC_verbose << "Delay starting download until parent local folder exists: " << fullPath.cloudPath << logTriplet(row, fullPath);
            row.syncNode->setSyncAgain(true, false, false);

            monitor.waitingCloud(fullPath.cloudPath, SyncStallEntry(
                SyncWaitReason::DownloadIssue, false, true,
                {fullPath.cloudPath},
                {},
                {fullPath.localPath, PathProblem::ParentFolderDoesNotExist},
                {}));
        }
    }
    else // FOLDERNODE
    {
        assert(!alreadyExists); // if it did we would have matched it

        if (parentRow.fsNode)
        {
            // Check for and report filename anomalies.
            checkForFilenameAnomaly(fullPath, row.cloudNode->name);

            LOG_verbose << syncname << "Creating local folder at: " << fullPath.localPath << logTriplet(row, fullPath);

            assert(!isBackup());
            if (syncs.fsaccess->mkdirlocal(fullPath.localPath, false, true))
            {
                assert(row.syncNode);
                assert(row.syncNode->localname == fullPath.localPath.leafName());

                // Update our records of what we know is on disk for this (parent) LocalNode.
                // This allows the next level of folders to be created too

                auto fa = syncs.fsaccess->newfileaccess(false);
                if (fa->fopen(fullPath.localPath, true, false))
                {
                    auto fsnode = FSNode::fromFOpened(*fa, fullPath.localPath, *syncs.fsaccess);

                    // Mark other nodes with this FSID as having their FSID reused.
                    syncs.setSyncedFsidReused(fsnode->fsid);
                    syncs.setScannedFsidReused(fsnode->fsid);

                    row.syncNode->localname = fsnode->localname;
                    row.syncNode->slocalname = fsnode->cloneShortname();

					// setting synced variables here means we can skip a scan of the parent folder, if just the one expected notification arrives for it
                    row.syncNode->setSyncedNodeHandle(row.cloudNode->handle);
                    row.syncNode->setSyncedFsid(fsnode->fsid, syncs.localnodeBySyncedFsid, fsnode->localname, fsnode->cloneShortname());
					row.syncNode->setScannedFsid(fsnode->fsid, syncs.localnodeByScannedFsid, fsnode->localname, fsnode->fingerprint);
                    statecacheadd(row.syncNode);

                    // So that we can recurse into the new directory immediately.
                    parentRow.fsAddedSiblings.emplace_back(std::move(*fsnode));
                    row.fsNode = &parentRow.fsAddedSiblings.back();

                    row.syncNode->setScanAgain(false, true, true, 0);
                    row.syncNode->setSyncAgain(false, true, false);

                    // set up to skip the fs notification from this folder creation
                    parentRow.syncNode->expectedSelfNotificationCount += 1;  // TODO:  probably different platforms may have different counts, or it may vary, maybe some are skipped or double ups condensed?
                    parentRow.syncNode->scanDelayUntil = std::max<dstime>(parentRow.syncNode->scanDelayUntil, syncs.waiter->ds + 1);
                }
                else
                {
                    LOG_warn << syncname << "Failed to fopen folder straight after creation - revisit in 5s. " << fullPath.localPath << logTriplet(row, fullPath);
                    row.syncNode->setScanAgain(true, false, false, 50);
                }
            }
            else if (syncs.fsaccess->target_name_too_long)
            {
                LOG_warn << syncname
                         << "Unable to create target folder as its name is too long "
                         << fullPath.localPath
                         << logTriplet(row, fullPath);

                assert(row.syncNode);

                monitor.waitingLocal(fullPath.localPath, SyncStallEntry(
                    SyncWaitReason::CannotCreateFolder, true, true,
                    {fullPath.cloudPath},
                    {},
                    {fullPath.localPath, PathProblem::NameTooLongForFilesystem},
                    {}));
            }
            else
            {
                // let's consider this case as blocked too, alert the user
                LOG_warn << syncname << "Unable to create folder " << fullPath.localPath << logTriplet(row, fullPath);
                assert(row.syncNode);

                monitor.waitingLocal(fullPath.localPath, SyncStallEntry(
                    SyncWaitReason::CannotCreateFolder, false, true,
                    {fullPath.cloudPath},
                    {},
                    {fullPath.localPath, PathProblem::FilesystemErrorDuringOperation},
                    {}));

            }
        }
        else
        {
            SYNC_verbose << "Delay creating local folder until parent local folder exists: " << fullPath.localPath << logTriplet(row, fullPath);
            row.syncNode->setSyncAgain(true, false, false);

            monitor.waitingLocal(fullPath.localPath, SyncStallEntry(
                SyncWaitReason::CannotCreateFolder, false, true,
                {fullPath.cloudPath},
                {},
                {fullPath.localPath, PathProblem::ParentFolderDoesNotExist},
                {}));

        }

        // we may not see some moves/renames until the entire folder structure is created.
        row.syncNode->setCheckMovesAgain(true, false, false);  // todo: is this still right for the watiing case
    }
    return false;
}



bool Sync::resolve_userIntervention(SyncRow& row, SyncRow& parentRow, SyncPath& fullPath)
{
    assert(syncs.onSyncThread());
    ProgressingMonitor monitor(*this, row, fullPath);

    if (row.syncNode)
    {
        bool immediateStall = true;

        if (row.syncNode->hasRare())
        {
            if (row.syncNode->rare().moveFromHere) immediateStall = false;
            if (row.syncNode->rare().moveToHere) immediateStall = false;
        }

        if (row.syncNode->transferSP)
        {
            if (immediateStall)
            {
                // eg if it's a simple upload (no moves involved), and the cloud side changes to something different during upload
                // since it doesn't seem right if we detect the stall and yet we can see the upload keeps progressing
                row.syncNode->resetTransfer(nullptr);
            }
        }

        SYNC_verbose << "both sides mismatch. mtimes: "
                     << row.cloudNode->fingerprint.mtime << " "
                     << row.syncNode->syncedFingerprint.mtime << " "
                     << row.fsNode->fingerprint.mtime << " "
                     << " Immediate: " << immediateStall << " at " << logTriplet(row, fullPath);

        monitor.waitingLocal(fullPath.localPath, SyncStallEntry(
            SyncWaitReason::LocalAndRemoteChangedSinceLastSyncedState_userMustChoose, immediateStall, true,
            {fullPath.cloudPath},
            {},
            {fullPath.localPath},
            {}));
    }
    else
    {
        monitor.waitingLocal(fullPath.localPath, SyncStallEntry(
            SyncWaitReason::LocalAndRemotePreviouslyUnsyncedDiffer_userMustChoose, true, true,
            {fullPath.cloudPath},
            {},
            {fullPath.localPath},
            {}));
    }
    return false;
}

bool Sync::resolve_cloudNodeGone(SyncRow& row, SyncRow& parentRow, SyncPath& fullPath)
{
    enum MoveType {
        // Not a possible move.
        MT_NONE,
        // Move is possibly pending.
        MT_PENDING,
        // Move is in progress.
        MT_UNDERWAY
    }; // MoveType

    auto isPossibleCloudMoveSource = [&](string& cloudPath) {
        // Is the move source an ignore file?
        if (row.syncNode->isIgnoreFile())
        {
            // Then it's not subject to move processing.
            return MT_NONE;
        }

        CloudNode cloudNode;
        bool active = false;
        bool nodeIsDefinitelyExcluded = false;
        bool found = false;

        // Does the remote associated with this row exist elsewhere?
        found = syncs.lookupCloudNode(row.syncNode->syncedCloudNodeHandle,
                                      cloudNode,
                                      &cloudPath,
                                      nullptr,
                                      &active,
                                      &nodeIsDefinitelyExcluded,
                                      nullptr,
                                      Syncs::LATEST_VERSION_ONLY);

        // Remote doesn't exist under an active sync or is excluded.
        if (!found || !active || nodeIsDefinitelyExcluded)
            return MT_NONE;

        // Does the remote represent an ignore file?
        if (cloudNode.isIgnoreFile())
        {
            // Then we know it can't be a move target.
            return MT_NONE;
        }

        // Trim the rare fields.
        row.syncNode->trimRareFields();

        // Is this row a known move source?
        if (auto& movePtr = row.syncNode->rareRO().moveFromHere)
        {
            // Has the move completed?
            if (!movePtr->syncCodeProcessedResult)
            {
                // Move is still underway.
                return MT_UNDERWAY;
            }
        }

        // It's in an active, unpaused sync, and not excluded
        return MT_PENDING;
    };

    assert(syncs.onSyncThread());
    ProgressingMonitor monitor(*this, row, fullPath);

    string cloudPath;

    if (auto mt = isPossibleCloudMoveSource(cloudPath))
    {
        row.syncNode->setCheckMovesAgain(true, false, false);

        row.syncNode->trimRareFields();

        if (mt == MT_UNDERWAY)
        {
            SYNC_verbose << syncname
                         << "Node is a cloud move/rename source, move is under way: "
                         << logTriplet(row, fullPath);
            row.suppressRecursion = true;
        }
        else
        {
            SYNC_verbose << syncname
                         << "Letting move destination node process this first (cloud node is at "
			 << cloudPath
                         << "): "
                         << logTriplet(row, fullPath);
        }

        monitor.waitingCloud(fullPath.cloudPath, SyncStallEntry(
            SyncWaitReason::MoveOrRenameCannotOccur, false, true,
            {fullPath.cloudPath},
            {cloudPath},
            {fullPath.localPath},
            {LocalPath(), PathProblem::DestinationPathInUnresolvedArea}));
    }
    else if (row.syncNode->deletedFS)
    {
        SYNC_verbose << syncname << "FS item already removed: " << logTriplet(row, fullPath);
        monitor.noResult();
    }
    else if (syncs.mSyncFlags->movesWereComplete)
    {
        if (isBackup())
        {
            // Backups must not change the local
            changestate(BACKUP_MODIFIED, false, true, false);
            return false;
        }

        if (movetolocaldebris(fullPath.localPath))
        {
            LOG_debug << syncname << "Moved local item to local sync debris: " << fullPath.localPath << logTriplet(row, fullPath);
            row.syncNode->setScanAgain(true, false, false, 0);
            row.syncNode->scanAgain = TREE_RESOLVED;

            // don't let revisits do anything until the tree is cleaned up
            row.syncNode->deletedFS = true;
        }
        else
        {
            monitor.waitingCloud(fullPath.cloudPath, SyncStallEntry(
                SyncWaitReason::CannotPerformDeletion, false, true,
                {fullPath.cloudPath, PathProblem::DeletedOrMovedByUser},
                {},
                {fullPath.localPath, PathProblem::MoveToDebrisFolderFailed},
                {}));

            LOG_err << syncname << "Failed to move to local debris:  " << fullPath.localPath;
            // todo: do we need some sort of delay before retry on the next go-round?
        }
    }
    else
    {
        // todo: but, nodes are always current before we call recursiveSync - shortcut this case for nodes?
        SYNC_verbose << syncname << "Wait for scanning+moving to finish before removing local node: " << logTriplet(row, fullPath);
        row.syncNode->setSyncAgain(true, false, false); // make sure we revisit (but don't keep checkMoves set)
        if (parentRow.cloudNode)
        {

            monitor.waitingCloud(fullPath.cloudPath, SyncStallEntry(
                SyncWaitReason::DeleteWaitingOnMoves, false, true,
                {fullPath.cloudPath, PathProblem::DeletedOrMovedByUser},
                {},
                {fullPath.localPath},
                {}));
        }
        else
        {
            monitor.noResult();
        }

        // make sure we are not waiting for ourselves TODO: (or, would this be better done in step 2, recursion (for folders)?)
        row.syncNode->checkMovesAgain = TREE_RESOLVED;
    }

    row.suppressRecursion = true;
    row.recurseBelowRemovedCloudNode = true;

    return false;
}

LocalNode* Syncs::findLocalNodeBySyncedFsid(mega::handle fsid, const LocalPath& originalpath, nodetype_t type, const FileFingerprint& fingerprint, Sync* filesystemSync, std::function<bool(LocalNode* ln)> extraCheck, handle owningUser)
{
    assert(onSyncThread());
    if (fsid == UNDEF) return nullptr;

    auto range = localnodeBySyncedFsid.equal_range(fsid);

    for (auto it = range.first; it != range.second; ++it)
    {
        if (it->second->type != type) continue;
        if (it->second->fsidSyncedReused)   continue;

        // we can't move a node between cloud users (eg inshare to this account, or inshare to inshare), so avoid detecting those
        if (owningUser != UNDEF &&
            it->second->sync->cloudRootOwningUser != owningUser)
        {
            continue;
        }

        //todo: make sure that when we compare fsids, they are from the same filesystem.  (eg on windows, same drive)

        if (filesystemSync)
        {
            const auto& root1 = it->second->sync->localroot->localname;
            const auto& root2 = filesystemSync->localroot->localname;

            auto fp1 = fsaccess->fsFingerprint(root1);
            auto fp2 = fsaccess->fsFingerprint(root2);

            if (!fp1 || !fp2 || fp1 != fp2)
            {
                continue;
            }
        }

#ifdef _WIN32
        // (from original sync code) Additionally for windows, check drive letter
        // only consider fsid matches between different syncs for local drives with the
        // same drive letter, to prevent problems with cloned Volume IDs
        if (filesystemSync)
        {
            if (it->second->sync->localroot->localname.driveLetter() !=
                filesystemSync->localroot->localname.driveLetter())
            {
                continue;
            }
        }
#endif

        // Even if the fingerprint didn't match, the syncedFsid here means the file came from this location
        // It could be updated and moved.
        // One case where this happens, is MoveJustAsPutNodesSent where we upload a file and
        // while the putnodes is in flight, also move the file locally
        //
        //if (type == FILENODE &&
        //    (fingerprint.mtime != it->second->syncedFingerprint.mtime ||
        //        fingerprint.size != it->second->syncedFingerprint.size))
        //{
        //    // fsid match, but size or mtime mismatch
        //    // treat as different
        //    continue;
        //}


        if (it->second->exclusionState() != ES_INCLUDED)
        {
            continue;
        }

        // If we got this far, it's a good enough match to use
        // todo: come back for other matches?
        if (!extraCheck || extraCheck(it->second))
        {
            LOG_verbose << mClient.clientname << "findLocalNodeBySyncedFsid - found " << toHandle(fsid) << " at: " << it->second->getLocalPath() << " checked from " << originalpath;
            return it->second;
        }
    }
    return nullptr;
}

LocalNode* Syncs::findLocalNodeByScannedFsid(mega::handle fsid, const LocalPath& originalpath, nodetype_t type, const FileFingerprint* fingerprint, Sync* filesystemSync, std::function<bool(LocalNode* ln)> extraCheck, handle owningUser)
{
    assert(onSyncThread());
    if (fsid == UNDEF) return nullptr;

    auto range = localnodeByScannedFsid.equal_range(fsid);

    for (auto it = range.first; it != range.second; ++it)
    {
        if (it->second->type != type) continue;
        if (it->second->fsidScannedReused)   continue;

        if (it->second->exclusionState() == ES_EXCLUDED)
        {
            continue;
        }

        // we can't move a node between cloud users (eg inshare to this account, or inshare to inshare), so avoid detecting those
        if (owningUser != UNDEF &&
            it->second->sync->cloudRootOwningUser != owningUser)
        {
            continue;
        }

        //todo: make sure that when we compare fsids, they are from the same filesystem.  (eg on windows, same drive)

        if (filesystemSync)
        {
            const auto& root1 = it->second->sync->localroot->localname;
            const auto& root2 = filesystemSync->localroot->localname;

            auto fp1 = fsaccess->fsFingerprint(root1);
            auto fp2 = fsaccess->fsFingerprint(root2);

            if (!fp1 || !fp2 || fp1 != fp2)
            {
                continue;
            }
        }

#ifdef _WIN32
        // (from original sync code) Additionally for windows, check drive letter
        // only consider fsid matches between different syncs for local drives with the
        // same drive letter, to prevent problems with cloned Volume IDs
        if (filesystemSync)
        {
            if (it->second->sync->localroot->localname.driveLetter() !=
                filesystemSync->localroot->localname.driveLetter())
            {
                continue;
            }
        }
#endif
        if (fingerprint)
        {
            if (type == FILENODE &&
                (fingerprint->mtime != it->second->scannedFingerprint.mtime ||
                    fingerprint->size != it->second->scannedFingerprint.size))
            {
                // fsid match, but size or mtime mismatch
                // treat as different
                continue;
            }
        }

        // If we got this far, it's a good enough match to use
        // todo: come back for other matches?
        if (!extraCheck || extraCheck(it->second))
        {
            LOG_verbose << mClient.clientname << "findLocalNodeByScannedFsid - found " << toHandle(fsid) << " at: " << it->second->getLocalPath() << " checked from " << originalpath;
            return it->second;
        }
    }
    return nullptr;
}

void Syncs::setSyncedFsidReused(mega::handle fsid)
{
    assert(onSyncThread());
    for (auto range = localnodeBySyncedFsid.equal_range(fsid);
        range.first != range.second;
        ++range.first)
    {
        range.first->second->fsidSyncedReused = true;
    }
}

void Syncs::setScannedFsidReused(mega::handle fsid)
{
    assert(onSyncThread());
    for (auto range = localnodeByScannedFsid.equal_range(fsid);
        range.first != range.second;
        ++range.first)
    {
        range.first->second->fsidScannedReused = true;
    }
}

bool Syncs::findLocalNodeByNodeHandle(NodeHandle h, LocalNode*& sourceSyncNodeOriginal, LocalNode*& sourceSyncNodeCurrent, Sync* sameSync, bool& unsureDueToIncompleteScanning)
{
    // find where the node was (based on synced local file presence)
    // and where it is now (synced local file absent at the corresponding path)

    // consider these cases.
    // 1. normal move of cloud node.  original location still has local file, move-to location (here) has none
    //    Only one node found for that case, with local file.
    // 2. move of cloud node, and original local file was separately moved elsewhere.
    //    Original location does not have the local file, new location has it (but that location is not here)
    //    Two nodes found.

    sourceSyncNodeOriginal = nullptr;
    sourceSyncNodeCurrent = nullptr;
    unsureDueToIncompleteScanning = false;

    assert(onSyncThread());
    if (h.isUndef()) return false;

    auto range = localnodeByNodeHandle.equal_range(h);

    for (auto it = range.first; it != range.second; ++it)
    {
        if (it->second->exclusionState() != ES_EXCLUDED)
        {
            // check the file/folder actually exists (with same fsid) on disk for this LocalNode
            LocalPath lp = it->second->getLocalPath();

            if (it->second->fsid_lastSynced != UNDEF &&
                it->second->fsid_lastSynced == fsaccess->fsidOf(lp, false, false))
            {
                sourceSyncNodeCurrent = it->second;
            }
            else
            {
                sourceSyncNodeOriginal = it->second;
            }
        }
    }

    if (!sourceSyncNodeCurrent && sourceSyncNodeOriginal && sourceSyncNodeOriginal->fsid_lastSynced != UNDEF)
    {
        // see if we can find where the local side went, so we can report a move clash
        sourceSyncNodeCurrent = findLocalNodeByScannedFsid(sourceSyncNodeOriginal->fsid_lastSynced,
                sourceSyncNodeOriginal->getLocalPath(),
                sourceSyncNodeOriginal->type,
                &sourceSyncNodeOriginal->syncedFingerprint,
                sameSync, nullptr, sourceSyncNodeOriginal->sync->cloudRootOwningUser);

        if (!sourceSyncNodeCurrent && !mSyncFlags->scanningWasComplete)
        {
            unsureDueToIncompleteScanning = true;
        }
    }

    if (sourceSyncNodeCurrent && !sourceSyncNodeOriginal)
    {
        // normal case, simple cloud side move only.  Current and original local location should be the same
        sourceSyncNodeOriginal = sourceSyncNodeCurrent;
    }

    return sourceSyncNodeCurrent && sourceSyncNodeOriginal;
}

bool Sync::checkIfFileIsChanging(FSNode& fsNode, const LocalPath& fullPath)
{
    assert(syncs.onSyncThread());
    // code extracted from the old checkpath()

    // logic to prevent moving/uploading files that may still be being updated

    // (original sync code comment:)
    // detect files being updated in the local computer moving the original file
    // to another location as a temporary backup

    assert(fsNode.type == FILENODE);

    bool waitforupdate = false;
    Syncs::FileChangingState& state = syncs.mFileChangingCheckState[fullPath];

    m_time_t currentsecs = m_time();
    if (!state.updatedfileinitialts)
    {
        state.updatedfileinitialts = currentsecs;
    }

    if (currentsecs >= state.updatedfileinitialts)
    {
        if (currentsecs - state.updatedfileinitialts <= Sync::FILE_UPDATE_MAX_DELAY_SECS)
        {
            auto prevfa = syncs.fsaccess->newfileaccess(false);
            if (prevfa->fopen(fullPath))
            {
                LOG_debug << syncname << "File detected in the origin of a move";

                if (currentsecs >= state.updatedfilets)
                {
                    if ((currentsecs - state.updatedfilets) < (Sync::FILE_UPDATE_DELAY_DS / 10))
                    {
                        LOG_verbose << syncname << "currentsecs = " << currentsecs << "  lastcheck = " << state.updatedfilets
                            << "  currentsize = " << prevfa->size << "  lastsize = " << state.updatedfilesize;
                        LOG_debug << "The file size changed too recently. Waiting " << currentsecs - state.updatedfilets << " ds for " << fsNode.localname;
                        waitforupdate = true;
                    }
                    else if (state.updatedfilesize != prevfa->size)
                    {
                        LOG_verbose << syncname << "currentsecs = " << currentsecs << "  lastcheck = " << state.updatedfilets
                            << "  currentsize = " << prevfa->size << "  lastsize = " << state.updatedfilesize;
                        LOG_debug << "The file size has changed since the last check. Waiting...";
                        state.updatedfilesize = prevfa->size;
                        state.updatedfilets = currentsecs;
                        waitforupdate = true;
                    }
                    else
                    {
                        LOG_debug << syncname << "The file size seems stable";
                    }
                }
                else
                {
                    LOG_warn << syncname << "File checked in the future";
                }

                if (!waitforupdate)
                {
                    if (currentsecs >= prevfa->mtime)
                    {
                        if (currentsecs - prevfa->mtime < (Sync::FILE_UPDATE_DELAY_DS / 10))
                        {
                            LOG_verbose << syncname << "currentsecs = " << currentsecs << "  mtime = " << prevfa->mtime;
                            LOG_debug << syncname << "File modified too recently. Waiting...";
                            waitforupdate = true;
                        }
                        else
                        {
                            LOG_debug << syncname << "The modification time seems stable.";
                        }
                    }
                    else
                    {
                        LOG_warn << syncname << "File modified in the future";
                    }
                }
            }
            else
            {
                if (prevfa->retry)
                {
                    LOG_debug << syncname << "The file in the origin is temporarily blocked. Waiting...";
                    waitforupdate = true;
                }
                else
                {
                    LOG_debug << syncname << "There isn't anything in the origin path";
                }
            }
        }
        else
        {
            syncs.queueClient([](MegaClient& mc, TransferDbCommitter& committer)
                {
                    mc.sendevent(99438, "Timeout waiting for file update", 0);
                });
        }
    }
    else
    {
        LOG_warn << syncname << "File check started in the future";
    }

    if (!waitforupdate)
    {
        syncs.mFileChangingCheckState.erase(fullPath);
    }
    return waitforupdate;
}

bool Sync::resolve_fsNodeGone(SyncRow& row, SyncRow& parentRow, SyncPath& fullPath)
{
    assert(syncs.onSyncThread());
    ProgressingMonitor monitor(*this, row, fullPath);

    LocalNode* movedLocalNode = nullptr;

    // Has the user removed an ignore file?
    if (row.syncNode->isIgnoreFile())
    {
        // Then make sure we process it exclusively.
        parentRow.ignoreFileChanging();
    }
    // Ignore files aren't subject to the usual move processing.
    else if (!row.syncNode->fsidSyncedReused)
    {
        auto predicate = [&row](LocalNode* n) {
            return n != row.syncNode && !n->isIgnoreFile();
        };

        movedLocalNode =
            syncs.findLocalNodeByScannedFsid(row.syncNode->fsid_lastSynced,
                fullPath.localPath,
                row.syncNode->type,
                &row.syncNode->syncedFingerprint,
                this,
                std::move(predicate),
                cloudRootOwningUser);
    }

    if (movedLocalNode)
    {
        // if we can find the place it moved to, we don't need to wait for scanning be complete
        row.syncNode->setCheckMovesAgain(true, false, false);

        if (row.syncNode->moveAppliedToLocal)
        {
            SYNC_verbose << syncname << "This file/folder was moved, it will be removed next pass: " << logTriplet(row, fullPath);
        }
        else if (row.syncNode->moveApplyingToLocal)
        {
            SYNC_verbose << syncname << "Node was our own cloud move source, move is propagating: " << logTriplet(row, fullPath);
        }
        else
        {
            SYNC_verbose << syncname << "This file/folder was moved, letting destination node at "
                         << movedLocalNode->getLocalPath() << " process this first: " << logTriplet(row, fullPath);
        }
        // todo: do we need an equivalent to row.recurseToScanforNewLocalNodesOnly = true;  (in resolve_cloudNodeGone)

        monitor.waitingLocal(fullPath.localPath, SyncStallEntry(
            SyncWaitReason::MoveOrRenameCannotOccur, false, false,
            {fullPath.cloudPath},
            {movedLocalNode->getCloudPath(false), PathProblem::DestinationPathInUnresolvedArea},
            {fullPath.localPath},
            {movedLocalNode->getLocalPath()}));

    }
    else if (!syncs.mSyncFlags->scanningWasComplete)
    {
        SYNC_verbose << syncname << "Wait for scanning to finish before confirming fsid " << toHandle(row.syncNode->fsid_lastSynced) << " deleted or moved: " << logTriplet(row, fullPath);

        monitor.waitingLocal(fullPath.localPath, SyncStallEntry(
            SyncWaitReason::DeleteOrMoveWaitingOnScanning, false, false,
            {fullPath.cloudPath},
            {},
            {fullPath.localPath, PathProblem::DeletedOrMovedByUser},
            {}));
    }
    else if (syncs.mSyncFlags->movesWereComplete ||
             row.isIgnoreFile())  // ignore files do not participate in move logic
    {
        if (row.syncNode->rareRO().removeNodeHere.expired())
        {
            // We need to be sure before sending to sync trash.  If we have received
            // a lot of delete notifications, but not yet the corrsponding add that makes it a move
            // then it would be a mistake.  Give the filesystem 2 seconds to deliver that one.
            // On windows at least, under some circumstance, it may first deliver many deletes for the subfolder in a reverse depth first order
            bool timeToBeSure = syncs.waiter->ds - lastFSNotificationTime > 20;

            if (timeToBeSure)
            {
                // What's this node's exclusion state?
                auto exclusionState = row.syncNode->exclusionState();

                if (exclusionState == ES_INCLUDED)
                {
                    // Row's included.
                    LOG_debug << syncname << "Moving cloud item to cloud sync debris: " << fullPath.cloudPath << logTriplet(row, fullPath);
                    bool fromInshare = inshare;
                    auto debrisNodeHandle = row.cloudNode->handle;

                    auto deletePtr = std::make_shared<LocalNode::RareFields::DeleteToDebrisInProgress>();
                    deletePtr->pathDeleting = fullPath.cloudPath;
                    bool canChangeVault = threadSafeState->mCanChangeVault;

                    syncs.queueClient([debrisNodeHandle, fromInshare, deletePtr, canChangeVault](MegaClient& mc, TransferDbCommitter& committer)
                        {
                            if (auto n = mc.nodeByHandle(debrisNodeHandle))
                            {
                                if (n->parent && n->parent->type == FILENODE)
                                {
                                    // if we decided to remove a file, but it turns out not to be
                                    // the latest version of that file, abandon the action
                                    // and let the sync recalculate
                                    LOG_debug << "Sync delete was out of date, there is a more recent version of the file. " << debrisNodeHandle << " " << n->displaypath();
                                    return;
                                }

                                mc.movetosyncdebris(n, fromInshare, [deletePtr](NodeHandle, Error){

                                    // deletePtr lives until this moment
                                    LOG_debug << "Sync delete to sync debris completed: " << deletePtr->pathDeleting;

                                }, canChangeVault);
                            }
                        });
                    row.syncNode->rare().removeNodeHere = deletePtr;
                }
                else if (exclusionState == ES_EXCLUDED)
                {
                    // Row's excluded.
                    auto& s = *row.syncNode;

                    // Node's no longer associated with any file.
                    s.setScannedFsid(UNDEF, syncs.localnodeByScannedFsid, LocalPath(), FileFingerprint());
                    s.setSyncedFsid(UNDEF, syncs.localnodeBySyncedFsid, s.localname, nullptr);

                    // Persist above changes.
                    statecacheadd(&s);
                }
            }
            else
            {
                SYNC_verbose << syncname << "Waiting to be sure before moving to cloud sync debris: " << fullPath.cloudPath << logTriplet(row, fullPath);
            }
        }
        else
        {
            SYNC_verbose << syncname << "Already moving cloud item to cloud sync debris: " << fullPath.cloudPath << logTriplet(row, fullPath);
        }
    }
    else
    {
        // in case it's actually a move and we just haven't visted the target node yet
        SYNC_verbose << syncname << "Wait for moves to finish before confirming fsid " << toHandle(row.syncNode->fsid_lastSynced) << " deleted: " << logTriplet(row, fullPath);

        monitor.waitingLocal(fullPath.localPath, SyncStallEntry(
            SyncWaitReason::DeleteWaitingOnMoves, false, false,
            {fullPath.cloudPath},
            {},
            {fullPath.localPath, PathProblem::DeletedOrMovedByUser},
            {}));
    }

    // there's no folder so clear the flag so we don't stall
    row.syncNode->scanAgain = TREE_RESOLVED;
    row.syncNode->checkMovesAgain = TREE_RESOLVED;

    row.suppressRecursion = true;
    row.recurseBelowRemovedFsNode = true;
    row.syncNode->setSyncAgain(true, false, false); // make sure we revisit

    return false;
}

bool Sync::syncEqual(const CloudNode& n, const FSNode& fs)
{
    // Assuming names already match
    if (n.type != fs.type) return false;
    if (n.type != FILENODE) return true;
    assert(n.fingerprint.isvalid && fs.fingerprint.isvalid);
    return n.fingerprint == fs.fingerprint;  // size, mtime, crc
}

bool Sync::syncEqual(const CloudNode& n, const LocalNode& ln)
{
    // return true if this node was previously synced, and the CloudNode fingerprint is equal to the fingerprint from then.
    // Assuming names already match
    // Not comparing nodehandle here.  If they all match we set syncedCloudNodeHandle
    if (n.type != ln.type) return false;
    if (n.type != FILENODE) return true;
    assert(n.fingerprint.isvalid);
    return ln.syncedFingerprint.isvalid &&
            n.fingerprint == ln.syncedFingerprint;  // size, mtime, crc
}

bool Sync::syncEqual(const FSNode& fsn, const LocalNode& ln)
{
    // return true if this node was previously synced, and the FSNode fingerprint is equal to the fingerprint from then.
    // Assuming names already match
    // Not comparing fsid here. If they all match then we set LocalNode's fsid
    if (fsn.type != ln.type) return false;
    if (fsn.type != FILENODE) return true;
    assert(fsn.fingerprint.isvalid);
    return ln.syncedFingerprint.isvalid &&
            fsn.fingerprint == ln.syncedFingerprint;  // size, mtime, crc
}

std::future<size_t> Syncs::triggerPeriodicScanEarly(handle backupID)
{
    // Cause periodic-scan syncs to scan now (waiting for the next periodic scan is impractical for tests)
    // For this backupId or for all periodic scan syncs if backupId == UNDEF
    assert(!onSyncThread());

    auto indiscriminate = backupID == UNDEF;
    auto notifier = std::make_shared<std::promise<size_t>>();
    auto result = notifier->get_future();

    queueSync([backupID, indiscriminate, notifier, this]() {
        lock_guard<mutex> guard(mSyncVecMutex);
        size_t count = 0;

        for (auto& us : mSyncVec)
        {
            auto* s = us->mSync.get();

            if (!s)
                continue;

            if (!indiscriminate && us->mConfig.mBackupId != backupID)
                continue;

            if (us->mConfig.isScanOnly())
                s->localroot->setScanAgain(false, true, true, 0);

            ++count;

            if (!indiscriminate)
                break;
        }

        notifier->set_value(count);
    });

    return result;
}

void Syncs::triggerSync(const LocalPath& lp, bool scan)
{
    assert(!onSyncThread());

    if (mClient.fetchingnodes) return;  // on start everything needs scan+sync anyway

    lock_guard<mutex> g(triggerMutex);
    auto& entry = triggerLocalpaths[lp];
    if (scan) entry = true;
}

void Syncs::triggerSync(NodeHandle h, bool recurse)
{
    assert(!onSyncThread());

    if (mClient.fetchingnodes) return;  // on start everything needs scan+sync anyway

    lock_guard<mutex> g(triggerMutex);
    auto& entry = triggerHandles[h];
    if (recurse) entry = true;
}

void Syncs::processTriggerLocalpaths()
{
    // Mark nodes to be scanned because upload transfers failed.
    // This may save us trying to immediately start the same failed upload
    assert(onSyncThread());

    map<LocalPath, bool> triggers;
    {
        lock_guard<mutex> g(triggerMutex);
        triggers.swap(triggerLocalpaths);
    }

    if (mSyncVec.empty()) return;

    for (auto& lp : triggers)
    {
        for (auto& us : mSyncVec)
        {
            if (Sync* sync = us->mSync.get())
            {
                if (LocalNode* triggerLn = sync->localnodebypath(nullptr, lp.first, nullptr, nullptr, false))
                {
                    if (lp.second)
                    {
                        LOG_debug << "Scan trigger by path received for " << triggerLn->getLocalPath();
                        triggerLn->setScanAgain(false, true, false, 0);
                    }
                    else
                    {
                        LOG_debug << "Sync trigger by path received for " << triggerLn->getLocalPath();
                        triggerLn->setSyncAgain(false, true, false);
                    }
                }
            }
        }
    }
}

void Syncs::processTriggerHandles()
{
    assert(onSyncThread());

    map<NodeHandle, bool> triggers;
    {
        lock_guard<mutex> g(triggerMutex);
        triggers.swap(triggerHandles);
    }

    if (mSyncVec.empty()) return;

    for (auto& t : triggers)
    {
        NodeHandle h = t.first;
        bool recurse = t.second;

        for (;;)
        {
            auto range = localnodeByNodeHandle.equal_range(h);

            if (range.first == range.second)
            {
                // corresponding sync node not found.
                // this could be a move target though, to a syncNode we have not created yet
                // go back up the (cloud) node tree to find an ancestor we can mark as needing sync checks
                CloudNode cloudNode;
                string cloudNodePath;
                bool isInTrash = false;
                bool found = lookupCloudNode(h, cloudNode, &cloudNodePath, &isInTrash, nullptr, nullptr, nullptr, Syncs::EXACT_VERSION);
                if (found && !isInTrash)
                {
                    // if the parent is a file, then it's just old versions being mentioned in the actionpackets, ignore
                    if (cloudNode.parentType > FILENODE && !cloudNode.parentHandle.isUndef())
                    {
                        auto& syncs = *this;
                        SYNC_verbose << mClient.clientname << "Trigger syncNode not found for " << cloudNodePath << ", will trigger parent";
                        recurse = true;
                        h = cloudNode.parentHandle;
                        continue;
                    }
                }
            }
            else
            {
                // we are already being called with the handle of the parent of the thing that changed
                for (auto it = range.first; it != range.second; ++it)
                {
                    auto& syncs = *this;
                    SYNC_verbose << mClient.clientname << "Triggering sync flag for " << it->second->getLocalPath() << (recurse ? " recursive" : "");
                    it->second->setSyncAgain(false, true, recurse);
                }
            }
            break;
        }
    }
}

#ifdef _WIN32
#define PATHSTRING(s) L ## s
#else // _WIN32
#define PATHSTRING(s) s
#endif // ! _WIN32

const LocalPath BACKUP_CONFIG_DIR =
LocalPath::fromPlatformEncodedRelative(PATHSTRING(".megabackup"));

#undef PATHSTRING

const unsigned int NUM_CONFIG_SLOTS = 2;

SyncConfigStore::SyncConfigStore(const LocalPath& dbPath, SyncConfigIOContext& ioContext)
    : mInternalSyncStorePath(dbPath)
    , mIOContext(ioContext)
{
    assert(mInternalSyncStorePath.isAbsolute());
}

SyncConfigStore::~SyncConfigStore()
{
    assert(!dirty());
}

void SyncConfigStore::markDriveDirty(const LocalPath& drivePath)
{
    assert(drivePath.isAbsolute() || drivePath.empty());

    // Drive should be known.
    assert(mKnownDrives.count(drivePath));

    mKnownDrives[drivePath].dirty = true;
}

handle SyncConfigStore::driveID(const LocalPath& drivePath) const
{
    auto i = mKnownDrives.find(drivePath);

    if (i != mKnownDrives.end())
        return i->second.driveID;

    assert(!"Drive should be known!");

    return UNDEF;
}

bool SyncConfigStore::equal(const LocalPath& lhs, const LocalPath& rhs) const
{
    return platformCompareUtf(lhs, false, rhs, false) == 0;
}

bool SyncConfigStore::dirty() const
{
    for (auto& d : mKnownDrives)
    {
        if (d.second.dirty) return true;
    }
    return false;
}

LocalPath SyncConfigStore::dbPath(const LocalPath& drivePath) const
{
    if (drivePath.empty())
    {
        return mInternalSyncStorePath;
    }

    LocalPath dbPath = drivePath;

    dbPath.appendWithSeparator(BACKUP_CONFIG_DIR, false);

    return dbPath;
}

bool SyncConfigStore::driveKnown(const LocalPath& drivePath) const
{
    assert(drivePath.isAbsolute() || drivePath.empty());

    return mKnownDrives.count(drivePath) > 0;
}

vector<LocalPath> SyncConfigStore::knownDrives() const
{
    vector<LocalPath> result;

    for (auto& i : mKnownDrives)
    {
        assert(i.first.empty() || i.first.isAbsolute());
        result.emplace_back(i.first);
    }

    return result;
}

bool SyncConfigStore::removeDrive(const LocalPath& drivePath)
{
    assert(drivePath.isAbsolute() || drivePath.empty());
    return mKnownDrives.erase(drivePath) > 0;
}

error SyncConfigStore::read(const LocalPath& drivePath, SyncConfigVector& configs, bool isExternal)
{
    assert(drivePath.empty() || drivePath.isAbsolute());

    DriveInfo driveInfo;
    driveInfo.drivePath = drivePath;

    if (isExternal)
    {
        driveInfo.driveID = mIOContext.driveID(drivePath);

        if (driveInfo.driveID == UNDEF)
        {
            LOG_err << "Failed to retrieve drive ID for: "
                    << drivePath;

            return API_EREAD;
        }
    }

    vector<unsigned int> confSlots;

    auto result = mIOContext.getSlotsInOrder(dbPath(driveInfo.drivePath), confSlots);

    if (result == API_OK)
    {
        for (const auto& slot : confSlots)
        {
            result = read(driveInfo, configs, slot, isExternal);

            if (result == API_OK)
            {
                driveInfo.slot = (slot + 1) % NUM_CONFIG_SLOTS;
                break;
            }
        }
    }

    if (result != API_EREAD)
    {
        mKnownDrives[drivePath] = driveInfo;
    }

    return result;
}


error SyncConfigStore::write(const LocalPath& drivePath, const SyncConfigVector& configs)
{
#ifdef DEBUG
    for (const auto& config : configs)
    {
        assert(equal(config.mExternalDrivePath, drivePath));
    }
#endif

    // Drive should already be known.
    assert(mKnownDrives.count(drivePath));

    auto& drive = mKnownDrives[drivePath];

    // Always mark drives as clean.
    // This is to avoid us attempting to flush a failing drive forever.
    drive.dirty = false;

    if (configs.empty())
    {
        error e = mIOContext.remove(dbPath(drive.drivePath));
        if (e)
        {
            LOG_warn << "Unable to remove sync configs at: "
                     << drivePath << " error " << e;
        }
        return e;
    }
    else
    {
        JSONWriter writer;
        mIOContext.serialize(configs, writer);

        error e = mIOContext.write(dbPath(drive.drivePath),
            writer.getstring(),
            drive.slot);

        if (e)
        {
            LOG_warn << "Unable to write sync configs at: "
                     << drivePath << " error " << e;

            return API_EWRITE;
        }

        // start using a different slot (a different file)
        drive.slot = (drive.slot + 1) % NUM_CONFIG_SLOTS;

        // remove the existing slot (if any), since it is obsolete now
        mIOContext.remove(dbPath(drive.drivePath), drive.slot);

        return API_OK;
    }
}


error SyncConfigStore::read(DriveInfo& driveInfo, SyncConfigVector& configs,
                             unsigned int slot, bool isExternal)
{
    auto dbp = dbPath(driveInfo.drivePath);
    string data;

    if (mIOContext.read(dbp, data, slot) != API_OK)
    {
        return API_EREAD;
    }

    JSON reader(data);

    if (!mIOContext.deserialize(dbp, configs, reader, slot, isExternal))
    {
        return API_EREAD;
    }

    const auto& drivePath = driveInfo.drivePath;

    for (auto& config : configs)
    {
        config.mExternalDrivePath = drivePath;

        if (!drivePath.empty())
        {
            // As it came from an external drive, the path is relative
            // but we didn't know that until now, for non-external it's absolute of course
            config.mLocalPath = LocalPath::fromRelativePath(config.mLocalPath.toPath(false));

            config.mLocalPath.prependWithSeparator(drivePath);
        }
    }

    return API_OK;
}

auto SyncConfigStore::writeDirtyDrives(const SyncConfigVector& configs) -> DriveSet
{
    DriveSet failed;

    for (auto& d : mKnownDrives)
    {
        if (!d.second.dirty) continue;

        const auto& drivePath = d.second.drivePath;

        SyncConfigVector v;

        for (auto& c : configs)
        {
            if (c.mExternalDrivePath == drivePath)
            {
                v.push_back(c);
            }
        }

        error e = write(drivePath, v);
        if (e)
        {
            LOG_err << "Could not write sync configs at "
                    << drivePath
                    << " error "
                    << e;

            failed.emplace(drivePath);
        }
    }

    return failed;
}


const string SyncConfigIOContext::NAME_PREFIX = "megaclient_syncconfig_";

SyncConfigIOContext::SyncConfigIOContext(FileSystemAccess& fsAccess,
                                         const string& authKey,
                                         const string& cipherKey,
                                         const string& name,
                                         PrnGen& rng)
  : mCipher()
  , mFsAccess(fsAccess)
  , mName(LocalPath::fromRelativePath(NAME_PREFIX + name))
  , mRNG(rng)
  , mSigner()
{
    // Convenience.
    constexpr size_t KEYLENGTH = SymmCipher::KEYLENGTH;

    // These attributes *must* be sane.
    assert(authKey.size() == KEYLENGTH);
    assert(cipherKey.size() == KEYLENGTH);
    assert(name.size() == Base64Str<KEYLENGTH>::STRLEN);

    // Load the authentication key into our internal signer.
    mSigner.setkey(reinterpret_cast<const byte*>(authKey.data()), KEYLENGTH);

    // Load the encryption key into our internal cipher.
    mCipher.setkey(reinterpret_cast<const byte*>(cipherKey.data()));
}

SyncConfigIOContext::~SyncConfigIOContext()
{
}

bool SyncConfigIOContext::deserialize(const LocalPath& dbPath,
                                      SyncConfigVector& configs,
                                      JSON& reader,
                                      unsigned int slot,
                                      bool isExternal) const
{
    auto path = dbFilePath(dbPath, slot);

    LOG_debug << "Attempting to deserialize config DB: "
              << path;

    if (deserialize(configs, reader, isExternal))
    {
        LOG_debug << "Successfully deserialized config DB: "
                  << path;

        return true;
    }

    LOG_debug << "Unable to deserialize config DB: "
              << path;

    return false;
}

bool SyncConfigIOContext::deserialize(SyncConfigVector& configs,
                                      JSON& reader, bool isExternal) const
{
    const auto TYPE_SYNCS = MAKENAMEID2('s', 'y');

    if (!reader.enterobject())
    {
        return false;
    }

    for ( ; ; )
    {
        switch (reader.getnameid())
        {
        case EOO:
            return reader.leaveobject();

        case TYPE_SYNCS:
        {
            if (!reader.enterarray())
            {
                return false;
            }

            while (reader.enterobject())
            {
                SyncConfig config;

                if (deserialize(config, reader, isExternal))
                {
                    configs.emplace_back(std::move(config));
                }
                else
                {
                    LOG_err << "Failed to deserialize a sync config";
                    assert(false);
                }

                reader.leaveobject();
            }

            if (!reader.leavearray())
            {
                return false;
            }

            break;
        }

        default:
            if (!reader.storeobject())
            {
                return false;
            }
            break;
        }
    }
}

handle SyncConfigIOContext::driveID(const LocalPath& drivePath) const
{
    handle result = UNDEF;

    readDriveId(mFsAccess, drivePath, result);

    return result;
}

FileSystemAccess& SyncConfigIOContext::fsAccess() const
{
    return mFsAccess;
}

error SyncConfigIOContext::getSlotsInOrder(const LocalPath& dbPath,
                                           vector<unsigned int>& confSlots)
{
    using std::isdigit;
    using std::sort;

    using SlotTimePair = pair<unsigned int, m_time_t>;

    // Glob for configuration directory.
    LocalPath globPath = dbPath;

    globPath.appendWithSeparator(mName, false);
    globPath.append(LocalPath::fromRelativePath(".?"));

    // Open directory for iteration.
    unique_ptr<DirAccess> dirAccess(mFsAccess.newdiraccess());

    if (!dirAccess->dopen(&globPath, nullptr, true))
    {
        // Couldn't open directory for iteration.
        return API_ENOENT;
    }

    auto fileAccess = mFsAccess.newfileaccess(false);
    LocalPath filePath;
    vector<SlotTimePair> slotTimes;
    nodetype_t type;

    // Iterate directory.
    while (dirAccess->dnext(globPath, filePath, false, &type))
    {
        // Skip directories.
        if (type != FILENODE)
        {
            continue;
        }

        // Determine slot suffix.
        const char suffix = filePath.toPath(false).back();

        // Skip invalid suffixes.
        if (!isdigit(suffix))
        {
            continue;
        }

        // Determine file's modification time.
        if (!fileAccess->fopen(filePath))
        {
            // Couldn't stat file.
            continue;
        }

        // Record this slot-time pair.
        unsigned int slot = suffix - 0x30; // convert char to int
        slotTimes.emplace_back(slot, fileAccess->mtime);
    }

    // Sort the list of slot-time pairs.
    sort(slotTimes.begin(),
         slotTimes.end(),
         [](const SlotTimePair& lhs, const SlotTimePair& rhs)
         {
             // Order by descending modification time.
             if (lhs.second != rhs.second)
             {
                 return lhs.second > rhs.second;
             }

             // Otherwise by descending slot.
             return lhs.first > rhs.first;
         });

    // Transmit sorted list of slots to the caller.
    for (const auto& slotTime : slotTimes)
    {
        confSlots.emplace_back(slotTime.first);
    }

    return API_OK;
}

error SyncConfigIOContext::read(const LocalPath& dbPath,
                                string& data,
                                unsigned int slot)
{
    // Generate path to the configuration file.
    LocalPath path = dbFilePath(dbPath, slot);

    LOG_debug << "Attempting to read config DB: "
              << path;

    // Try and open the file for reading.
    auto fileAccess = mFsAccess.newfileaccess(false);

    if (!fileAccess->fopen(path, true, false))
    {
        // Couldn't open the file for reading.
        LOG_err << "Unable to open config DB for reading: "
                << path;

        return API_EREAD;
    }

    // Try and read the data from the file.
    string d;

    if (!fileAccess->fread(&d, static_cast<unsigned>(fileAccess->size), 0, 0x0))
    {
        // Couldn't read the file.
        LOG_err << "Unable to read config DB: "
                << path;

        return API_EREAD;
    }

    // Try and decrypt the data.
    if (!decrypt(d, data))
    {
        // Couldn't decrypt the data.
        LOG_err << "Unable to decrypt config DB: "
                << path;

        return API_EREAD;
    }

    LOG_debug << "Config DB successfully read from disk: "
              << path
              << ": "
              << data;

    return API_OK;
}

error SyncConfigIOContext::remove(const LocalPath& dbPath,
                                  unsigned int slot)
{
    LocalPath path = dbFilePath(dbPath, slot);

    if (mFsAccess.fileExistsAt(path) &&  // don't add error messages to the log when it's not an error
        !mFsAccess.unlinklocal(path))
    {
        LOG_warn << "Unable to remove config DB: "
                 << path;

        return API_EWRITE;
    }

    return API_OK;
}

error SyncConfigIOContext::remove(const LocalPath& dbPath)
{
    vector<unsigned int> confSlots;

    // What slots are present on disk?
    if (getSlotsInOrder(dbPath, confSlots) == API_ENOENT)
    {
        // None so nothing to do.
        return API_ENOENT;
    }

    bool result = true;

    // Remove the slots from disk.
    for (auto confSlot : confSlots)
    {
        result &= remove(dbPath, confSlot) == API_OK;
    }

    // Signal success only if all slots could be removed.
    return result ? API_OK : API_EWRITE;
}

void SyncConfigIOContext::serialize(const SyncConfigVector& configs,
                                    JSONWriter& writer) const
{
    writer.beginobject();
    writer.beginarray("sy");

    for (const auto& config : configs)
    {
        serialize(config, writer);
    }

    writer.endarray();
    writer.endobject();
}

error SyncConfigIOContext::write(const LocalPath& dbPath,
                                 const string& data,
                                 unsigned int slot)
{
    LocalPath path = dbPath;

    LOG_debug << "Attempting to write config DB: "
              << dbPath
              << " / "
              << slot;

    // Try and create the backup configuration directory.
    if (!(mFsAccess.mkdirlocal(path, false, false) || mFsAccess.target_exists))
    {
        LOG_err << "Unable to create config DB directory: "
                << dbPath;

        // Couldn't create the directory and it doesn't exist.
        return API_EWRITE;
    }

    // Generate the rest of the path.
    path = dbFilePath(dbPath, slot);

    // Open the file for writing.
    auto fileAccess = mFsAccess.newfileaccess(false);

    if (!fileAccess->fopen(path, false, true))
    {
        // Couldn't open the file for writing.
        LOG_err << "Unable to open config DB for writing: "
                << path;

        return API_EWRITE;
    }

    // Ensure the file is empty.
    if (!fileAccess->ftruncate())
    {
        // Couldn't truncate the file.
        LOG_err << "Unable to truncate config DB: "
                << path;

        return API_EWRITE;
    }

    // Encrypt the configuration data.
    const string d = encrypt(data);

    // Write the encrypted configuration data.
    auto* bytes = reinterpret_cast<const byte*>(&d[0]);

    if (!fileAccess->fwrite(bytes, static_cast<unsigned>(d.size()), 0x0))
    {
        // Couldn't write out the data.
        LOG_err << "Unable to write config DB: "
                << path;

        return API_EWRITE;
    }

    LOG_debug << "Config DB successfully written to disk: "
              << path
              << ": "
              << data;

    return API_OK;
}

LocalPath SyncConfigIOContext::dbFilePath(const LocalPath& dbPath,
                                          unsigned int slot) const
{
    using std::to_string;

    LocalPath path = dbPath;

    path.appendWithSeparator(mName, false);
    path.append(LocalPath::fromRelativePath("." + to_string(slot)));

    return path;
}

bool SyncConfigIOContext::decrypt(const string& in, string& out)
{
    // Handy constants.
    const size_t IV_LENGTH       = SymmCipher::KEYLENGTH;
    const size_t MAC_LENGTH      = 32;
    const size_t METADATA_LENGTH = IV_LENGTH + MAC_LENGTH;

    // Is the file too short to be valid?
    if (in.size() <= METADATA_LENGTH)
    {
        return false;
    }

    // For convenience (format: <data><iv><hmac>)
    const byte* data = reinterpret_cast<const byte*>(&in[0]);
    const byte* iv   = &data[in.size() - METADATA_LENGTH];
    const byte* mac  = &data[in.size() - MAC_LENGTH];

    byte cmac[MAC_LENGTH];

    // Compute HMAC on file.
    mSigner.add(data, in.size() - MAC_LENGTH);
    mSigner.get(cmac);

    // Is the file corrupt?
    if (memcmp(cmac, mac, MAC_LENGTH))
    {
        return false;
    }

    // Try and decrypt the file.
    return mCipher.cbc_decrypt_pkcs_padding(data,
                                            in.size() - METADATA_LENGTH,
                                            iv,
                                            &out);
}

bool SyncConfigIOContext::deserialize(SyncConfig& config, JSON& reader, bool isExternal) const
{
    const auto TYPE_BACKUP_ID       = MAKENAMEID2('i', 'd');
    const auto TYPE_BACKUP_STATE    = MAKENAMEID2('b', 's');
    const auto TYPE_CHANGE_METHOD   = MAKENAMEID2('c', 'm');
    const auto TYPE_ENABLED         = MAKENAMEID2('e', 'n');
    const auto TYPE_FILESYSTEM_FP   = MAKENAMEID2('f', 'p');
    const auto TYPE_ROOT_FSID       = MAKENAMEID2('r', 'f');
    const auto TYPE_LAST_ERROR      = MAKENAMEID2('l', 'e');
    const auto TYPE_LAST_WARNING    = MAKENAMEID2('l', 'w');
    const auto TYPE_NAME            = MAKENAMEID1('n');
    const auto TYPE_SCAN_INTERVAL   = MAKENAMEID2('s', 'i');
    const auto TYPE_SOURCE_PATH     = MAKENAMEID2('s', 'p');
    const auto TYPE_SYNC_TYPE       = MAKENAMEID2('s', 't');
    const auto TYPE_TARGET_HANDLE   = MAKENAMEID2('t', 'h');
    const auto TYPE_TARGET_PATH     = MAKENAMEID2('t', 'p');
    const auto TYPE_LEGACY_INELIGIB = MAKENAMEID2('l', 'i');

    // Assume legacy exclusions are eligible.
    config.mLegacyExclusionsIneligigble = false;

    for ( ; ; )
    {
        switch (reader.getnameid())
        {
        case EOO:
            // success if we reached the end of the object
            return *reader.pos == '}';

        case TYPE_CHANGE_METHOD:
            config.mChangeDetectionMethod =
              static_cast<ChangeDetectionMethod>(reader.getint32());
            break;

        case TYPE_ENABLED:
            config.mEnabled = reader.getbool();
            break;

        case TYPE_FILESYSTEM_FP:
            config.mFilesystemFingerprint = reader.getfp();
            break;

        case TYPE_ROOT_FSID:
            config.mLocalPathFsid = reader.getfp();
            break;

        case TYPE_LAST_ERROR:
            config.mError =
              static_cast<SyncError>(reader.getint32());
            break;

        case TYPE_LAST_WARNING:
            config.mWarning =
              static_cast<SyncWarning>(reader.getint32());
            break;

        case TYPE_NAME:
            reader.storebinary(&config.mName);
            break;

        case TYPE_SOURCE_PATH:
        {
            string sourcePath;

            reader.storebinary(&sourcePath);

            if (isExternal)
            {
                config.mLocalPath =
                  LocalPath::fromRelativePath(sourcePath);
            }
            else
            {
                config.mLocalPath =
                    LocalPath::fromAbsolutePath(sourcePath);
            }

            break;
        }

        case TYPE_SCAN_INTERVAL:
            config.mScanIntervalSec =reader.getuint32();
            break;

        case TYPE_SYNC_TYPE:
            config.mSyncType =
              static_cast<SyncConfig::Type>(reader.getint32());
            break;

        case TYPE_BACKUP_ID:
            config.mBackupId = reader.gethandle(sizeof(handle));
            break;

        case TYPE_BACKUP_STATE:
            config.mBackupState =
              static_cast<SyncBackupState>(reader.getint32());
            break;

        case TYPE_TARGET_HANDLE:
            config.mRemoteNode = reader.getNodeHandle();
            break;

        case TYPE_TARGET_PATH:
            reader.storebinary(&config.mOriginalPathOfRemoteRootNode);
            break;

        case TYPE_LEGACY_INELIGIB:
            config.mLegacyExclusionsIneligigble = reader.getbool();
            break;

        default:
            if (!reader.storeobject())
            {
                return false;
            }
            break;
        }
    }
}

string SyncConfigIOContext::encrypt(const string& data)
{
    byte iv[SymmCipher::KEYLENGTH];

    // Generate initialization vector.
    mRNG.genblock(iv, sizeof(iv));

    string d;

    // Encrypt file using IV.
    mCipher.cbc_encrypt_pkcs_padding(&data, iv, &d);

    // Add IV to file.
    d.append(std::begin(iv), std::end(iv));

    byte mac[32];

    // Compute HMAC on file (including IV).
    mSigner.add(reinterpret_cast<const byte*>(&d[0]), d.size());
    mSigner.get(mac);

    // Add HMAC to file.
    d.append(std::begin(mac), std::end(mac));

    // We're done.
    return d;
}

void SyncConfigIOContext::serialize(const SyncConfig& config,
                                    JSONWriter& writer) const
{
    auto sourcePath = config.mLocalPath.toPath(false);

    // Strip drive path from source.
    if (config.isExternal())
    {
        auto drivePath = config.mExternalDrivePath.toPath(false);
        sourcePath.erase(0, drivePath.size());
    }

    writer.beginobject();
    writer.arg("id", config.mBackupId, sizeof(handle));
    writer.arg_B64("sp", sourcePath);
    writer.arg_B64("n", config.mName);
    writer.arg_B64("tp", config.mOriginalPathOfRemoteRootNode);
    writer.arg_fsfp("fp", config.mFilesystemFingerprint);
    writer.arg_fsfp("rf", config.mLocalPathFsid);
    writer.arg("th", config.mRemoteNode);
    writer.arg("le", config.mError);
    writer.arg("lw", config.mWarning);
    writer.arg("st", config.mSyncType);
    writer.arg("en", config.mEnabled);
    writer.arg("bs", config.mBackupState);
    writer.arg("cm", config.mChangeDetectionMethod);
    writer.arg("si", config.mScanIntervalSec);
    writer.arg("li", config.mLegacyExclusionsIneligigble);
    writer.endobject();
}

bool Syncs::checkSdsCommandsForDelete(UnifiedSync& us, vector<pair<handle, int>>& sdsBackups)
{
    if (us.sdsUpdateInProgress && *us.sdsUpdateInProgress) return false;

    bool deleteSync = false;

    // check if any command arrived from backupcentre to stop any syncs
    for (auto it  = sdsBackups.begin(); it != sdsBackups.end(); )
    {
        if (it->first == us.mConfig.mBackupId)
        {
            if (it->second == CommandBackupPut::DELETED)
            {
                deleteSync = true;
            }
            it = sdsBackups.erase(it);
            us.sdsUpdateInProgress.reset(new bool(true));
        }
        else ++it;
    }

    if (us.sdsUpdateInProgress && *us.sdsUpdateInProgress)
    {
        LOG_debug << "SDS: clearing sds command attribute for sync/backup " << toHandle(us.mConfig.mBackupId) << " on node " << us.mConfig.mRemoteNode;

        auto sdsCopy = sdsBackups;
        auto remoteNode = us.mConfig.mRemoteNode;
        auto boolsptr = us.sdsUpdateInProgress;
        queueClient([remoteNode, sdsCopy, boolsptr](MegaClient& mc, TransferDbCommitter& committer)
        {
            Node* node = mc.nodeByHandle(remoteNode);
            mc.setattr(node,
                    attr_map(Node::sdsId(), Node::toSdsString(sdsCopy)),
                    [boolsptr](NodeHandle handle, Error result) {
                        LOG_debug << "SDS: Attribute updated on " << handle << " result: " << result;
                        *boolsptr = false;
                    },
                    true);
        });
    }

    return deleteSync;
}


void Syncs::syncLoop()
{
    syncThreadId = std::this_thread::get_id();
    assert(onSyncThread());

    std::condition_variable cv;
    std::mutex dummy_mutex;
    std::unique_lock<std::mutex> dummy_lock(dummy_mutex);

    unsigned lastRecurseMs = 0;
    bool lastLoopEarlyExit = false;

    for (;;)
    {
        waiter->bumpds();

        // Flush changes made to internal configs.
        syncConfigStoreFlush();

        mHeartBeatMonitor->beat();

        // Aim to wait at least one second between recursiveSync traversals, keep CPU down.
        // If traversals are very long, have a fair wait between (up to 5 seconds)
        // If something happens that means the sync needs attention, the waiter
        // should be woken up by a waiter->notify() call, and we break out of this wait
        if (!skipWait)
        {
            auto waitDs = 10 + std::min<unsigned>(lastRecurseMs, 10000)/200;
            if (mClient.statecurrent && waitDs != 10)
            {
                LOG_verbose << "starting sync wait, delay " << waitDs;
            }
            waiter->init(waitDs);
            waiter->wakeupby(fsaccess.get(), Waiter::NEEDEXEC);
            waiter->wait();
            if (mClient.statecurrent && waitDs != 10)
            {
                LOG_verbose << "sync wait complete";
            }
        }
        skipWait = false;
        lastRecurseMs = 0;

        fsaccess->checkevents(waiter.get());

        // make sure we are using the client key (todo: shall we set it just when the client sets its key? easy to miss one though)
        syncKey.setkey(mClient.key.key);

        // reset flag now, if it gets set then we speed back to processsing syncThreadActions
        mSyncFlags->earlyRecurseExitRequested = false;

        // execute any requests from the MegaClient
        waiter->bumpds();
        std::function<void()> f;
        while (syncThreadActions.popFront(f))
        {
            if (!f)
            {
                // null function is the signal to end the thread
                // Be sure to flush changes made to internal configs.
                syncConfigStoreFlush();
                return;
            }

            f();
        }

        waiter->bumpds();

        // Process filesystem notifications.
        for (auto& us : mSyncVec)
        {
            if (Sync* sync = us->mSync.get())
            {
                if (sync->dirnotify)
                {
                    sync->procscanq();
                }
            }
        }

        processTriggerHandles();
        processTriggerLocalpaths();

        waiter->bumpds();

        // We must have actionpacketsCurrent so that any LocalNode created can straight away indicate if it matched a Node
        // check this before we check if the sync root nodes exist etc, in case a mid-session fetchnodes is going on
        if (!mClient.actionpacketsCurrent)
        {
            if (mClient.statecurrent)
            {
                LOG_verbose << "not ready to sync recurse, actionpackets are changing nodes";
            }
            continue;
        }

        // verify filesystem fingerprints, disable deviating syncs
        // (this covers mountovers, some device removals and some failures)
        for (auto& us : mSyncVec)
        {

            vector<pair<handle, int>> sdsBackups;

            CloudNode cloudNode;
            string cloudRootPath;
            bool inTrash = false;
            unsigned rootDepth;
            bool foundRootNode = lookupCloudNode(us->mConfig.mRemoteNode,
                                                    cloudNode,
                                                    &cloudRootPath,
                                                    &inTrash,
                                                    nullptr,
                                                    nullptr,
                                                    &rootDepth,
                                                    Syncs::FOLDER_ONLY,
                                                    nullptr,
                                                    &sdsBackups);

            if (checkSdsCommandsForDelete(*us, sdsBackups))
            {
                LOG_debug << "SDS command received to stop sync " << toHandle(us->mConfig.mBackupId);

                if (Sync* sync = us->mSync.get())
                {
                    // prevent the sync doing anything more before we delete it
                    sync->changestate(NO_SYNC_ERROR, false, false, false);
                }

                auto backupId = us->mConfig.mBackupId;
                queueClient([backupId](MegaClient& mc, TransferDbCommitter& committer) {
                    mc.syncs.deregisterThenRemoveSync(backupId, nullptr, true);
                });
                continue;
            }

            if (Sync* sync = us->mSync.get())
            {
                if (us->mConfig.mError != NO_SYNC_ERROR)
                {
                    continue;
                }

                auto fa = fsaccess->newfileaccess();
                if (fa->fopen(sync->localroot->localname, true, false, nullptr, true))
                {
                    if (fa->type != FOLDERNODE)
                    {
                        LOG_err << "Sync local root folder is not a folder: " << sync->localroot->localname;
                        sync->changestate(INVALID_LOCAL_TYPE, false, true, true);
                        continue;
                    }
                    else if (fa->fsid != sync->localroot->fsid_lastSynced)
                    {
                        LOG_err << "Sync local root folder fsid has changed: " << fa->fsid << " was: " << sync->localroot->fsid_lastSynced;
                        sync->changestate(MISMATCH_OF_ROOT_FSID, false, true, true);
                        continue;
                    }
                }
                else
                {
                    LOG_err << "Sync local root folder could not be opened: " << sync->localroot->localname;
                    sync->changestate(LOCAL_PATH_UNAVAILABLE, false, true, true);
                    continue;
                }

                if (sync->fsfp)
                {
                    fsfp_t current = fsaccess->fsFingerprint(sync->localroot->localname);
                    if (current != 0 && sync->fsfp != current)
                    {
                        LOG_err << "Local filesystem mismatch. Previous: " << sync->fsfp
                            << "  Current: " << current;
                        sync->changestate(LOCAL_FILESYSTEM_MISMATCH, false, true, true);
                        continue;
                    }
                }

                sync->cloudRoot = cloudNode;
                sync->cloudRootPath = cloudRootPath;
                sync->mCurrentRootDepth = rootDepth;

                // update path in sync configuration (if moved)  (even if no mSync - tests require this currently)
                bool pathChanged = checkSyncRemoteLocationChange(*us, foundRootNode, sync->cloudRootPath);

                if (!foundRootNode)
                {
                    LOG_err << "Detected sync root node no longer exists";
                    sync->changestate(REMOTE_NODE_NOT_FOUND, false, true, true);
                }
                else if (inTrash)
                {
                    LOG_err << "Detected sync root node is now in trash";
                    sync->changestate(REMOTE_NODE_MOVED_TO_RUBBISH, false, true, true);
                }
                else if (pathChanged /*&& us->mConfig.isBackup()*/)  // TODO: decide if we cancel non-backup syncs unnecessarily.  Users may like to move some high level folders around, without breaking contained syncs.
                {
                    LOG_err << "Detected sync root node is now at a different path.";
                    sync->changestate(REMOTE_PATH_HAS_CHANGED, false, true, true);
                    mClient.app->syncupdate_remote_root_changed(sync->getConfig());
                }
            }
            else if (us->mConfig.mRunState == SyncRunState::Suspend &&
                    (us->mConfig.mError == LOCAL_PATH_UNAVAILABLE ||
                     us->mConfig.mError == LOCAL_PATH_TEMPORARY_UNAVAILABLE))
            {
                // If we shut the sync down before because the local path wasn't available (yet)
                // And it's safe to resume the sync because it's in Suspend (rather than disable)
                // then we can auto-restart it, if the path becomes available (eg, network drive was slow to mount, user plugged in USB, etc)

                fsfp_t filesystemId = fsaccess->fsFingerprint(us->mConfig.mLocalPath);
                auto fa = fsaccess->newfileaccess();
                if (fa->fopen(us->mConfig.mLocalPath, true, false, nullptr, true))
                {
                    if (fa->type != FOLDERNODE)
                    {
                        LOG_err << "Sync path is available again but is not a folder: " << us->mConfig.mLocalPath;
                    }
                    // todo: we don't keep the fsid of the root folder in config, but maybe we should?
                    //else if (fa->fsid != us->mConfig.mLocalPathFsid)
                    //{
                    //    LOG_err << "Sync path is available again but is not the same folder, by fsid: " << us->mConfig.mLocalPath;
                    //}
                    else if (filesystemId && us->mConfig.mFilesystemFingerprint &&
                             filesystemId != us->mConfig.mFilesystemFingerprint)
                    {
                        LOG_err << "Sync path is available again but is not the same filesystem, by id: " << us->mConfig.mLocalPath;
                    }
                    else
                    {
                        LOG_debug << "Auto-starting sync that was suspended when the local path was unavailable: " << us->mConfig.mLocalPath;
                        enableSyncByBackupId_inThread(us->mConfig.mBackupId, false, true, false, nullptr, "", "");
                    }
                }
            }
        };

        stopSyncsInErrorState();

        // Clear the context if the associated sync is no longer active.
        mIgnoreFileFailureContext.reset(*this);

        // This block is to cater to periodic syncs but it is preventing one last pass
        // over the flag checks at the end of the loop for normal syncs, and so
        // MEGAsync shows as "scanning/syncing" forever as those flags don't clear
        //
        //// Does it look like we have no work to do?
        //if (!syncStallState && !isAnySyncSyncing(true))
        //{
        //    auto mustScan = false;

        //    // Check if any syncs need a periodic scan.
        //    for (auto& us : mSyncVec)
        //    {
        //        auto* sync = us->mSync.get();

        //        // Only active syncs without a notifier.
        //        if (!sync || sync->dirnotify)
        //            continue;

        //        mustScan |= sync->syncscanbt.armed();
        //    }

        //    // No work to do.
        //    if (!mustScan)
        //        continue;
        //}

        if (syncStallState &&
            (waiter->ds < mSyncFlags->recursiveSyncLastCompletedDs + 10) &&
            (waiter->ds > mSyncFlags->recursiveSyncLastCompletedDs) &&
            !lastLoopEarlyExit &&
            !mSyncVec.empty())
        {
            LOG_debug << "Don't process syncs too often in stall state";
            continue;
        }

        bool earlyExit = false;
        auto recurseStart = std::chrono::high_resolution_clock::now();
        CodeCounter::ScopeTimer rst(mClient.performanceStats.recursiveSyncTime);

        if (!lastLoopEarlyExit)
        {
            // we need one pass with recursiveSync() after scanning is complete, to be sure there are no moves left.
            auto scanningCompletePreviously = mSyncFlags->scanningWasComplete && !mSyncFlags->isInitialPass;
            mSyncFlags->scanningWasComplete = !isAnySyncScanning_inThread(false);   // paused syncs do not participate in move detection
            mSyncFlags->reachableNodesAllScannedLastPass = mSyncFlags->reachableNodesAllScannedThisPass && !mSyncFlags->isInitialPass;
            mSyncFlags->reachableNodesAllScannedThisPass = true;
            mSyncFlags->movesWereComplete = scanningCompletePreviously && !mightAnySyncsHaveMoves(false); // paused syncs do not participate in move detection
            mSyncFlags->noProgress = mSyncFlags->reachableNodesAllScannedLastPass;
        }

        unsigned skippedForScanning = 0;

        for (auto& us : mSyncVec)
        {
            Sync* sync = us->mSync.get();

            if (sync && !us->mConfig.mError)
            {
                // Does this sync rely on filesystem notifications?
                if (auto* notifier = sync->dirnotify.get())
                {
                    // Has it encountered a recoverable error?
                    if (notifier->mErrorCount.load() > 0)
                    {
                        // Then issue a full scan.
                        LOG_err << "Sync "
                                << toHandle(sync->getConfig().mBackupId)
                                << " had a filesystem notification buffer overflow. Triggering full scan.";

                        // Reset the error counter.
                        notifier->mErrorCount.store(0);

                        // Rescan everything from the root down.
                        sync->localroot->setScanAgain(false, true, true, 5);
                    }

                    string reason;

                    // Has it encountered an unrecoverable error?
                    if (notifier->getFailed(reason))
                    {
                        // Then fail the sync.
                        LOG_err << "Sync "
                                << toHandle(sync->getConfig().mBackupId)
                                << " notifications failed or were not available (reason: "
                                << reason
                                << ")";

                        sync->changestate(NOTIFICATION_SYSTEM_UNAVAILABLE, false, true, true);
                    }
                }
                else
                {
                    // No notifier.

                    // Is it time to issue a rescan?
                    if (sync->syncscanbt.armed())
                    {
                        // Issue full rescan.
                        sync->localroot->setScanAgain(false, true, true, 0);

                        // Translate interval into deciseconds.
                        auto intervalDs = sync->getConfig().mScanIntervalSec * 10;

                        // Queue next scan.
                        sync->syncscanbt.backoff(intervalDs);
                    }
                }

                if (!sync->getConfig().mTemporarilyPaused)
                {
                    bool activeIncomplete = sync->mActiveScanRequestGeneral &&
                        !sync->mActiveScanRequestGeneral->completed();

                    bool unscannedIncomplete = sync->mActiveScanRequestUnscanned &&
                        !sync->mActiveScanRequestUnscanned->completed();

                    if ((activeIncomplete && unscannedIncomplete) ||
                        (activeIncomplete && sync->threadSafeState->neverScannedFolderCount.load() == 0) ||
                        (unscannedIncomplete && !sync->mActiveScanRequestGeneral))
                    {
                        // Save CPU by not starting another recurse of the LocalNode tree
                        // if a scan is not finished yet.  Scans can take a fair while for large
                        // folders since they also extract file fingerprints if not known yet.
                        ++skippedForScanning;
                        continue;
                    }

                    // make sure we don't have a LocalNode for the debris folder (delete if we have added one historically)
                    if (LocalNode* debrisNode = sync->localroot->childbyname(&sync->localdebrisname))
                    {
                        delete debrisNode; // cleans up its own entries in parent maps
                    }

                    // pathBuffer will have leafnames appended as we recurse
                    SyncPath pathBuffer(*this, sync->localroot->localname, sync->cloudRootPath);

                    FSNode rootFsNode(sync->localroot->getLastSyncedFSDetails());
                    SyncRow row{&sync->cloudRoot, sync->localroot.get(), &rootFsNode};

                    {
                        // later we can make this lock much finer-grained
                        std::lock_guard<std::timed_mutex> g(mLocalNodeChangeMutex);

                        DBTableTransactionCommitter committer(sync->statecachetable);

                        if (!sync->recursiveSync(row, pathBuffer, false, false, 0))
                        {
                            earlyExit = true;
                        }

                        sync->cachenodes();
                    }

                    if (!earlyExit)
                    {
                        if (sync->isBackupAndMirroring() &&
                            !sync->localroot->scanRequired() &&
                            !sync->localroot->mightHaveMoves() &&
                            !sync->localroot->syncRequired())

                        {
                            sync->setBackupMonitoring();
                        }
                    }
                }

                if (!us->mConfig.mFinishedInitialScanning &&
                    !sync->localroot->scanRequired())
                {
                    LOG_debug << "Finished initial sync scan at " << sync->localroot->getLocalPath();
                    us->mConfig.mFinishedInitialScanning = true;
                }

                // send stats to the app, per sync
                PerSyncStats counts;
                counts.scanning = sync->localroot->scanRequired();
                counts.syncing = sync->localroot->mightHaveMoves() ||
                                 sync->localroot->syncRequired();
                sync->threadSafeState->getSyncNodeCounts(counts.numFiles, counts.numFolders);
                SyncTransferCounts stc = sync->threadSafeState->transferCounts();
                counts.numUploads = stc.mUploads.mPending;
                counts.numDownloads = stc.mDownloads.mPending;
                if (us->lastReportedDisplayStats != counts)
                {
                    mClient.app->syncupdate_stats(us->mConfig.mBackupId, counts);
                    us->lastReportedDisplayStats = counts;
                }
            }
        }

#ifdef MEGA_MEASURE_CODE
        rst.complete();
#endif
        lastRecurseMs = unsigned(std::chrono::duration_cast<std::chrono::milliseconds>(
                        std::chrono::high_resolution_clock::now() - recurseStart).count());

        LOG_verbose << "recursiveSync took ms: " << lastRecurseMs
                    << (skippedForScanning ? " (" + std::to_string(skippedForScanning)+ " skipped due to ongoing scanning)" : "")
                    << (mSyncFlags->noProgressCount ? " no progress count: " + std::to_string(mSyncFlags->noProgressCount) : "");


        waiter->bumpds();
        mSyncFlags->recursiveSyncLastCompletedDs = waiter->ds;

        if (skippedForScanning > 0)
        {
            // avoid flip-flopping on stall state if the stalled paths were inside a sync that is still scanning
            earlyExit = true;
        }

<<<<<<< HEAD
        if (earlyExit)
=======
        // Determine file's modification time.
        if (!fileAccess->fopen(filePath, FSLogging::logOnError))
>>>>>>> 81c1e19c
        {
            mSyncFlags->scanningWasComplete = false;
            mSyncFlags->reachableNodesAllScannedThisPass = false;
        }
        else
        {
            mSyncFlags->isInitialPass = false;

            if (mSyncFlags->noProgress)
            {
                ++mSyncFlags->noProgressCount;
            }

            bool conflictsNow = conflictsDetected(nullptr);
            if (conflictsNow != syncConflictState)
            {
                assert(onSyncThread());
                mClient.app->syncupdate_conflicts(conflictsNow);
                syncConflictState = conflictsNow;
                LOG_info << mClient.clientname << "Sync conflicting paths state app notified: " << conflictsNow;
            }
        }

        if (!earlyExit)
        {
            bool anySyncScanning = isAnySyncScanning_inThread(false);
            if (anySyncScanning != syncscanstate)
            {
                assert(onSyncThread());
                mClient.app->syncupdate_scanning(anySyncScanning);
                syncscanstate = anySyncScanning;
            }

            bool anySyncBusy = isAnySyncSyncing(false);
            if (anySyncBusy != syncBusyState)
            {
                assert(onSyncThread());
                mClient.app->syncupdate_syncing(anySyncBusy);
                syncBusyState = anySyncBusy;
            }

            bool stalled = syncStallState;

            {
                // add .megaignore broken file paths to stall records (if they are still broken)
                //if (mIgnoreFileFailureContext.signalled())
                //{
                //    // Has the problem been resolved?
                //    if (!mIgnoreFileFailureContext.resolve(*fsaccess))
                //    {
                //        // Not resolved so report as a stall.
                //        mIgnoreFileFailureContext.report(mSyncFlags->stall);
                //    }
                //}

                for (auto i = badlyFormedIgnoreFilePaths.begin(); i != badlyFormedIgnoreFilePaths.end(); )
                {
                    if (auto lp = i->lock())
                    {
                        if (!(lp->sync && lp->sync->getConfig().mTemporarilyPaused))
                        {
                            mSyncFlags->stall.waitingLocal(lp->localPath, SyncStallEntry(
                                SyncWaitReason::FileIssue, true, false,
                                {},
                                {},
                                {lp->localPath, PathProblem::IgnoreFileMalformed},
                                {}));
                        }
                        ++i;
                    }
                    else i = badlyFormedIgnoreFilePaths.erase(i);
                }

<<<<<<< HEAD
                // add scan-blocked paths to stall records
                for (auto i = scanBlockedPaths.begin(); i != scanBlockedPaths.end(); )
                {
                    if (auto sbp = i->lock())
                    {
                        if (sbp->localNode->exclusionState() == ES_EXCLUDED)
                        {
                            // the user ignored the path in response to the stall item, probably
                            i = scanBlockedPaths.erase(i);
                            continue;
                        }
=======
    if (!fileAccess->fopen(path, true, false, FSLogging::logOnError))
    {
        // Couldn't open the file for reading.
        LOG_err << "Unable to open config DB for reading: "
                << path;
>>>>>>> 81c1e19c

                        if (sbp->scanBlockedTimer.armed())
                        {
                            if (sbp->folderUnreadable)
                            {
                                LOG_verbose << "Scan blocked timer elapsed, trigger folder rescan: " << sbp->scanBlockedLocalPath;
                                sbp->localNode->setScanAgain(false, true, false, 0);
                                sbp->scanBlockedTimer.backoff(); // wait increases exponentially (up to 10 mins) until we succeed
                            }
                            else
                            {
                                LOG_verbose << "Locked file fingerprint timer elapsed, trigger folder rescan: " << sbp->scanBlockedLocalPath;
                                sbp->localNode->setScanAgain(false, true, false, 0);
                                sbp->scanBlockedTimer.backoff(300); // limited wait (30s) as the user will expect it uploaded fairly soon after they stop editing it
                            }
                        }

                        if (sbp->folderUnreadable)
                        {
                            mSyncFlags->stall.waitingLocal(sbp->scanBlockedLocalPath, SyncStallEntry(
                                SyncWaitReason::FileIssue, true, false,
                                {},
                                {},
                                {sbp->scanBlockedLocalPath, PathProblem::FilesystemErrorListingFolder},
                                {}));
                        }
                        else
                        {
                            assert(sbp->filesUnreadable);
                            mSyncFlags->stall.waitingLocal(sbp->scanBlockedLocalPath, SyncStallEntry(
                                SyncWaitReason::FileIssue, false, false,
                                {},
                                {},
                                {sbp->scanBlockedLocalPath, PathProblem::FilesystemErrorIdentifyingFolderContent},
                                {}));
                        }
                        ++i;
                    }
                    else i = scanBlockedPaths.erase(i);
                }

<<<<<<< HEAD
                lock_guard<mutex> g(stallReportMutex);
                stallReport.cloud.swap(mSyncFlags->stall.cloud);
                stallReport.local.swap(mSyncFlags->stall.local);
                mSyncFlags->stall.cloud.clear();
                mSyncFlags->stall.local.clear();
=======
    if (!fileAccess->fread(&d, static_cast<unsigned>(fileAccess->size), 0, 0x0, FSLogging::logOnError))
    {
        // Couldn't read the file.
        LOG_err << "Unable to read config DB: "
                << path;
>>>>>>> 81c1e19c

                bool immediateStall = stallReport.hasImmediateStallReason();
                bool progressLackStall = mSyncFlags->noProgressCount > 10
                                      && mSyncFlags->reachableNodesAllScannedThisPass;

                stalled = !stallReport.empty()
                          && (immediateStall || progressLackStall);

                if (stalled)
                {
                    if (immediateStall && !progressLackStall)
                    {
                        // only report immediates, otherwise the volume of reports can be a bit scary, and they will probably come right later anyway after parent nodes are made etc
                        for (auto it = stallReport.cloud.begin(); it != stallReport.cloud.end(); )
                        {
                            if (it->second.alertUserImmediately) ++it;
                            else it = stallReport.cloud.erase(it);
                        }
                        for (auto it = stallReport.local.begin(); it != stallReport.local.end(); )
                        {
                            if (it->second.alertUserImmediately) ++it;
                            else it = stallReport.local.erase(it);
                        }
                    }

                    LOG_warn << mClient.clientname << "Stall detected!";
                    for (auto& p : stallReport.cloud) LOG_warn << "stalled node path (" << syncWaitReasonDebugString(p.second.reason) << "): " << p.first;
                    for (auto& p : stallReport.local) LOG_warn << "stalled local path (" << syncWaitReasonDebugString(p.second.reason) << "): " << p.first;
                }
            }

            if (stalled != syncStallState)
            {
                assert(onSyncThread());
                syncStallState = stalled;
                mClient.app->syncupdate_stalled(stalled);
                LOG_warn << mClient.clientname << "Stall state app notified: " << stalled;
            }

            ++completedPassCount;
        }


        lastLoopEarlyExit = earlyExit;
    }
}

bool Syncs::isAnySyncSyncing(bool includePausedSyncs)
{
    assert(onSyncThread());

    for (auto& us : mSyncVec)
    {
        if (Sync* sync = us->mSync.get())
        {
            if (includePausedSyncs || !us->mConfig.mTemporarilyPaused)
            {
                if (!us->mConfig.mError &&
                    (sync->localroot->scanRequired()
                        || sync->localroot->mightHaveMoves()
                        || sync->localroot->syncRequired()))
                {
                    return true;
                }
            }
        }
    }
    return false;
}

bool Syncs::isAnySyncScanning_inThread(bool includePausedSyncs)
{
    assert(onSyncThread());

    for (auto& us : mSyncVec)
    {
        if (Sync* sync = us->mSync.get())
        {
            if (includePausedSyncs || !us->mConfig.mTemporarilyPaused)
            {
                if (!us->mConfig.mError &&
                    sync->localroot->scanRequired())
                {
                    return true;
                }
            }
        }
    }
    return false;
}

bool Syncs::mightAnySyncsHaveMoves(bool includePausedSyncs)
{
    assert(onSyncThread());

    for (auto& us : mSyncVec)
    {
        if (Sync* sync = us->mSync.get())
        {
            if (includePausedSyncs || !us->mConfig.mTemporarilyPaused)
            {
                if (!us->mConfig.mError &&
                    (sync->localroot->mightHaveMoves()
                        || sync->localroot->scanRequired()))
                {
                    return true;
                }
            }
        }
    }
    return false;
}

bool Syncs::conflictsDetected(list<NameConflict>* conflicts) const
{
    assert(onSyncThread());

    bool anyDetected = false;

    for (auto& us : mSyncVec)
    {
        if (Sync* sync = us->mSync.get())
        {
            if (!us->mConfig.mTemporarilyPaused &&
                sync->localroot->conflictsDetected())
            {
                anyDetected = true;
                if (conflicts)
                {
                    sync->recursiveCollectNameConflicts(*conflicts);
                }
            }
        }
    }
    return anyDetected;
}

<<<<<<< HEAD
bool Syncs::syncStallDetected(SyncStallInfo& si) const
{
    assert(!onSyncThread());
    lock_guard<mutex> g(stallReportMutex);
=======
    // Generate the rest of the path.
    path = dbFilePath(dbPath, slot);

    // Open the file for writing.
    auto fileAccess = mFsAccess.newfileaccess(false);

    if (!fileAccess->fopen(path, false, true, FSLogging::logOnError))
    {
        // Couldn't open the file for writing.
        LOG_err << "Unable to open config DB for writing: "
                << path;

        return API_EWRITE;
    }
>>>>>>> 81c1e19c

    if (syncStallState)
    {
        si = stallReport;
        return true;
    }
    return false;
}

void Syncs::collectSyncNameConflicts(handle backupId, std::function<void(list<NameConflict>&& nc)> completion, bool completionInClient)
{
    assert(!onSyncThread());

    auto clientCompletion = [this, completion](list<NameConflict>&& nc)
    {
        shared_ptr<list<NameConflict>> ncptr(new list<NameConflict>(move(nc)));
        queueClient([completion, ncptr](MegaClient& mc, TransferDbCommitter& committer)
            {
                if (completion) completion(move(*ncptr));
            });
    };

    auto finalcompletion = completionInClient ? clientCompletion : completion;

    queueSync([=]()
        {
            list<NameConflict> nc;
            for (auto& us : mSyncVec)
            {
                if (us->mSync && (us->mConfig.mBackupId == backupId || backupId == UNDEF))
                {
                    us->mSync->recursiveCollectNameConflicts(nc);
                }
            }
            finalcompletion(move(nc));
        });
}

void Syncs::setSyncsNeedFullSync(bool andFullScan, bool andReFingerprint, handle backupId)
{
    assert(!onSyncThread());
    queueSync([=](){

        assert(onSyncThread());
        for (auto & us : mSyncVec)
        {
            if ((us->mConfig.mBackupId == backupId
                || backupId == UNDEF) &&
                us->mSync)
            {
                us->mSync->localroot->setSyncAgain(false, true, true);
                if (andFullScan)
                {
                    us->mSync->localroot->setScanAgain(false, true, true, 0);
                    if (andReFingerprint)
                    {
                        us->mSync->localroot->setSubtreeNeedsRefingerprint();
                    }
                }
            }
        }
    });
}

void Syncs::proclocaltree(LocalNode* n, LocalTreeProc* tp)
{
    assert(onSyncThread());

    if (n->type > FILENODE)
    {
        for (localnode_map::iterator it = n->children.begin(); it != n->children.end(); )
        {
            assert(it->first == it->second->localname);
            LocalNode *child = it->second;
            it++;
            proclocaltree(child, tp);
        }
    }

    tp->proc(*n->sync->syncs.fsaccess, n);
}

bool Syncs::lookupCloudNode(NodeHandle h, CloudNode& cn, string* cloudPath, bool* isInTrash,
        bool* nodeIsInActiveUnpausedSyncQuery,
        bool* nodeIsDefinitelyExcluded,
        unsigned* depth,
        WhichCloudVersion whichVersion,
        handle* owningUser,
        vector<pair<handle, int>>* sdsBackups)
{
    // we have to avoid doing these lookups when the client thread might be changing the Node tree
    // so we use the mutex to prevent access during that time - which is only actionpacket processing.
    assert(onSyncThread());
    assert(!nodeIsDefinitelyExcluded || nodeIsInActiveUnpausedSyncQuery); // if you ask if it's excluded, you must ask if it's in sync too

    if (h.isUndef()) return false;

    vector<pair<NodeHandle, Sync*>> activeSyncHandles;
    vector<pair<Node*, Sync*>> activeSyncRoots;

    if (nodeIsInActiveUnpausedSyncQuery)
    {
        *nodeIsInActiveUnpausedSyncQuery = false;

        for (auto & us : mSyncVec)
        {
            if (us->mSync && !us->mConfig.mError && !us->mConfig.mTemporarilyPaused)
            {
                activeSyncHandles.emplace_back(us->mConfig.mRemoteNode, us->mSync.get());
            }
        }
    }

    lock_guard<mutex> g(mClient.nodeTreeMutex);

    if (nodeIsInActiveUnpausedSyncQuery)
    {
        for (auto & rh : activeSyncHandles)
        {
            if (Node* rn = mClient.mNodeManager.getNodeByHandle(rh.first))
            {
                activeSyncRoots.emplace_back(rn, rh.second);
            }
        }
    }

    if (const Node* n = mClient.mNodeManager.getNodeByHandle(h))
    {
        switch (whichVersion)
        {
            case EXACT_VERSION:
                break;

            case LATEST_VERSION:
                {
                    const Node* m = n->latestFileVersion();
                    if (m != n)
                    {
                        auto& syncs = *this;
                        SYNC_verbose << "Looking up Node " << n->nodeHandle() << " chose latest version " << m->nodeHandle();
                        n = m;
                    }
                }
                break;

            case LATEST_VERSION_ONLY:
                if (n->type != FILENODE)
                    break;

                if (n->parent && n->parent->type == FILENODE)
                    return false;

                break;

            case FOLDER_ONLY:
                assert(n->type > FILENODE);
                break;
        }

        if (isInTrash)
        {
            *isInTrash = n->firstancestor()->nodeHandle() == mClient.mNodeManager.getRootNodeRubbish();
        }

        if (cloudPath) *cloudPath = n->displaypath();

        if (depth) *depth = n->depth();

        if (sdsBackups) *sdsBackups = n->getSdsBackups();

        cn = CloudNode(*n);

        if (nodeIsInActiveUnpausedSyncQuery)
        {
            for (auto & rn : activeSyncRoots)
            {
                if (n->isbelow(rn.first) && !rn.second->getConfig().mTemporarilyPaused)
                {
                    *nodeIsInActiveUnpausedSyncQuery = true;

                    if (nodeIsDefinitelyExcluded)
                        *nodeIsDefinitelyExcluded = isDefinitelyExcluded(rn, n);
                }
            }
        }

        if (owningUser)
        {
            if (auto inshare = n->firstancestor()->inshare)
            {
                *owningUser = inshare->user->userhandle;
            }
            else
            {
                *owningUser = mClient.me;
            }
        }

        return true;
    }
    return false;
}

bool Syncs::lookupCloudChildren(NodeHandle h, vector<CloudNode>& cloudChildren)
{
    // we have to avoid doing these lookups when the client thread might be changing the Node tree
    // so we use the mutex to prevent access during that time - which is only actionpacket processing.
    assert(onSyncThread());

    lock_guard<mutex> g(mClient.nodeTreeMutex);
    if (Node* n = mClient.mNodeManager.getNodeByHandle(h))
    {
        assert(n->type > FILENODE);
        assert(!n->parent || n->parent->type > FILENODE);

        node_list nl = mClient.mNodeManager.getChildren(n);
        cloudChildren.reserve(nl.size());

        for (auto c : nl)
        {
            cloudChildren.push_back(*c);
            assert(cloudChildren.back().parentHandle == h);
        }
        return true;
    }
    return false;
}

bool Syncs::isDefinitelyExcluded(const pair<Node*, Sync*>& root, const Node* child)
{
    // Make sure we're on the sync thread.
    assert(onSyncThread());

    // Make sure we're looking at the latest version of child.
    child = child->latestFileVersion();

    // Sanity.
    assert(child->isbelow(root.first));

    // Determine the trail from root to child.
    vector<pair<NodeHandle, string>> trail;

    for (auto* node = child; node != root.first; node = node->parent)
        trail.emplace_back(node->nodeHandle(), node->displayname());

    // Determine whether any step from root to child is definitely excluded.
    auto* parent = root.second->localroot.get();
    auto i = trail.crbegin();
    auto j = trail.crend();

    for ( ; i != j; ++i)
    {
        // Does this node on the trail have a local node?
        auto* node = parent->findChildWithSyncedNodeHandle(i->first);

        // No node so we'll have to check by remote path.
        if (!node)
            break;

        // Name doesn't match so we'll have to check by remote path.
        if (node->toName_of_localname != i->second)
            break;

        // Children are definitely excluded if their parent is.
        if (node->exclusionState() == ES_EXCLUDED)
            return true;

        // Children are considered included if their parent's state is indeterminate.
        if (node->exclusionState() == ES_UNKNOWN)
            return false;

        // Node's included so check the next step along the trail.
        parent = node;
    }

    if (i == j)
    {
        // handle + name matched all the way down
        return false;
    }

    // Compute relative path from last parent to child.
    RemotePath cloudPath;

    for ( ; i != j; ++i)
        cloudPath.appendWithSeparator(i->second, false);

    // Would the child definitely be excluded?
    return parent->exclusionState(cloudPath, child->type, child->size) == ES_EXCLUDED;
}

Sync* Syncs::syncContainingPath(const LocalPath& path, bool includePaused)
{
    auto predicate = [&path](const UnifiedSync& us) {
        return us.mConfig.mLocalPath.isContainingPathOf(path);
    };

    return syncMatching(std::move(predicate), includePaused);
}

Sync* Syncs::syncContainingPath(const string& path, bool includePaused)
{
    auto predicate = [&path](const UnifiedSync& us) {
        return IsContainingCloudPathOf(
                 us.mConfig.mOriginalPathOfRemoteRootNode,
                 path);
    };

    return syncMatching(std::move(predicate), includePaused);
}

void Syncs::ignoreFileLoadFailure(const Sync& sync, const LocalPath& path)
{
    // We should never be asked to report multiple ignore file failures.
    assert(mIgnoreFileFailureContext.mBackupID == UNDEF);

    // Record the failure.
    mIgnoreFileFailureContext.mBackupID = sync.getConfig().mBackupId;
    mIgnoreFileFailureContext.mPath = path;
}

bool Syncs::hasIgnoreFile(const SyncConfig& config)
{
    // Should only be run from the sync thread.
    assert(onSyncThread());

    // Is there an ignore file present in the cloud?
    {
        // Ensure we have exclusive access to the remote node tree.
        lock_guard<mutex> guard(mClient.nodeTreeMutex);

        // Get our hands on the sync root.
        auto* root = mClient.mNodeManager.getNodeByHandle(config.mRemoteNode);

        // The root can't contain anything if it doesn't exist.
        if (!root)
            return false;

        // Does the root contain an ignore file?
        if (root->hasChildWithName(IGNORE_FILE_NAME))
            return true;
    }

    // Does the ignore file already exist on disk?
    auto fileAccess = fsaccess->newfileaccess(false);
    auto filePath = config.mLocalPath;

    filePath.appendWithSeparator(IGNORE_FILE_NAME, false);

    return fileAccess->isfile(filePath);
}

bool Sync::PerFolderLogSummaryCounts::report(string& s)
{
    if (alreadySyncedCount)
    {
        s += " alreadySynced:" + std::to_string(alreadySyncedCount);
    }
    if (alreadyUploadingCount)
    {
        s += " alreadyUploading:" + std::to_string(alreadyUploadingCount);
    }
    if (alreadyDownloadingCount)
    {
        s += " alreadyDownloading:" + std::to_string(alreadyDownloadingCount);
    }
    return !s.empty();
}

} // namespace

#endif<|MERGE_RESOLUTION|>--- conflicted
+++ resolved
@@ -80,12 +80,7 @@
 
 string changeDetectionMethodToString(const ChangeDetectionMethod method)
 {
-<<<<<<< HEAD
     switch (method)
-=======
-    auto fa = fsaccess.newfileaccess(false);
-    if (!fa->fopen(localpath, true, false, FSLogging::logOnError))
->>>>>>> 81c1e19c
     {
     case CDM_NOTIFICATIONS:
         return "notifications";
@@ -123,7 +118,6 @@
 {
     if (row.isNoName())
     {
-<<<<<<< HEAD
         auto noName = string("NO_NAME");
 
         // Multiple no name triplets?
@@ -133,31 +127,6 @@
         cloudPath += "/" + noName;
         localPath.appendWithSeparator(LocalPath::fromRelativePath(noName), true);
         syncPath += "/" + noName;
-=======
-        auto fa = fsaccess.newfileaccess(false);
-        auto pathArg = path; // todo: sort out const
-        if (!fa->fopen(pathArg, true, false, FSLogging::logOnError))
-        {
-            LOG_err << "Unable to open path: " << path;
-            success = false;
-            break;
-        }
-        if (fa->mIsSymLink)
-        {
-            LOG_debug << "Ignoring symlink: " << path;
-            continue;
-        }
-        if (fa->type == FILENODE)
-        {
-            LightFileFingerprint faFfp;
-            faFfp.genfingerprint(fa->size, fa->mtime);
-            hashCombineFingerprint(ffp, faFfp);
-            success = true;
-        }
-    }
-    return success;
-}
->>>>>>> 81c1e19c
 
         return true;
     }
@@ -209,23 +178,10 @@
     }
     else if (!row.cloudClashingNames.empty() || !row.fsClashingNames.empty())
     {
-<<<<<<< HEAD
         // so as not to mislead in logs etc
         cloudPath += "<<<clashing>>>";
     }
     else
-=======
-        LightFileFingerprint ffp;
-        if (computeFingerprint(ffp, fsaccess, fa, path, paths))
-        {
-            const auto ffpPtr = fingerprints.add(std::move(ffp));
-            files.insert(std::make_pair(ffpPtr, FsFile{fa.fsid, path}));
-        }
-    };
-
-    auto fa = fsaccess.newfileaccess(false);
-    if (!fa->fopen(localpath, true, false, FSLogging::logOnError))
->>>>>>> 81c1e19c
     {
         // this is a legitimate case; eg. we only had a syncNode and it is removed in resolve_delSyncNode
         return false;
@@ -273,57 +229,9 @@
 
 void SyncThreadsafeState::addExpectedUpload(NodeHandle parentHandle, const string& name, weak_ptr<SyncUpload_inClient> wp)
 {
-<<<<<<< HEAD
     lock_guard<mutex> g(mMutex);
     mExpectedUploads[toNodeHandle(parentHandle) + ":" + name] = wp;
     LOG_verbose << "Expecting upload-putnode " << (toNodeHandle(parentHandle) + ":" + name);
-=======
-    auto rootpath = sync.localroot->getLocalname();
-    LOG_info << "Assigning fs IDs at rootpath: " << rootpath;
-
-    auto fa = fsaccess.newfileaccess(false);
-    if (!fa->fopen(rootpath, true, false, FSLogging::logOnError))
-    {
-        LOG_err << "Unable to open rootpath";
-        return false;
-    }
-    if (fa->type != FOLDERNODE)
-    {
-        LOG_err << "rootpath not a folder";
-        assert(false);
-        return false;
-    }
-    if (fa->mIsSymLink)
-    {
-        LOG_err << "rootpath is a symlink";
-        assert(false);
-        return false;
-    }
-    fa.reset();
-
-    bool success = true;
-
-    FingerprintCache fingerprints;
-
-    FingerprintLocalNodeMap localnodes;
-    collectAllLocalNodes(fingerprints, localnodes, *sync.localroot, fsidnodes);
-    LOG_info << "Number of localnodes: " << localnodes.size();
-
-    if (localnodes.empty())
-    {
-        return success;
-    }
-
-    FingerprintFileMap files;
-    collectAllFiles(success, fingerprints, files, sync, app, fsaccess, rootpath, localdebris);
-    LOG_info << "Number of files: " << files.size();
-
-    LOG_info << "Number of fingerprints: " << fingerprints.all().size();
-    const auto assignmentCount = assignFilesystemIdsImpl(fingerprints, localnodes, files, fsidnodes, fsaccess);
-    LOG_info << "Number of fsid assignments: " << assignmentCount;
-
-    return success;
->>>>>>> 81c1e19c
 }
 
 void SyncThreadsafeState::removeExpectedUpload(NodeHandle parentHandle, const string& name)
@@ -761,15 +669,11 @@
 
     auto fas = syncs.fsaccess->newfileaccess(false);
 
-<<<<<<< HEAD
     // we do allow, eg. mounting an exFAT drive over an NTFS folder, and making a sync at that path
     bool reparsePointOkAtRoot = true;
 
     if (!fas->fopen(mLocalPath, true, false, nullptr, reparsePointOkAtRoot, true, nullptr)
         || fas->fsid == UNDEF)
-=======
-    if (fas->fopen(mLocalPath, true, false, FSLogging::logOnError))
->>>>>>> 81c1e19c
     {
         LOG_err << "Could not open sync root folder, could not get its fsid: " << mLocalPath;
         e = UNABLE_TO_RETRIEVE_ROOT_FSID;
@@ -938,22 +842,7 @@
             shortname = syncs.fsaccess->fsShortname(localpath);
         }
 
-<<<<<<< HEAD
         l->init(l->type, p, localpath, nullptr);
-=======
-        l->init(l->type, p, localpath, std::move(shortname));
-
-#ifdef DEBUG
-        auto fa = syncs.fsaccess->newfileaccess(false);
-        if (fa->fopen(localpath, FSLogging::logOnError))  // exists, is file
-        {
-            auto sn = syncs.fsaccess->fsShortname(localpath);
-            assert(!l->getLocalname().empty() &&
-                ((!l->slocalname && (!sn || l->getLocalname() == *sn)) ||
-                (l->slocalname && sn && !l->slocalname->empty() && *l->slocalname != l->getLocalname() && *l->slocalname == *sn)));
-        }
-#endif
->>>>>>> 81c1e19c
 
         l->syncedFingerprint.size = size;
         l->setSyncedFsid(fsid, syncs.localnodeBySyncedFsid, l->localname, std::move(shortname));
@@ -1473,21 +1362,8 @@
             LOG_debug << "First sync node cloud-waiting: " << int(e.reason) << " " << sync.logTriplet(sr, sp);
         }
 
-<<<<<<< HEAD
         sf.stall.waitingCloud(mapKeyPath, move(e));
     }
-=======
-        // match cached LocalNode state during initial/rescan to prevent costly re-fingerprinting
-        // (just compare the fsids, sizes and mtimes to detect changes)
-        if (fa->fopen(*localpathNew, false, false, FSLogging::logOnError, iteratingDir))
-        {
-            if (cl && fa->fsidvalid && fa->fsid == cl->fsid)
-            {
-                // node found and same file
-                l = cl;
-                l->deleted = false;
-                l->setnotseen(0);
->>>>>>> 81c1e19c
 
     void waitingLocal(const LocalPath& mapKeyPath, SyncStallEntry&& e)
     {
@@ -1610,14 +1486,10 @@
             {fullPath.cloudPath}, {},
             {fullPath.localPath}, {}));
 
-<<<<<<< HEAD
         rowResult = false;
         return true;
     }
     else
-=======
-    if (fa->fopen(*localpathNew, true, false, FSLogging::logOnError))
->>>>>>> 81c1e19c
     {
         // Convenience.
         using MovePending = LocalNode::RareFields::MovePending;
@@ -1872,16 +1744,9 @@
                     return rowResult = false, true;
                 }
 
-<<<<<<< HEAD
                 // Otherwise, we can safely cancel the upload.
                 sourceSyncNode->resetTransfer(nullptr);
             }
-=======
-                                bool exists = prevfa->fopen(local, FSLogging::logOnError);
-                                if (exists)
-                                {
-                                    LOG_debug << "File detected in the origin of a move";
->>>>>>> 81c1e19c
 
             // Is there something in the way at the move destination?
             string nameOverwritten;
@@ -2263,16 +2128,8 @@
                             auto fromNode = mc.nodeByHandle(sourceCloudNode.handle);  // yes, it must be the exact version (should there be a version chain)
                             auto toNode = mc.nodeByHandle(targetCloudNode.handle);   // folders don't have version chains
 
-<<<<<<< HEAD
                             if (fromNode && toNode)
                             {
-=======
-        attr_map::iterator ait;
-        auto fa = syncs.fsaccess->newfileaccess(false);
-        bool success = fa->fopen(tmppath, false, false, FSLogging::logOnError);
-        LocalNode *ll = localnodebypath(notification.localnode, notification.path);
-        auto deleted = !ll && !success && !fa->retry;
->>>>>>> 81c1e19c
 
                                 // first move the old thing at the target path to debris.
                                 // this should occur in the same batch so it looks simultaneous
@@ -3672,29 +3529,8 @@
 
         if (save)
         {
-<<<<<<< HEAD
             syncs.saveSyncConfig(mConfig);
         }
-=======
-            LOG_debug << "Loaded "
-                      << configs.size()
-                      << " internal sync config(s) from disk.";
-
-            // check if sync databases exist, so we know if a sync is disabled or merely suspended
-            for (auto& c: configs)
-            {
-                auto fas = fsaccess->newfileaccess(false);
-                if (fas->fopen(c.mLocalPath, true, false, FSLogging::logOnError))
-                {
-                    string dbname = c.getSyncDbStateCacheName(fas->fsid, c.mRemoteNode, mClient.me);
-
-                    // Note, we opened dbaccess in thread-safe mode
-                    LocalPath dbPath;
-                    c.mDatabaseExists = mClient.dbaccess->checkDbFileAndAdjustLegacy(*fsaccess, dbname, DB_OPEN_FLAG_TRANSACTED, dbPath);
-                }
-
-            }
->>>>>>> 81c1e19c
 
         if (notifyApp && !mConfig.mRemovingSyncBySds)
         {
@@ -11354,12 +11190,7 @@
             earlyExit = true;
         }
 
-<<<<<<< HEAD
         if (earlyExit)
-=======
-        // Determine file's modification time.
-        if (!fileAccess->fopen(filePath, FSLogging::logOnError))
->>>>>>> 81c1e19c
         {
             mSyncFlags->scanningWasComplete = false;
             mSyncFlags->reachableNodesAllScannedThisPass = false;
@@ -11433,7 +11264,6 @@
                     else i = badlyFormedIgnoreFilePaths.erase(i);
                 }
 
-<<<<<<< HEAD
                 // add scan-blocked paths to stall records
                 for (auto i = scanBlockedPaths.begin(); i != scanBlockedPaths.end(); )
                 {
@@ -11445,13 +11275,6 @@
                             i = scanBlockedPaths.erase(i);
                             continue;
                         }
-=======
-    if (!fileAccess->fopen(path, true, false, FSLogging::logOnError))
-    {
-        // Couldn't open the file for reading.
-        LOG_err << "Unable to open config DB for reading: "
-                << path;
->>>>>>> 81c1e19c
 
                         if (sbp->scanBlockedTimer.armed())
                         {
@@ -11493,19 +11316,11 @@
                     else i = scanBlockedPaths.erase(i);
                 }
 
-<<<<<<< HEAD
                 lock_guard<mutex> g(stallReportMutex);
                 stallReport.cloud.swap(mSyncFlags->stall.cloud);
                 stallReport.local.swap(mSyncFlags->stall.local);
                 mSyncFlags->stall.cloud.clear();
                 mSyncFlags->stall.local.clear();
-=======
-    if (!fileAccess->fread(&d, static_cast<unsigned>(fileAccess->size), 0, 0x0, FSLogging::logOnError))
-    {
-        // Couldn't read the file.
-        LOG_err << "Unable to read config DB: "
-                << path;
->>>>>>> 81c1e19c
 
                 bool immediateStall = stallReport.hasImmediateStallReason();
                 bool progressLackStall = mSyncFlags->noProgressCount > 10
@@ -11643,27 +11458,10 @@
     return anyDetected;
 }
 
-<<<<<<< HEAD
 bool Syncs::syncStallDetected(SyncStallInfo& si) const
 {
     assert(!onSyncThread());
     lock_guard<mutex> g(stallReportMutex);
-=======
-    // Generate the rest of the path.
-    path = dbFilePath(dbPath, slot);
-
-    // Open the file for writing.
-    auto fileAccess = mFsAccess.newfileaccess(false);
-
-    if (!fileAccess->fopen(path, false, true, FSLogging::logOnError))
-    {
-        // Couldn't open the file for writing.
-        LOG_err << "Unable to open config DB for writing: "
-                << path;
-
-        return API_EWRITE;
-    }
->>>>>>> 81c1e19c
 
     if (syncStallState)
     {
