/**
 * @file sync.cpp
 * @brief Class for synchronizing local and remote trees
 *
 * (c) 2013-2014 by Mega Limited, Auckland, New Zealand
 *
 * This file is part of the MEGA SDK - Client Access Engine.
 *
 * Applications using the MEGA API must present a valid application key
 * and comply with the the rules set forth in the Terms of Service.
 *
 * The MEGA SDK is distributed in the hope that it will be useful,
 * but WITHOUT ANY WARRANTY; without even the implied warranty of
 * MERCHANTABILITY or FITNESS FOR A PARTICULAR PURPOSE.
 *
 * @copyright Simplified (2-clause) BSD License.
 *
 * You should have received a copy of the license along with this
 * program.
 */
#include <cctype>
#include <type_traits>
#include <unordered_set>

#include "mega.h"

#ifdef ENABLE_SYNC
#include "mega/sync.h"
#include "mega/megaapp.h"
#include "mega/transfer.h"
#include "mega/megaclient.h"
#include "mega/base64.h"
#include "mega/heartbeats.h"

namespace mega {

const int Sync::SCANNING_DELAY_DS = 5;
const int Sync::EXTRA_SCANNING_DELAY_DS = 150;
const int Sync::FILE_UPDATE_DELAY_DS = 30;
const int Sync::FILE_UPDATE_MAX_DELAY_SECS = 60;
const dstime Sync::RECENT_VERSION_INTERVAL_SECS = 10800;

namespace {

// Need this to store `LightFileFingerprint` by-value in `FingerprintSet`
struct LightFileFingerprintComparator
{
    bool operator()(const LightFileFingerprint& lhs, const LightFileFingerprint& rhs) const
    {
        return LightFileFingerprintCmp{}(&lhs, &rhs);
    }
};

// Represents a file/folder for use in assigning fs IDs
struct FsFile
{
    handle fsid;
    LocalPath path;
};

// Caches fingerprints
class FingerprintCache
{
public:
    using FingerprintSet = std::set<LightFileFingerprint, LightFileFingerprintComparator>;

    // Adds a new fingerprint
    template<typename T, typename = typename std::enable_if<std::is_same<LightFileFingerprint, typename std::decay<T>::type>::value>::type>
    const LightFileFingerprint* add(T&& ffp)
    {
         const auto insertPair = mFingerprints.insert(std::forward<T>(ffp));
         return &*insertPair.first;
    }

    // Returns the set of all fingerprints
    const FingerprintSet& all() const
    {
        return mFingerprints;
    }

private:
    FingerprintSet mFingerprints;
};

using FingerprintLocalNodeMap = std::multimap<const LightFileFingerprint*, LocalNode*, LightFileFingerprintCmp>;
using FingerprintFileMap = std::multimap<const LightFileFingerprint*, FsFile, LightFileFingerprintCmp>;

// Collects all syncable filesystem paths in the given folder under `localpath`
set<LocalPath> collectAllPathsInFolder(Sync& sync, MegaApp& app, FileSystemAccess& fsaccess, LocalPath& localpath,
                                    LocalPath& localdebris)
{
    auto fa = fsaccess.newfileaccess(false);
    if (!fa->fopen(localpath, true, false))
    {
        LOG_err << "Unable to open path: " << localpath.toPath(fsaccess);
        return {};
    }
    if (fa->mIsSymLink)
    {
        LOG_debug << "Ignoring symlink: " << localpath.toPath(fsaccess);
        return {};
    }
    assert(fa->type == FOLDERNODE);

    auto da = std::unique_ptr<DirAccess>{fsaccess.newdiraccess()};
    if (!da->dopen(&localpath, fa.get(), false))
    {
        LOG_err << "Unable to open directory: " << localpath.toPath(fsaccess);
        return {};
    }

    set<LocalPath> paths; // has to be a std::set to enforce same sorting as `children` of `LocalNode`

    LocalPath localname;
    while (da->dnext(localpath, localname, false))
    {
        ScopedLengthRestore restoreLength(localpath);
        localpath.appendWithSeparator(localname, false);

        // check if this record is to be ignored
        const auto name = localname.toName(fsaccess, sync.mFilesystemType);
        if (app.sync_syncable(&sync, name.c_str(), localpath))
        {
            // skip the sync's debris folder
            if (!localdebris.isContainingPathOf(localpath))
            {
                paths.insert(localpath);
            }
        }
    }

    return paths;
}

// Combines another fingerprint into `ffp`
void hashCombineFingerprint(LightFileFingerprint& ffp, const LightFileFingerprint& other)
{
    hashCombine(ffp.size, other.size);
    hashCombine(ffp.mtime, other.mtime);
}

// Combines the fingerprints of all file nodes in the given map
bool combinedFingerprint(LightFileFingerprint& ffp, const localnode_map& nodeMap)
{
    bool success = false;
    for (const auto& nodePair : nodeMap)
    {
        const LocalNode& l = *nodePair.second;
        if (l.type == FILENODE)
        {
            LightFileFingerprint lFfp;
            lFfp.genfingerprint(l.size, l.mtime);
            hashCombineFingerprint(ffp, lFfp);
            success = true;
        }
    }
    return success;
}

// Combines the fingerprints of all files in the given paths
bool combinedFingerprint(LightFileFingerprint& ffp, FileSystemAccess& fsaccess, const set<LocalPath>& paths)
{
    bool success = false;
    for (auto& path : paths)
    {
        auto fa = fsaccess.newfileaccess(false);
        auto pathArg = path; // todo: sort out const
        if (!fa->fopen(pathArg, true, false))
        {
            LOG_err << "Unable to open path: " << path.toPath(fsaccess);
            success = false;
            break;
        }
        if (fa->mIsSymLink)
        {
            LOG_debug << "Ignoring symlink: " << path.toPath(fsaccess);
            continue;
        }
        if (fa->type == FILENODE)
        {
            LightFileFingerprint faFfp;
            faFfp.genfingerprint(fa->size, fa->mtime);
            hashCombineFingerprint(ffp, faFfp);
            success = true;
        }
    }
    return success;
}

// Computes the fingerprint of the given `l` (file or folder) and stores it in `ffp`
bool computeFingerprint(LightFileFingerprint& ffp, const LocalNode& l)
{
    if (l.type == FILENODE)
    {
        ffp.genfingerprint(l.size, l.mtime);
        return true;
    }
    else if (l.type == FOLDERNODE)
    {
        return combinedFingerprint(ffp, l.children);
    }
    else
    {
        assert(false && "Invalid node type");
        return false;
    }
}

// Computes the fingerprint of the given `fa` (file or folder) and stores it in `ffp`
bool computeFingerprint(LightFileFingerprint& ffp, FileSystemAccess& fsaccess,
                        FileAccess& fa, LocalPath& path, const set<LocalPath>& paths)
{
    if (fa.type == FILENODE)
    {
        assert(paths.empty());
        ffp.genfingerprint(fa.size, fa.mtime);
        return true;
    }
    else if (fa.type == FOLDERNODE)
    {
        return combinedFingerprint(ffp, fsaccess, paths);
    }
    else
    {
        assert(false && "Invalid node type");
        return false;
    }
}

// Collects all `LocalNode`s by storing them in `localnodes`, keyed by LightFileFingerprint.
// Invalidates the fs IDs of all local nodes.
// Stores all fingerprints in `fingerprints` for later reference.
void collectAllLocalNodes(FingerprintCache& fingerprints, FingerprintLocalNodeMap& localnodes,
                          LocalNode& l, handlelocalnode_map& fsidnodes)
{
    // invalidate fsid of `l`
    l.fsid = mega::UNDEF;
    if (l.fsid_it != fsidnodes.end())
    {
        fsidnodes.erase(l.fsid_it);
        l.fsid_it = fsidnodes.end();
    }
    // collect fingerprint
    LightFileFingerprint ffp;
    if (computeFingerprint(ffp, l))
    {
        const auto ffpPtr = fingerprints.add(std::move(ffp));
        localnodes.insert(std::make_pair(ffpPtr, &l));
    }
    if (l.type == FILENODE)
    {
        return;
    }
    for (auto& childPair : l.children)
    {
        collectAllLocalNodes(fingerprints, localnodes, *childPair.second, fsidnodes);
    }
}

// Collects all `File`s by storing them in `files`, keyed by FileFingerprint.
// Stores all fingerprints in `fingerprints` for later reference.
void collectAllFiles(bool& success, FingerprintCache& fingerprints, FingerprintFileMap& files,
                     Sync& sync, MegaApp& app, FileSystemAccess& fsaccess, LocalPath& localpath,
                     LocalPath& localdebris)
{
    auto insertFingerprint = [&files, &fingerprints](FileSystemAccess& fsaccess, FileAccess& fa,
                                                     LocalPath& path, const set<LocalPath>& paths)
    {
        LightFileFingerprint ffp;
        if (computeFingerprint(ffp, fsaccess, fa, path, paths))
        {
            const auto ffpPtr = fingerprints.add(std::move(ffp));
            files.insert(std::make_pair(ffpPtr, FsFile{fa.fsid, path}));
        }
    };

    auto fa = fsaccess.newfileaccess(false);
    if (!fa->fopen(localpath, true, false))
    {
        LOG_err << "Unable to open path: " << localpath.toPath(fsaccess);
        success = false;
        return;
    }
    if (fa->mIsSymLink)
    {
        LOG_debug << "Ignoring symlink: " << localpath.toPath(fsaccess);
        return;
    }
    if (!fa->fsidvalid)
    {
        LOG_err << "Invalid fs id for: " << localpath.toPath(fsaccess);
        success = false;
        return;
    }

    if (fa->type == FILENODE)
    {
        insertFingerprint(fsaccess, *fa, localpath, {});
    }
    else if (fa->type == FOLDERNODE)
    {
        const auto paths = collectAllPathsInFolder(sync, app, fsaccess, localpath, localdebris);
        insertFingerprint(fsaccess, *fa, localpath, paths);
        fa.reset();
        for (const auto& path : paths)
        {
            LocalPath tmpPath = path;
            collectAllFiles(success, fingerprints, files, sync, app, fsaccess, tmpPath, localdebris);
        }
    }
    else
    {
        assert(false && "Invalid file type");
        success = false;
        return;
    }
}

// Assigns fs IDs from `files` to those `localnodes` that match the fingerprints found in `files`.
// If there are multiple matches we apply a best-path heuristic.
size_t assignFilesystemIdsImpl(const FingerprintCache& fingerprints, FingerprintLocalNodeMap& localnodes,
                               FingerprintFileMap& files, handlelocalnode_map& fsidnodes, FileSystemAccess& fsaccess)
{
    LocalPath nodePath;
    size_t assignmentCount = 0;
    for (const auto& fp : fingerprints.all())
    {
        const auto nodeRange = localnodes.equal_range(&fp);
        const auto nodeCount = std::distance(nodeRange.first, nodeRange.second);
        if (nodeCount <= 0)
        {
            continue;
        }

        const auto fileRange = files.equal_range(&fp);
        const auto fileCount = std::distance(fileRange.first, fileRange.second);
        if (fileCount <= 0)
        {
            // without files we cannot assign fs IDs to these localnodes, so no need to keep them
            localnodes.erase(nodeRange.first, nodeRange.second);
            continue;
        }

        struct Element
        {
            int score;
            handle fsid;
            LocalNode* l;
        };
        std::vector<Element> elements;
        elements.reserve(nodeCount * fileCount);

        for (auto nodeIt = nodeRange.first; nodeIt != nodeRange.second; ++nodeIt)
        {
            auto l = nodeIt->second;
            if (l != l->sync->localroot.get()) // never assign fs ID to the root localnode
            {
                nodePath = l->getLocalPath();
                for (auto fileIt = fileRange.first; fileIt != fileRange.second; ++fileIt)
                {
                    auto& filePath = fileIt->second.path;
                    const auto score = computeReversePathMatchScore(nodePath, filePath, fsaccess);
                    if (score > 0) // leaf name must match
                    {
                        elements.push_back({score, fileIt->second.fsid, l});
                    }
                }
            }
        }

        // Sort in descending order by score. Elements with highest score come first
        std::sort(elements.begin(), elements.end(), [](const Element& e1, const Element& e2)
                                                    {
                                                        return e1.score > e2.score;
                                                    });

        std::unordered_set<handle> usedFsIds;
        for (const auto& e : elements)
        {
            if (e.l->fsid == mega::UNDEF // node not assigned
                && usedFsIds.find(e.fsid) == usedFsIds.end()) // fsid not used
            {
                e.l->setfsid(e.fsid, fsidnodes);
                usedFsIds.insert(e.fsid);
                ++assignmentCount;
            }
        }

        // the fingerprint that these files and localnodes correspond to has now finished processing
        files.erase(fileRange.first, fileRange.second);
        localnodes.erase(nodeRange.first, nodeRange.second);
    }
    return assignmentCount;
}

} // anonymous

int computeReversePathMatchScore(const LocalPath& path1, const LocalPath& path2, const FileSystemAccess& fsaccess)
{
    if (path1.empty() || path2.empty())
    {
        return 0;
    }

    const auto path1End = path1.localpath.size() - 1;
    const auto path2End = path2.localpath.size() - 1;

    size_t index = 0;
    size_t separatorBias = 0;
    LocalPath accumulated;
    while (index <= path1End && index <= path2End)
    {
        const auto value1 = path1.localpath[path1End - index];
        const auto value2 = path2.localpath[path2End - index];
        if (value1 != value2)
        {
            break;
        }
        accumulated.localpath.push_back(value1);

        ++index;

        if (!accumulated.localpath.empty())
        {
            if (accumulated.localpath.back() == LocalPath::localPathSeparator)
            {
                ++separatorBias;
                accumulated.clear();
            }
        }
    }

    if (index > path1End && index > path2End) // we got to the beginning of both paths (full score)
    {
        return static_cast<int>(index - separatorBias);
    }
    else // the paths only partly match
    {
        return static_cast<int>(index - separatorBias - accumulated.localpath.size());
    }
}

bool assignFilesystemIds(Sync& sync, MegaApp& app, FileSystemAccess& fsaccess, handlelocalnode_map& fsidnodes,
                         LocalPath& localdebris)
{
    auto& rootpath = sync.localroot->localname;
    LOG_info << "Assigning fs IDs at rootpath: " << rootpath.toPath(fsaccess);

    auto fa = fsaccess.newfileaccess(false);
    if (!fa->fopen(rootpath, true, false))
    {
        LOG_err << "Unable to open rootpath";
        return false;
    }
    if (fa->type != FOLDERNODE)
    {
        LOG_err << "rootpath not a folder";
        assert(false);
        return false;
    }
    if (fa->mIsSymLink)
    {
        LOG_err << "rootpath is a symlink";
        assert(false);
        return false;
    }
    fa.reset();

    bool success = true;

    FingerprintCache fingerprints;

    FingerprintLocalNodeMap localnodes;
    collectAllLocalNodes(fingerprints, localnodes, *sync.localroot, fsidnodes);
    LOG_info << "Number of localnodes: " << localnodes.size();

    if (localnodes.empty())
    {
        return success;
    }

    FingerprintFileMap files;
    collectAllFiles(success, fingerprints, files, sync, app, fsaccess, rootpath, localdebris);
    LOG_info << "Number of files: " << files.size();

    LOG_info << "Number of fingerprints: " << fingerprints.all().size();
    const auto assignmentCount = assignFilesystemIdsImpl(fingerprints, localnodes, files, fsidnodes, fsaccess);
    LOG_info << "Number of fsid assignments: " << assignmentCount;

    return success;
}



SyncConfig::SyncConfig(LocalPath localPath,
                       std::string name,
                       NodeHandle remoteNode,
                       const std::string &remotePath,
                       const fsfp_t localFingerprint,
                       const bool enabled,
                       const SyncConfig::Type syncType,
                       const SyncError error,
                       const SyncWarning warning,
                       mega::handle hearBeatID)
    : mEnabled{enabled}
    , mLocalPath{std::move(localPath)}
    , mName{std::move(name)}
    , mRemoteNode{remoteNode}
    , mOrigninalPathOfRemoteRootNode{remotePath}
    , mLocalFingerprint{localFingerprint}
    , mSyncType{syncType}
    , mError{error}
    , mWarning{warning}
    , mBackupId(hearBeatID)
    , mExternalDrivePath()
    , mBackupState(SYNC_BACKUP_NONE)
{}

bool SyncConfig::operator==(const SyncConfig& rhs) const
{
    return mEnabled == rhs.mEnabled
           && mExternalDrivePath == rhs.mExternalDrivePath
           && mLocalPath == rhs.mLocalPath
           && mName == rhs.mName
           && mRemoteNode == rhs.mRemoteNode
           && mOrigninalPathOfRemoteRootNode == rhs.mOrigninalPathOfRemoteRootNode
           && mLocalFingerprint == rhs.mLocalFingerprint
           && mSyncType == rhs.mSyncType
           && mError == rhs.mError
           && mBackupId == rhs.mBackupId
           && mWarning == rhs.mWarning
           && mBackupState == rhs.mBackupState;
}

bool SyncConfig::operator!=(const SyncConfig& rhs) const
{
    return !(*this == rhs);
}

bool SyncConfig::getEnabled() const
{
    return mEnabled;
}

void SyncConfig::setEnabled(bool enabled)
{
    mEnabled = enabled;
}

const LocalPath& SyncConfig::getLocalPath() const
{
    return mLocalPath;
}

NodeHandle SyncConfig::getRemoteNode() const
{
    return mRemoteNode;
}

void SyncConfig::setRemoteNode(NodeHandle remoteNode)
{
    mRemoteNode = remoteNode;
}

handle SyncConfig::getLocalFingerprint() const
{
    return mLocalFingerprint;
}

void SyncConfig::setLocalFingerprint(fsfp_t fingerprint)
{
    mLocalFingerprint = fingerprint;
}

SyncConfig::Type SyncConfig::getType() const
{
    return mSyncType;
}


SyncError SyncConfig::getError() const
{
    return mError;
}

void SyncConfig::setError(SyncError value)
{
    mError = value;
}

handle SyncConfig::getBackupId() const
{
    return mBackupId;
}

void SyncConfig::setBackupId(const handle &backupId)
{
    mBackupId = backupId;
}

bool SyncConfig::isBackup() const
{
    return mSyncType == TYPE_BACKUP;
}

bool SyncConfig::isExternal() const
{
    return !mExternalDrivePath.empty();
}

bool SyncConfig::errorOrEnabledChanged()
{
    bool changed = mError != mKnownError ||
                   mEnabled != mKnownEnabled;

    if (changed)
    {
        mKnownError = mError;
        mKnownEnabled = mEnabled;
    }
    return changed;
}

std::string SyncConfig::syncErrorToStr()
{
    return syncErrorToStr(mError);
}

std::string SyncConfig::syncErrorToStr(SyncError errorCode)
{
    switch(errorCode)
    {
    case NO_SYNC_ERROR:
        return "No error";
    case UNKNOWN_ERROR:
        return "Unknown error";
    case UNSUPPORTED_FILE_SYSTEM:
        return "File system not supported";
    case INVALID_REMOTE_TYPE:
        return "Remote node is not valid";
    case INVALID_LOCAL_TYPE:
        return "Local path is not valid";
    case INITIAL_SCAN_FAILED:
        return "Initial scan failed";
    case LOCAL_PATH_TEMPORARY_UNAVAILABLE:
        return "Local path temporarily unavailable";
    case LOCAL_PATH_UNAVAILABLE:
        return "Local path not available";
    case REMOTE_NODE_NOT_FOUND:
        return "Remote node not found";
    case STORAGE_OVERQUOTA:
        return "Reached storage quota limit";
    case BUSINESS_EXPIRED:
        return "Business account expired";
    case FOREIGN_TARGET_OVERSTORAGE:
        return "Foreign target storage quota reached";
    case REMOTE_PATH_HAS_CHANGED:
        return "Remote path has changed";
    case REMOTE_NODE_MOVED_TO_RUBBISH:
        return "Remote node moved to Rubbish Bin";
    case SHARE_NON_FULL_ACCESS:
        return "Share without full access";
    case LOCAL_FINGERPRINT_MISMATCH:
        return "Local fingerprint mismatch";
    case PUT_NODES_ERROR:
        return "Put nodes error";
    case ACTIVE_SYNC_BELOW_PATH:
        return "Active sync below path";
    case ACTIVE_SYNC_ABOVE_PATH:
        return "Active sync above path";
    case REMOTE_PATH_DELETED:
        assert(false);  // obsolete, should not happen
        return "Remote node has been deleted";
    case REMOTE_NODE_INSIDE_RUBBISH:
        return "Remote node is inside Rubbish Bin";
    case VBOXSHAREDFOLDER_UNSUPPORTED:
        return "Unsupported VBoxSharedFolderFS filesystem";
    case LOCAL_PATH_SYNC_COLLISION:
        return "Local path collides with an existing sync";
    case ACCOUNT_BLOCKED:
        return "Your account is blocked";
    case UNKNOWN_TEMPORARY_ERROR:
        return "Unknown temporary error";
    case TOO_MANY_ACTION_PACKETS:
        return "Too many changes in account, local state invalid";
    case LOGGED_OUT:
        return "Session closed";
<<<<<<< HEAD
    case WHOLE_ACCOUNT_REFETCHED:
        return "The whole account was reloaded, missed updates could not have been applied in an orderly fashion";
    case MISSING_PARENT_NODE:
        return "Unable to figure out some node correspondence";
=======
    case BACKUP_MODIFIED:
        return "Backup externally modified";
    case BACKUP_SOURCE_NOT_BELOW_DRIVE:
        return "Backup source path not below drive path.";
    case SYNC_CONFIG_WRITE_FAILURE:
        return "Unable to write sync config to disk.";
>>>>>>> 47bb0894
    default:
        return "Undefined error";
    }
}

void SyncConfig::setBackupState(SyncBackupState state)
{
    assert(isBackup());

    mBackupState = state;
}

SyncBackupState SyncConfig::getBackupState() const
{
    return mBackupState;
}

const char* SyncConfig::syncstatename(const syncstate_t state)
{
    switch (state)
    {
    case SYNC_DISABLED:
        return "DISABLED";
    case SYNC_FAILED:
        return "FAILED";
    case SYNC_CANCELED:
        return "CANCELED";
    case SYNC_INITIALSCAN:
        return "INITIALSCAN";
    case SYNC_ACTIVE:
        return "ACTIVE";
    default:
        return "UNKNOWN";
    }
}

const char* SyncConfig::synctypename(const SyncConfig::Type type)
{
    switch (type)
    {
    case SyncConfig::TYPE_BACKUP:
        return "BACKUP";
    case SyncConfig::TYPE_DOWN:
        return "DOWN";
    case SyncConfig::TYPE_UP:
        return "UP";
    case SyncConfig::TYPE_TWOWAY:
        return "TWOWAY";
    default:
        return "UNKNOWN";
    }
}

// new Syncs are automatically inserted into the session's syncs list
// and a full read of the subtree is initiated
Sync::Sync(UnifiedSync& us, const char* cdebris,
           LocalPath* clocaldebris, Node* remotenode, bool cinshare)
: localroot(new LocalNode)
, mUnifiedSync(us)
{
    isnetwork = false;
    client = &mUnifiedSync.mClient;
    inshare = cinshare;
    tmpfa = NULL;
    initializing = true;
    updatedfilesize = ~0;
    updatedfilets = 0;
    updatedfileinitialts = 0;

    localbytes = 0;
    localnodes[FILENODE] = 0;
    localnodes[FOLDERNODE] = 0;

    state = SYNC_INITIALSCAN;
    statecachetable = NULL;

    fullscan = true;
    scanseqno = 0;

    mLocalPath = mUnifiedSync.mConfig.getLocalPath();

    if (mUnifiedSync.mConfig.isBackup())
    {
        mUnifiedSync.mConfig.setBackupState(SYNC_BACKUP_MIRROR);
    }

    if (cdebris)
    {
        debris = cdebris;
        localdebris = LocalPath::fromPath(debris, *client->fsaccess);

        dirnotify.reset(client->fsaccess->newdirnotify(mLocalPath, localdebris, client->waiter));

        localdebris.prependWithSeparator(mLocalPath);
    }
    else
    {
        localdebris = *clocaldebris;

        // FIXME: pass last segment of localdebris
        dirnotify.reset(client->fsaccess->newdirnotify(mLocalPath, localdebris, client->waiter));
    }
    dirnotify->sync = this;

    // set specified fsfp or get from fs if none
    const auto cfsfp = mUnifiedSync.mConfig.getLocalFingerprint();
    if (cfsfp)
    {
        fsfp = cfsfp;
    }
    else
    {
        fsfp = dirnotify->fsfingerprint();
    }

    fsstableids = dirnotify->fsstableids();
    LOG_info << "Filesystem IDs are stable: " << fsstableids;

    mFilesystemType = client->fsaccess->getlocalfstype(mLocalPath);

    localroot->init(this, FOLDERNODE, NULL, mLocalPath, nullptr);  // the root node must have the absolute path.  We don't store shortname, to avoid accidentally using relative paths.
    localroot->setnode(remotenode);

#ifdef __APPLE__
    if (macOSmajorVersion() >= 19) //macOS catalina+
    {
        LOG_debug << "macOS 10.15+ filesystem detected. Checking fseventspath.";
        string supercrootpath = "/System/Volumes/Data" + mLocalPath.platformEncoded();

        int fd = open(supercrootpath.c_str(), O_RDONLY);
        if (fd == -1)
        {
            LOG_debug << "Unable to open path using fseventspath.";
            mFsEventsPath = mLocalPath.platformEncoded();
        }
        else
        {
            char buf[MAXPATHLEN];
            if (fcntl(fd, F_GETPATH, buf) < 0)
            {
                LOG_debug << "Using standard paths to detect filesystem notifications.";
                mFsEventsPath = mLocalPath.platformEncoded();
            }
            else
            {
                LOG_debug << "Using fsevents paths to detect filesystem notifications.";
                mFsEventsPath = supercrootpath;
            }
            close(fd);
        }
    }
#endif

    // load LocalNodes from cache (only for internal syncs)
    if (client->dbaccess && !us.mConfig.isExternal())
    {
        // open state cache table
        handle tableid[3];
        string dbname;

        auto fas = client->fsaccess->newfileaccess(false);

        if (fas->fopen(mLocalPath, true, false))
        {
            tableid[0] = fas->fsid;
            tableid[1] = remotenode->nodehandle;
            tableid[2] = client->me;

            dbname.resize(sizeof tableid * 4 / 3 + 3);
            dbname.resize(Base64::btoa((byte*)tableid, sizeof tableid, (char*)dbname.c_str()));

            statecachetable = client->dbaccess->open(client->rng, *client->fsaccess, dbname);

            readstatecache();
        }
    }
}

Sync::~Sync()
{
    // must be set to prevent remote mass deletion while rootlocal destructor runs
    mDestructorRunning = true;

    // unlock tmp lock
    tmpfa.reset();

    // stop all active and pending downloads
    if (localroot->node)
    {
        TreeProcDelSyncGet tdsg;
        // Create a committer to ensure we update the transfer database in an efficient single commit,
        // if there are transactions in progress.
        DBTableTransactionCommitter committer(client->tctable);
        client->proctree(localroot->node, &tdsg);
    }

    // The database is closed; deleting localnodes will not remove them
    delete statecachetable;

    client->syncactivity = true;

    {
        // Create a committer and recursively delete all the associated LocalNodes, and their associated transfer and file objects.
        // If any have transactions in progress, the committer will ensure we update the transfer database in an efficient single commit.
        DBTableTransactionCommitter committer(client->tctable);
        localroot.reset();
    }
}

bool Sync::backupModified()
{
    changestate(SYNC_DISABLED, BACKUP_MODIFIED, false, true);
    return false;
}

bool Sync::isBackup() const
{
    return getConfig().isBackup();
}

bool Sync::isBackupMirroring() const
{
    return getConfig().getBackupState() == SYNC_BACKUP_MIRROR;
}

bool Sync::isBackupMonitoring() const
{
    return getConfig().getBackupState() == SYNC_BACKUP_MONITOR;
}

void Sync::backupMonitor()
{
    auto& config = getConfig();

    assert(config.getBackupState() == SYNC_BACKUP_MIRROR);

    config.setBackupState(SYNC_BACKUP_MONITOR);

    assert(client);

    client->syncs.saveSyncConfig(config);
}

void Sync::addstatecachechildren(uint32_t parent_dbid, idlocalnode_map* tmap, LocalPath& localpath, LocalNode *p, int maxdepth)
{
    auto range = tmap->equal_range(parent_dbid);

    for (auto it = range.first; it != range.second; it++)
    {
        ScopedLengthRestore restoreLen(localpath);

        localpath.appendWithSeparator(it->second->localname, true);

        LocalNode* l = it->second;
        Node* node = l->node.release_unchecked();
        handle fsid = l->fsid;
        m_off_t size = l->size;

        // clear localname to force newnode = true in setnameparent
        l->localname.clear();

        // if we already have the shortname from database, use that, otherwise (db is from old code) look it up
        std::unique_ptr<LocalPath> shortname;
        if (l->slocalname_in_db)
        {
            // null if there is no shortname, or the shortname matches the localname.
            shortname.reset(l->slocalname.release());
        }
        else
        {
            shortname = client->fsaccess->fsShortname(localpath);
        }

        l->init(this, l->type, p, localpath, std::move(shortname));

#ifdef DEBUG
        auto fa = client->fsaccess->newfileaccess(false);
        if (fa->fopen(localpath))  // exists, is file
        {
            auto sn = client->fsaccess->fsShortname(localpath);
            assert(!l->localname.empty() &&
                ((!l->slocalname && (!sn || l->localname == *sn)) ||
                (l->slocalname && sn && !l->slocalname->empty() && *l->slocalname != l->localname && *l->slocalname == *sn)));
        }
#endif

        l->parent_dbid = parent_dbid;
        l->size = size;
        l->setfsid(fsid, client->fsidnode);
        l->setnode(node);

        if (!l->slocalname_in_db)
        {
            statecacheadd(l);
            if (insertq.size() > 50000)
            {
                cachenodes();  // periodically output updated nodes with shortname updates, so people who restart megasync still make progress towards a fast startup
            }
        }

        if (maxdepth)
        {
            addstatecachechildren(l->dbid, tmap, localpath, l, maxdepth - 1);
        }
    }
}

bool Sync::readstatecache()
{
    if (statecachetable && state == SYNC_INITIALSCAN)
    {
        string cachedata;
        idlocalnode_map tmap;
        uint32_t cid;
        LocalNode* l;

        statecachetable->rewind();

        // bulk-load cached nodes into tmap
        while (statecachetable->next(&cid, &cachedata, &client->key))
        {
            if ((l = LocalNode::unserialize(this, &cachedata)))
            {
                l->dbid = cid;
                tmap.insert(pair<int32_t,LocalNode*>(l->parent_dbid,l));
            }
        }

        // recursively build LocalNode tree, set scanseqnos to sync's current scanseqno
        addstatecachechildren(0, &tmap, localroot->localname, localroot.get(), 100);
        cachenodes();

        // trigger a single-pass full scan to identify deleted nodes
        fullscan = true;
        scanseqno++;

        return true;
    }

    return false;
}

SyncConfig& Sync::getConfig()
{
    return mUnifiedSync.mConfig;
}

const SyncConfig& Sync::getConfig() const
{
    return mUnifiedSync.mConfig;
}

// remove LocalNode from DB cache
void Sync::statecachedel(LocalNode* l)
{
    if (state == SYNC_CANCELED)
    {
        return;
    }

    // Always queue the update even if we don't have a state cache.
    //
    // The reasoning here is that our integration tests regularly check the
    // size of these queues to determine whether a sync is or is not idle.
    //
    // The same reasoning applies to statecacheadd(...) below.
    insertq.erase(l);

    if (l->dbid)
    {
        deleteq.insert(l->dbid);
    }
}

// insert LocalNode into DB cache
void Sync::statecacheadd(LocalNode* l)
{
    if (state == SYNC_CANCELED)
    {
        return;
    }

    if (l->dbid)
    {
        deleteq.erase(l->dbid);
    }

    insertq.insert(l);
}

void Sync::cachenodes()
{
    // Purge the queues if we have no state cache.
    if (!statecachetable)
    {
        deleteq.clear();
        insertq.clear();
    }

    if ((state == SYNC_ACTIVE || (state == SYNC_INITIALSCAN && insertq.size() > 100)) && (deleteq.size() || insertq.size()))
    {
        LOG_debug << "Saving LocalNode database with " << insertq.size() << " additions and " << deleteq.size() << " deletions";
        statecachetable->begin();

        // deletions
        for (set<uint32_t>::iterator it = deleteq.begin(); it != deleteq.end(); it++)
        {
            statecachetable->del(*it);
        }

        deleteq.clear();

        // additions - we iterate until completion or until we get stuck
        bool added;

        do {
            added = false;

            for (set<LocalNode*>::iterator it = insertq.begin(); it != insertq.end(); )
            {
                if ((*it)->parent->dbid || (*it)->parent == localroot.get())
                {
                    statecachetable->put(MegaClient::CACHEDLOCALNODE, *it, &client->key);
                    insertq.erase(it++);
                    added = true;
                }
                else it++;
            }
        } while (added);

        statecachetable->commit();

        if (insertq.size())
        {
            LOG_err << "LocalNode caching did not complete";
        }
    }
}

void Sync::changestate(syncstate_t newstate, SyncError newSyncError, bool newEnableFlag, bool notifyApp)
{
    auto& config = getConfig();

    // See explanation in disableSelectedSyncs(...).
    newEnableFlag &= !(config.isBackup() && newstate < SYNC_INITIALSCAN);

    config.setError(newSyncError);
    config.setEnabled(newEnableFlag);

    if (newstate != state)
    {
        auto oldstate = state;
        state = newstate;
        fullscan = false;

        if (notifyApp)
        {
            bool wasActive = oldstate == SYNC_ACTIVE || oldstate == SYNC_INITIALSCAN;
            bool nowActive = newstate == SYNC_ACTIVE;
            if (wasActive != nowActive)
            {
                mUnifiedSync.mClient.app->syncupdate_active(config.getBackupId(), nowActive);
            }
        }
    }

    if (newstate != SYNC_CANCELED)
    {
        mUnifiedSync.changedConfigState(notifyApp);
    }
}

// walk localpath and return corresponding LocalNode and its parent
// localpath must be relative to l or start with the root prefix if l == NULL
// localpath must be a full sync path, i.e. start with localroot->localname
// NULL: no match, optionally returns residual path
LocalNode* Sync::localnodebypath(LocalNode* l, const LocalPath& localpath, LocalNode** parent, LocalPath* outpath)
{
    assert(!outpath || outpath->empty());

    size_t subpathIndex = 0;

    if (!l)
    {
        // verify matching localroot prefix - this should always succeed for
        // internal use
        if (!localroot->localname.isContainingPathOf(localpath, &subpathIndex))
        {
            if (parent)
            {
                *parent = NULL;
            }

            return NULL;
        }

        l = localroot.get();
    }


    LocalPath component;

    while (localpath.nextPathComponent(subpathIndex, component))
    {
        if (parent)
        {
            *parent = l;
        }

        localnode_map::iterator it;
        if ((it = l->children.find(&component)) == l->children.end()
            && (it = l->schildren.find(&component)) == l->schildren.end())
        {
            // no full match: store residual path, return NULL with the
            // matching component LocalNode in parent
            if (outpath)
            {
                *outpath = std::move(component);
                auto remainder = localpath.subpathFrom(subpathIndex);
                if (!remainder.empty())
                {
                    outpath->appendWithSeparator(remainder, false);
                }
            }

            return NULL;
        }

        l = it->second;
    }

    // full match: no residual path, return corresponding LocalNode
    if (outpath)
    {
        outpath->clear();
    }
    return l;
}

bool Sync::assignfsids()
{
    return assignFilesystemIds(*this, *client->app, *client->fsaccess, client->fsidnode,
                               localdebris);
}

// scan localpath, add or update child nodes, call recursively for folder nodes
// localpath must be prefixed with Sync
bool Sync::scan(LocalPath* localpath, FileAccess* fa)
{
    if (fa)
    {
        assert(fa->type == FOLDERNODE);
    }
    if (!localdebris.isContainingPathOf(*localpath))
    {
        DirAccess* da;
        LocalPath localname;
        string name;
        bool success;

        if (SimpleLogger::logCurrentLevel >= logDebug)
        {
            LOG_debug << "Scanning folder: " << localpath->toPath(*client->fsaccess);
        }

        da = client->fsaccess->newdiraccess();

        // scan the dir, mark all items with a unique identifier
        if ((success = da->dopen(localpath, fa, false)))
        {
            while (da->dnext(*localpath, localname, client->followsymlinks))
            {
                name = localname.toName(*client->fsaccess, mFilesystemType);

                ScopedLengthRestore restoreLen(*localpath);
                localpath->appendWithSeparator(localname, false);

                // check if this record is to be ignored
                if (client->app->sync_syncable(this, name.c_str(), *localpath))
                {
                    // skip the sync's debris folder
                    if (!localdebris.isContainingPathOf(*localpath))
                    {
                        LocalNode *l = NULL;
                        if (initializing)
                        {
                            // preload all cached LocalNodes
                            l = checkpath(NULL, localpath, nullptr, nullptr, false, da);
                        }

                        if (!l || l == (LocalNode*)~0)
                        {
                            // new record: place in notification queue
                            dirnotify->notify(DirNotify::DIREVENTS, NULL, LocalPath(*localpath));
                        }
                    }
                }
                else
                {
                    LOG_debug << "Excluded: " << name;
                }
            }
        }

        delete da;

        return success;
    }
    else return false;
}

// check local path - if !localname, localpath is relative to l, with l == NULL
// being the root of the sync
// if localname is set, localpath is absolute and localname its last component
// path references a new FOLDERNODE: returns created node
// path references a existing FILENODE: returns node
// otherwise, returns NULL
LocalNode* Sync::checkpath(LocalNode* l, LocalPath* input_localpath, string* const localname, dstime *backoffds, bool wejustcreatedthisfolder, DirAccess* iteratingDir)
{
    LocalNode* ll = l;
    bool newnode = false, changed = false;
    bool isroot;

    LocalNode* parent;
    string path;           // UTF-8 representation of tmppath
    LocalPath tmppath;     // full path represented by l + localpath

    if (localname)
    {
        // shortcut case (from within syncdown())
        isroot = false;
        parent = l;
        l = NULL;

        path = input_localpath->toPath(*client->fsaccess);
        assert(path.size());
    }
    else
    {
        // construct full filesystem path in tmppath
        if (l)
        {
            tmppath = l->getLocalPath();
        }

        if (!input_localpath->empty())
        {
            tmppath.appendWithSeparator(*input_localpath, false);
        }

        string name = tmppath.leafName().toPath(*client->fsaccess);
        path = tmppath.toPath(*client->fsaccess);

        if (!client->app->sync_syncable(this, name.c_str(), tmppath))
        {
            LOG_debug << "Excluded: " << path;
            return NULL;
        }

        // look up deepest existing LocalNode by path, store remainder (if any) in newname

        LocalPath newname;     // portion of tmppath not covered by the existing
                               // LocalNode structure (always the last path component
                               // that does not have a corresponding LocalNode yet)

        LocalNode *tmp = localnodebypath(l, *input_localpath, &parent, &newname);
        size_t index = 0;

        if (newname.findNextSeparator(index))
        {
            LOG_warn << "Parent not detected yet. Unknown remainder: " << newname.toPath(*client->fsaccess);
            if (parent)
            {
                // Passing immediate == false, so that if we are being called from DIREVENTS,
                // we will break the loop rather than always being called back for the item we just pushed
                dirnotify->notify(DirNotify::DIREVENTS, parent, LocalPath(newname), false);
            }
            return NULL;
        }

        l = tmp;

        // path invalid?
        if ((!l && newname.empty()) || !path.size())
        {
            LOG_warn << "Invalid path: " << path;
            return NULL;
        }

        isroot = l == localroot.get() && newname.empty();
    }

    LOG_verbose << "Scanning: " << path << " in=" << initializing << " full=" << fullscan << " l=" << l;
    LocalPath* localpathNew = localname ? input_localpath : &tmppath;

    if (parent)
    {
        if (state != SYNC_INITIALSCAN && !parent->node)
        {
            LOG_warn << "Parent doesn't exist yet: " << path;
            return (LocalNode*)~0;
        }
    }

    // attempt to open/type this file
    auto fa = client->fsaccess->newfileaccess(false);

    if (initializing || fullscan)
    {
        // find corresponding LocalNode by file-/foldername
        size_t lastpart = localpathNew->getLeafnameByteIndex(*client->fsaccess);

        LocalPath fname(localpathNew->subpathFrom(lastpart));

        LocalNode* cl = (parent ? parent : localroot.get())->childbyname(&fname);
        if (initializing && cl)
        {
            // the file seems to be still in the folder
            // mark as present to prevent deletions if the file is not accesible
            // in that case, the file would be checked again after the initialization
            cl->deleted = false;
            cl->setnotseen(0);
            l->scanseqno = scanseqno;
        }

        // match cached LocalNode state during initial/rescan to prevent costly re-fingerprinting
        // (just compare the fsids, sizes and mtimes to detect changes)
        if (fa->fopen(*localpathNew, false, false, iteratingDir))
        {
            if (cl && fa->fsidvalid && fa->fsid == cl->fsid)
            {
                // node found and same file
                l = cl;
                l->deleted = false;
                l->setnotseen(0);

                // if it's a file, size and mtime must match to qualify
                if (l->type != FILENODE || (l->size == fa->size && l->mtime == fa->mtime))
                {
                    LOG_verbose << "Cached localnode is still valid. Type: " << l->type << "  Size: " << l->size << "  Mtime: " << l->mtime << " fsid " << (fa->fsidvalid ? toHandle(fa->fsid) : "NO");
                    l->scanseqno = scanseqno;

                    if (l->type == FOLDERNODE)
                    {
                        scan(localpathNew, fa.get());
                    }
                    else
                    {
                        localbytes += l->size;
                    }

                    return l;
                }
            }
        }
        else
        {
            LOG_warn << "Error opening file during the initialization: " << path;
        }

        if (initializing)
        {
            if (cl)
            {
                LOG_verbose << "Outdated localnode. Type: " << cl->type << "  Size: " << cl->size << "  Mtime: " << cl->mtime
                            << "    FaType: " << fa->type << "  FaSize: " << fa->size << "  FaMtime: " << fa->mtime;
            }
            else
            {
                LOG_verbose << "New file. FaType: " << fa->type << "  FaSize: " << fa->size << "  FaMtime: " << fa->mtime;
            }
            return NULL;
        }

        fa = client->fsaccess->newfileaccess(false);
    }

    if (fa->fopen(*localpathNew, true, false))
    {
        if (!isroot)
        {
            if (l)
            {
                if (l->type == fa->type)
                {
                    // mark as present
                    l->setnotseen(0);

                    if (fa->type == FILENODE)
                    {
                        // has the file been overwritten or changed since the last scan?
                        // or did the size or mtime change?
                        if (fa->fsidvalid)
                        {
                            // if fsid has changed, the file was overwritten
                            // (FIXME: handle type changes)
                            if (l->fsid != fa->fsid)
                            {
                                handlelocalnode_map::iterator it;
#ifdef _WIN32
                                const char *colon;
#endif
                                fsfp_t fp1, fp2;

                                // was the file overwritten by moving an existing file over it?
                                if ((it = client->fsidnode.find(fa->fsid)) != client->fsidnode.end()
                                        && (l->sync == it->second->sync
                                            || ((fp1 = l->sync->dirnotify->fsfingerprint())
                                                && (fp2 = it->second->sync->dirnotify->fsfingerprint())
                                                && (fp1 == fp2)
                                            #ifdef _WIN32
                                                // only consider fsid matches between different syncs for local drives with the
                                                // same drive letter, to prevent problems with cloned Volume IDs
                                                && (colon = strstr(parent->sync->localroot->name.c_str(), ":"))
                                                && !memcmp(parent->sync->localroot->name.c_str(),
                                                       it->second->sync->localroot->name.c_str(),
                                                       colon - parent->sync->localroot->name.c_str())
                                            #endif
                                                )
                                            )
                                    )
                                {
                                    // catch the not so unlikely case of a false fsid match due to
                                    // e.g. a file deletion/creation cycle that reuses the same inode
                                    if (it->second->mtime != fa->mtime || it->second->size != fa->size)
                                    {
                                        l->mtime = -1;  // trigger change detection
                                        delete it->second;   // delete old LocalNode
                                    }
                                    else
                                    {
                                        LOG_debug << "File move/overwrite detected";

                                        // delete existing LocalNode...
                                        delete l;

                                        // ...move remote node out of the way...
                                        client->execsyncdeletions();

                                        // ...and atomically replace with moved one
                                        client->app->syncupdate_local_move(this, it->second, path.c_str());

                                        // (in case of a move, this synchronously updates l->parent and l->node->parent)
                                        it->second->setnameparent(parent, localpathNew, client->fsaccess->fsShortname(*localpathNew));

                                        // mark as seen / undo possible deletion
                                        it->second->setnotseen(0);

                                        statecacheadd(it->second);

                                        return it->second;
                                    }
                                }
                                else
                                {
                                    l->mtime = -1;  // trigger change detection
                                }
                            }
                        }

                        // no fsid change detected or overwrite with unknown file:
                        if (fa->mtime != l->mtime || fa->size != l->size)
                        {
                            if (fa->fsidvalid && l->fsid != fa->fsid)
                            {
                                l->setfsid(fa->fsid, client->fsidnode);
                            }

                            m_off_t dsize = l->size > 0 ? l->size : 0;

                            if (l->genfingerprint(fa.get()) && l->size >= 0)
                            {
                                localbytes -= dsize - l->size;
                            }

                            client->app->syncupdate_local_file_change(this, l, path.c_str());

                            DBTableTransactionCommitter committer(client->tctable);
                            client->stopxfer(l, &committer); // TODO:  can we use one committer for all the files in the folder?  Or for the whole recursion?
                            l->bumpnagleds();
                            l->deleted = false;

                            client->syncactivity = true;

                            statecacheadd(l);

                            fa.reset();

                            if (isnetwork && l->type == FILENODE)
                            {
                                LOG_debug << "Queueing extra fs notification for modified file";
                                dirnotify->notify(DirNotify::EXTRA, NULL, LocalPath(*localpathNew));
                            }
                            return l;
                        }
                    }
                    else
                    {
                        // (we tolerate overwritten folders, because we do a
                        // content scan anyway)
                        if (fa->fsidvalid && fa->fsid != l->fsid)
                        {
                            l->setfsid(fa->fsid, client->fsidnode);
                            newnode = true;
                        }
                    }
                }
                else
                {
                    LOG_debug << "node type changed: recreate";
                    delete l;
                    l = NULL;
                }
            }

            // new node
            if (!l)
            {
                // rename or move of existing node?
                handlelocalnode_map::iterator it;
#ifdef _WIN32
                const char *colon;
#endif
                fsfp_t fp1, fp2;
                if (fa->fsidvalid && (it = client->fsidnode.find(fa->fsid)) != client->fsidnode.end()
                    // additional checks to prevent wrong fsid matches
                    && it->second->type == fa->type
                    && (!parent
                        || (it->second->sync == parent->sync)
                        || ((fp1 = it->second->sync->dirnotify->fsfingerprint())
                            && (fp2 = parent->sync->dirnotify->fsfingerprint())
                            && (fp1 == fp2)
                        #ifdef _WIN32
                            // allow moves between different syncs only for local drives with the
                            // same drive letter, to prevent problems with cloned Volume IDs
                            && (colon = strstr(parent->sync->localroot->name.c_str(), ":"))
                            && !memcmp(parent->sync->localroot->name.c_str(),
                                   it->second->sync->localroot->name.c_str(),
                                   colon - parent->sync->localroot->name.c_str())
                        #endif
                            )
                       )
                    && ((it->second->type != FILENODE && !wejustcreatedthisfolder)
                        || (it->second->mtime == fa->mtime && it->second->size == fa->size)))
                {
                    LOG_debug << client->clientname << "Move detected by fsid " << toHandle(fa->fsid) << " in checkpath. Type: " << it->second->type << " new path: " << path << " old localnode: " << it->second->localnodedisplaypath(*client->fsaccess);

                    if (fa->type == FILENODE && backoffds)
                    {
                        // logic to detect files being updated in the local computer moving the original file
                        // to another location as a temporary backup

                        m_time_t currentsecs = m_time();
                        if (!updatedfileinitialts)
                        {
                            updatedfileinitialts = currentsecs;
                        }

                        if (currentsecs >= updatedfileinitialts)
                        {
                            if (currentsecs - updatedfileinitialts <= FILE_UPDATE_MAX_DELAY_SECS)
                            {
                                bool waitforupdate = false;
                                auto local = it->second->getLocalPath();
                                auto prevfa = client->fsaccess->newfileaccess(false);

                                bool exists = prevfa->fopen(local);
                                if (exists)
                                {
                                    LOG_debug << "File detected in the origin of a move";

                                    if (currentsecs >= updatedfilets)
                                    {
                                        if ((currentsecs - updatedfilets) < (FILE_UPDATE_DELAY_DS / 10))
                                        {
                                            LOG_verbose << "currentsecs = " << currentsecs << "  lastcheck = " << updatedfilets
                                                      << "  currentsize = " << prevfa->size << "  lastsize = " << updatedfilesize;
                                            LOG_debug << "The file was checked too recently. Waiting...";
                                            waitforupdate = true;
                                        }
                                        else if (updatedfilesize != prevfa->size)
                                        {
                                            LOG_verbose << "currentsecs = " << currentsecs << "  lastcheck = " << updatedfilets
                                                      << "  currentsize = " << prevfa->size << "  lastsize = " << updatedfilesize;
                                            LOG_debug << "The file size has changed since the last check. Waiting...";
                                            updatedfilesize = prevfa->size;
                                            updatedfilets = currentsecs;
                                            waitforupdate = true;
                                        }
                                        else
                                        {
                                            LOG_debug << "The file size seems stable";
                                        }
                                    }
                                    else
                                    {
                                        LOG_warn << "File checked in the future";
                                    }

                                    if (!waitforupdate)
                                    {
                                        if (currentsecs >= prevfa->mtime)
                                        {
                                            if (currentsecs - prevfa->mtime < (FILE_UPDATE_DELAY_DS / 10))
                                            {
                                                LOG_verbose << "currentsecs = " << currentsecs << "  mtime = " << prevfa->mtime;
                                                LOG_debug << "File modified too recently. Waiting...";
                                                waitforupdate = true;
                                            }
                                            else
                                            {
                                                LOG_debug << "The modification time seems stable.";
                                            }
                                        }
                                        else
                                        {
                                            LOG_warn << "File modified in the future";
                                        }
                                    }
                                }
                                else
                                {
                                    if (prevfa->retry)
                                    {
                                        LOG_debug << "The file in the origin is temporarily blocked. Waiting...";
                                        waitforupdate = true;
                                    }
                                    else
                                    {
                                        LOG_debug << "There isn't anything in the origin path";
                                    }
                                }

                                if (waitforupdate)
                                {
                                    LOG_debug << "Possible file update detected.";
                                    *backoffds = FILE_UPDATE_DELAY_DS;
                                    return NULL;
                                }
                            }
                            else
                            {
                                int creqtag = client->reqtag;
                                client->reqtag = 0;
                                client->sendevent(99438, "Timeout waiting for file update");
                                client->reqtag = creqtag;
                            }
                        }
                        else
                        {
                            LOG_warn << "File check started in the future";
                        }
                    }

                    client->app->syncupdate_local_move(this, it->second, path.c_str());

                    // (in case of a move, this synchronously updates l->parent
                    // and l->node->parent)
                    it->second->setnameparent(parent, localpathNew, client->fsaccess->fsShortname(*localpathNew));

                    // make sure that active PUTs receive their updated filenames
                    client->updateputs();

                    statecacheadd(it->second);

                    // unmark possible deletion
                    it->second->setnotseen(0);

                    // immediately scan folder to detect deviations from cached state
                    if (fullscan && fa->type == FOLDERNODE)
                    {
                        scan(localpathNew, fa.get());
                    }
                }
                else if (fa->mIsSymLink)
                {
                    LOG_debug << "checked path is a symlink.  Parent: " << (parent ? parent->name : "NO");
                    //doing nothing for the moment
                }
                else
                {
                    // this is a new node: add
                    LOG_debug << "New localnode.  Parent: " << (parent ? parent->name : "NO") << " fsid " << (fa->fsidvalid ? toHandle(fa->fsid) : "NO");
                    l = new LocalNode;
                    l->init(this, fa->type, parent, *localpathNew, client->fsaccess->fsShortname(*localpathNew));

                    if (fa->fsidvalid)
                    {
                        l->setfsid(fa->fsid, client->fsidnode);
                    }

                    newnode = true;
                }
            }
        }

        if (l)
        {
            // detect file changes or recurse into new subfolders
            if (l->type == FOLDERNODE)
            {
                if (newnode)
                {
                    scan(localpathNew, fa.get());
                    client->app->syncupdate_local_folder_addition(this, l, path.c_str());

                    if (!isroot)
                    {
                        statecacheadd(l);
                    }
                }
                else
                {
                    l = NULL;
                }
            }
            else
            {
                if (isroot)
                {
                    // root node cannot be a file
                    LOG_err << "The local root node is a file";
                    changestate(SYNC_FAILED, INVALID_LOCAL_TYPE, false, true);
                }
                else
                {
                    if (fa->fsidvalid && l->fsid != fa->fsid)
                    {
                        l->setfsid(fa->fsid, client->fsidnode);
                    }

                    if (l->size > 0)
                    {
                        localbytes -= l->size;
                    }

                    if (l->genfingerprint(fa.get()))
                    {
                        changed = true;
                        l->bumpnagleds();
                        l->deleted = false;
                    }

                    if (l->size > 0)
                    {
                        localbytes += l->size;
                    }

                    if (newnode)
                    {
                        client->app->syncupdate_local_file_addition(this, l, path.c_str());
                    }
                    else if (changed)
                    {
                        client->app->syncupdate_local_file_change(this, l, path.c_str());
                        DBTableTransactionCommitter committer(client->tctable); // TODO:  can we use one committer for all the files in the folder?  Or for the whole recursion?
                        client->stopxfer(l, &committer);
                    }

                    if (newnode || changed)
                    {
                        statecacheadd(l);
                    }
                }
            }
        }

        if (changed || newnode)
        {
            if (isnetwork && l->type == FILENODE)
            {
                LOG_debug << "Queueing extra fs notification for new file";
                dirnotify->notify(DirNotify::EXTRA, NULL, LocalPath(*localpathNew));
            }

            client->syncactivity = true;
        }
    }
    else
    {
        LOG_warn << "Error opening file";
        if (fa->retry)
        {
            // fopen() signals that the failure is potentially transient - do
            // nothing and request a recheck
            LOG_warn << "File blocked. Adding notification to the retry queue: " << path;
            dirnotify->notify(DirNotify::RETRY, ll, LocalPath(*input_localpath));
            client->syncfslockretry = true;
            client->syncfslockretrybt.backoff(SCANNING_DELAY_DS);
            client->blockedfile = *localpathNew;
        }
        else if (l)
        {
            // immediately stop outgoing transfer, if any
            if (l->transfer)
            {
                DBTableTransactionCommitter committer(client->tctable); // TODO:  can we use one committer for all the files in the folder?  Or for the whole recursion?
                client->stopxfer(l, &committer);
            }

            client->syncactivity = true;

            // in fullscan mode, missing files are handled in bulk in deletemissing()
            // rather than through setnotseen()
            if (!fullscan)
            {
                l->setnotseen(1);
            }
        }

        l = NULL;
    }

    return l;
}

bool Sync::checkValidNotification(int q, Notification& notification)
{
    // This code moved from filtering before going on notifyq, to filtering after when it's thread-safe to do so

    if (q == DirNotify::DIREVENTS || q == DirNotify::EXTRA)
    {
        Notification next;
        while (dirnotify->notifyq[q].peekFront(next)
            && next.localnode == notification.localnode && next.path == notification.path)
        {
            dirnotify->notifyq[q].popFront(next);  // this is the only thread removing from the queue so it will be the same item
            if (!notification.timestamp || !next.timestamp)
            {
                notification.timestamp = 0;  // immediate
            }
            else
            {
                notification.timestamp = std::max(notification.timestamp, next.timestamp);
            }
            LOG_debug << "Next notification repeats, skipping duplicate";
        }
    }

    if (notification.timestamp && !initializing && q == DirNotify::DIREVENTS)
    {
        LocalPath tmppath;

        if (auto* node = notification.localnode)
        {
            if (node == (LocalNode*)~0) return false;

            tmppath = node->getLocalPath();
        }

        if (!notification.path.empty())
        {
            tmppath.appendWithSeparator(notification.path, false);
        }

        attr_map::iterator ait;
        auto fa = client->fsaccess->newfileaccess(false);
        bool success = fa->fopen(tmppath, false, false);
        LocalNode *ll = localnodebypath(notification.localnode, notification.path);
        if ((!ll && !success && !fa->retry) // deleted file
            || (ll && success && ll->node && ll->node->localnode == ll
                && (ll->type != FILENODE || (*(FileFingerprint *)ll) == (*(FileFingerprint *)ll->node))
                && (ait = ll->node->attrs.map.find('n')) != ll->node->attrs.map.end()
                && ait->second == ll->name
                && fa->fsidvalid && fa->fsid == ll->fsid && fa->type == ll->type
                && (ll->type != FILENODE || (ll->mtime == fa->mtime && ll->size == fa->size))))
        {
            LOG_debug << "Self filesystem notification skipped";
            return false;
        }
    }
    return true;
}

// add or refresh local filesystem item from scan stack, add items to scan stack
// returns 0 if a parent node is missing, ~0 if control should be yielded, or the time
// until a retry should be made (500 ms minimum latency).
dstime Sync::procscanq(int q)
{
    dstime dsmin = Waiter::ds - SCANNING_DELAY_DS;
    LocalNode* l;

    Notification notification;
    while (dirnotify->notifyq[q].popFront(notification))
    {
        if (!checkValidNotification(q, notification))
        {
            continue;
        }

        LOG_verbose << "Scanning... Remaining files: " << dirnotify->notifyq[q].size();

        if (notification.timestamp > dsmin)
        {
            LOG_verbose << "Scanning postponed. Modification too recent";
            dirnotify->notifyq[q].unpopFront(notification);
            return notification.timestamp - dsmin;
        }

        if ((l = notification.localnode) != (LocalNode*)~0)
        {
            dstime backoffds = 0;
            LOG_verbose << "Checkpath: " << notification.path.toPath(*client->fsaccess);

            l = checkpath(l, &notification.path, NULL, &backoffds, false, nullptr);
            if (backoffds)
            {
                LOG_verbose << "Scanning deferred during " << backoffds << " ds";
                notification.timestamp = Waiter::ds + backoffds - SCANNING_DELAY_DS;
                dirnotify->notifyq[q].unpopFront(notification);
                return backoffds;
            }
            updatedfilesize = ~0;
            updatedfilets = 0;
            updatedfileinitialts = 0;

            // defer processing because of a missing parent node?
            if (l == (LocalNode*)~0)
            {
                LOG_verbose << "Scanning deferred";
                dirnotify->notifyq[q].unpopFront(notification);
                return 0;
            }
        }
        else
        {
            string utf8path = notification.path.toPath(*client->fsaccess);
            LOG_debug << "Notification skipped: " << utf8path;
        }

        // we return control to the application in case a filenode was added
        // (in order to avoid lengthy blocking episodes due to multiple
        // consecutive fingerprint calculations)
        // or if new nodes are being added due to a copy/delete operation
        if ((l && l != (LocalNode*)~0 && l->type == FILENODE) || client->syncadding)
        {
            break;
        }
    }

    if (dirnotify->notifyq[q].empty())
    {
        if (q == DirNotify::DIREVENTS)
        {
            client->syncactivity = true;
        }
    }
    else if (dirnotify->notifyq[!q].empty())
    {
        cachenodes();
    }

    return dstime(~0);
}

// delete all child LocalNodes that have been missing for two consecutive scans (*l must still exist)
void Sync::deletemissing(LocalNode* l)
{
    LocalPath path;
    std::unique_ptr<FileAccess> fa;
    for (localnode_map::iterator it = l->children.begin(); it != l->children.end(); )
    {
        if (scanseqno-it->second->scanseqno > 1)
        {
            if (!fa)
            {
                fa = client->fsaccess->newfileaccess();
            }
            client->unlinkifexists(it->second, fa.get(), path);
            delete it++->second;
        }
        else
        {
            deletemissing(it->second);
            it++;
        }
    }
}

bool Sync::updateSyncRemoteLocation(Node* n, bool forceCallback)
{
    return mUnifiedSync.updateSyncRemoteLocation(n, forceCallback);
}

bool Sync::movetolocaldebris(LocalPath& localpath)
{
    char buf[32];
    struct tm tms;
    string day, localday;
    bool havedir = false;
    struct tm* ptm = m_localtime(m_time(), &tms);

    for (int i = -3; i < 100; i++)
    {
        ScopedLengthRestore restoreLen(localdebris);

        if (i == -2 || i > 95)
        {
            LOG_verbose << "Creating local debris folder";
            client->fsaccess->mkdirlocal(localdebris, true);
        }

        sprintf(buf, "%04d-%02d-%02d", ptm->tm_year + 1900, ptm->tm_mon + 1, ptm->tm_mday);

        if (i >= 0)
        {
            sprintf(strchr(buf, 0), " %02d.%02d.%02d.%02d", ptm->tm_hour,  ptm->tm_min, ptm->tm_sec, i);
        }

        day = buf;
        localdebris.appendWithSeparator(LocalPath::fromPath(day, *client->fsaccess), true);

        if (i > -3)
        {
            LOG_verbose << "Creating daily local debris folder";
            havedir = client->fsaccess->mkdirlocal(localdebris, false) || client->fsaccess->target_exists;
        }

        localdebris.appendWithSeparator(localpath.subpathFrom(localpath.getLeafnameByteIndex(*client->fsaccess)), true);

        client->fsaccess->skip_errorreport = i == -3;  // we expect a problem on the first one when the debris folders or debris day folders don't exist yet
        if (client->fsaccess->renamelocal(localpath, localdebris, false))
        {
            client->fsaccess->skip_errorreport = false;
            return true;
        }
        client->fsaccess->skip_errorreport = false;

        if (client->fsaccess->transient_error)
        {
            return false;
        }

        if (havedir && !client->fsaccess->target_exists)
        {
            return false;
        }
    }

    return false;
}

m_off_t Sync::getInflightProgress()
{
    m_off_t progressSum = 0;

    for (auto tslot : client->tslots)
    {
        for (auto file : tslot->transfer->files)
        {
            if (auto ln = dynamic_cast<LocalNode*>(file))
            {
                if (ln->sync == this)
                {
                    progressSum += tslot->progressreported;
                }
            }
            else if (auto sfg = dynamic_cast<SyncFileGet*>(file))
            {
                if (sfg->sync == this)
                {
                    progressSum += tslot->progressreported;
                }
            }
        }
    }

    return progressSum;
}


UnifiedSync::UnifiedSync(MegaClient& mc, const SyncConfig& c)
    : mClient(mc), mConfig(c)
{
    mNextHeartbeat.reset(new HeartBeatSyncInfo());
}


error UnifiedSync::enableSync(bool resetFingerprint, bool notifyApp)
{
    assert(!mSync);
    mConfig.mError = NO_SYNC_ERROR;

    if (resetFingerprint)
    {
        mConfig.setLocalFingerprint(0); //This will cause the local filesystem fingerprint to be recalculated
    }

    LocalPath rootpath;
    std::unique_ptr<FileAccess> openedLocalFolder;
    Node* remotenode;
    bool inshare, isnetwork;
    error e = mClient.checkSyncConfig(mConfig, rootpath, openedLocalFolder, remotenode, inshare, isnetwork);

    if (e)
    {
        // error and enable flag were already changed
        changedConfigState(notifyApp);
        return e;
    }

    e = startSync(&mClient, DEBRISFOLDER, nullptr, remotenode, inshare, isnetwork, rootpath, openedLocalFolder);
    mClient.syncactivity = true;
    changedConfigState(notifyApp);

    mClient.syncs.mHeartBeatMonitor->updateOrRegisterSync(*this);

    return e;
}

bool UnifiedSync::updateSyncRemoteLocation(Node* n, bool forceCallback)
{
    bool changed = false;
    if (n)
    {
        auto newpath = n->displaypath();
        if (newpath != mConfig.mOrigninalPathOfRemoteRootNode)
        {
            mConfig.mOrigninalPathOfRemoteRootNode = newpath;
            changed = true;
        }

        if (mConfig.getRemoteNode() != n->nodehandle)
        {
            mConfig.setRemoteNode(NodeHandle().set6byte(n->nodehandle));
            changed = true;
        }
    }
    else //unset remote node: failed!
    {
        if (!mConfig.getRemoteNode().isUndef())
        {
            mConfig.setRemoteNode(NodeHandle());
            changed = true;
        }
    }

    if (changed || forceCallback)
    {
        mClient.app->syncupdate_remote_root_changed(mConfig);
    }

    //persist
    mClient.syncs.saveSyncConfig(mConfig);

    return changed;
}



error UnifiedSync::startSync(MegaClient* client, const char* debris, LocalPath* localdebris, Node* remotenode, bool inshare,
                             bool isNetwork, LocalPath& rootpath, std::unique_ptr<FileAccess>& openedLocalFolder)
{
    //check we are not in any blocking situation
    using CType = CacheableStatus::Type;
    bool overStorage = client->mCachedStatus.lookup(CType::STATUS_STORAGE, STORAGE_UNKNOWN) >= STORAGE_RED;
    bool businessExpired = client->mCachedStatus.lookup(CType::STATUS_BUSINESS, BIZ_STATUS_UNKNOWN) == BIZ_STATUS_EXPIRED;
    bool blocked = client->mCachedStatus.lookup(CType::STATUS_BLOCKED, 0) == 1;

    mConfig.mError = NO_SYNC_ERROR;
    mConfig.mEnabled = true;

    // the order is important here: a user needs to resolve blocked in order to resolve storage
    if (overStorage)
    {
        mConfig.mError = STORAGE_OVERQUOTA;
        mConfig.mEnabled = false;
    }
    else if (businessExpired)
    {
        mConfig.mError = BUSINESS_EXPIRED;
        mConfig.mEnabled = false;
    }
    else if (blocked)
    {
        mConfig.mError = ACCOUNT_BLOCKED;
        mConfig.mEnabled = false;
    }

    if (mConfig.mError)
    {
        // save configuration but avoid creating active sync:
        mClient.syncs.saveSyncConfig(mConfig);
        return API_EFAILED;
    }

    auto prevFingerprint = mConfig.getLocalFingerprint();

    assert(!mSync);
    mSync.reset(new Sync(*this, debris, localdebris, remotenode, inshare));
    mConfig.setLocalFingerprint(mSync->fsfp);

    if (prevFingerprint && prevFingerprint != mConfig.getLocalFingerprint())
    {
        LOG_err << "New sync local fingerprint mismatch. Previous: " << prevFingerprint
            << "  Current: " << mConfig.getLocalFingerprint();
        mSync->changestate(SYNC_FAILED, LOCAL_FINGERPRINT_MISMATCH, false, true);
        mConfig.mError = LOCAL_FINGERPRINT_MISMATCH;
        mConfig.mEnabled = false;
        mSync.reset();
        return API_EFAILED;
    }

    mSync->isnetwork = isNetwork;

    if (!mSync->fsstableids)
    {
        if (mSync->assignfsids())
        {
            LOG_info << "Successfully assigned fs IDs for filesystem with unstable IDs";
        }
        else
        {
            LOG_warn << "Failed to assign some fs IDs for filesystem with unstable IDs";
        }
    }

    LOG_debug << "Initial scan sync: " << mConfig.getLocalPath().toPath(*client->fsaccess);

    if (mSync->scan(&rootpath, openedLocalFolder.get()))
    {
        client->syncsup = false;
        mSync->initializing = false;
        LOG_debug << "Initial scan finished. New / modified files: " << mSync->dirnotify->notifyq[DirNotify::DIREVENTS].size();

        // Sync constructor now receives the syncConfig as reference, to be able to write -at least- fingerprints for new syncs
        client->syncs.saveSyncConfig(mConfig);
    }
    else
    {
        LOG_err << "Initial scan failed";
        mSync->changestate(SYNC_FAILED, INITIAL_SCAN_FAILED, mConfig.getEnabled(), true);

        mSync.reset();
        return API_EFAILED;
    }
    return API_OK;
}

void UnifiedSync::changedConfigState(bool notifyApp)
{
    if (mConfig.errorOrEnabledChanged())
    {
        LOG_debug << "Sync " << toHandle(mConfig.mBackupId) << " enabled/error changed to " << mConfig.mEnabled << "/" << mConfig.mError;

        mClient.syncs.saveSyncConfig(mConfig);
        if (notifyApp)
        {
            mClient.app->syncupdate_stateconfig(mConfig.getBackupId());
        }
        mClient.abortbackoff(false);
    }
}

Syncs::Syncs(MegaClient& mc)
  : mClient(mc)
{
    mHeartBeatMonitor.reset(new BackupMonitor(&mClient));
}

SyncConfigVector Syncs::configsForDrive(const LocalPath& drive)
{
    SyncConfigVector v;
    for (auto& s : mSyncVec)
    {
        if (s->mConfig.mExternalDrivePath == drive)
        {
            v.push_back(s->mConfig);
        }
    }
    return v;
}

SyncConfigVector Syncs::allConfigs()
{
    SyncConfigVector v;
    for (auto& s : mSyncVec)
    {
        v.push_back(s->mConfig);
    }
    return v;
}

error Syncs::backupCloseDrive(LocalPath drivePath)
{
    // Is the path valid?
    if (drivePath.empty())
    {
        return API_EARGS;
    }

    auto* store = syncConfigStore();

    // Does the store exist?
    if (!store)
    {
        // Nope and we need it.
        return API_EINTERNAL;
    }

    // Ensure the drive path is in normalized form.
    drivePath = NormalizeAbsolute(drivePath);

    // Is this drive actually loaded?
    if (!store->driveKnown(drivePath))
    {
        return API_ENOENT;
    }

    auto result = store->write(drivePath, configsForDrive(drivePath));
    store->removeDrive(drivePath);

    unloadSelectedSyncs(
      [&](SyncConfig& config, Sync*)
      {
          return config.mExternalDrivePath == drivePath;
      });

    return result;
}

error Syncs::backupOpenDrive(LocalPath drivePath)
{
    // Is the drive path valid?
    if (drivePath.empty())
    {
        return API_EARGS;
    }

    // Convenience.
    auto& fsAccess = *mClient.fsaccess;

    // Can we get our hands on the config store?
    auto* store = syncConfigStore();

    if (!store)
    {
        LOG_err << "Couldn't restore "
                << drivePath.toPath(fsAccess)
                << " as there is no config store.";

        // Nope and we can't do anything without it.
        return API_EINTERNAL;
    }

    // Ensure the drive path is in normalized form.
    drivePath = NormalizeAbsolute(drivePath);

    // Has this drive already been opened?
    if (store->driveKnown(drivePath))
    {
        LOG_debug << "Skipped restore of "
                  << drivePath.toPath(fsAccess)
                  << " as it has already been opened.";

        // Then we don't have to do anything.
        return API_EEXIST;
    }

    SyncConfigVector configs;

    // Try and open the database on the drive.
    auto result = store->read(drivePath, configs);

    // Try and restore the backups in the database.
    if (result == API_OK)
    {
        LOG_debug << "Attempting to restore backup syncs from "
                  << drivePath.toPath(fsAccess);

        size_t numRestored = 0;

        // Create a unified sync for each backup config.
        for (const auto& config : configs)
        {
            // Make sure there aren't any syncs with this backup id.
            if (syncConfigByBackupId(config.mBackupId))
            {
                LOG_err << "Skipping restore of backup "
                        << config.mLocalPath.toPath(fsAccess)
                        << " on "
                        << drivePath.toPath(fsAccess)
                        << " as a sync already exists with the backup id "
                        << toHandle(config.mBackupId);

                continue;
            }

            // Create the unified sync.
            mSyncVec.emplace_back(new UnifiedSync(mClient, config));

            // Track how many configs we've restored.
            ++numRestored;
        }

        // Log how many backups we could restore.
        LOG_debug << "Restored "
                  << numRestored
                  << " out of "
                  << configs.size()
                  << " backup(s) from "
                  << drivePath.toPath(fsAccess);

        return API_OK;
    }

    // Couldn't open the database.
    LOG_warn << "Failed to restore "
             << drivePath.toPath(fsAccess)
             << " as we couldn't open its config database.";

    return result;
}

SyncConfigStore* Syncs::syncConfigStore()
{
    // Have we already created the database?
    if (mSyncConfigStore)
    {
        // Yep, return a reference to the caller.
        return mSyncConfigStore.get();
    }

    // Is the client using a database?
    if (!mClient.dbaccess)
    {
        // Nope and we need it for the configuration path.
        return nullptr;
    }

    // Can we get our hands on an IO context?
    if (!syncConfigIOContext())
    {
        // We need it if we want to write the DB to disk.
        return nullptr;
    }

    // Where the database will be stored.
    auto dbPath = mClient.dbaccess->rootPath();

    // Create the database.
    mSyncConfigStore.reset(
      new SyncConfigStore(dbPath, *mSyncConfigIOContext));

    return mSyncConfigStore.get();
}

error Syncs::syncConfigStoreAdd(const SyncConfig& config)
{
    // Convenience.
    static auto equal =
      [](const LocalPath& lhs, const LocalPath& rhs)
      {
          return !platformCompareUtf(lhs, false, rhs, false);
      };

    auto* store = syncConfigStore();

    // Could we get our hands on the store?
    if (!store)
    {
        // Nope and we can't proceed without it.
        return API_EINTERNAL;
    }

    SyncConfigVector configs;
    bool known = store->driveKnown(LocalPath());

    // Load current configs from disk.
    auto result = store->read(LocalPath(), configs);

    if (result == API_ENOENT || result == API_OK)
    {
        SyncConfigVector::iterator i = configs.begin();

        // Are there any syncs already present for this root?
        for ( ; i != configs.end(); ++i)
        {
            if (equal(i->mLocalPath, config.mLocalPath))
            {
                break;
            }
        }

        // Did we find any existing config?
        if (i != configs.end())
        {
            // Yep, replace it.
            LOG_debug << "Replacing existing sync config for: "
                      << i->mLocalPath.toPath();

            *i = config;
        }
        else
        {
            // Nope, add it.
            configs.emplace_back(config);
        }

        // Write the configs to disk.
        result = store->write(LocalPath(), configs);
    }

    // Remove the drive if it wasn't already known.
    if (!known)
    {
        store->removeDrive(LocalPath());
    }

    return result;
}

bool Syncs::syncConfigStoreDirty()
{
    return mSyncConfigStore && mSyncConfigStore->dirty();
}

bool Syncs::syncConfigStoreFlush()
{
    // No need to flush if the store's not dirty.
    if (!syncConfigStoreDirty()) return true;

    // Try and flush changes to disk.
    LOG_debug << "Attempting to flush config store changes.";

    auto failed = mSyncConfigStore->writeDirtyDrives(allConfigs());

    if (failed.empty()) return true;

    LOG_err << "Failed to flush "
             << failed.size()
             << " drive(s).";

    // Disable syncs present on drives that we couldn't write.
    size_t disabled = 0;

    disableSelectedSyncs(
      [&](SyncConfig& config, Sync*)
      {
          // But only if they're not already disabled.
          if (!config.getEnabled()) return false;

          auto matched = failed.count(config.mExternalDrivePath);

          disabled += matched;

          return matched > 0;
      },
      SYNC_CONFIG_WRITE_FAILURE,
      false);

    LOG_warn << "Disabled "
             << disabled
             << " sync(s) on "
             << failed.size()
             << " drive(s).";

    return false;
}

error Syncs::syncConfigStoreLoad(SyncConfigVector& configs)
{
    LOG_debug << "Attempting to load internal sync configs from disk.";

    auto result = API_EAGAIN;

    // Can we get our hands on the internal sync config database?
    if (auto* store = syncConfigStore())
    {
        // Try and read the internal database from disk.
        result = store->read(LocalPath(), configs);

        if (result == API_ENOENT || result == API_OK)
        {
            LOG_debug << "Loaded "
                      << configs.size()
                      << " internal sync config(s) from disk.";

            return API_OK;
        }
    }

    LOG_err << "Couldn't load internal sync configs from disk: "
            << result;

    return result;
}

SyncConfigIOContext* Syncs::syncConfigIOContext()
{
    // Has a suitable IO context already been created?
    if (mSyncConfigIOContext)
    {
        // Yep, return a reference to it.
        return mSyncConfigIOContext.get();
    }

    // Which user are we?
    User* self = mClient.ownuser();
    if (!self)
    {
        LOG_warn << "syncConfigIOContext: own user not available";
        return nullptr;
    }

    // Try and retrieve this user's config data attribute.
    auto* payload = self->getattr(ATTR_JSON_SYNC_CONFIG_DATA);
    if (!payload)
    {
        // Attribute hasn't been created yet.
        LOG_warn << "syncConfigIOContext: JSON config data is not available";
        return nullptr;
    }

    // Try and decrypt the payload.
    unique_ptr<TLVstore> store(
      TLVstore::containerToTLVrecords(payload, &mClient.key));

    if (!store)
    {
        // Attribute is malformed.
        LOG_err << "syncConfigIOContext: JSON config data is malformed";
        return nullptr;
    }

    // Convenience.
    constexpr size_t KEYLENGTH = SymmCipher::KEYLENGTH;

    // Verify payload contents.
    auto authKey = store->get("ak");
    auto cipherKey = store->get("ck");
    auto name = store->get("fn");

    if (authKey.size() != KEYLENGTH
        || cipherKey.size() != KEYLENGTH
        || name.size() != KEYLENGTH)
    {
        // Payload is malformed.
        LOG_err << "syncConfigIOContext: JSON config data is incomplete";
        return nullptr;
    }

    // Create the IO context.
    mSyncConfigIOContext.reset(
      new SyncConfigIOContext(*mClient.fsaccess,
                                  std::move(authKey),
                                  std::move(cipherKey),
                                  Base64::btoa(name),
                                  mClient.rng));

    // Return a reference to the new IO context.
    return mSyncConfigIOContext.get();
}

void Syncs::clear()
{
    syncConfigStoreFlush();

    mSyncConfigStore.reset();
    mSyncConfigIOContext.reset();
    mSyncVec.clear();
    isEmpty = true;
}

void Syncs::resetSyncConfigStore()
{
    mSyncConfigStore.reset();
    static_cast<void>(syncConfigStore());
}

auto Syncs::appendNewSync(const SyncConfig& c, MegaClient& mc) -> UnifiedSync*
{
    isEmpty = false;
    mSyncVec.push_back(unique_ptr<UnifiedSync>(new UnifiedSync(mc, c)));

    saveSyncConfig(c);

    return mSyncVec.back().get();
}

Sync* Syncs::runningSyncByBackupId(handle backupId) const
{
    for (auto& s : mSyncVec)
    {
        if (s->mSync && s->mConfig.getBackupId() == backupId)
        {
            return s->mSync.get();
        }
    }
    return nullptr;
}

SyncConfig* Syncs::syncConfigByBackupId(handle backupId) const
{
    for (auto& s : mSyncVec)
    {
        if (s->mConfig.getBackupId() == backupId)
        {
            return &s->mConfig;
        }
    }

    return nullptr;
}

void Syncs::forEachUnifiedSync(std::function<void(UnifiedSync&)> f)
{
    for (auto& s : mSyncVec)
    {
        f(*s);
    }
}

void Syncs::forEachRunningSync(std::function<void(Sync* s)> f)
{
    for (auto& s : mSyncVec)
    {
        if (s->mSync)
        {
            f(s->mSync.get());
        }
    }
}

void Syncs::forEachRunningSyncContainingNode(Node* node, std::function<void(Sync* s)> f)
{
    for (auto& s : mSyncVec)
    {
        if (s->mSync)
        {
            if (s->mSync->localroot->node &&
                node->isbelow(s->mSync->localroot->node))
            {
                f(s->mSync.get());
            }
        }
    }
}

bool Syncs::forEachRunningSync_shortcircuit(std::function<bool(Sync* s)> f)
{
    for (auto& s : mSyncVec)
    {
        if (s->mSync)
        {
            if (!f(s->mSync.get()))
            {
                return false;
            }
        }
    }
    return true;
}

void Syncs::forEachSyncConfig(std::function<void(const SyncConfig&)> f)
{
    for (auto& s : mSyncVec)
    {
        f(s->mConfig);
    }
}

bool Syncs::hasRunningSyncs()
{
    for (auto& s : mSyncVec)
    {
        if (s->mSync) return true;
    }
    return false;
}

unsigned Syncs::numRunningSyncs()
{
    unsigned n = 0;
    for (auto& s : mSyncVec)
    {
        if (s->mSync) ++n;
    }
    return n;
}

unsigned Syncs::numSyncs()
{
    return unsigned(mSyncVec.size());
}

Sync* Syncs::firstRunningSync()
{
    for (auto& s : mSyncVec)
    {
        if (s->mSync) return s->mSync.get();
    }
    return nullptr;
}

void Syncs::stopCancelledFailedDisabled()
{
    for (auto& unifiedSync : mSyncVec)
    {
        if (unifiedSync->mSync && (
            unifiedSync->mSync->state == SYNC_CANCELED ||
            unifiedSync->mSync->state == SYNC_FAILED ||
            unifiedSync->mSync->state == SYNC_DISABLED))
        {
            unifiedSync->mSync.reset();
        }
    }
}

void Syncs::purgeRunningSyncs()
{
    // Called from locallogout (which always happens on ~MegaClient as well as on request)
    // Any syncs that are running should be resumed on next start.
    // We stop the syncs here, but don't call the client to say they are stopped.
    // And localnode databases are preserved.
    for (auto& s : mSyncVec)
    {
        if (s->mSync)
        {
            // Deleting the sync will close/save the sync's localnode database file in its current state.
            // And then delete objects in RAM.
            s->mSync.reset();
        }
    }
}

void Syncs::disableSyncs(SyncError syncError, bool newEnabledFlag)
{
    bool anySyncDisabled = false;
    disableSelectedSyncs([&](SyncConfig& config, Sync*){

        if (config.getEnabled())
        {
            anySyncDisabled = true;
            return true;
        }
        return false;
    }, syncError, newEnabledFlag);

    if (anySyncDisabled)
    {
        LOG_info << "Disabled syncs. error = " << syncError;
        mClient.app->syncs_disabled(syncError);
    }
}

void Syncs::disableSelectedSyncs(std::function<bool(SyncConfig&, Sync*)> selector, SyncError syncError, bool newEnabledFlag)
{
    for (auto i = mSyncVec.size(); i--; )
    {
        if (selector(mSyncVec[i]->mConfig, mSyncVec[i]->mSync.get()))
        {
            if (auto sync = mSyncVec[i]->mSync.get())
            {
                sync->changestate(SYNC_DISABLED, syncError, newEnabledFlag, true); //This will cause the later deletion of Sync (not MegaSyncPrivate) object
                mClient.syncactivity = true;
            }
            else
            {
                // Backups should not be automatically resumed unless we can be sure
                // that mirror phase completed, and no cloud changes occurred since.
                //
                // If the backup was mirroring, the mirror may be incomplete. In that
                // case, the cloud may still contain files/folders that should not be
                // in the backup, and so we would need to restore in mirror phase, but
                // we must have the user's permission and instruction to do that.
                //
                // If the backup was monitoring when it was disabled, it's possible that
                // the cloud has changed in the meantime. If it was resumed, there may
                // be cloud changes that cause it to immediately fail.  Again we should
                // have the user's instruction to start again with mirroring phase.
                //
                // For initial implementation we are keeping things simple and reliable,
                // the user must resume the sync manually, and confirm that starting
                // with mirroring phase is appropriate.
                auto enabled = newEnabledFlag & !mSyncVec[i]->mConfig.isBackup();

                mSyncVec[i]->mConfig.setError(syncError);
                mSyncVec[i]->mConfig.setEnabled(enabled);
                mSyncVec[i]->changedConfigState(true);
            }

            mHeartBeatMonitor->updateOrRegisterSync(*mSyncVec[i]);
        }
    }
}

void Syncs::removeSelectedSyncs(std::function<bool(SyncConfig&, Sync*)> selector)
{
    for (auto i = mSyncVec.size(); i--; )
    {
        if (selector(mSyncVec[i]->mConfig, mSyncVec[i]->mSync.get()))
        {
            removeSyncByIndex(i);
        }
    }
}

void Syncs::unloadSelectedSyncs(std::function<bool(SyncConfig&, Sync*)> selector)
{
    for (auto i = mSyncVec.size(); i--; )
    {
        if (selector(mSyncVec[i]->mConfig, mSyncVec[i]->mSync.get()))
        {
            unloadSyncByIndex(i);
        }
    }
}

void Syncs::purgeSyncs()
{
    if (!mSyncConfigStore) return;

    // Remove all syncs.
    removeSelectedSyncs([](SyncConfig&, Sync*) { return true; });

    // Truncate internal sync config database.
    mSyncConfigStore->write(LocalPath(), SyncConfigVector());

    // Remove all drives.
    for (auto& drive : mSyncConfigStore->knownDrives())
    {
        // Never remove internal drive.
        if (!drive.empty())
        {
            // This does not flush.
            mSyncConfigStore->removeDrive(drive);
        }
    }
}

void Syncs::removeSyncByIndex(size_t index)
{
    if (index < mSyncVec.size())
    {
        if (auto& syncPtr = mSyncVec[index]->mSync)
        {
            syncPtr->changestate(SYNC_CANCELED, UNKNOWN_ERROR, false, false);

            if (syncPtr->statecachetable)
            {
                syncPtr->statecachetable->remove();
                delete syncPtr->statecachetable;
                syncPtr->statecachetable = NULL;
            }
            syncPtr.reset(); // deletes sync
        }

        mSyncConfigStore->markDriveDirty(mSyncVec[index]->mConfig.mExternalDrivePath);

        // call back before actual removal (intermediate layer may need to make a temp copy to call client app)
        auto backupId = mSyncVec[index]->mConfig.getBackupId();
        mClient.app->sync_removed(backupId);

        // unregister this sync/backup from API (backup center)
        mClient.reqs.add(new CommandBackupRemove(&mClient, backupId));

        mClient.syncactivity = true;
        mSyncVec.erase(mSyncVec.begin() + index);

        isEmpty = mSyncVec.empty();
    }
}

void Syncs::unloadSyncByIndex(size_t index)
{
    if (index < mSyncVec.size())
    {
        if (auto& syncPtr = mSyncVec[index]->mSync)
        {
            // if it was running, the app gets a callback saying it's no longer active
            // SYNC_CANCELED is a special value that means we are shutting it down without changing config
            syncPtr->changestate(SYNC_CANCELED, UNKNOWN_ERROR, false, false);

            if (syncPtr->statecachetable)
            {
                // sync LocalNode database (if any) will be closed
                // deletion of the sync object won't affect the database
                delete syncPtr->statecachetable;
                syncPtr->statecachetable = NULL;
            }
            syncPtr.reset(); // deletes sync
        }

        // the sync config is not affected by this operation; it should already be up to date on disk (or be pending)
        // we don't call sync_removed back since the sync is not deleted
        // we don't unregister from the backup/sync heartbeats as the sync can be resumed later

        mClient.syncactivity = true;
        mSyncVec.erase(mSyncVec.begin() + index);
        isEmpty = mSyncVec.empty();
    }
}

error Syncs::enableSyncByBackupId(handle backupId, bool resetFingerprint, UnifiedSync*& syncPtrRef)
{
    for (auto& s : mSyncVec)
    {
        if (s->mConfig.getBackupId() == backupId)
        {
            syncPtrRef = s.get();
            if (!s->mSync)
            {
                return s->enableSync(resetFingerprint, true);
            }
            return API_EEXIST;
        }
    }
    return API_ENOENT;
}

void Syncs::saveSyncConfig(const SyncConfig& config)
{
    if (auto* store = syncConfigStore())
    {
        store->markDriveDirty(config.mExternalDrivePath);
    }
}

// restore all configured syncs that were in a temporary error state (not manually disabled)
void Syncs::enableResumeableSyncs()
{
    bool anySyncRestored = false;

    for (auto& unifiedSync : mSyncVec)
    {
        if (!unifiedSync->mSync)
        {
            if (unifiedSync->mConfig.getEnabled())
            {
                SyncError syncError = unifiedSync->mConfig.getError();
                LOG_debug << "Restoring sync: " << toHandle(unifiedSync->mConfig.getBackupId()) << " " << unifiedSync->mConfig.getLocalPath().toPath(*mClient.fsaccess) << " fsfp= " << unifiedSync->mConfig.getLocalFingerprint() << " old error = " << syncError;

                // We should never try to resume a backup sync.
                assert(!unifiedSync->mConfig.isBackup());

                anySyncRestored |= unifiedSync->enableSync(false, true) == API_OK;
            }
            else
            {
                LOG_verbose << "Skipping restoring sync: " << unifiedSync->mConfig.getLocalPath().toPath(*mClient.fsaccess)
                    << " enabled=" << unifiedSync->mConfig.getEnabled() << " error=" << unifiedSync->mConfig.getError();
            }
        }
    }

    if (anySyncRestored)
    {
        mClient.app->syncs_restored();
    }
}

void Syncs::resumeResumableSyncsOnStartup()
{
    if (mClient.loggedin() != FULLACCOUNT) return;

    SyncConfigVector configs;

    if (syncConfigStoreLoad(configs) != API_OK)
    {
        return;
    }

    // There should be no syncs yet.
    assert(mSyncVec.empty());

    for (auto& config : configs)
    {
        mSyncVec.push_back(unique_ptr<UnifiedSync>(new UnifiedSync(mClient, config)));
        isEmpty = false;
    }

    for (auto& unifiedSync : mSyncVec)
    {
        if (!unifiedSync->mSync)
        {
            if (unifiedSync->mConfig.mOrigninalPathOfRemoteRootNode.empty()) //should only happen if coming from old cache
            {
                auto node = mClient.nodeByHandle(unifiedSync->mConfig.getRemoteNode());
                unifiedSync->updateSyncRemoteLocation(node, false); //updates cache & notice app of this change
                if (node)
                {
                    auto newpath = node->displaypath();
                    unifiedSync->mConfig.mOrigninalPathOfRemoteRootNode = newpath;//update loaded config
                }
            }

            if (unifiedSync->mConfig.getBackupState() == SYNC_BACKUP_MIRROR)
            {
                // Should only be possible for a backup sync.
                assert(unifiedSync->mConfig.isBackup());

                // Disable only if necessary.
                if (unifiedSync->mConfig.getEnabled())
                {
                    unifiedSync->mConfig.setEnabled(false);
                    saveSyncConfig(unifiedSync->mConfig);
                }
            }

            bool hadAnError = unifiedSync->mConfig.getError() != NO_SYNC_ERROR;

            if (unifiedSync->mConfig.getEnabled())
            {
                // Right now, syncs are disabled upon all errors but, after sync-rework, syncs
                // could be kept as enabled but failed due to a temporary/recoverable error and
                // the SDK may auto-resume them if the error condition vanishes
                // (ie. an expired business account automatically disable syncs, but once
                // the user has paid, we may auto-resume).
                // TODO: remove assertion if it no longer applies:
                assert(!hadAnError);

#ifdef __APPLE__
                unifiedSync->mConfig.setLocalFingerprint(0); //for certain MacOS, fsfp seems to vary when restarting. we set it to 0, so that it gets recalculated
#endif
                LOG_debug << "Resuming cached sync: " << toHandle(unifiedSync->mConfig.getBackupId()) << " " << unifiedSync->mConfig.getLocalPath().toPath(*mClient.fsaccess) << " fsfp= " << unifiedSync->mConfig.getLocalFingerprint() << " error = " << unifiedSync->mConfig.getError();

                unifiedSync->enableSync(false, false);
                LOG_debug << "Sync autoresumed: " << toHandle(unifiedSync->mConfig.getBackupId()) << " " << unifiedSync->mConfig.getLocalPath().toPath(*mClient.fsaccess) << " fsfp= " << unifiedSync->mConfig.getLocalFingerprint() << " error = " << unifiedSync->mConfig.getError();

                mClient.app->sync_auto_resume_result(*unifiedSync, true, hadAnError);
            }
            else
            {
                LOG_debug << "Sync loaded (but not resumed): " << toHandle(unifiedSync->mConfig.getBackupId()) << " " << unifiedSync->mConfig.getLocalPath().toPath(*mClient.fsaccess) << " fsfp= " << unifiedSync->mConfig.getLocalFingerprint() << " error = " << unifiedSync->mConfig.getError();
                mClient.app->sync_auto_resume_result(*unifiedSync, false, hadAnError);
            }
        }
    }
}


#ifdef _WIN32
#define PATHSTRING(s) L ## s
#else // _WIN32
#define PATHSTRING(s) s
#endif // ! _WIN32

const LocalPath BACKUP_CONFIG_DIR =
LocalPath::fromPlatformEncoded(PATHSTRING(".megabackup"));

#undef PATHSTRING

const unsigned int NUM_CONFIG_SLOTS = 2;

SyncConfigStore::SyncConfigStore(const LocalPath& dbPath, SyncConfigIOContext& ioContext)
    : mInternalSyncStorePath(dbPath)
    , mIOContext(ioContext)
{
}

SyncConfigStore::~SyncConfigStore()
{
    assert(!dirty());
}

void SyncConfigStore::markDriveDirty(const LocalPath& drivePath)
{
    // Drive should be known.
    assert(mKnownDrives.count(drivePath));

    mKnownDrives[drivePath].dirty = true;
}

bool SyncConfigStore::equal(const LocalPath& lhs, const LocalPath& rhs) const
{
    return platformCompareUtf(lhs, false, rhs, false) == 0;
}

bool SyncConfigStore::dirty() const
{
    for (auto& d : mKnownDrives)
    {
        if (d.second.dirty) return true;
    }
    return false;
}

LocalPath SyncConfigStore::dbPath(const LocalPath& drivePath) const
{
    if (drivePath.empty())
    {
        return mInternalSyncStorePath;
    }

    LocalPath dbPath = drivePath;

    dbPath.appendWithSeparator(BACKUP_CONFIG_DIR, false);

    return dbPath;
}

bool SyncConfigStore::driveKnown(const LocalPath& drivePath) const
{
    return mKnownDrives.count(drivePath) > 0;
}

vector<LocalPath> SyncConfigStore::knownDrives() const
{
    vector<LocalPath> result;

    for (auto& i : mKnownDrives)
    {
        result.emplace_back(i.first);
    }

    return result;
}

bool SyncConfigStore::removeDrive(const LocalPath& drivePath)
{
    return mKnownDrives.erase(drivePath) > 0;
}

error SyncConfigStore::read(const LocalPath& drivePath, SyncConfigVector& configs)
{
    DriveInfo driveInfo;
    driveInfo.dbPath = dbPath(drivePath);
    driveInfo.drivePath = drivePath;

    vector<unsigned int> confSlots;

    auto result = mIOContext.getSlotsInOrder(driveInfo.dbPath, confSlots);

    if (result == API_OK)
    {
        for (const auto& slot : confSlots)
        {
            result = read(driveInfo, configs, slot);

            if (result == API_OK)
            {
                driveInfo.slot = (slot + 1) % NUM_CONFIG_SLOTS;
                break;
            }
        }
    }

    if (result != API_EREAD)
    {
        mKnownDrives[drivePath] = driveInfo;
    }

    return result;
}


error SyncConfigStore::write(const LocalPath& drivePath, const SyncConfigVector& configs)
{
    for (const auto& config : configs)
    {
        assert(equal(config.mExternalDrivePath, drivePath));
    }

    // Drive should already be known.
    assert(mKnownDrives.count(drivePath));

    auto& drive = mKnownDrives[drivePath];

    // Always mark drives as clean.
    // This is to avoid us attempting to flush a failing drive forever.
    drive.dirty = false;

    if (configs.empty())
    {
        error e = mIOContext.remove(drive.dbPath);
        if (e)
        {
            LOG_warn << "Unable to remove sync configs at: "
                     << drivePath.toPath() << " error " << e;
        }
        return e;
    }
    else
    {
        JSONWriter writer;
        mIOContext.serialize(configs, writer);

        error e = mIOContext.write(drive.dbPath,
            writer.getstring(),
            drive.slot);

        if (e)
        {
            LOG_warn << "Unable to write sync configs at: "
                     << drivePath.toPath() << " error " << e;

            return API_EWRITE;
        }

        // start using a different slot (a different file)
        drive.slot = (drive.slot + 1) % NUM_CONFIG_SLOTS;

        // remove the existing slot (if any), since it is obsolete now
        mIOContext.remove(drive.dbPath, drive.slot);

        return API_OK;
    }
}


error SyncConfigStore::read(DriveInfo& driveInfo, SyncConfigVector& configs,
                             unsigned int slot)
{
    const auto& dbPath = driveInfo.dbPath;
    string data;

    if (mIOContext.read(dbPath, data, slot) != API_OK)
    {
        return API_EREAD;
    }

    JSON reader(data);

    if (!mIOContext.deserialize(dbPath, configs, reader, slot))
    {
        return API_EREAD;
    }

    const auto& drivePath = driveInfo.drivePath;

    for (auto& config : configs)
    {
        config.mExternalDrivePath = drivePath;

        if (!drivePath.empty())
        {
            config.mLocalPath.prependWithSeparator(drivePath);
        }
    }

    return API_OK;
}

auto SyncConfigStore::writeDirtyDrives(const SyncConfigVector& configs) -> DriveSet
{
    DriveSet failed;

    for (auto& d : mKnownDrives)
    {
        if (!d.second.dirty) continue;

        const auto& drivePath = d.second.drivePath;

        SyncConfigVector v;

        for (auto& c : configs)
        {
            if (c.mExternalDrivePath == drivePath)
            {
                v.push_back(c);
            }
        }

        error e = write(drivePath, v);
        if (e)
        {
            LOG_err << "Could not write sync configs at "
                    << drivePath.toPath()
                    << " error "
                    << e;

            failed.emplace(drivePath);
        }
    }

    return failed;
}



const string SyncConfigIOContext::NAME_PREFIX = "megaclient_syncconfig_";

SyncConfigIOContext::SyncConfigIOContext(FileSystemAccess& fsAccess,
                                         const string& authKey,
                                         const string& cipherKey,
                                         const string& name,
                                         PrnGen& rng)
  : mCipher()
  , mFsAccess(fsAccess)
  , mName(LocalPath::fromPath(NAME_PREFIX + name, mFsAccess))
  , mRNG(rng)
  , mSigner()
{
    // Convenience.
    constexpr size_t KEYLENGTH = SymmCipher::KEYLENGTH;

    // These attributes *must* be sane.
    assert(authKey.size() == KEYLENGTH);
    assert(cipherKey.size() == KEYLENGTH);
    assert(name.size() == Base64Str<KEYLENGTH>::STRLEN);

    // Load the authentication key into our internal signer.
    mSigner.setkey(reinterpret_cast<const byte*>(authKey.data()), KEYLENGTH);

    // Load the encryption key into our internal cipher.
    mCipher.setkey(reinterpret_cast<const byte*>(cipherKey.data()));
}

SyncConfigIOContext::~SyncConfigIOContext()
{
}

bool SyncConfigIOContext::deserialize(const LocalPath& dbPath,
                                      SyncConfigVector& configs,
                                      JSON& reader,
                                      unsigned int slot) const
{
    auto path = dbFilePath(dbPath, slot).toPath(mFsAccess);

    LOG_debug << "Attempting to deserialize config DB: "
              << path;

    if (deserialize(configs, reader))
    {
        LOG_debug << "Successfully deserialized config DB: "
                  << path;

        return true;
    }

    LOG_debug << "Unable to deserialize config DB: "
              << path;

    return false;
}

bool SyncConfigIOContext::deserialize(SyncConfigVector& configs,
                                      JSON& reader) const
{
    const auto TYPE_SYNCS = MAKENAMEID2('s', 'y');

    if (!reader.enterobject())
    {
        return false;
    }

    for ( ; ; )
    {
        switch (reader.getnameid())
        {
        case EOO:
            return reader.leaveobject();

        case TYPE_SYNCS:
        {
            if (!reader.enterarray())
            {
                return false;
            }

            while (reader.enterobject())
            {
                SyncConfig config;

                if (deserialize(config, reader))
                {
                    configs.emplace_back(std::move(config));
                }
                else
                {
                    LOG_err << "Failed to deserialize a sync config";
                    assert(false);
                }

                reader.leaveobject();
            }

            if (!reader.leavearray())
            {
                return false;
            }

            break;
        }

        default:
            if (!reader.storeobject())
            {
                return false;
            }
            break;
        }
    }
}

FileSystemAccess& SyncConfigIOContext::fsAccess() const
{
    return mFsAccess;
}

error SyncConfigIOContext::getSlotsInOrder(const LocalPath& dbPath,
                                           vector<unsigned int>& confSlots)
{
    using std::isdigit;
    using std::sort;

    using SlotTimePair = pair<unsigned int, m_time_t>;

    // Glob for configuration directory.
    LocalPath globPath = dbPath;

    globPath.appendWithSeparator(mName, false);
    globPath.append(LocalPath::fromPath(".?", mFsAccess));

    // Open directory for iteration.
    unique_ptr<DirAccess> dirAccess(mFsAccess.newdiraccess());

    if (!dirAccess->dopen(&globPath, nullptr, true))
    {
        // Couldn't open directory for iteration.
        return API_ENOENT;
    }

    auto fileAccess = mFsAccess.newfileaccess(false);
    LocalPath filePath;
    vector<SlotTimePair> slotTimes;
    nodetype_t type;

    // Iterate directory.
    while (dirAccess->dnext(globPath, filePath, false, &type))
    {
        // Skip directories.
        if (type != FILENODE)
        {
            continue;
        }

        // Determine slot suffix.
        const char suffix = filePath.toPath(mFsAccess).back();

        // Skip invalid suffixes.
        if (!isdigit(suffix))
        {
            continue;
        }

        // Determine file's modification time.
        if (!fileAccess->fopen(filePath))
        {
            // Couldn't stat file.
            continue;
        }

        // Record this slot-time pair.
        unsigned int slot = suffix - 0x30; // convert char to int
        slotTimes.emplace_back(slot, fileAccess->mtime);
    }

    // Sort the list of slot-time pairs.
    sort(slotTimes.begin(),
         slotTimes.end(),
         [](const SlotTimePair& lhs, const SlotTimePair& rhs)
         {
             // Order by descending modification time.
             if (lhs.second != rhs.second)
             {
                 return lhs.second > rhs.second;
             }

             // Otherwise by descending slot.
             return lhs.first > rhs.first;
         });

    // Transmit sorted list of slots to the caller.
    for (const auto& slotTime : slotTimes)
    {
        confSlots.emplace_back(slotTime.first);
    }

    return API_OK;
}

error SyncConfigIOContext::read(const LocalPath& dbPath,
                                string& data,
                                unsigned int slot)
{
    // Generate path to the configuration file.
    LocalPath path = dbFilePath(dbPath, slot);

    LOG_debug << "Attempting to read config DB: "
              << path.toPath(mFsAccess);

    // Try and open the file for reading.
    auto fileAccess = mFsAccess.newfileaccess(false);

    if (!fileAccess->fopen(path, true, false))
    {
        // Couldn't open the file for reading.
        LOG_err << "Unable to open config DB for reading: "
                << path.toPath(mFsAccess);

        return API_EREAD;
    }

    // Try and read the data from the file.
    string d;

    if (!fileAccess->fread(&d, static_cast<unsigned>(fileAccess->size), 0, 0x0))
    {
        // Couldn't read the file.
        LOG_err << "Unable to read config DB: "
                << path.toPath(mFsAccess);

        return API_EREAD;
    }

    // Try and decrypt the data.
    if (!decrypt(d, data))
    {
        // Couldn't decrypt the data.
        LOG_err << "Unable to decrypt config DB: "
                << path.toPath(mFsAccess);

        return API_EREAD;
    }

    LOG_debug << "Config DB successfully read from disk: "
              << path.toPath(mFsAccess)
              << ": "
              << data;

    return API_OK;
}

error SyncConfigIOContext::remove(const LocalPath& dbPath,
                                  unsigned int slot)
{
    LocalPath path = dbFilePath(dbPath, slot);

    if (!mFsAccess.unlinklocal(path))
    {
        LOG_warn << "Unable to remove config DB: "
                 << path.toPath(mFsAccess);

        return API_EWRITE;
    }

    return API_OK;
}

error SyncConfigIOContext::remove(const LocalPath& dbPath)
{
    vector<unsigned int> confSlots;

    // What slots are present on disk?
    if (getSlotsInOrder(dbPath, confSlots) == API_ENOENT)
    {
        // None so nothing to do.
        return API_ENOENT;
    }

    bool result = true;

    // Remove the slots from disk.
    for (auto confSlot : confSlots)
    {
        result &= remove(dbPath, confSlot) == API_OK;
    }

    // Signal success only if all slots could be removed.
    return result ? API_OK : API_EWRITE;
}

void SyncConfigIOContext::serialize(const SyncConfigVector& configs,
                                    JSONWriter& writer) const
{
    writer.beginobject();
    writer.beginarray("sy");

    for (const auto& config : configs)
    {
        serialize(config, writer);
    }

    writer.endarray();
    writer.endobject();
}

error SyncConfigIOContext::write(const LocalPath& dbPath,
                                 const string& data,
                                 unsigned int slot)
{
    LocalPath path = dbPath;

    LOG_debug << "Attempting to write config DB: "
              << dbPath.toPath(mFsAccess)
              << " / "
              << slot;

    // Try and create the backup configuration directory.
    if (!(mFsAccess.mkdirlocal(path) || mFsAccess.target_exists))
    {
        LOG_err << "Unable to create config DB directory: "
                << dbPath.toPath(mFsAccess);

        // Couldn't create the directory and it doesn't exist.
        return API_EWRITE;
    }

    // Generate the rest of the path.
    path = dbFilePath(dbPath, slot);

    // Open the file for writing.
    auto fileAccess = mFsAccess.newfileaccess(false);

    if (!fileAccess->fopen(path, false, true))
    {
        // Couldn't open the file for writing.
        LOG_err << "Unable to open config DB for writing: "
                << path.toPath(mFsAccess);

        return API_EWRITE;
    }

    // Ensure the file is empty.
    if (!fileAccess->ftruncate())
    {
        // Couldn't truncate the file.
        LOG_err << "Unable to truncate config DB: "
                << path.toPath(mFsAccess);

        return API_EWRITE;
    }

    // Encrypt the configuration data.
    const string d = encrypt(data);

    // Write the encrypted configuration data.
    auto* bytes = reinterpret_cast<const byte*>(&d[0]);

    if (!fileAccess->fwrite(bytes, static_cast<unsigned>(d.size()), 0x0))
    {
        // Couldn't write out the data.
        LOG_err << "Unable to write config DB: "
                << path.toPath(mFsAccess);

        return API_EWRITE;
    }

    LOG_debug << "Config DB successfully written to disk: "
              << path.toPath(mFsAccess)
              << ": "
              << data;

    return API_OK;
}

LocalPath SyncConfigIOContext::dbFilePath(const LocalPath& dbPath,
                                          unsigned int slot) const
{
    using std::to_string;

    LocalPath path = dbPath;

    path.appendWithSeparator(mName, false);
    path.append(LocalPath::fromPath("." + to_string(slot), mFsAccess));

    return path;
}

bool SyncConfigIOContext::decrypt(const string& in, string& out)
{
    // Handy constants.
    const size_t IV_LENGTH       = SymmCipher::KEYLENGTH;
    const size_t MAC_LENGTH      = 32;
    const size_t METADATA_LENGTH = IV_LENGTH + MAC_LENGTH;

    // Is the file too short to be valid?
    if (in.size() <= METADATA_LENGTH)
    {
        return false;
    }

    // For convenience (format: <data><iv><hmac>)
    const byte* data = reinterpret_cast<const byte*>(&in[0]);
    const byte* iv   = &data[in.size() - METADATA_LENGTH];
    const byte* mac  = &data[in.size() - MAC_LENGTH];

    byte cmac[MAC_LENGTH];

    // Compute HMAC on file.
    mSigner.add(data, in.size() - MAC_LENGTH);
    mSigner.get(cmac);

    // Is the file corrupt?
    if (memcmp(cmac, mac, MAC_LENGTH))
    {
        return false;
    }

    // Try and decrypt the file.
    return mCipher.cbc_decrypt_pkcs_padding(data,
                                            in.size() - METADATA_LENGTH,
                                            iv,
                                            &out);
}

bool SyncConfigIOContext::deserialize(SyncConfig& config, JSON& reader) const
{
    const auto TYPE_BACKUP_ID       = MAKENAMEID2('i', 'd');
    const auto TYPE_BACKUP_STATE    = MAKENAMEID2('b', 's');
    const auto TYPE_ENABLED         = MAKENAMEID2('e', 'n');
    const auto TYPE_FINGERPRINT     = MAKENAMEID2('f', 'p');
    const auto TYPE_LAST_ERROR      = MAKENAMEID2('l', 'e');
    const auto TYPE_LAST_WARNING    = MAKENAMEID2('l', 'w');
    const auto TYPE_NAME            = MAKENAMEID1('n');
    const auto TYPE_SOURCE_PATH     = MAKENAMEID2('s', 'p');
    const auto TYPE_SYNC_TYPE       = MAKENAMEID2('s', 't');
    const auto TYPE_TARGET_HANDLE   = MAKENAMEID2('t', 'h');
    const auto TYPE_TARGET_PATH     = MAKENAMEID2('t', 'p');
    const auto TYPE_EXCLUSION_RULES = MAKENAMEID2('e', 'r');

    for ( ; ; )
    {
        switch (reader.getnameid())
        {
        case EOO:
            // success if we reached the end of the object
            return *reader.pos == '}';

        case TYPE_ENABLED:
            config.mEnabled = reader.getbool();
            break;

        case TYPE_FINGERPRINT:
            config.mLocalFingerprint = reader.getfp();
            break;

        case TYPE_LAST_ERROR:
            config.mError =
              static_cast<SyncError>(reader.getint32());
            break;

        case TYPE_LAST_WARNING:
            config.mWarning =
              static_cast<SyncWarning>(reader.getint32());
            break;

        case TYPE_NAME:
            reader.storebinary(&config.mName);
            break;

        case TYPE_SOURCE_PATH:
        {
            string sourcePath;

            reader.storebinary(&sourcePath);

            config.mLocalPath =
              LocalPath::fromPath(sourcePath, mFsAccess);

            break;
        }

        case TYPE_SYNC_TYPE:
            config.mSyncType =
              static_cast<SyncConfig::Type>(reader.getint32());
            break;

        case TYPE_BACKUP_ID:
            config.mBackupId = reader.gethandle(sizeof(handle));
            break;

        case TYPE_BACKUP_STATE:
            config.mBackupState =
              static_cast<SyncBackupState>(reader.getint32());
            break;

        case TYPE_TARGET_HANDLE:
            config.mRemoteNode = reader.getNodeHandle();
            break;

        case TYPE_TARGET_PATH:
            reader.storebinary(&config.mOrigninalPathOfRemoteRootNode);
            break;

        default:
            if (!reader.storeobject())
            {
                return false;
            }
            break;
        }
    }
}

string SyncConfigIOContext::encrypt(const string& data)
{
    byte iv[SymmCipher::KEYLENGTH];

    // Generate initialization vector.
    mRNG.genblock(iv, sizeof(iv));

    string d;

    // Encrypt file using IV.
    mCipher.cbc_encrypt_pkcs_padding(&data, iv, &d);

    // Add IV to file.
    d.append(std::begin(iv), std::end(iv));

    byte mac[32];

    // Compute HMAC on file (including IV).
    mSigner.add(reinterpret_cast<const byte*>(&d[0]), d.size());
    mSigner.get(mac);

    // Add HMAC to file.
    d.append(std::begin(mac), std::end(mac));

    // We're done.
    return d;
}

void SyncConfigIOContext::serialize(const SyncConfig& config,
                                    JSONWriter& writer) const
{
    auto sourcePath = config.mLocalPath.toPath(mFsAccess);

    // Strip drive path from source.
    if (config.isExternal())
    {
        auto drivePath = config.mExternalDrivePath.toPath(mFsAccess);
        sourcePath.erase(0, drivePath.size());
    }

    writer.beginobject();
    writer.arg("id", config.getBackupId(), sizeof(handle));
    writer.arg_B64("sp", sourcePath);
    writer.arg_B64("n", config.mName);
    writer.arg_B64("tp", config.mOrigninalPathOfRemoteRootNode);
    writer.arg_fsfp("fp", config.mLocalFingerprint);
    writer.arg("th", config.mRemoteNode);
    writer.arg("le", config.mError);
    writer.arg("lw", config.mWarning);
    writer.arg("st", config.mSyncType);
    writer.arg("en", config.mEnabled);
    writer.arg("bs", config.mBackupState);
    writer.endobject();
}


} // namespace

#endif<|MERGE_RESOLUTION|>--- conflicted
+++ resolved
@@ -685,19 +685,16 @@
         return "Too many changes in account, local state invalid";
     case LOGGED_OUT:
         return "Session closed";
-<<<<<<< HEAD
     case WHOLE_ACCOUNT_REFETCHED:
         return "The whole account was reloaded, missed updates could not have been applied in an orderly fashion";
     case MISSING_PARENT_NODE:
         return "Unable to figure out some node correspondence";
-=======
     case BACKUP_MODIFIED:
         return "Backup externally modified";
     case BACKUP_SOURCE_NOT_BELOW_DRIVE:
         return "Backup source path not below drive path.";
     case SYNC_CONFIG_WRITE_FAILURE:
         return "Unable to write sync config to disk.";
->>>>>>> 47bb0894
     default:
         return "Undefined error";
     }
