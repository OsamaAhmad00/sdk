/**
 * @file freeimage.cpp
 * @brief Graphics layer using FreeImage
 *
 * (c) 2014 by Mega Limited, Auckland, New Zealand
 *
 * This file is part of the MEGA SDK - Client Access Engine.
 *
 * Applications using the MEGA API must present a valid application key
 * and comply with the the rules set forth in the Terms of Service.
 *
 * The MEGA SDK is distributed in the hope that it will be useful,
 * but WITHOUT ANY WARRANTY; without even the implied warranty of
 * MERCHANTABILITY or FITNESS FOR A PARTICULAR PURPOSE.
 *
 * @copyright Simplified (2-clause) BSD License.
 *
 * You should have received a copy of the license along with this
 * program.
 */

#include "mega/gfx/freeimage.h"

#include "mega.h"
#include "mega/logging.h"
#include "mega/scoped_helpers.h"

#include <optional>

#ifdef USE_FREEIMAGE

#ifdef _WIN32
#define FreeImage_GetFileTypeX FreeImage_GetFileTypeU
#define FreeImage_LoadX FreeImage_LoadU
typedef const wchar_t freeimage_filename_char_t;
#else
#define FreeImage_GetFileTypeX FreeImage_GetFileType
#define FreeImage_LoadX FreeImage_Load
typedef const char freeimage_filename_char_t;
#endif

#ifdef HAVE_FFMPEG
extern "C" {
#include <libavformat/avformat.h>
#include <libavcodec/avcodec.h>
#include <libswscale/swscale.h>
#include <libavutil/avutil.h>
#include <libavutil/mathematics.h>
#include <libavutil/display.h>
#include <libavutil/imgutils.h>
}
#endif

namespace
{

struct FIBITMAPDeleter
{
    void operator()(FIBITMAP* dib) const
    {
        FreeImage_Unload(dib);
    }
};

using FIBITMAPPtr = std::unique_ptr<FIBITMAP, FIBITMAPDeleter>;

// Rescale the image and convert it to standard FIT_BITMAP
// @ return nullptr if it fails, otherwise the pointer to the new rescaled image
FIBITMAPPtr rescale(FIBITMAP* dib, int width, int height)
{
    const FREE_IMAGE_TYPE image_type = FreeImage_GetImageType(dib);

    auto thumbnail = [image_type, dib, width, height]() -> FIBITMAPPtr
    {
        switch (image_type)
        {
            case FIT_BITMAP:
            case FIT_UINT16:
            case FIT_RGB16:
            case FIT_RGBA16:
            case FIT_FLOAT:
            case FIT_RGBF:
            case FIT_RGBAF:
                return FIBITMAPPtr{FreeImage_Rescale(dib, width, height, FILTER_BILINEAR)};
            default:
                // Other types are not supported by freeimage
                return nullptr;
        }
    }();

    if (!thumbnail || image_type == FIT_BITMAP)
        return thumbnail;

    // Convert these non standard bitmap to a standard bitmap FIT_BITMAP
    switch (image_type)
    {
        case FIT_UINT16:
            return FIBITMAPPtr{FreeImage_ConvertTo8Bits(thumbnail.get())};
        case FIT_RGB16:
            return FIBITMAPPtr{FreeImage_ConvertTo24Bits(thumbnail.get())};
        case FIT_RGBA16:
            return FIBITMAPPtr{FreeImage_ConvertTo32Bits(thumbnail.get())};
        case FIT_FLOAT:
            return FIBITMAPPtr{FreeImage_ConvertToStandardType(thumbnail.get(), TRUE)};
        case FIT_RGBF:
            return FIBITMAPPtr{FreeImage_ToneMapping(thumbnail.get(), FITMO_DRAGO03)};
        case FIT_RGBAF:
        {
            FIBITMAPPtr rgbf{FreeImage_ConvertToRGBF(thumbnail.get())};
            return FIBITMAPPtr{FreeImage_ToneMapping(rgbf.get(), FITMO_DRAGO03)};
        }
        default:
            return nullptr;
    };
}

using FITAGPtr = std::unique_ptr<FITAG, decltype(&FreeImage_DeleteTag)>;

FITAGPtr getTagClone(FREE_IMAGE_MDMODEL model, FIBITMAP* dib, const char* key)
{
    FITAG* searchedTag = nullptr;
    FreeImage_GetMetadata(model, dib, key, &searchedTag);
    return ::mega::makeUniqueFrom(FreeImage_CloneTag(searchedTag), &FreeImage_DeleteTag);
}

FITAG* getTag(FREE_IMAGE_MDMODEL model, FIBITMAP* dib, const char* key)
{
    FITAG* searchedTag = nullptr;
    FreeImage_GetMetadata(model, dib, key, &searchedTag);
    return searchedTag;
}

void removeAllMetadata(FIBITMAP* dib)
{
    if (!dib)
        return;

    FreeImage_SetMetadata(FIMD_COMMENTS, dib, nullptr, nullptr);
    FreeImage_SetMetadata(FIMD_EXIF_MAIN, dib, nullptr, nullptr);
    FreeImage_SetMetadata(FIMD_EXIF_EXIF, dib, nullptr, nullptr);
    FreeImage_SetMetadata(FIMD_EXIF_GPS, dib, nullptr, nullptr);
    FreeImage_SetMetadata(FIMD_EXIF_MAKERNOTE, dib, nullptr, nullptr);
    FreeImage_SetMetadata(FIMD_EXIF_INTEROP, dib, nullptr, nullptr);
    FreeImage_SetMetadata(FIMD_IPTC, dib, nullptr, nullptr);
    FreeImage_SetMetadata(FIMD_XMP, dib, nullptr, nullptr);
    FreeImage_SetMetadata(FIMD_GEOTIFF, dib, nullptr, nullptr);
    FreeImage_SetMetadata(FIMD_ANIMATION, dib, nullptr, nullptr);
    FreeImage_SetMetadata(FIMD_CUSTOM, dib, nullptr, nullptr);
    FreeImage_SetMetadata(FIMD_EXIF_RAW, dib, nullptr, nullptr);
}

std::pair<FREE_IMAGE_FORMAT, int> decideSaveFormatFlag(FIBITMAP* dib, bool pngIsAllowed)
{
    return FreeImage_IsTransparent(dib) && pngIsAllowed ?
               std::make_pair(FIF_PNG, PNG_DEFAULT) :
               std::make_pair(FIF_JPEG, JPEG_BASELINE | JPEG_OPTIMIZE | 85);
}

/**
 * @brief Prepares a standard bitmap image for saving to the target format.
 *
 * For JPEG target format, It performs the following steps:
 *   1. Fills any transparent areas with black.
 *   2. Converts the image to 24-bit format (required for JPEG).
 *
 * @param dib The original standard bitmap image to be processed.
 * @param format The target format
 *
 * @return A pair containing:
 *   - The converted image (nullptr if no conversion was needed).
 *   - A boolean indicating if an error occurred:
 *     - true: An error occurred during processing.
 *     - false: No error occurred.
 */
std::pair<FIBITMAPPtr, bool> prepareImageForSave(FIBITMAP* dib, FREE_IMAGE_FORMAT format)
{
    assert(format == FIF_PNG || format == FIF_JPEG);

    // No preparation is needed for PNG
    if (format != FIF_JPEG)
        return {nullptr, false};

    // Prepare for JPEG
    FIBITMAPPtr converted{};
    if (FreeImage_IsTransparent(dib))
    {
        RGBQUAD black{0, 0, 0, 0};
        converted.reset(FreeImage_Composite(dib, FALSE, &black));
        if (!converted)
        {
            LOG_err << "FreeImage Composite error";
            return {nullptr, true};
        }

        dib = converted.get();
    }

    if (FreeImage_GetBPP(dib) != 24)
    {
        converted.reset(FreeImage_ConvertTo24Bits(dib));
        if (!converted)
        {
            LOG_err << "FreeImage ConvertTo24Bits error";
            return {nullptr, true};
        }
    }

    return {std::move(converted), false};
}

std::string saveToMemory(FIBITMAP* dib, FREE_IMAGE_FORMAT format, int flag)
{
    // Allocate Memory and Save
    const auto hmem = ::mega::makeUniqueFrom(FreeImage_OpenMemory(),
                                             [](FIMEMORY* p)
                                             {
                                                 FreeImage_CloseMemory(p);
                                             });
    if (!hmem)
        return {};

    if (!FreeImage_SaveToMemory(format, dib, hmem.get(), flag))
        return {};

    // To string
    BYTE* tdata;
    DWORD tlen;
    FreeImage_AcquireMemory(hmem.get(), &tdata, &tlen);
    return std::string{reinterpret_cast<char*>(tdata), tlen};
}

// Save the standard bitmap image in jpeg or png format.
std::string saveToJpegOrPng(FIBITMAP* dib, bool pngIsAllowed)
{
    if (!dib)
        return {};

    assert(FreeImage_GetImageType(dib) == FIT_BITMAP);

    const auto [format, flag] = decideSaveFormatFlag(dib, pngIsAllowed);

    const auto [converted, hasError] = prepareImageForSave(dib, format);

    if (hasError)
        return {};

    // Point to the converted image
    if (converted)
        dib = converted.get();

    return saveToMemory(dib, format, flag);
}

std::optional<WORD> getOrientation(FIBITMAP* dib)
{
    FITAG* tag = getTag(FIMD_EXIF_MAIN, dib, "Orientation");

    // Invalid
    if (!tag || (FreeImage_GetTagID(tag) != 0x112) || (FreeImage_GetTagType(tag) != FIDT_SHORT))
    {
        return std::nullopt;
    }

    return *((const WORD*)FreeImage_GetTagValue(tag));
}

//
// It may rotate the image based on EXIF orientation tag. It may release the original image and
// update the pointer to the new rotated image.
//
FIBITMAPPtr rotateOnExifOrientation(FIBITMAPPtr dib)
{
    const auto orientation = getOrientation(dib.get());
    if (!orientation.has_value())
        return dib;

    // Helper: rotate, release the original, and update the pointer to the new rotated one
    auto rotate = [](FIBITMAPPtr dib, double degree)
    {
        if (auto rotated = FreeImage_Rotate(dib.get(), degree); rotated)
        {
            dib.reset(rotated);
        }
        return dib;
    };

    switch (orientation.value())
    {
        case 1: // Normal
            break;
        case 2: // Mirror horizontal
            FreeImage_FlipHorizontal(dib.get());
            break;
        case 3: // Rotate 180
            dib = rotate(std::move(dib), 180);
            break;
        case 4: // Mirror vertical
            FreeImage_FlipVertical(dib.get());
            break;
        case 5: // Mirror horizontal and rotate 270 CW
            dib = rotate(std::move(dib), 90);
            FreeImage_FlipVertical(dib.get());
            break;
        case 6: // Rotate 90 CW
            dib = rotate(std::move(dib), -90);
            break;
        case 7: // Mirror horizontal and rotate 90 CW
            dib = rotate(std::move(dib), -90);
            FreeImage_FlipVertical(dib.get());
            break;
        case 8: // Rotate 270 CW
            dib = rotate(std::move(dib), 90);
            break;
        default:
            break;
    }

    return dib;
}
}

namespace mega {

#if defined(HAVE_FFMPEG) || defined(HAVE_PDFIUM)
std::mutex GfxProviderFreeImage::gfxMutex;
#endif

std::mutex FreeImageInstance::mLock;
std::size_t FreeImageInstance::mNumReferences = 0;

FreeImageInstance::FreeImageInstance()
{
    std::lock_guard<std::mutex> guard(mLock);

    // Make sure reference count doesn't overflow.
    assert(mNumReferences < std::numeric_limits<std::size_t>::max());

    // Increment reference counter.
    ++mNumReferences;

#ifdef FREEIMAGE_LIB
    // Iniitalize if necessary.
    if (mNumReferences == 1)
    {
        FreeImage_Initialise(TRUE);
    }
#endif // FREEIMAGE_LIB
}

FreeImageInstance::~FreeImageInstance()
{
    std::lock_guard<std::mutex> guard(mLock);

    // Make sure reference count doesn't borrow.
    assert(mNumReferences > 0);

    // Decrement reference counter.
    --mNumReferences;

#ifdef FREEIMAGE_LIB
    // Deinitialize if necessary.
    if (mNumReferences == 0)
    {
        FreeImage_DeInitialise();
    }
#endif // FREEIMAGE_LIB
}

GfxProviderFreeImage::GfxProviderFreeImage()
{
    dib = NULL;
    w = 0;
    h = 0;

#ifdef HAVE_PDFIUM
    pdfiumInitialized = false;
#endif

#ifdef HAVE_FFMPEG
//    av_log_set_level(AV_LOG_VERBOSE);
#endif
}

GfxProviderFreeImage::~GfxProviderFreeImage()
{
#ifdef HAVE_PDFIUM
    gfxMutex.lock();
    if (pdfiumInitialized)
    {
        PdfiumReader::destroy();
    }
    gfxMutex.unlock();
#endif
}

#ifdef USE_MEDIAINFO
bool GfxProviderFreeImage::readbitmapMediaInfo(const LocalPath& imagePath)
{
    string_type imgPathStr = imagePath.asPlatformEncoded(false);
    const StringPair& cover = MediaProperties::getCoverFromId3v2(imgPathStr);
    if (cover.first.empty())
    {
        return false;
    }

    FREE_IMAGE_FORMAT format = FIF_UNKNOWN;
    int flags = 0;
    if (cover.second == "jpg")
    {
        format = FIF_JPEG;
        flags = JPEG_EXIFROTATE | JPEG_FAST;
    }
    else if (cover.second == "png")
    {
        format = FIF_PNG;
    }

    if (format == FIF_UNKNOWN)
    {
        // It either didn't have a cover, or there was a problem reading it,
        // in which case it should have been already logged by now.
        return false;
    }

    BYTE* dataBytes = (BYTE*)cover.first.c_str();
    FIMEMORY* dataMem = FreeImage_OpenMemory(dataBytes, (DWORD)cover.first.size());
    dib = FreeImage_LoadFromMemory(format, dataMem, flags);
    FreeImage_CloseMemory(dataMem);
    if (!dib)
    {
        LOG_warn << "Error converting raw MediaInfo bitmap from memory.";
        return false;
    }

    w = static_cast<int>(FreeImage_GetWidth(dib));
    h = static_cast<int>(FreeImage_GetHeight(dib));

    return true;
}
#endif

bool GfxProviderFreeImage::readbitmapFreeimage(const LocalPath& imagePath, int size)
{
    // FIXME: race condition, need to use open file instead of filename
    FREE_IMAGE_FORMAT fif = FreeImage_GetFileTypeX(imagePath.asPlatformEncoded(false).c_str());

    if (fif == FIF_UNKNOWN)
    {
        return false;
    }

    // Load flag
    const auto flag = [fif, size]()
    {
        switch (fif)
        {
            case FIF_JPEG:
                return JPEG_FAST | (size << 16);
            case FIF_RAW:
                return RAW_PREVIEW;
            default:
                return 0;
        }
    }();

    // Load
<<<<<<< HEAD
    dib = FreeImage_LoadX(fif, imagePath.localpath.c_str(), flag);
=======
    dib = FreeImage_LoadX(fif, imagePath.asPlatformEncoded(false).c_str(), flag);
>>>>>>> f60237a8
    if (!dib)
    {
        return false;
    }

    // Rotate first
    dib = rotateOnExifOrientation(FIBITMAPPtr{dib}).release();

    // Remove Metadata after
    removeAllMetadata(dib);

    w = static_cast<int>(FreeImage_GetWidth(dib));
    h = static_cast<int>(FreeImage_GetHeight(dib));

    return w > 0 && h > 0;
}

#ifdef HAVE_FFMPEG

#ifdef AV_CODEC_CAP_TRUNCATED
#define CAP_TRUNCATED AV_CODEC_CAP_TRUNCATED
#else
#define CAP_TRUNCATED CODEC_CAP_TRUNCATED
#endif

const char *GfxProviderFreeImage::supportedformatsFfmpeg()
{
    return  ".264.265.3g2.3gp.3gpa.3gpp.3gpp2.mp3"
            ".avi.dde.divx.evo.f4v.flv.gvi.h261.h263.h264.h265.hevc"
            ".ismt.ismv.ivf.jpm.k3g.m1v.m2p.m2s.m2t.m2v.m4s.m4t.m4v.mac.mkv.mk3d"
            ".mks.mov.mp1v.mp2v.mp4.mp4v.mpeg.mpg.mpgv.mpv.mqv.ogm.ogv"
            ".qt.sls.tmf.trp.ts.ty.vc1.vob.vr.webm.wmv.";
}

bool GfxProviderFreeImage::isFfmpegFile(const string& ext)
{
    const char* ptr;
    ptr = strstr(supportedformatsFfmpeg(), ext.c_str());
    if (ptr && ptr[ext.size()] == '.')
    {
        return true;
    }
    return false;
}

bool GfxProviderFreeImage::readbitmapFfmpeg(const LocalPath& imagePath, int /*size*/)
{
#ifndef DEBUG
    av_log_set_level(AV_LOG_PANIC);
#endif

    // Open video file
    AVFormatContext* formatContext = nullptr;
#if defined(LIBAVFORMAT_VERSION_MAJOR) && LIBAVFORMAT_VERSION_MAJOR < 58
    // deprecated/no longer required in FFMPEG 4.0:
    av_register_all();
#endif
    if (avformat_open_input(&formatContext, imagePath.toPath(false).c_str(), NULL, NULL))
    {
        LOG_warn << "Error opening video: " << imagePath;
        return false;
    }

    auto fmtContextGuard = makeUniqueFrom(&formatContext, avformat_close_input);

    // Get stream information
    if (avformat_find_stream_info(formatContext, NULL))
    {
        LOG_warn << "Stream info not found: " << imagePath;
        return false;
    }


    // Find first video stream type
    AVStream *videoStream = NULL;
    int videoStreamIdx = 0;
    for (unsigned i = 0; i < formatContext->nb_streams; i++)
    {
        if (formatContext->streams[i]->codecpar && formatContext->streams[i]->codecpar->codec_type == AVMEDIA_TYPE_VIDEO)
        {
            videoStream = formatContext->streams[i];
            videoStreamIdx = static_cast<int>(i);
            break;
        }
    }

    if (!videoStream)
    {
        LOG_warn << "Video stream not found: " << imagePath;
        return false;
    }

    // Get codec params to determine video frame dimensions
    AVCodecParameters *codecParm = videoStream->codecpar;
    int width = codecParm->width;
    int height = codecParm->height;
    if (width <= 0 || height <= 0)
    {
        LOG_warn << "Invalid video dimensions: " << width << ", " << height;
        return false;
    }

    if (codecParm->format == AV_PIX_FMT_NONE)
    {
        LOG_warn << "Invalid pixel format: " << codecParm->format;
        return false;
    }

    // Find decoder for video stream
    AVCodecID codecId = codecParm->codec_id;
    auto decoder = avcodec_find_decoder(codecId);
    if (!decoder)
    {
        LOG_warn << "Codec not found: " << codecId;
        return false;
    }

    AVCodecContext *codecContext = avcodec_alloc_context3(decoder);
    auto codecContextGuard = makeUniqueFrom(&codecContext, avcodec_free_context);
    if (!codecContext || avcodec_parameters_to_context(codecContext, codecParm) < 0)
    {
        LOG_warn << "Could not copy codec parameters to context";
        return false;
    }

    // Force seeking to key frames
    formatContext->seek2any = false;
    if (decoder->capabilities & CAP_TRUNCATED)
    {
        codecContext->flags |= CAP_TRUNCATED;
    }

    AVPixelFormat sourcePixelFormat = static_cast<AVPixelFormat>(codecParm->format);
    AVPixelFormat targetPixelFormat = AV_PIX_FMT_BGR24; //raw data expected by freeimage is in this format
    SwsContext* swsContext = sws_getContext(width, height, sourcePixelFormat,
                                            width, height, targetPixelFormat,
                                            SWS_FAST_BILINEAR, NULL, NULL, NULL);
    auto swsContextGuard = makeUniqueFrom(swsContext, sws_freeContext);
    if (!swsContext)
    {
        LOG_warn << "SWS Context not found: " << sourcePixelFormat;
        return false;
    }

    // Open codec
    if (avcodec_open2(codecContext, decoder, NULL) < 0)
    {
        LOG_warn << "Error opening codec: " << codecId;
        return false;
    }

    //Allocate video frames
    AVFrame* videoFrame = av_frame_alloc();
    auto videoFrameGuard = makeUniqueFrom(&videoFrame, av_frame_free);

    AVFrame* targetFrame = av_frame_alloc();
    auto targetFrameGuard = makeUniqueFrom(&targetFrame, av_frame_free);

    if (!videoFrame || !targetFrame)
    {
        LOG_warn << "Error allocating video frames";
        return false;
    }

    targetFrame->format = targetPixelFormat;
    targetFrame->width = width;
    targetFrame->height = height;
    if (av_image_alloc(targetFrame->data, targetFrame->linesize, targetFrame->width, targetFrame->height, targetPixelFormat, 32) < 0)
    {
        LOG_warn << "Error allocating frame";
        return false;
    }

    auto targetFrameDataGuard = makeUniqueFrom(&targetFrame->data[0], av_freep);

    // Calculation of seeking point. We need to rescale time units (seconds) to AVStream.time_base units to perform the seeking
    // Timestamp in streams are measured in frames rather than seconds
    //int64_t frametimestamp = (int64_t)(5 * AV_TIME_BASE);  // Seek five seconds from the beginning

    int64_t seek_target = 0;
    if (videoStream->duration != AV_NOPTS_VALUE)
    {
        seek_target = videoStream->duration / 5;
    }
    else
    {
        seek_target = av_rescale_q(formatContext->duration / 5, av_get_time_base_q(), videoStream->time_base);
    }

    string extension = imagePath.extension();
    if (!extension.empty()
            && strcmp(extension.c_str(),".mp3") && seek_target > 0
            && av_seek_frame(formatContext, videoStreamIdx, seek_target, AVSEEK_FLAG_BACKWARD) < 0)
    {
        LOG_warn << "Error seeking video";
        return false;
    }

    AVPacket* p = av_packet_alloc();
    std::unique_ptr<AVPacket*, std::function<void(AVPacket**)>> pCleanup{ &p, [](AVPacket** pkt) { av_packet_free(pkt); } };

    AVPacket& packet = *p;
    packet.data = NULL;
    packet.size = 0;

    // Compute the video's rotation.
    auto rotation = [&]()
    {
        // Retrieve the video's display matrix.
        auto* matrix = av_stream_get_side_data(videoStream, AV_PKT_DATA_DISPLAYMATRIX, nullptr);

        // No display matrix? No rotation.
        if (!matrix)
        {
            return 0;
        }

        // Retrieve the video's rotation.
        return (int)av_display_rotation_get((int32_t*)matrix);
    }();

    int scalingResult;
    int actualNumFrames = 0;
    int result = 0;

    // Read frames until succesfull decodification or reach limit of 220 frames
    while (actualNumFrames < 220 && result != AVERROR_EOF)
    {
        // Try and read a packet from the file.
        result = av_read_frame(formatContext, &packet);

        // Couldn't read a packet from the file due to some (hard) error.
        //
        // Note that we don't break here if we couldn't read a packet
        // because we hit the end of the file. This is because in this case,
        // the packet will be a dummy which we'll feed into the codec below.
        if (result < 0 && result != AVERROR_EOF)
        {
            break;
        }

        // Make sure any data contained in the packet is released at the end
        // of this iteration.
        auto avPacketGuard = makeUniqueFrom(&packet, av_packet_unref);

        // We're only interested in video packets.
        if (packet.stream_index == videoStream->index)
        {
            // Feed the packet we retrieved from the file into our codec.
            //
            // Note that the packet we feed into the codec will be a dummy
            // if we hit the end of the file. The reason we still need to
            // process this dummy packet is that doing so will put the codec
            // into "drain mode."
            //
            // This is necessary because even though we've hit the end of
            // the file, the codec may still contain frames for us to
            // process.
            result = avcodec_send_packet(codecContext, &packet);

            // Encountered a hard error passing the packet to the codec.
            if (result < 0 && result != AVERROR(EAGAIN) && result != AVERROR_EOF)
            {
                break;
            }

            // Keep extracting decoded frames from the codec for as long as
            // we can. If we haven't hit the end of the file, this function
            // will return EAGAIN which means it needs us to feed the codec
            // more packets. If the function returns EOF, it means that the
            // codec has been drained and no further decoded frames are
            // possible.
            //
            // Note that this function can only return EOF if the codec had
            // entered "draining mode." That is, it'll only happen if
            // av_read_frame above also returned EOF.
            while ((result = avcodec_receive_frame(codecContext, videoFrame)) >= 0)
            {
                if (sourcePixelFormat != codecContext->pix_fmt)
                {
                    LOG_warn << "Error: pixel format changed from " << sourcePixelFormat << " to " << codecContext->pix_fmt;
                    return false;
                }

                scalingResult = sws_scale(swsContext, videoFrame->data, videoFrame->linesize,
                                          0, codecParm->height, targetFrame->data, targetFrame->linesize);

                if (scalingResult > 0)
                {
                    const int legacy_align = 1;
                    int imagesize = av_image_get_buffer_size(targetPixelFormat, width, height, legacy_align);
                    FIMEMORY fmemory;
                    fmemory.data = malloc(static_cast<size_t>(imagesize));
                    if (!fmemory.data)
                    {
                        LOG_warn << "Error allocating image copy buffer";
                        return false;
                    }
                    auto fmemoryDataGuard = makeUniqueFrom(fmemory.data, free);

                    if (av_image_copy_to_buffer((uint8_t *)fmemory.data, imagesize,
                                targetFrame->data, targetFrame->linesize,
                                targetPixelFormat, width, height, legacy_align) <= 0)
                    {
                        LOG_warn << "Error copying frame";
                        return false;
                    }

                    int pitch = width * 3;

                    // Assume we can't generate the image from our raw frame.
                    w = 0;
                    h = 0;

                    // Try and generate an image from our raw frame.
                    (dib = FreeImage_ConvertFromRawBits((BYTE*)fmemory.data,
                                                        width,
                                                        height,
                                                        pitch,
                                                        24,
                                                        FI_RGBA_RED_SHIFT,
                                                        FI_RGBA_GREEN_MASK,
                                                        FI_RGBA_BLUE_MASK | 0xFFFF,
                                                        TRUE));
                    if (!dib)
                    {
                        LOG_warn << "Error loading freeimage from memory: " << imagePath;
                        return false;
                    }

                    // Invert any rotation if necessary.
                    if (rotation)
                    {
                        if (auto* temp = FreeImage_Rotate(dib, rotation))
                        {
                            FreeImage_Unload(dib);
                            dib = temp;
                        }
                        else
                        {
                            LOG_warn << "Couldn't remove rotation from image: " << imagePath;
                        }
                    }

                    w = static_cast<int>(FreeImage_GetWidth(dib));
                    h = static_cast<int>(FreeImage_GetHeight(dib));

                    LOG_debug << "Video image ready";

                    return w > 0 && h > 0;
                }
            }

            actualNumFrames++;
        }
    }


    LOG_warn << "Error reading frame";
    return false;
}

#endif

#ifdef HAVE_PDFIUM
const char* GfxProviderFreeImage::supportedformatsPDF()
{
    return ".pdf.";
}

bool GfxProviderFreeImage::isPdfFile(const string &ext)
{
    const char* ptr;
    ptr = strstr(supportedformatsPDF(), ext.c_str());
    if (ptr && ptr[ext.size()] == '.')
    {
        return true;
    }
    return false;
}

bool GfxProviderFreeImage::readbitmapPdf(const LocalPath& imagePath, int /*size*/)
{
    std::lock_guard<std::mutex> g(gfxMutex);
    if (!pdfiumInitialized)
    {
        pdfiumInitialized = true;
        PdfiumReader::init();
    }

    int orientation;
#ifdef _WIN32
    wstring tmpPath;
    tmpPath.resize(MAX_PATH);
    LocalPath workingDir;
    if (!GetTempPathW(MAX_PATH, (LPWSTR)tmpPath.data())) // If the function fails, the return value is zero.
    {
        LOG_warn << "Error getting temporary path to process pdf.";
        workingDir.clear();
    }
    else
    {
        workingDir = LocalPath::fromPlatformEncodedAbsolute(tmpPath.c_str());
    }

    unique_ptr<char[]> data = PdfiumReader::readBitmapFromPdf(w, h, orientation, imagePath, workingDir);
#else
    unique_ptr<char[]> data = PdfiumReader::readBitmapFromPdf(w, h, orientation, imagePath);
#endif

    if (!data || !w || !h)
    {
        return false;
    }

    dib = FreeImage_ConvertFromRawBits(reinterpret_cast<BYTE*>(data.get()), w, h, w * 4, 32, 0xFF0000, 0x00FF00, 0x0000FF);
    if (!dib)
    {
        LOG_warn << "Error converting raw pdfium bitmap from memory: " << imagePath;
        return false;
    }
    FreeImage_FlipHorizontal(dib);

    return true;
}
#endif

const char* GfxProviderFreeImage::supportedformats()
{
    if (sformats.empty())
    {
        //Disable thumbnail creation temporarily for .tiff.tif.exr.pict.pic.pct
        sformats+=".jpg.png.bmp.jpeg.cut.dds.g3.gif.hdr.ico.iff.ilbm"
           ".jbig.jng.jif.koala.pcd.mng.pcx.pbm.pgm.ppm.pfm.pds.raw.3fr.ari"
           ".arw.bay.crw.cr2.cap.dcs.dcr.dng.drf.eip.erf.fff.iiq.k25.kdc.mdc.mef.mos.mrw"
           ".nef.nrw.obm.orf.pef.ptx.pxn.r3d.raf.raw.rwl.rw2.rwz.sr2.srf.srw.x3f.ras.tga"
           ".xbm.xpm.jp2.j2k.jpf.jpx.webp.";
#ifdef HAVE_FFMPEG
        sformats.append(supportedformatsFfmpeg());
#endif
#ifdef HAVE_PDFIUM
        sformats.append(supportedformatsPDF());
#endif
#ifdef USE_MEDIAINFO
        sformats.append(MediaProperties::supportedformatsMediaInfo());
#endif
    }

    return sformats.c_str();
}

const char *GfxProviderFreeImage::supportedvideoformats()
{
    return NULL;
}

bool GfxProviderFreeImage::readbitmap(const LocalPath& localname, int size)
{

    bool bitmapLoaded = false;
    if (string extension = localname.extension(); !extension.empty())
    {
#ifdef USE_MEDIAINFO
        if (MediaProperties::isMediaFilenameExtAudio(extension))
        {
            return readbitmapMediaInfo(localname);
        }
#endif
#ifdef HAVE_FFMPEG
        if (isFfmpegFile(extension))
        {
            bitmapLoaded = true;
            if (!readbitmapFfmpeg(localname, size) )
            {
                return false;
            }
        }
#endif
#ifdef HAVE_PDFIUM
        if (isPdfFile(extension))
        {
            bitmapLoaded = true;
            if (!readbitmapPdf(localname, size) )
            {
                return false;
            }
        }
#endif
    }
    if (!bitmapLoaded)
    {
        if (!readbitmapFreeimage(localname, size))
        {
            return false;
        }
    }

    return true;
}

bool GfxProviderFreeImage::resizebitmap(int rw, int rh, string* imageOut, Hint hint)
{
    int px, py;

    if (!w || !h) return false;

    if (dib == NULL) return false;

    transform(w, h, rw, rh, px, py);

    if (!w || !h) return false;

    imageOut->clear();

    // Rescale
    if (auto rescaled = rescale(dib, w, h); rescaled)
    {
        FreeImage_Unload(dib);
        dib = rescaled.release();
    }
    else
    {
        return false;
    }

    // copy part
    auto tdib = FreeImage_Copy(dib, px, py, px + rw, py + rh);
    if (!tdib)
    {
        return false;
    }
    FreeImage_Unload(dib);
    dib = tdib;

    *imageOut = saveToJpegOrPng(dib, hint == Hint::FORMAT_PNG);

    return !imageOut->empty();
}

void GfxProviderFreeImage::freebitmap()
{
    if (dib != NULL)
    {
        FreeImage_Unload(dib);
    }
}
} // namespace

#endif<|MERGE_RESOLUTION|>--- conflicted
+++ resolved
@@ -464,11 +464,7 @@
     }();
 
     // Load
-<<<<<<< HEAD
-    dib = FreeImage_LoadX(fif, imagePath.localpath.c_str(), flag);
-=======
     dib = FreeImage_LoadX(fif, imagePath.asPlatformEncoded(false).c_str(), flag);
->>>>>>> f60237a8
     if (!dib)
     {
         return false;
