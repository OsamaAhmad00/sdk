--- conflicted
+++ resolved
@@ -1946,7 +1946,6 @@
     {
         LOG_err << "Getting iterator of a NULL transfer";
         return false;
-<<<<<<< HEAD
     }
 
     assert(transfer->type == GET || transfer->type == PUT);
@@ -1959,20 +1958,6 @@
     it = std::lower_bound(transfers[transfer->type].begin(canHandleErasedElements), transfers[transfer->type].end(canHandleErasedElements), LazyEraseTransferPtr(transfer), priority_comparator);
     if (it != transfers[transfer->type].end(canHandleErasedElements) && it->transfer == transfer)
     {
-=======
-    }
-
-    assert(transfer->type == GET || transfer->type == PUT);
-    if (transfer->type != GET && transfer->type != PUT)
-    {
-        LOG_err << "Getting iterator of wrong transfer type " << transfer->type;
-        return false;
-    }
-
-    it = std::lower_bound(transfers[transfer->type].begin(canHandleErasedElements), transfers[transfer->type].end(canHandleErasedElements), LazyEraseTransferPtr(transfer), priority_comparator);
-    if (it != transfers[transfer->type].end(canHandleErasedElements) && it->transfer == transfer)
-    {
->>>>>>> 9acb6655
         return true;
     }
     LOG_debug << "Transfer not found";
