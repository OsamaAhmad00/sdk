--- conflicted
+++ resolved
@@ -544,29 +544,11 @@
     DEFINES += USE_FREEIMAGE
     SOURCES += src/gfx/freeimage.cpp
 
-<<<<<<< HEAD
-    macx {
-        INCLUDEPATH += $$MEGASDK_BASE_PATH/bindings/qt/3rdparty/include/FreeImage/Source
-        LIBS += $$MEGASDK_BASE_PATH/bindings/qt/3rdparty/libs/libfreeimage.a
-    }
-    else {
-        vcpkg:LIBS += -lfreeimage$$DEBUG_SUFFIX
-        else {
-            exists($$MEGASDK_BASE_PATH/bindings/qt/3rdparty/libs/libfreeimage.so.3) {
-            LIBS += $$MEGASDK_BASE_PATH/bindings/qt/3rdparty/libs/libfreeimage.so.3
-            }
-            else {
-            LIBS += -lfreeimage
-            }
-        }
-    }
-=======
-    vcpkg {    
+    vcpkg {
         win32:LIBS += -llibpng16$$DEBUG_SUFFIX -llibwebpmux$$DEBUG_SUFFIX
         else {
             LIBS += -lpng16$$DEBUG_SUFFIX -lwebpmux$$DEBUG_SUFFIX
         }
->>>>>>> 94f294ec
 
         LIBS += -lfreeimage$$DEBUG_SUFFIX -ljpeg$$DEBUG_SUFFIX -ltiff$$DEBUG_SUFFIX \
         -lIlmImf-2_5$$UNDERSCORE_DEBUG_SUFFIX -lIex-2_5$$UNDERSCORE_DEBUG_SUFFIX -lIlmThread-2_5$$UNDERSCORE_DEBUG_SUFFIX \
@@ -581,7 +563,12 @@
             LIBS += $$MEGASDK_BASE_PATH/bindings/qt/3rdparty/libs/libfreeimage.a
         }
         else {
-            LIBS += -lfreeimage
+            exists($$MEGASDK_BASE_PATH/bindings/qt/3rdparty/libs/libfreeimage.so.3) {
+                LIBS += $$MEGASDK_BASE_PATH/bindings/qt/3rdparty/libs/libfreeimage.so.3
+            }
+            else {
+                LIBS += -lfreeimage
+            }
         }
     }
 }
