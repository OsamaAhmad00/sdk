--- conflicted
+++ resolved
@@ -5356,8 +5356,6 @@
 - (void)getCameraUploadsFolder;
 
 /**
-<<<<<<< HEAD
-=======
  * @brief Gets Camera Uploads secondary target folder.
  *
  * The associated request type with this request is MEGARequestTypeGetAttrUser
@@ -5392,41 +5390,6 @@
 - (void)getCameraUploadsFolderSecondary;
 
 /**
- * @brief Gets My Backups target folder.
- *
- * The associated request type with this request is MEGARequestTypeGetAttrUser
- * Valid data in the MegaRequest object received on callbacks:
- * - [MEGARequest paramType] - Returns the attribute type MEGAUserAttributeBackupsFolder
- * - [MEGARequest flag] - Returns NO
- *
- * Valid data in the MegaRequest object received in onRequestFinish when the error code
- * is MEGAErrorTypeApiOk:
- * - [MEGARequest nodeHandle] - Returns the handle of the node where My Backups files are stored
- *
- * If the folder was not set, the request will fail with the error code MEGAErrorTypeApiENoent.
- *
- * @param delegate MEGARequestDelegate to track this request
- */
-- (void)getMyBackupsFolderWithDelegate:(id<MEGARequestDelegate>)delegate;
-
-/**
- * @brief Gets My Backups target folder.
- *
- * The associated request type with this request is MEGARequestTypeGetAttrUser
- * Valid data in the MegaRequest object received on callbacks:
- * - [MEGARequest paramType] - Returns the attribute type MEGAUserAttributeBackupsFolder
- * - [MEGARequest flag] - Returns NO
- *
- * Valid data in the MegaRequest object received in onRequestFinish when the error code
- * is MEGAErrorTypeApiOk:
- * - [MEGARequest nodeHandle] - Returns the handle of the node where My Backups files are stored
- *
- * If the folder was not set, the request will fail with the error code MEGAErrorTypeApiENoent.
- */
-- (void)getMyBackupsFolder;
-
-/**
->>>>>>> 46afb09d
  * @brief Get the number of days for rubbish-bin cleaning scheduler
  *
  * The associated request type with this request is MEGARequestTypeGetAttrUser
