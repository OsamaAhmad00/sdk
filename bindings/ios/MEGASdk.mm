--- conflicted
+++ resolved
@@ -601,11 +601,7 @@
 
 - (void)logout {
     [NSNotificationCenter.defaultCenter postNotificationName:MEGAIsBeingLogoutNotification object:nil];
-<<<<<<< HEAD
-    self.megaApi->logout(NULL);
-=======
     self.megaApi->logout(false, NULL);
->>>>>>> 7e494c55
 }
 
 - (void)localLogoutWithDelegate:(id<MEGARequestDelegate>)delegate {
