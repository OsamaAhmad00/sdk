--- conflicted
+++ resolved
@@ -98,11 +98,7 @@
 
 /**
  * @brief Get the price in the local currency (in cents)
-<<<<<<< HEAD
- * @param productIndex Product index (from 0 to MegaPricing::getNumProducts)
-=======
  * @param index Product index (from 0 to MegaPricing::getNumProducts)
->>>>>>> 726ac04e
  * @return Price of the product (in cents)
  */
 - (NSInteger)localPriceAtProductIndex:(NSInteger)index;
