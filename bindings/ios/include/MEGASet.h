/**
 * @file MEGASet.h
 * @brief Represents a MEGASet in MEGA
 *
 * It allows to get all data related to a Set in MEGA.
 *
 * (c) 2022- by Mega Limited, Auckland, New Zealand
 *
 * This file is part of the MEGA SDK - Client Access Engine.
 *
 * Applications using the MEGA API must present a valid application key
 * and comply with the the rules set forth in the Terms of Service.
 *
 * The MEGA SDK is distributed in the hope that it will be useful,
 * but WITHOUT ANY WARRANTY; without even the implied warranty of
 * MERCHANTABILITY or FITNESS FOR A PARTICULAR PURPOSE.
 *
 * @copyright Simplified (2-clause) BSD License.
 *
 * You should have received a copy of the license along with this
 * program.
 */

#import <Foundation/Foundation.h>

typedef NS_ENUM (NSInteger, MEGASetChangeType) {
    MEGASetChangeTypeNew       = 0,
    MEGASetChangeTypeName      = 1,
    MEGASetChangeTypeCover     = 2,
    MEGASetChangeTypeRemoved   = 3,
    MEGASetChangeTypeExported  = 4
<<<<<<< HEAD
};

typedef NS_OPTIONS (NSUInteger, MEGASetChanges) {
    MEGASetChangesNew           = 1 << MEGASetChangeTypeNew,
    MEGASetChangesName          = 1 << MEGASetChangeTypeName,
    MEGASetChangesCover         = 1 << MEGASetChangeTypeCover,
    MEGASetChangesRemoved       = 1 << MEGASetChangeTypeRemoved,
    MEGASetChangesExported      = 1 << MEGASetChangeTypeExported
=======
>>>>>>> 4df3a5c4
};

NS_ASSUME_NONNULL_BEGIN

/**
 * @brief Represents a Set in MEGA
 *
 * It allows to get all data related to a Set in MEGA.
 *
 * Objects of this class aren't live, they are snapshots of the state of a Set
 * in MEGA when the object is created, they are immutable.
 *
 */
@interface MEGASet : NSObject

/**
 * @brief Returns id of current Set.
 *
 * @return Set id.
 */
@property (readonly, nonatomic) uint64_t handle;

/**
 * @brief Returns id of user that owns current Set.
 *
 * @return user id.
 */
@property (readonly, nonatomic) uint64_t userId;

/**
 * @brief Returns public id of current Set if it was exported. INVALID_HANDLE otherwise
 *
 * @return Public id of Set.
 */
@property (readonly, nonatomic) uint64_t publicId;

/**
 * @brief Returns id of Element set as 'cover' for current Set.
 *
 * It will return INVALID_HANDLE if no cover was set or if the Element became invalid
 * (was removed) in the meantime.
 *
 * @return Element id.
 */
@property (readonly, nonatomic) uint64_t cover;

/**
 * @brief Returns timestamp of latest changes to current Set (but not to its Elements).
 *
 * @return timestamp value.
 */
@property (readonly, nonatomic) NSDate *timestamp;

/**
 * @brief Returns creation timestamp of current Set.
 *
 * @return timestamp value.
 */
@property (readonly, nonatomic) NSDate *timestampCreated;

/**
 * @brief Returns name of current Set.
 *
 * @return name of current Set.
 */
@property (readonly, nonatomic, nullable) NSString *name;

/**
 * @brief Returns YES if this Set has a specific change
 *
 * This value is only useful for Sets notified by [MEGADelegate onSetsUpdate:sets:]  or
 * [MEGAGlobalDelegate onSetsUpdate:sets:] that can notify about Set modifications.
 *
 * In other cases, the return value of this function will be always false.
 *
 * @param changeType The type of change to check. It can be one of the following values:
 *
 * - MEGASetChangeTypeNew                  = 0
 * Check if the Set was new
 *
 * - MEGASetChangeTypeName                = 1
 * Check if Set name has changed
 *
 * - MEGASetChangeTypeCover                = 2
 * Check if Set cover has changed
 *
 * - MEGASetChangeTypeRemoved          = 3
 * Check if the Set was removed
 *
 * - MEGASetChangeTypeExported           = 4
 * Check if the Set was exported or disabled (i.e. exporting ended)
 *
 * @return YES if this Set has a specific change
 */
- (BOOL)hasChangedType:(MEGASetChangeType)changeType;

/**
 * @brief Returns changes  for MEGASet
 *
 * Note that the position of each bit matches the MEGASetChangeType value
 *
 * @return combination of changes in
 */
- (MEGASetChanges)changes;

/**
 * @brief Returns true if this Set is exported (can be accessed via public link)
 *
 * Public link is retrieved when the Set becomes exported
 *
 * @return true if this Set is exported
 */
- (BOOL)isExported;

@end

NS_ASSUME_NONNULL_END<|MERGE_RESOLUTION|>--- conflicted
+++ resolved
@@ -29,7 +29,6 @@
     MEGASetChangeTypeCover     = 2,
     MEGASetChangeTypeRemoved   = 3,
     MEGASetChangeTypeExported  = 4
-<<<<<<< HEAD
 };
 
 typedef NS_OPTIONS (NSUInteger, MEGASetChanges) {
@@ -38,8 +37,6 @@
     MEGASetChangesCover         = 1 << MEGASetChangeTypeCover,
     MEGASetChangesRemoved       = 1 << MEGASetChangeTypeRemoved,
     MEGASetChangesExported      = 1 << MEGASetChangeTypeExported
-=======
->>>>>>> 4df3a5c4
 };
 
 NS_ASSUME_NONNULL_BEGIN
