--- conflicted
+++ resolved
@@ -3589,11 +3589,7 @@
     ASSERT_TRUE(clientA2.confirmModel_mainthread(model.findnode("f"), backupId2));
 }
 
-<<<<<<< HEAD
 GTEST_TEST(Sync, BasicSync_MoveSeveralExistingIntoDeepNewLocalFolders)
-=======
-TEST_F(SyncTest, DISABLED_BasicSync_MoveSeveralExistingIntoDeepNewLocalFolders)
->>>>>>> 6cfd3d56
 {
     // historic case:  in the local filesystem, create a new folder then move an existing file/folder into it
     fs::path localtestroot = makeNewTestRoot();
@@ -7911,7 +7907,7 @@
 #endif
 GTEST_TEST(Sync, MoveExistingIntoNewDirectoryWhilePaused)
 {
-    auto TESTROOT = makeNewTestRoot(LOCAL_TEST_FOLDER);
+    auto TESTROOT = makeNewTestRoot();
     auto TIMEOUT  = chrono::seconds(4);
 
     Model model;
