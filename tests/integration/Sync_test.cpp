/**
 * @file tests/synctests.cpp
 * @brief Mega SDK test file
 *
 * (c) 2018 by Mega Limited, Wellsford, New Zealand
 *
 * This file is part of the MEGA SDK - Client Access Engine.
 *
 * Applications using the MEGA API must present a valid application key
 * and comply with the the rules set forth in the Terms of Service.
 *
 * The MEGA SDK is distributed in the hope that it will be useful,
 * but WITHOUT ANY WARRANTY; without even the implied warranty of
 * MERCHANTABILITY or FITNESS FOR A PARTICULAR PURPOSE.
 *
 * @copyright Simplified (2-clause) BSD License.
 *
 * You should have received a copy of the license along with this
 * program.
 */

// Many of these tests are still being worked on.
// The file uses some C++17 mainly for the very convenient std::filesystem library, though the main SDK must still build with C++11 (and prior)


#include "test.h"
#include "stdfs.h"
#include <mega.h>
#include "gtest/gtest.h"
#include <stdio.h>
#include <map>
#include <future>
//#include <mega/tsthooks.h>
#include <fstream>
#include <atomic>
#include <random>

#include <megaapi_impl.h>

#define DEFAULTWAIT std::chrono::seconds(20)

using namespace ::mega;
using namespace ::std;


template<typename T>
using shared_promise = std::shared_ptr<promise<T>>;

using PromiseBoolSP   = shared_promise<bool>;
using PromiseHandleSP = shared_promise<handle>;
using PromiseStringSP = shared_promise<string>;

PromiseBoolSP newPromiseBoolSP()
{
    return PromiseBoolSP(new promise<bool>());
}



#ifdef ENABLE_SYNC

namespace {

bool suppressfiles = false;

typedef ::mega::byte byte;

// Creates a temporary directory in the current path
fs::path makeTmpDir(const int maxTries = 1000)
{
    const auto cwd = fs::current_path();
    std::random_device dev;
    std::mt19937 prng{dev()};
    std::uniform_int_distribution<uint64_t> rand{0};
    fs::path path;
    for (int i = 0;; ++i)
    {
        std::ostringstream os;
        os << std::hex << rand(prng);
        path = cwd / os.str();
        if (fs::create_directory(path))
        {
            break;
        }
        if (i == maxTries)
        {
            throw std::runtime_error{"Couldn't create tmp dir"};
        }
    }
    return path;
}

// Copies a file while maintaining the write time.
void copyFile(const fs::path& source, const fs::path& target)
{
    assert(fs::is_regular_file(source));
    const auto tmpDir = makeTmpDir();
    const auto tmpFile = tmpDir / "copied_file";
    fs::copy_file(source, tmpFile);
    fs::last_write_time(tmpFile, fs::last_write_time(source));
    fs::rename(tmpFile, target);
    fs::remove(tmpDir);
}

string leafname(const string& p)
{
    auto n = p.find_last_of("/");
    return n == string::npos ? p : p.substr(n+1);
}

string parentpath(const string& p)
{
    auto n = p.find_last_of("/");
    return n == string::npos ? "" : p.substr(0, n-1);
}

void WaitMillisec(unsigned n)
{
#ifdef _WIN32
    if (n > 1000)
    {
        for (int i = 0; i < 10; ++i)
        {
            // better for debugging, with breakpoints, pauses, etc
            Sleep(n/10);
        }
    }
    else
    {
        Sleep(n);
    }
#else
    usleep(n * 1000);
#endif
}

bool createFile(const fs::path &path, const void *data, const size_t data_length)
{
#if (__cplusplus >= 201700L)
    ofstream ostream(path, ios::binary);
#else
    ofstream ostream(path.u8string(), ios::binary);
#endif

    ostream.write(reinterpret_cast<const char *>(data), data_length);

    return ostream.good();
}

bool createDataFile(const fs::path &path, const std::string &data)
{
    return createFile(path, data.data(), data.size());
}

bool createDataFile(const fs::path& path, const std::string& data, std::chrono::seconds delta)
{
    if (!createDataFile(path, data)) return false;

    std::error_code result;
    auto current = fs::last_write_time(path, result);

    if (result) return false;

    fs::last_write_time(path, current + delta, result);

    return !result;
}

std::string randomData(const std::size_t length)
{
    std::vector<uint8_t> data(length);

    std::generate_n(data.begin(), data.size(), [](){ return (uint8_t)std::rand(); });

    return std::string((const char*)data.data(), data.size());
}

struct Model
{
    // records what we think the tree should look like after sync so we can confirm it

    struct ModelNode
    {
        enum nodetype { file, folder };
        nodetype type = folder;
        string mCloudName;
        string mFsName;
        string name;
        string content;
        vector<unique_ptr<ModelNode>> kids;
        ModelNode* parent = nullptr;
        bool changed = false;

        ModelNode() = default;

        ModelNode(const ModelNode& other)
          : type(other.type)
          , mCloudName()
          , mFsName()
          , name(other.name)
          , content(other.content)
          , kids()
          , parent()
          , changed(other.changed)
        {
            for (auto& child : other.kids)
            {
                addkid(child->clone());
            }
        }

        ModelNode& fsName(const string& name)
        {
            return mFsName = name, *this;
        }

        const string& fsName() const
        {
            return mFsName.empty() ? name : mFsName;
        }

        ModelNode& cloudName(const string& name)
        {
            return mCloudName = name, *this;
        }

        const string& cloudName() const
        {
            return mCloudName.empty() ? name : mCloudName;
        }

        void generate(const fs::path& path, bool force)
        {
            const fs::path ourPath = path / fsName();

            if (type == file)
            {
                if (changed || force)
                {
                    ASSERT_TRUE(createDataFile(ourPath, content));
                    changed = false;
                }
            }
            else
            {
                fs::create_directory(ourPath);

                for (auto& child : kids)
                {
                    child->generate(ourPath, force);
                }
            }
        }

        string path()
        {
            string s;
            for (auto p = this; p; p = p->parent)
                s = "/" + p->name + s;
            return s;
        }

        string fsPath()
        {
            string s;
            for (auto p = this; p; p = p->parent)
                s = "/" + p->fsName() + s;
            return s;
        }

        ModelNode* addkid()
        {
            return addkid(::mega::make_unique<ModelNode>());
        }

        ModelNode* addkid(unique_ptr<ModelNode>&& p)
        {
            p->parent = this;
            kids.emplace_back(move(p));

            return kids.back().get();
        }

        bool typematchesnodetype(nodetype_t nodetype) const
        {
            switch (type)
            {
            case file: return nodetype == FILENODE;
            case folder: return nodetype == FOLDERNODE;
            }
            return false;
        }

        void print(string prefix="")
        {
            out() << prefix << name;
            prefix.append(name).append("/");
            for (const auto &in: kids)
            {
                in->print(prefix);
            }
        }

        std::unique_ptr<ModelNode> clone()
        {
            return ::mega::make_unique<ModelNode>(*this);
        }
    };

    Model()
      : root(makeModelSubfolder("root"))
    {
    }

    Model(const Model& other)
      : root(other.root->clone())
    {
    }

    Model& operator=(const Model& rhs)
    {
        Model temp(rhs);

        swap(temp);

        return *this;
    }

    ModelNode* addfile(const string& path, const string& content)
    {
        auto* node = addnode(path, ModelNode::file);

        node->content = content;
        node->changed = true;

        return node;
    }

    ModelNode* addfile(const string& path)
    {
        return addfile(path, path);
    }

    ModelNode* addfolder(const string& path)
    {
        return addnode(path, ModelNode::folder);
    }

    ModelNode* addnode(const string& path, ModelNode::nodetype type)
    {
        ModelNode* child;
        ModelNode* node = root.get();
        string name;
        size_t current = 0;
        size_t end = path.size();

        while (current < end)
        {
            size_t delimiter = path.find('/', current);

            if (delimiter == path.npos)
            {
                break;
            }

            name = path.substr(current, delimiter - current);

            if (!(child = childnodebyname(node, name)))
            {
                child = node->addkid();

                child->name = name;
                child->type = ModelNode::folder;
            }

            assert(child->type == ModelNode::folder);

            current = delimiter + 1;
            node = child;
        }

        assert(current < end);

        name = path.substr(current);

        if (!(child = childnodebyname(node, name)))
        {
            child = node->addkid();

            child->name = name;
            child->type = type;
        }

        assert(child->type == type);

        return child;
    }

    ModelNode* copynode(const string& src, const string& dst)
    {
        const ModelNode* source = findnode(src);
        ModelNode* destination = addnode(dst, source->type);

        destination->content = source->content;
        destination->kids.clear();

        for (auto& child : source->kids)
        {
            destination->addkid(child->clone());
        }

        return destination;
    }

    unique_ptr<ModelNode> makeModelSubfolder(const string& utf8Name)
    {
        unique_ptr<ModelNode> n(new ModelNode);
        n->name = utf8Name;
        return n;
    }

    unique_ptr<ModelNode> makeModelSubfile(const string& utf8Name, string content = {})
    {
        unique_ptr<ModelNode> n(new ModelNode);
        n->name = utf8Name;
        n->type = ModelNode::file;
        n->content = content.empty() ? utf8Name : std::move(content);
        return n;
    }

    unique_ptr<ModelNode> buildModelSubdirs(const string& prefix, int n, int recurselevel, int filesperdir)
    {
        if (suppressfiles) filesperdir = 0;

        unique_ptr<ModelNode> nn = makeModelSubfolder(prefix);

        for (int i = 0; i < filesperdir; ++i)
        {
            nn->addkid(makeModelSubfile("file" + to_string(i) + "_" + prefix));
        }

        if (recurselevel > 0)
        {
            for (int i = 0; i < n; ++i)
            {
                unique_ptr<ModelNode> sn = buildModelSubdirs(prefix + "_" + to_string(i), n, recurselevel - 1, filesperdir);
                sn->parent = nn.get();
                nn->addkid(move(sn));
            }
        }
        return nn;
    }

    ModelNode* childnodebyname(ModelNode* n, const std::string& s)
    {
        for (auto& m : n->kids)
        {
            if (m->name == s)
            {
                return m.get();
            }
        }
        return nullptr;
    }

    ModelNode* findnode(string path, ModelNode* startnode = nullptr)
    {
        ModelNode* n = startnode ? startnode : root.get();
        while (n && !path.empty())
        {
            auto pos = path.find("/");
            n = childnodebyname(n, path.substr(0, pos));
            path.erase(0, pos == string::npos ? path.size() : pos + 1);
        }
        return n;
    }

    unique_ptr<ModelNode> removenode(const string& path)
    {
        ModelNode* n = findnode(path);
        if (n && n->parent)
        {
            unique_ptr<ModelNode> extracted;
            ModelNode* parent = n->parent;
            auto newend = std::remove_if(parent->kids.begin(), parent->kids.end(), [&extracted, n](unique_ptr<ModelNode>& v) { if (v.get() == n) return extracted = move(v), true; else return false; });
            parent->kids.erase(newend, parent->kids.end());
            return extracted;
        }
        return nullptr;
    }

    bool movenode(const string& sourcepath, const string& destpath)
    {
        ModelNode* source = findnode(sourcepath);
        ModelNode* dest = findnode(destpath);
        if (source && source && source->parent && dest)
        {
            auto replaced_node = removenode(destpath + "/" + source->name);

            unique_ptr<ModelNode> n;
            ModelNode* parent = source->parent;
            auto newend = std::remove_if(parent->kids.begin(), parent->kids.end(), [&n, source](unique_ptr<ModelNode>& v) { if (v.get() == source) return n = move(v), true; else return false; });
            parent->kids.erase(newend, parent->kids.end());
            if (n)
            {
                dest->addkid(move(n));
                return true;
            }
        }
        return false;
    }

    bool movetosynctrash(const string& path, const string& syncrootpath)
    {
        ModelNode* syncroot;
        if (!(syncroot = findnode(syncrootpath)))
        {
            return false;
        }

        ModelNode* trash;
        if (!(trash = childnodebyname(syncroot, DEBRISFOLDER)))
        {
            auto uniqueptr = makeModelSubfolder(DEBRISFOLDER);
            trash = uniqueptr.get();
            syncroot->addkid(move(uniqueptr));
        }

        char today[50];
        auto rawtime = time(NULL);
        strftime(today, sizeof today, "%F", localtime(&rawtime));

        ModelNode* dayfolder;
        if (!(dayfolder = findnode(today, trash)))
        {
            auto uniqueptr = makeModelSubfolder(today);
            dayfolder = uniqueptr.get();
            trash->addkid(move(uniqueptr));
        }

        if (auto uniqueptr = removenode(path))
        {
            dayfolder->addkid(move(uniqueptr));
            return true;
        }
        return false;
    }

    void ensureLocalDebrisTmpLock(const string& syncrootpath)
    {
        // if we've downloaded a file then it's put in debris/tmp initially, and there is a lock file
        if (ModelNode* syncroot = findnode(syncrootpath))
        {
            ModelNode* trash;
            if (!(trash = childnodebyname(syncroot, DEBRISFOLDER)))
            {
                auto uniqueptr = makeModelSubfolder(DEBRISFOLDER);
                trash = uniqueptr.get();
                syncroot->addkid(move(uniqueptr));
            }

            ModelNode* tmpfolder;
            if (!(tmpfolder = findnode("tmp", trash)))
            {
                auto uniqueptr = makeModelSubfolder("tmp");
                tmpfolder = uniqueptr.get();
                trash->addkid(move(uniqueptr));
            }

            ModelNode* lockfile;
            if (!(lockfile = findnode("lock", tmpfolder)))
            {
                tmpfolder->addkid(makeModelSubfile("lock"));
            }
        }
    }

    bool removesynctrash(const string& syncrootpath, const string& subpath = "")
    {
        if (subpath.empty())
        {
            return removenode(syncrootpath + "/" + DEBRISFOLDER).get();
        }
        else
        {
            char today[50];
            auto rawtime = time(NULL);
            strftime(today, sizeof today, "%F", localtime(&rawtime));

            return removenode(syncrootpath + "/" + DEBRISFOLDER + "/" + today + "/" + subpath).get();
        }
    }

    void emulate_rename(std::string nodepath, std::string newname)
    {
        auto node = findnode(nodepath);
        ASSERT_TRUE(!!node);
        if (node) node->name = newname;
    }

    void emulate_move(std::string nodepath, std::string newparentpath)
    {
        auto removed = removenode(newparentpath + "/" + leafname(nodepath));

        ASSERT_TRUE(movenode(nodepath, newparentpath));
    }

    void emulate_copy(std::string nodepath, std::string newparentpath)
    {
        auto node = findnode(nodepath);
        auto newparent = findnode(newparentpath);
        ASSERT_TRUE(!!node);
        ASSERT_TRUE(!!newparent);
        newparent->addkid(node->clone());
    }

    void emulate_rename_copy(std::string nodepath, std::string newparentpath, std::string newname)
    {
        auto node = findnode(nodepath);
        auto newparent = findnode(newparentpath);
        ASSERT_TRUE(!!node);
        ASSERT_TRUE(!!newparent);
        auto newnode = node->clone();
        newnode->name = newname;
        newparent->addkid(std::move(newnode));
    }

    void emulate_delete(std::string nodepath)
    {
        auto removed = removenode(nodepath);
       // ASSERT_TRUE(!!removed);
    }

    void generate(const fs::path& path, bool force = false)
    {
        fs::create_directories(path);

        for (auto& child : root->kids)
        {
            child->generate(path, force);
        }
    }

    void swap(Model& other)
    {
        using std::swap;

        swap(root, other.root);
    }

    unique_ptr<ModelNode> root;
};


bool waitonresults(future<bool>* r1 = nullptr, future<bool>* r2 = nullptr, future<bool>* r3 = nullptr, future<bool>* r4 = nullptr)
{
    if (r1) r1->wait();
    if (r2) r2->wait();
    if (r3) r3->wait();
    if (r4) r4->wait();
    return (!r1 || r1->get()) && (!r2 || r2->get()) && (!r3 || r3->get()) && (!r4 || r4->get());
}

atomic<int> next_request_tag{ 1 << 30 };

struct StandardClient : public MegaApp
{
    WAIT_CLASS waiter;
#ifdef GFX_CLASS
    GFX_CLASS gfx;
#endif

    string client_dbaccess_path;
    std::unique_ptr<HttpIO> httpio;
    std::unique_ptr<FileSystemAccess> fsaccess;
    std::recursive_mutex clientMutex;
    MegaClient client;
    std::atomic<bool> clientthreadexit{false};
    bool fatalerror = false;
    string clientname;
    std::function<void()> nextfunctionMC;
    std::function<void()> nextfunctionSC;
    std::condition_variable functionDone;
    std::mutex functionDoneMutex;
    std::string salt;
    std::set<fs::path> localFSFilesThatMayDiffer;

    fs::path fsBasePath;

    handle basefolderhandle = UNDEF;

    enum resultprocenum { PRELOGIN, LOGIN, FETCHNODES, PUTNODES, UNLINK, CATCHUP,
                          COMPLETION };  // use COMPLETION when we use a completion function, rather than trying to match tags on callbacks

    struct ResultProc
    {
        StandardClient& client;
        ResultProc(StandardClient& c) : client(c) {}

        struct id_callback
        {
            int request_tag = 0;
            handle h = UNDEF;
            std::function<bool(error)> f;
            id_callback(std::function<bool(error)> cf, int tag, handle ch) : request_tag(tag), h(ch), f(cf) {}
        };

        recursive_mutex mtx;  // recursive because sometimes we need to set up new operations during a completion callback
        map<resultprocenum, deque<id_callback>> m;

        void prepresult(resultprocenum rpe, int tag, std::function<void()>&& requestfunc, std::function<bool(error)>&& f, handle h = UNDEF)
        {
            if (rpe != COMPLETION)
            {
                lock_guard<recursive_mutex> g(mtx);
                auto& entry = m[rpe];
                entry.emplace_back(move(f), tag, h);
            }

            std::lock_guard<std::recursive_mutex> lg(client.clientMutex);

            assert(tag > 0);
            int oldtag = client.client.reqtag;
            client.client.reqtag = tag;
            requestfunc();
            client.client.reqtag = oldtag;

            client.client.waiter->notify();
        }

        void processresult(resultprocenum rpe, error e, handle h = UNDEF)
        {
            int tag = client.client.restag;
            if (tag == 0 && rpe != CATCHUP)
            {
                //out() << "received notification of SDK initiated operation " << rpe << " tag " << tag; // too many of those to output
                return;
            }

            if (tag < (2 << 30))
            {
                out() << "ignoring callback from SDK internal sync operation " << rpe << " tag " << tag;
                return;
            }

            lock_guard<recursive_mutex> g(mtx);
            auto& entry = m[rpe];

            if (rpe == CATCHUP)
            {
                while (!entry.empty())
                {
                    entry.front().f(e);
                    entry.pop_front();
                }
                return;
            }

            if (entry.empty())
            {
                //out() << client.client.clientname
                //      << "received notification of operation type " << rpe << " completion but we don't have a record of it.  tag: " << tag;
                return;
            }

            if (tag != entry.front().request_tag)
            {
                out() << client.client.clientname
                      << "tag mismatch for operation completion of " << rpe << " tag " << tag << ", we expected " << entry.front().request_tag;
                return;
            }

            if (entry.front().f(e))
            {
                entry.pop_front();
            }
        }
    } resultproc;

    // thread as last member so everything else is initialised before we start it
    std::thread clientthread;

    string ensureDir(const fs::path& p)
    {
        fs::create_directories(p);

        string result = p.u8string();

        if (result.back() != fs::path::preferred_separator)
        {
            result += fs::path::preferred_separator;
        }

        return result;
    }

    StandardClient(const fs::path& basepath, const string& name)
        : client_dbaccess_path(ensureDir(basepath / name))
        , httpio(new HTTPIO_CLASS)
        , fsaccess(new FSACCESS_CLASS(makeFsAccess_<FSACCESS_CLASS>()))
        , client(this,
                 &waiter,
                 httpio.get(),
                 fsaccess.get(),
#ifdef DBACCESS_CLASS
                 new DBACCESS_CLASS(LocalPath::fromPath(client_dbaccess_path, *fsaccess)),
#else
                 NULL,
#endif
#ifdef GFX_CLASS
                 &gfx,
#else
                 NULL,
#endif
                 "N9tSBJDC",
                 USER_AGENT.c_str(),
                 THREADS_PER_MEGACLIENT)
        , clientname(name + " ")
        , fsBasePath(basepath / fs::u8path(name))
        , resultproc(*this)
        , clientthread([this]() { threadloop(); })
    {
        client.clientname = clientname + " ";
        client.syncs.mDetailedSyncLogging = true;
#ifdef GFX_CLASS
        gfx.startProcessingThread();
#endif
    }

    ~StandardClient()
    {
        // shut down any syncs on the same thread, or they stall the client destruction (CancelIo instead of CancelIoEx on the WinDirNotify)
        auto result =
          thread_do<bool>([](MegaClient& mc, PromiseBoolSP result)
                          {
                              mc.logout(false);
                              result->set_value(true);
                          });

        // Make sure logout completes before we escape.
        result.get();

        clientthreadexit = true;
        waiter.notify();
        clientthread.join();
    }

    void localLogout()
    {
        auto result =
          thread_do<bool>([](MegaClient& mc, PromiseBoolSP result)
                          {
                              mc.locallogout(false, true);
                              result->set_value(true);
                          });

        // Make sure logout completes before we escape.
        result.get();
    }

    static mutex om;
    bool logcb = false;
    chrono::steady_clock::time_point lastcb = std::chrono::steady_clock::now();

    string lp(LocalNode* ln) { return ln->getLocalPath().toName(*client.fsaccess); }

    void onCallback() { lastcb = chrono::steady_clock::now(); };

<<<<<<< HEAD
    void syncupdate_stateconfig(const SyncConfig& config) override { onCallback(); if (logcb) { lock_guard<mutex> g(om);  out() << clientname << "syncupdate_stateconfig() " << toHandle(config.mBackupId); } }
    void syncupdate_scanning(bool b) override { if (logcb) { onCallback(); lock_guard<mutex> g(om); out() << clientname << "syncupdate_scanning()" << b; } }
    void syncupdate_stalled(bool b) override { if (logcb) { onCallback(); lock_guard<mutex> g(om); out() << clientname << "syncupdate_stalled()" << b; } }
=======
    void syncupdate_stateconfig(const SyncConfig& config) override { onCallback(); if (logcb) { lock_guard<mutex> g(om);  out() << clientname << " syncupdate_stateconfig() " << config.mBackupId; } }
    void syncupdate_scanning(bool b) override { if (logcb) { onCallback(); lock_guard<mutex> g(om); out() << clientname << " syncupdate_scanning()" << b; } }
>>>>>>> 509bffed
    void syncupdate_local_lockretry(bool b) override { if (logcb) { onCallback(); lock_guard<mutex> g(om); out() << clientname << "syncupdate_local_lockretry() " << b; }}
    //void syncupdate_treestate(LocalNode* ln) override { onCallback(); if (logcb) { lock_guard<mutex> g(om);   out() << clientname << " syncupdate_treestate() " << ln->ts << " " << ln->dts << " " << lp(ln); }}

    //bool sync_syncable(Sync* sync, const char* name, LocalPath& path, Node*) override
    //{
    //    return sync_syncable(sync, name, path);
    //}

    //bool sync_syncable(Sync*, const char*, LocalPath&) override
    //{
    //    onCallback();

    //    return true;
    //}

    std::atomic<unsigned> transfersAdded{0}, transfersRemoved{0}, transfersPrepared{0}, transfersFailed{0}, transfersUpdated{0}, transfersComplete{0};

    void transfer_added(Transfer*) override { onCallback(); ++transfersAdded; }
    void transfer_removed(Transfer*) override { onCallback(); ++transfersRemoved; }
    void transfer_prepare(Transfer*) override { onCallback(); ++transfersPrepared; }
    void transfer_failed(Transfer*,  const Error&, dstime = 0) override { onCallback(); ++transfersFailed; }
    void transfer_update(Transfer*) override { onCallback(); ++transfersUpdated; }
    void transfer_complete(Transfer*) override { onCallback(); ++transfersComplete; }

    void notify_retry(dstime t, retryreason_t r) override
    {
        onCallback();

        if (!logcb) return;

        lock_guard<mutex> guard(om);

        out() << clientname << " notify_retry: " << t << " " << r;
    }

    void request_error(error e) override
    {
        onCallback();

        if (!logcb) return;

        lock_guard<mutex> guard(om);

        out() << clientname << " request_error: " << e;
    }

    void request_response_progress(m_off_t a, m_off_t b) override
    {
        onCallback();

        if (!logcb) return;

        lock_guard<mutex> guard(om);

        out() << clientname << " request_response_progress: " << a << " " << b;
    }

    void threadloop()
        try
    {
        while (!clientthreadexit)
        {
            int r;

            {
                std::lock_guard<std::recursive_mutex> lg(clientMutex);
                r = client.preparewait();
            }

            if (!r)
            {
                r |= client.dowait();
            }

            std::lock_guard<std::recursive_mutex> lg(clientMutex);
            r |= client.checkevents();

            {
                std::lock_guard<mutex> g(functionDoneMutex);
                if (nextfunctionMC)
                {
                    nextfunctionMC();
                    nextfunctionMC = nullptr;
                    functionDone.notify_all();
                    r |= Waiter::NEEDEXEC;
                }
                if (nextfunctionSC)
                {
                    nextfunctionSC();
                    nextfunctionSC = nullptr;
                    functionDone.notify_all();
                    r |= Waiter::NEEDEXEC;
                }
            }
            if ((r & Waiter::NEEDEXEC))
            {
                client.exec();
            }
        }

        // shut down on the same thread, otherwise any ongoing async I/O fails to complete (on windows)
        client.locallogout(false, true);

        out() << clientname << " thread exiting naturally";
    }
    catch (std::exception& e)
    {
        out() << clientname << " thread exception, StandardClient " << clientname << " terminated: " << e.what();
    }
    catch (...)
    {
        out() << clientname << " thread exception, StandardClient " << clientname << " terminated";
    }

    static bool debugging;  // turn this on to prevent the main thread timing out when stepping in the MegaClient

    template <class PROMISE_VALUE>
    future<PROMISE_VALUE> thread_do(std::function<void(MegaClient&, shared_promise<PROMISE_VALUE>)> f)
    {
        unique_lock<mutex> guard(functionDoneMutex);
        std::shared_ptr<promise<PROMISE_VALUE>> promiseSP(new promise<PROMISE_VALUE>());
        nextfunctionMC = [this, promiseSP, f](){ f(this->client, promiseSP); };
        waiter.notify();
        while (!functionDone.wait_until(guard, chrono::steady_clock::now() + chrono::seconds(600), [this]() { return !nextfunctionMC; }))
        {
            if (!debugging)
            {
                promiseSP->set_value(PROMISE_VALUE());
                break;
            }
        }
        return promiseSP->get_future();
    }

    template <class PROMISE_VALUE>
    future<PROMISE_VALUE> thread_do(std::function<void(StandardClient&, shared_promise<PROMISE_VALUE>)> f)
    {
        unique_lock<mutex> guard(functionDoneMutex);
        std::shared_ptr<promise<PROMISE_VALUE>> promiseSP(new promise<PROMISE_VALUE>());
        nextfunctionMC = [this, promiseSP, f]() { f(*this, promiseSP); };
        waiter.notify();
        while (!functionDone.wait_until(guard, chrono::steady_clock::now() + chrono::seconds(600), [this]() { return !nextfunctionSC; }))
        {
            if (!debugging)
            {
                promiseSP->set_value(PROMISE_VALUE());
                break;
            }
        }
        return promiseSP->get_future();
    }

    void preloginFromEnv(const string& userenv, PromiseBoolSP pb)
    {
        string user = getenv(userenv.c_str());

        ASSERT_FALSE(user.empty());

        resultproc.prepresult(PRELOGIN, ++next_request_tag,
            [&](){ client.prelogin(user.c_str()); },
            [pb](error e) { pb->set_value(!e); return true; });

    }

    void loginFromEnv(const string& userenv, const string& pwdenv, PromiseBoolSP pb)
    {
        string user = getenv(userenv.c_str());
        string pwd = getenv(pwdenv.c_str());

        ASSERT_FALSE(user.empty());
        ASSERT_FALSE(pwd.empty());

        byte pwkey[SymmCipher::KEYLENGTH];

        resultproc.prepresult(LOGIN, ++next_request_tag,
            [&](){
                if (client.accountversion == 1)
                {
                    if (error e = client.pw_key(pwd.c_str(), pwkey))
                    {
                        ASSERT_TRUE(false) << "login error: " << e;
                    }
                    else
                    {
                        client.login(user.c_str(), pwkey);
                    }
                }
                else if (client.accountversion == 2 && !salt.empty())
                {
                    client.login2(user.c_str(), pwd.c_str(), &salt);
                }
                else
                {
                    ASSERT_TRUE(false) << "Login unexpected error";
                }
            },
            [pb](error e) { pb->set_value(!e); return true; });

    }

    void loginFromSession(const string& session, PromiseBoolSP pb)
    {
        resultproc.prepresult(LOGIN, ++next_request_tag,
            [&](){ client.login(session); },
            [pb](error e) { pb->set_value(!e);  return true; });
    }

    bool cloudCopyTreeAs(Node* from, Node* to, string name)
    {
        auto promise = newPromiseBoolSP();
        auto future = promise->get_future();

        cloudCopyTreeAs(from, to, std::move(name), std::move(promise));

        return future.get();
    }

    class BasicPutNodesCompletion
    {
    public:
        BasicPutNodesCompletion(std::function<void(const Error&)>&& callable)
            : mCallable(std::move(callable))
        {
        }

        void operator()(const Error& e, targettype_t, vector<NewNode>&, bool)
        {
            mCallable(e);
        }

    private:
        std::function<void(const Error&)> mCallable;
    }; // BasicPutNodesCompletion

    void cloudCopyTreeAs(Node* n1, Node* n2, std::string newname, PromiseBoolSP pb)
    {
        auto completion = BasicPutNodesCompletion([pb](const Error& e) {
            pb->set_value(!e);
        });

        resultproc.prepresult(COMPLETION, ++next_request_tag,
            [&](){
                TreeProcCopy tc;
                client.proctree(n1, &tc, false, true);
                tc.allocnodes();
                client.proctree(n1, &tc, false, true);
                tc.nn[0].parenthandle = UNDEF;

                SymmCipher key;
                AttrMap attrs;
                string attrstring;
                key.setkey((const ::mega::byte*)tc.nn[0].nodekey.data(), n1->type);
                attrs = n1->attrs;
                client.fsaccess->normalize(&newname);
                attrs.map['n'] = newname;
                attrs.getjson(&attrstring);
                client.makeattr(&key, tc.nn[0].attrstring, attrstring.c_str());
<<<<<<< HEAD
                client.putnodes(n2->nodeHandle(), move(tc.nn), nullptr, client.reqtag);
=======
                client.putnodes(n2->nodeHandle(), move(tc.nn), nullptr, 0, std::move(completion));
>>>>>>> 509bffed
            },
            nullptr);
    }

    void putnodes(NodeHandle parentHandle, std::vector<NewNode>&& nodes, PromiseBoolSP pb)
    {
        auto completion = BasicPutNodesCompletion([pb](const Error& e) {
            pb->set_value(!e);
        });

        resultproc.prepresult(COMPLETION,
                              ++next_request_tag,
                              [&]()
                              {
<<<<<<< HEAD
                                  client.putnodes(NodeHandle().set6byte(parentHandle), std::move(nodes), nullptr, client.reqtag);
=======
                                  client.putnodes(parentHandle, std::move(nodes), nullptr, 0, std::move(completion));
>>>>>>> 509bffed
                              },
                              nullptr);
    }

    bool putnodes(NodeHandle parentHandle, std::vector<NewNode>&& nodes)
    {
        auto result =
          thread_do<bool>([&](StandardClient& client, PromiseBoolSP pb)
                    {
                        client.putnodes(parentHandle, std::move(nodes), pb);
                    });

        return result.get();
    }

    void uploadFolderTree_recurse(handle parent, handle& h, const fs::path& p, vector<NewNode>& newnodes)
    {
        NewNode n;
        client.putnodes_prepareOneFolder(&n, p.filename().u8string());
        handle thishandle = n.nodehandle = h++;
        n.parenthandle = parent;
        newnodes.emplace_back(std::move(n));

        for (fs::directory_iterator i(p); i != fs::directory_iterator(); ++i)
        {
            if (fs::is_directory(*i))
            {
                uploadFolderTree_recurse(thishandle, h, *i, newnodes);
            }
        }
    }

    void uploadFolderTree(fs::path p, Node* n2, PromiseBoolSP pb)
    {
        auto completion = BasicPutNodesCompletion([pb](const Error& e) {
            pb->set_value(!e);
        });

        resultproc.prepresult(COMPLETION, ++next_request_tag,
            [&](){
                vector<NewNode> newnodes;
                handle h = 1;
                uploadFolderTree_recurse(UNDEF, h, p, newnodes);
<<<<<<< HEAD
                client.putnodes(n2->nodeHandle(), move(newnodes), nullptr, client.reqtag);
=======
                client.putnodes(n2->nodeHandle(), move(newnodes), nullptr, 0, std::move(completion));
>>>>>>> 509bffed
            },
            nullptr);
    }

    // Necessary to make sure we release the file once we're done with it.
    struct FileGet : public File {
        void completed(Transfer* t, putsource_t source) override
        {
            File::completed(t, source);
            result->set_value(true);
            delete this;
        }

        void terminated() override
        {
            result->set_value(false);
            delete this;
        }

        PromiseBoolSP result;
    }; // FileGet

    void downloadFile(const Node& node, const fs::path& destination, PromiseBoolSP result)
    {
        unique_ptr<FileGet> file(new FileGet());

        file->h = node.nodeHandle();
        file->hprivate = true;
        file->localname = LocalPath::fromPath(destination.u8string(), *client.fsaccess);
        file->name = node.displayname();
        file->result = std::move(result);

        reinterpret_cast<FileFingerprint&>(*file) = node;

        DBTableTransactionCommitter committer(client.tctable);
        client.startxfer(GET, file.release(), committer);
    }

    bool downloadFile(const Node& node, const fs::path& destination)
    {
        auto result =
          thread_do<bool>([&](StandardClient& client, PromiseBoolSP result)
                          {
                              client.downloadFile(node, destination, result);
                          });

        return result.get();
    }

    struct FilePut : public File {
        void completed(Transfer* t, putsource_t source) override
        {
            File::completed(t, source);
            delete this;
        }

        void terminated() override
        {
            delete this;
        }
    }; // FilePut

    bool uploadFolderTree(fs::path p, Node* n2)
    {
        auto promise = newPromiseBoolSP();
        auto future = promise->get_future();

        uploadFolderTree(p, n2, std::move(promise));

        return future.get();
    }

    void uploadFile(const fs::path& path, const string& name, Node* parent, DBTableTransactionCommitter& committer)
    {
        unique_ptr<File> file(new FilePut());

        file->h = parent->nodeHandle();
        file->localname = LocalPath::fromPath(path.u8string(), *client.fsaccess);
        file->name = name;

        client.startxfer(PUT, file.release(), committer);
    }

    void uploadFile(const fs::path& path, const string& name, Node* parent, PromiseBoolSP pb)
    {
        resultproc.prepresult(PUTNODES,
                              ++next_request_tag,
                              [&]()
                              {
                                  DBTableTransactionCommitter committer(client.tctable);
                                  uploadFile(path, name, parent, committer);
                              },
                              [pb](error e)
                              {
                                  pb->set_value(!e);
                                  return true;
                              });
    }

    bool uploadFile(const fs::path& path, const string& name, Node* parent)
    {
        auto result =
          thread_do<bool>([&](StandardClient& client, PromiseBoolSP pb)
                    {
                        client.uploadFile(path, name, parent, pb);
                    });

        return result.get();
    }

    bool uploadFile(const fs::path& path, Node* parent)
    {
        return uploadFile(path, path.filename().u8string(), parent);
    }

    void uploadFilesInTree_recurse(Node* target, const fs::path& p, std::atomic<int>& inprogress, DBTableTransactionCommitter& committer)
    {
        if (fs::is_regular_file(p))
        {
            ++inprogress;
            uploadFile(p, p.filename().u8string(), target, committer);
        }
        else if (fs::is_directory(p))
        {
            if (auto newtarget = client.childnodebyname(target, p.filename().u8string().c_str()))
            {
                for (fs::directory_iterator i(p); i != fs::directory_iterator(); ++i)
                {
                    uploadFilesInTree_recurse(newtarget, *i, inprogress, committer);
                }
            }
        }
    }

    bool uploadFilesInTree(fs::path p, Node* n2)
    {
        auto promise = newPromiseBoolSP();
        auto future = promise->get_future();

        std::atomic_int dummy(0);
        uploadFilesInTree(p, n2, dummy, std::move(promise));

        return future.get();
    }

    void uploadFilesInTree(fs::path p, Node* n2, std::atomic<int>& inprogress, PromiseBoolSP pb)
    {
        resultproc.prepresult(PUTNODES, ++next_request_tag,
            [&](){
                DBTableTransactionCommitter committer(client.tctable);
                uploadFilesInTree_recurse(n2, p, inprogress, committer);
            },
            [pb, &inprogress](error e)
            {
                if (!--inprogress)
                    pb->set_value(true);
                return !inprogress;
            });
    }



    class TreeProcPrintTree : public TreeProc
    {
    public:
        void proc(MegaClient* client, Node* n) override
        {
            //out() << "fetchnodes tree: " << n->displaypath();;
        }
    };

    // mark node as removed and notify

    std::function<void (StandardClient& mc, PromiseBoolSP pb)> onFetchNodes;

    void fetchnodes(bool noCache, PromiseBoolSP pb)
    {
        resultproc.prepresult(FETCHNODES, ++next_request_tag,
            [&](){ client.fetchnodes(noCache); },
            [this, pb](error e)
            {
                if (e)
                {
                    pb->set_value(false);
                }
                else
                {
                    TreeProcPrintTree tppt;
                    client.proctree(client.nodebyhandle(client.rootnodes[0]), &tppt);

                    if (onFetchNodes)
                    {
                        onFetchNodes(*this, pb);
                    }
                    else
                    {
                        pb->set_value(true);
                    }
                }
                onFetchNodes = nullptr;
                return true;
            });
    }

    bool fetchnodes(bool noCache = false)
    {
        auto result =
          thread_do<bool>([=](StandardClient& client, PromiseBoolSP result)
                          {
                              client.fetchnodes(noCache, result);
                          });

        return result.get();
    }

    NewNode makeSubfolder(const string& utf8Name)
    {
        NewNode newnode;
        client.putnodes_prepareOneFolder(&newnode, utf8Name);
        return newnode;
    }

    void catchup(PromiseBoolSP pb)
    {
        resultproc.prepresult(CATCHUP, ++next_request_tag,
            [&](){
                client.catchup();
            },
            [pb](error e) {
                if (e)
                {
                    out() << "catchup reports: " << e;
                }
                pb->set_value(!e);
                return true;
            });
    }

    void deleteTestBaseFolder(bool mayneeddeleting, PromiseBoolSP pb)
    {
        if (Node* root = client.nodebyhandle(client.rootnodes[0]))
        {
            if (Node* basenode = client.childnodebyname(root, "mega_test_sync", false))
            {
                if (mayneeddeleting)
                {
                    auto completion = [this, pb](NodeHandle, Error e) {
                        if (e) out() << "delete of test base folder reply reports: " << e;
                        deleteTestBaseFolder(false, pb);
                    };

                    resultproc.prepresult(COMPLETION, ++next_request_tag,
                        [&](){ client.unlink(basenode, false, 0, std::move(completion)); },
                        nullptr);
                    return;
                }
                out() << "base folder found, but not expected, failing";
                pb->set_value(false);
                return;
            }
            else
            {
                //out() << "base folder not found, wasn't present or delete successful";
                pb->set_value(true);
                return;
            }
        }
        out() << "base folder not found, as root was not found!";
        pb->set_value(false);
    }

    void ensureTestBaseFolder(bool mayneedmaking, PromiseBoolSP pb)
    {
        if (Node* root = client.nodebyhandle(client.rootnodes[0]))
        {
            if (Node* basenode = client.childnodebyname(root, "mega_test_sync", false))
            {
                if (basenode->type == FOLDERNODE)
                {
                    basefolderhandle = basenode->nodehandle;
                    //out() << clientname << " Base folder: " << Base64Str<MegaClient::NODEHANDLE>(basefolderhandle);
                    //parentofinterest = Base64Str<MegaClient::NODEHANDLE>(basefolderhandle);
                    pb->set_value(true);
                    return;
                }
            }
            else if (mayneedmaking)
            {
                vector<NewNode> nn(1);
                nn[0] = makeSubfolder("mega_test_sync");

<<<<<<< HEAD
                resultproc.prepresult(PUTNODES, ++next_request_tag,
                    [&](){ client.putnodes(root->nodeHandle(), move(nn), nullptr, client.reqtag); },
                    [this, pb](error e) { ensureTestBaseFolder(false, pb); return true; });
=======
                auto completion = BasicPutNodesCompletion([this, pb](const Error&) {
                    ensureTestBaseFolder(false, pb);
                });

                resultproc.prepresult(COMPLETION, ++next_request_tag,
                    [&](){ client.putnodes(root->nodeHandle(), move(nn), nullptr, 0, std::move(completion)); },
                    nullptr);
>>>>>>> 509bffed

                return;
            }
        }
        pb->set_value(false);
    }

    NewNode* buildSubdirs(list<NewNode>& nodes, const string& prefix, int n, int recurselevel)
    {
        nodes.emplace_back(makeSubfolder(prefix));
        auto& nn = nodes.back();
        nn.nodehandle = nodes.size();

        if (recurselevel > 0)
        {
            for (int i = 0; i < n; ++i)
            {
                buildSubdirs(nodes, prefix + "_" + to_string(i), n, recurselevel - 1)->parenthandle = nn.nodehandle;
            }
        }

        return &nn;
    }

    bool makeCloudSubdirs(const string& prefix, int depth, int fanout)
    {
        auto result =
          thread_do<bool>([=](StandardClient& client, PromiseBoolSP result)
                          {
                              client.makeCloudSubdirs(prefix, depth, fanout, result);
                          });

        return result.get();
    }

    void makeCloudSubdirs(const string& prefix, int depth, int fanout, PromiseBoolSP pb, const string& atpath = "")
    {
        assert(basefolderhandle != UNDEF);

        std::list<NewNode> nodes;
        NewNode* nn = buildSubdirs(nodes, prefix, fanout, depth);
        nn->parenthandle = UNDEF;
        nn->ovhandle = UNDEF;

        Node* atnode = client.nodebyhandle(basefolderhandle);
        if (atnode && !atpath.empty())
        {
            atnode = drillchildnodebyname(atnode, atpath);
        }
        if (!atnode)
        {
            out() << "path not found: " << atpath;
            pb->set_value(false);
        }
        else
        {
            auto nodearray = vector<NewNode>(nodes.size());
            size_t i = 0;
            for (auto n = nodes.begin(); n != nodes.end(); ++n, ++i)
            {
                nodearray[i] = std::move(*n);
            }

<<<<<<< HEAD
            resultproc.prepresult(PUTNODES, ++next_request_tag,
                [&](){ client.putnodes(atnode->nodeHandle(), move(nodearray), nullptr, client.reqtag); },
                [pb](error e) {
                    pb->set_value(!e);
                    if (e)
                    {
                        out() << "putnodes result: " << e;
                    }
                    return true;
                });
=======
            auto completion = [pb, this](const Error& e, targettype_t, vector<NewNode>& nodes, bool) {
                lastPutnodesResultFirstHandle = nodes.empty() ? UNDEF : nodes[0].mAddedHandle;
                pb->set_value(!e);
            };

            resultproc.prepresult(COMPLETION, ++next_request_tag,
                [&]() {
                    client.putnodes(atnode->nodeHandle(), move(nodearray), nullptr, 0, std::move(completion));
                },
                nullptr);
>>>>>>> 509bffed
        }
    }

    struct SyncInfo
    {
        NodeHandle h;
        fs::path localpath;
    };

    SyncConfig syncConfigByBackupID(handle backupID) const
    {
        SyncConfig config;
        bool found = client.syncs.syncConfigByBackupId(backupID, config);

        assert(found);

        return config;
    }

    bool syncSet(handle backupId, SyncInfo& info) const
    {
        SyncConfig config;
        if (client.syncs.syncConfigByBackupId(backupId, config))
        {
            info.h = config.getRemoteNode();
            info.localpath = config.getLocalPath().toPath(*client.fsaccess);

            return true;
        }

        return false;
    }

    SyncInfo syncSet(handle backupId)
    {
        SyncInfo result;

        out() << "looking up BackupId " << toHandle(backupId);

        bool found = syncSet(backupId, result);
        assert(found);

        return result;
    }

    SyncInfo syncSet(handle backupId) const
    {
        return const_cast<StandardClient&>(*this).syncSet(backupId);
    }

    Node* getcloudrootnode()
    {
        return client.nodebyhandle(client.rootnodes[0]);
    }

    Node* gettestbasenode()
    {
        return client.childnodebyname(getcloudrootnode(), "mega_test_sync", false);
    }

    Node* getcloudrubbishnode()
    {
        return client.nodebyhandle(client.rootnodes[RUBBISHNODE - ROOTNODE]);
    }

    Node* drillchildnodebyname(Node* n, const string& path)
    {
        for (size_t p = 0; n && p < path.size(); )
        {
            auto pos = path.find("/", p);
            if (pos == string::npos) pos = path.size();
            n = client.childnodebyname(n, path.substr(p, pos - p).c_str(), false);
            p = pos == string::npos ? path.size() : pos + 1;
        }
        return n;
    }

    vector<Node*> drillchildnodesbyname(Node* n, const string& path)
    {
        auto pos = path.find("/");
        if (pos == string::npos)
        {
            return client.childnodesbyname(n, path.c_str(), false);
        }
        else
        {
            vector<Node*> results, subnodes = client.childnodesbyname(n, path.c_str(), false);
            for (size_t i = subnodes.size(); i--; )
            {
                if (subnodes[i]->type != FILENODE)
                {
                    vector<Node*> v = drillchildnodesbyname(subnodes[i], path.substr(pos + 1));
                    results.insert(results.end(), v.begin(), v.end());
                }
            }
            return results;
        }
    }

    bool backupAdd_inthread(const string& drivePath,
                            string sourcePath,
                            const string& targetPath,
                            std::function<void(error, SyncError, handle)> completion,
                            const string& logname)
    {
        auto* rootNode = client.nodebyhandle(basefolderhandle);

        // Root isn't in the cloud.
        if (!rootNode)
        {
            return false;
        }

        auto* targetNode = drillchildnodebyname(rootNode, targetPath);

        // Target path doesn't exist.
        if (!targetNode)
        {
            return false;
        }

        // Generate drive ID if necessary.
        auto id = UNDEF;
        auto result = client.readDriveId(drivePath.c_str(), id);

        if (result == API_ENOENT)
        {
            id = client.generateDriveId();
            result = client.writeDriveId(drivePath.c_str(), id);
        }

        if (result != API_OK)
        {
            completion(result, NO_SYNC_ERROR, UNDEF);
            return false;
        }

        auto config =
          SyncConfig(LocalPath::fromPath(sourcePath, *client.fsaccess),
                     sourcePath,
                     targetNode->nodeHandle(),
                     targetNode->displaypath(),
                     0,
                     LocalPath::fromPath(drivePath, *client.fsaccess),
                     //string_vector(),
                     true,
                     SyncConfig::TYPE_BACKUP);

        // Try and add the backup.
        return client.addsync(config, true, completion, logname) == API_OK;
    }

    handle backupAdd_mainthread(const string& drivePath,
                                const string& sourcePath,
                                const string& targetPath,
                                const string& logname)
    {
        const fs::path dp = fsBasePath / fs::u8path(drivePath);
        const fs::path sp = fsBasePath / fs::u8path(sourcePath);

        fs::create_directories(dp);
        fs::create_directories(sp);

        auto result =
          thread_do<handle>(
            [&](StandardClient& client, PromiseHandleSP result)
            {
                auto completion =
                  [=](error e, SyncError, handle backupId)
                  {
                    result->set_value(backupId);
                  };

                  client.backupAdd_inthread(dp.u8string(),
                                            sp.u8string(),
                                            targetPath,
                                            std::move(completion),
                                            logname);
            });

        return result.get();
    }

    bool setupSync_inthread(const string& subfoldername, const fs::path& localpath, const bool isBackup,
        std::function<void(error, SyncError, handle)> addSyncCompletion, const string& logname)
    {
        if (Node* n = client.nodebyhandle(basefolderhandle))
        {
            if (Node* m = drillchildnodebyname(n, subfoldername))
            {
                out() << clientname << "Setting up sync from " << m->displaypath() << " to " << localpath;
                auto syncConfig =
                    SyncConfig(LocalPath::fromPath(localpath.u8string(), *client.fsaccess),
                               localpath.u8string(),
                               NodeHandle().set6byte(m->nodehandle),
                               m->displaypath(),
                               0,
                               LocalPath(),
                               //string_vector(),
                               true,
                               isBackup ? SyncConfig::TYPE_BACKUP : SyncConfig::TYPE_TWOWAY);

                error e = client.addsync(syncConfig, true, addSyncCompletion, logname);
                return !e;
            }
        }
        assert(false);
        return false;
    }

    void importSyncConfigs(string configs, PromiseBoolSP result)
    {
        auto completion = [result](error e) { result->set_value(!e); };
        client.importSyncConfigs(configs.c_str(), std::move(completion));
    }

    bool importSyncConfigs(string configs)
    {
        auto result =
          thread_do<bool>([=](StandardClient& client, PromiseBoolSP result)
                          {
                              client.importSyncConfigs(configs, result);
                          });

        return result.get();
    }

    string exportSyncConfigs()
    {
        auto result =
          thread_do<string>([](MegaClient& client, PromiseStringSP result)
                            {
                                auto configs = client.syncs.exportSyncConfigs();
                                result->set_value(configs);
                            });

        return result.get();
    }

    bool delSync_inthread(handle backupId, const bool keepCache)
    {
        const auto handle = syncSet(backupId).h;
        bool removed = false;

        client.syncs.removeSelectedSyncs(
          [&](SyncConfig& c, Sync*)
          {
              const bool matched = c.getRemoteNode() == handle;

              removed |= matched;

              return matched;
          });

        return removed;
    }

    struct CloudNameLess
    {
        bool operator()(const string& lhs, const string& rhs) const
        {
            return compare(lhs, rhs) < 0;
        }

        static int compare(const string& lhs, const string& rhs)
        {
            return compareUtf(lhs, false, rhs, false, false);
        }

        static bool equal(const string& lhs, const string& rhs)
        {
            return compare(lhs, rhs) == 0;
        }
    }; // CloudNameLess

    bool recursiveConfirm(Model::ModelNode* mn, Node* n, int& descendants, const string& identifier, int depth, bool& firstreported)
    {
        // top level names can differ so we don't check those
        if (!mn || !n) return false;

        if (depth)
        {
            if (!CloudNameLess().equal(mn->cloudName(), n->displayname()))
            {
                out() << "Node name mismatch: " << mn->path() << " " << n->displaypath();
                return false;
            }
        }

        if (!mn->typematchesnodetype(n->type))
        {
            out() << "Node type mismatch: " << mn->path() << ":" << mn->type << " " << n->displaypath() << ":" << n->type;
            return false;
        }

        if (n->type == FILENODE)
        {
            // not comparing any file versioning (for now)
            return true;
        }

        multimap<string, Model::ModelNode*, CloudNameLess> ms;
        multimap<string, Node*, CloudNameLess> ns;
        for (auto& m : mn->kids)
        {
            ms.emplace(m->cloudName(), m.get());
        }
        for (auto& n2 : n->children)
        {
            ns.emplace(n2->displayname(), n2);
        }

        int matched = 0;
        vector<string> matchedlist;
        for (auto m_iter = ms.begin(); m_iter != ms.end(); )
        {
            if (!depth && m_iter->first == DEBRISFOLDER)
            {
                m_iter = ms.erase(m_iter); // todo: add checks of the remote debris folder later
                continue;
            }

            auto er = ns.equal_range(m_iter->first);
            auto next_m = m_iter;
            ++next_m;
            bool any_equal_matched = false;
            for (auto i = er.first; i != er.second; ++i)
            {
                int rdescendants = 0;
                if (recursiveConfirm(m_iter->second, i->second, rdescendants, identifier, depth+1, firstreported))
                {
                    ++matched;
                    matchedlist.push_back(m_iter->first);
                    ns.erase(i);
                    ms.erase(m_iter);
                    descendants += rdescendants;
                    any_equal_matched = true;
                    break;
                }
            }
            if (!any_equal_matched)
            {
                break;
            }
            m_iter = next_m;
        }
        if (ns.empty() && ms.empty())
        {
            descendants += matched;
            return true;
        }
        else if (!firstreported)
        {
            ostringstream ostream;
            firstreported = true;
            ostream << clientname << " " << identifier << " after matching " << matched << " child nodes [";
            for (auto& ml : matchedlist) ostream << ml << " ";
            ostream << "](with " << descendants << " descendants) in " << mn->path() << ", ended up with unmatched model nodes:";
            for (auto& m : ms) ostream << " " << m.first;
            ostream << " and unmatched remote nodes:";
            for (auto& i : ns) ostream << " " << i.first;
            out() << ostream.str();
        };
        return false;
    }

    bool localNodesMustHaveNodes = true;

    auto equal_range_utf8EscapingCompare(multimap<string, LocalNode*>& ns, const string& cmpValue, bool unescapeValue, bool unescapeMap, bool caseInsensitive) -> std::pair<multimap<string, LocalNode*>::iterator, multimap<string, LocalNode*>::iterator>
    {
        // first iter not less than cmpValue
        auto iter1 = ns.begin();
        while (iter1 != ns.end() && compareUtf(iter1->first, unescapeMap, cmpValue, unescapeValue, caseInsensitive) < 0) ++iter1;

        // second iter greater then cmpValue
        auto iter2 = iter1;
        while (iter2 != ns.end() && compareUtf(iter1->first, unescapeMap, cmpValue, unescapeValue, caseInsensitive) <= 0) ++iter2;

        return {iter1, iter2};
    }

    bool recursiveConfirm(Model::ModelNode* mn, LocalNode* n, int& descendants, const string& identifier, int depth, bool& firstreported)
    {
        // top level names can differ so we don't check those
        if (!mn || !n) return false;

        if (depth)
        {
<<<<<<< HEAD
            if (0 != compareUtf(mn->fsName(), true, n->localname, true, false))
=======
            if (!CloudNameLess().equal(mn->cloudName(), n->name))
>>>>>>> 509bffed
            {
                out() << "LocalNode name mismatch: " << mn->fsPath() << " " << n->localname.toPath();
                return false;
            }
        }

        if (!mn->typematchesnodetype(n->type))
        {
            out() << "LocalNode type mismatch: " << mn->fsPath() << ":" << mn->type << " " << n->localname.toPath() << ":" << n->type;
            return false;
        }

        auto localpath = n->getLocalPath().toName(*client.fsaccess);
        string n_localname = n->localname.toName(*client.fsaccess);
        if (n_localname.size() && n->parent)  // the sync root node's localname contains an absolute path, not just the leaf name.  Also the filesystem sync root folder and cloud sync root folder don't have to have the same name.
        {
            //EXPECT_EQ(n->name, n_localname);
        }
        if (localNodesMustHaveNodes)
        {
            if (n->syncedCloudNodeHandle.isUndef())
            {
                EXPECT_TRUE(!n->syncedCloudNodeHandle.isUndef()) << "expected synced non-undef handle at localnode: " << n->localnodedisplaypath(*client.fsaccess);
            }
            if (!client.nodeByHandle(n->syncedCloudNodeHandle))
            {
                EXPECT_TRUE(!!client.nodeByHandle(n->syncedCloudNodeHandle)) << "expected synced handle that looks up node at localnode: " << n->localnodedisplaypath(*client.fsaccess);;
            }
        }
        Node* syncedNode = client.nodeByHandle(n->syncedCloudNodeHandle);
        if (depth && syncedNode)
        {
            EXPECT_TRUE(0 == compareUtf(syncedNode->displayname(), false, n->localname, true, false)) << "Localnode's associated Node vs model node name mismatch: '" << syncedNode->displayname() << "', '" << n->localname.toPath() << "'";
        }
        if (depth && mn->parent)
        {
            EXPECT_EQ(mn->parent->type, Model::ModelNode::folder);
            EXPECT_EQ(n->parent->type, FOLDERNODE);

            string parentpath = n->parent->getLocalPath().toName(*client.fsaccess);
            EXPECT_EQ(localpath.substr(0, parentpath.size()), parentpath);
        }
        Node* parentSyncedNode = n->parent ? client.nodeByHandle(n->parent->syncedCloudNodeHandle) : nullptr;
        if (syncedNode && n->parent && parentSyncedNode)
        {
            string p = syncedNode->displaypath();
            string pp = parentSyncedNode->displaypath();
            EXPECT_EQ(p.substr(0, pp.size()), pp);
            EXPECT_EQ(parentSyncedNode, syncedNode->parent);
        }

        multimap<string, Model::ModelNode*, CloudNameLess> ms;
        multimap<string, LocalNode*, CloudNameLess> ns;
        for (auto& m : mn->kids)
        {
            ms.emplace(m->fsName(), m.get());
        }
        for (auto& n2 : n->children)
        {
            ns.emplace(n2.second->localname.toPath(), n2.second); // todo: should LocalNodes marked as deleted actually have been removed by now?
        }

        int matched = 0;
        vector<string> matchedlist;
        for (auto m_iter = ms.begin(); m_iter != ms.end(); )
        {
            if (!depth && m_iter->first == DEBRISFOLDER)
            {
                m_iter = ms.erase(m_iter); // todo: are there LocalNodes representing the trash?
                continue;
            }

            auto er = equal_range_utf8EscapingCompare(ns, m_iter->first, true, true, isCaseInsensitive(n->sync->mFilesystemType));
            //auto er = ns.equal_range(m_iter->first);
            auto next_m = m_iter;
            ++next_m;
            bool any_equal_matched = false;
            for (auto i = er.first; i != er.second; ++i)
            {
                int rdescendants = 0;
                if (recursiveConfirm(m_iter->second, i->second, rdescendants, identifier, depth+1, firstreported))
                {
                    ++matched;
                    matchedlist.push_back(m_iter->first);
                    ns.erase(i);
                    ms.erase(m_iter);
                    descendants += rdescendants;
                    any_equal_matched = true;
                    break;
                }
            }
            if (!any_equal_matched)
            {
                break;
            }
            m_iter = next_m;
        }
        if (ns.empty() && ms.empty())
        {
            return true;
        }
        else if (!firstreported)
        {
            ostringstream ostream;
            firstreported = true;
            ostream << clientname << " " << identifier << " after matching " << matched << " child nodes [";
            for (auto& ml : matchedlist) ostream << ml << " ";
            ostream << "](with " << descendants << " descendants) in " << mn->path() << ", ended up with unmatched model nodes:";
            for (auto& m : ms) ostream << " " << m.first;
            ostream << " and unmatched LocalNodes:";
            for (auto& i : ns) ostream << " " << i.first;
            out() << ostream.str();
        };
        return false;
    }


    bool recursiveConfirm(Model::ModelNode* mn, fs::path p, int& descendants, const string& identifier, int depth, bool ignoreDebris, bool& firstreported)
    {
        struct Comparator
        {
            bool operator()(const string& lhs, const string& rhs) const
            {
                return compare(lhs, rhs) < 0;
            }

            int compare(const string& lhs, const string& rhs) const
            {
                return compareUtf(lhs, true, rhs, true, false);
            }
        }; // Comparator

        static Comparator comparator;

        if (!mn) return false;

        if (depth)
        {
            if (comparator.compare(p.filename().u8string(), mn->fsName()))
            {
                out() << "filesystem name mismatch: " << mn->path() << " " << p;
                return false;
            }
        }

        nodetype_t pathtype = fs::is_directory(p) ? FOLDERNODE : fs::is_regular_file(p) ? FILENODE : TYPE_UNKNOWN;
        if (!mn->typematchesnodetype(pathtype))
        {
            out() << "Path type mismatch: " << mn->path() << ":" << mn->type << " " << p.u8string() << ":" << pathtype;
            return false;
        }

        if (pathtype == FILENODE && p.filename().u8string() != "lock")
        {
            if (localFSFilesThatMayDiffer.find(p) == localFSFilesThatMayDiffer.end())
            {
                ifstream fs(p, ios::binary);
                std::vector<char> buffer;
                buffer.resize(mn->content.size() + 1024);
                fs.read(reinterpret_cast<char *>(buffer.data()), buffer.size());
                EXPECT_EQ(size_t(fs.gcount()), mn->content.size()) << " file is not expected size " << p;
                EXPECT_TRUE(!memcmp(buffer.data(), mn->content.data(), mn->content.size())) << " file data mismatch " << p;
            }
        }

        if (pathtype != FOLDERNODE)
        {
            return true;
        }

        multimap<string, Model::ModelNode*, Comparator> ms;
        multimap<string, fs::path, Comparator> ps;

        for (auto& m : mn->kids)
        {
            ms.emplace(m->fsName(), m.get());
        }

        for (fs::directory_iterator pi(p); pi != fs::directory_iterator(); ++pi)
        {
            ps.emplace(pi->path().filename().u8string(), pi->path());
        }

        if (ignoreDebris)
        {
            ms.erase(DEBRISFOLDER);
            ps.erase(DEBRISFOLDER);
        }

        int matched = 0;
        vector<string> matchedlist;
        for (auto m_iter = ms.begin(); m_iter != ms.end(); )
        {
            auto er = ps.equal_range(m_iter->first);
            auto next_m = m_iter;
            ++next_m;
            bool any_equal_matched = false;
            for (auto i = er.first; i != er.second; ++i)
            {
                int rdescendants = 0;
                if (recursiveConfirm(m_iter->second, i->second, rdescendants, identifier, depth+1, ignoreDebris, firstreported))
                {
                    ++matched;
                    matchedlist.push_back(m_iter->first);
                    ps.erase(i);
                    ms.erase(m_iter);
                    descendants += rdescendants;
                    any_equal_matched = true;
                    break;
                }
            }
            if (!any_equal_matched)
            {
                break;
            }
            m_iter = next_m;
        }
        //if (ps.size() == 1 && !mn->parent && ps.begin()->first == DEBRISFOLDER)
        //{
        //    ps.clear();
        //}
        if (ps.empty() && ms.empty())
        {
            return true;
        }
        else if (!firstreported)
        {
            ostringstream ostream;
            firstreported = true;
            ostream << clientname << " " << identifier << " after matching " << matched << " child nodes [";
            for (auto& ml : matchedlist) ostream << ml << " ";
            ostream << "](with " << descendants << " descendants) in " << mn->path() << ", ended up with unmatched model nodes:";
            for (auto& m : ms) ostream << " " << m.first;
            ostream << " and unmatched filesystem paths:";
            for (auto& i : ps) ostream << " " << i.second.filename();
            ostream << " in " << p;
            out() << ostream.str();
        };
        return false;
    }

    Sync* syncByBackupId(handle backupId)
    {
        return client.syncs.runningSyncByBackupIdForTests(backupId);
    }

    bool setSyncPausedByBackupId(handle id, bool pause)
    {
        return client.syncs.setSyncPausedByBackupId(id, pause).get();
    }

    void enableSyncByBackupId(handle id, PromiseBoolSP result, const string& logname)
    {
        client.syncs.enableSyncByBackupId(id, false, false,
            [result](error e){ result->set_value(!e); }, logname);
    }

    bool enableSyncByBackupId(handle id, const string& logname)
    {
        auto result =
          thread_do<bool>([=](StandardClient& client, PromiseBoolSP result)
                          {
                              client.enableSyncByBackupId(id, result, logname);
                          });

        return result.get();
    }

    void backupIdForSyncPath(const fs::path& path, PromiseHandleSP result)
    {
        auto localPath = LocalPath::fromPath(path.u8string(), *client.fsaccess);
        auto id = UNDEF;

        client.syncs.forEachUnifiedSync(
          [&](UnifiedSync& us)
          {
              if (us.mConfig.mLocalPath != localPath) return;
              if (id != UNDEF) return;

              id = us.mConfig.mBackupId;
          });

        result->set_value(id);
    }

    handle backupIdForSyncPath(fs::path path)
    {
        auto result =
          thread_do<handle>([=](StandardClient& client, PromiseHandleSP result)
                            {
                                client.backupIdForSyncPath(path, result);
                            });

        return result.get();
    }

    enum Confirm
    {
        CONFIRM_LOCALFS = 0x01,
        CONFIRM_LOCALNODE = 0x02,
        CONFIRM_LOCAL = CONFIRM_LOCALFS | CONFIRM_LOCALNODE,
        CONFIRM_REMOTE = 0x04,
        CONFIRM_ALL = CONFIRM_LOCAL | CONFIRM_REMOTE,
    };

    bool confirmModel_mainthread(handle id, Model::ModelNode* mRoot, Node* rRoot)
    {
        auto result =
          thread_do<bool>(
            [=](StandardClient& client, PromiseBoolSP result)
            {
                result->set_value(client.confirmModel(id, mRoot, rRoot));
            });

        return result.get();
    }

    bool confirmModel_mainthread(handle id, Model::ModelNode* mRoot, LocalNode* lRoot)
    {
        auto result =
          thread_do<bool>(
            [=](StandardClient& client, PromiseBoolSP result)
            {
                result->set_value(client.confirmModel(id, mRoot, lRoot));
            });

        return result.get();
    }

    bool confirmModel_mainthread(handle id, Model::ModelNode* mRoot, fs::path lRoot, const bool ignoreDebris = false)
    {
        auto result =
          thread_do<bool>(
            [=](StandardClient& client, PromiseBoolSP result)
            {
                result->set_value(client.confirmModel(id, mRoot, lRoot, ignoreDebris));
            });

        return result.get();
    }

    bool confirmModel(handle id, Model::ModelNode* mRoot, Node* rRoot)
    {
        string name = "Sync " + toHandle(id);
        int descendents = 0;
        bool reported = false;

        if (!recursiveConfirm(mRoot, rRoot, descendents, name, 0, reported))
        {
            out() << clientname << " syncid " << toHandle(id) << " comparison against remote nodes failed";
            return false;
        }

        return true;
    }

    bool confirmModel(handle id, Model::ModelNode* mRoot, LocalNode* lRoot)
    {
        string name = "Sync " + toHandle(id);
        int descendents = 0;
        bool reported = false;

        if (!recursiveConfirm(mRoot, lRoot, descendents, name, 0, reported))
        {
            out() << clientname << " syncid " << toHandle(id) << " comparison against LocalNodes failed";
            return false;
        }

        return true;
    }

    bool confirmModel(handle id, Model::ModelNode* mRoot, fs::path lRoot, const bool ignoreDebris = false)
    {
        string name = "Sync " + toHandle(id);
        int descendents = 0;
        bool reported = false;

        if (!recursiveConfirm(mRoot, lRoot, descendents, name, 0, ignoreDebris, reported))
        {
            out() << clientname << " syncid " << toHandle(id) << " comparison against local filesystem failed";
            return false;
        }

        return true;
    }

    bool confirmModel(handle backupId, Model::ModelNode* mnode, const int confirm, const bool ignoreDebris)
    {
        SyncInfo si;

        if (!syncSet(backupId, si))
        {
            out() << clientname << " backupId " << toHandle(backupId) << " not found ";
            return false;
        }

        // compare model against nodes representing remote state
        if ((confirm & CONFIRM_REMOTE) && !confirmModel(backupId, mnode, client.nodeByHandle(si.h)))
        {
            return false;
        }

        // compare model against LocalNodes
        if (Sync* sync = syncByBackupId(backupId))
        {
            if ((confirm & CONFIRM_LOCALNODE) && !confirmModel(backupId, mnode, sync->localroot.get()))
            {
                return false;
            }
        }

        // compare model against local filesystem
        if ((confirm & CONFIRM_LOCALFS) && !confirmModel(backupId, mnode, si.localpath, ignoreDebris))
        {
            return false;
        }

        return true;
    }

    void prelogin_result(int, string*, string* salt, error e) override
    {
        out() << clientname << " Prelogin: " << e;
        if (!e)
        {
            this->salt = *salt;
        }
        resultproc.processresult(PRELOGIN, e, UNDEF);
    }

    void login_result(error e) override
    {
        out() << clientname << " Login: " << e;
        resultproc.processresult(LOGIN, e, UNDEF);
    }

    void fetchnodes_result(const Error& e) override
    {
        out() << clientname << " Fetchnodes: " << e;
        resultproc.processresult(FETCHNODES, e, UNDEF);
    }

    bool setattr(Node* node, attr_map&& updates)
    {
        auto result =
          thread_do<bool>(
            [=](StandardClient& client, PromiseBoolSP result) mutable
            {
                client.setattr(node, std::move(updates), result);
            });

        return result.get();
    }

    void setattr(Node* node, attr_map&& updates, PromiseBoolSP result)
    {
        resultproc.prepresult(COMPLETION,
                              ++next_request_tag,
                              [=]()
                              {
                                  client.setattr(node, attr_map(updates),
                                      [result](NodeHandle, error e) { result->set_value(!e); });
                              }, nullptr);
    }

    void unlink_result(handle h, error e) override
    {
        resultproc.processresult(UNLINK, e, h);
    }

    handle lastPutnodesResultFirstHandle = UNDEF;

    void putnodes_result(const Error& e, targettype_t tt, vector<NewNode>& nn, bool targetOverride) override
    {
<<<<<<< HEAD
        if (!nn.empty() && nn[0].mError == API_OK)
        {
            lastPutnodesResultFirstHandle = nn[0].mAddedHandle;
        }
        else
        {
            lastPutnodesResultFirstHandle = UNDEF;
        }

=======
>>>>>>> 509bffed
        resultproc.processresult(PUTNODES, e, client.restag);
    }

    void catchup_result() override
    {
        resultproc.processresult(CATCHUP, error(API_OK));
    }

    void disableSync(handle id, SyncError error, bool enabled, PromiseBoolSP result)
    {
        client.syncs.disableSelectedSyncs(
<<<<<<< HEAD
          [id](SyncConfig& config, Sync*)
          {
              return config.mBackupId == id;
          },
          false,
          error,
          enabled,
          [result](size_t nDisabled){
              result->set_value(!!nDisabled);
          });
=======
            [id](SyncConfig& config, Sync*)
            {
                return config.mBackupId == id;
            },
            false,
            error,
            enabled,
            [result](size_t nDisabled){
                result->set_value(!!nDisabled);
            });
>>>>>>> 509bffed
    }

    bool disableSync(handle id, SyncError error, bool enabled)
    {
        auto result =
            thread_do<bool>([=](StandardClient& client, PromiseBoolSP result)
                            {
                                client.disableSync(id, error, enabled, result);
                            });

        return result.get();
    }

    template<typename ResultType, typename Callable>
    ResultType withWait(Callable&& callable)
    {
        using std::future_status;
        using std::shared_ptr;

        using PromiseType = promise<ResultType>;
        using PointerType = shared_ptr<PromiseType>;

        auto promise = PointerType(new PromiseType());
        auto future = promise->get_future();

        callable(std::move(promise));

        auto status = future.wait_for(DEFAULTWAIT);

        if (status == future_status::ready)
        {
            return future.get();
        }

        return ResultType();
    }

    void deleteremote(string path, PromiseBoolSP pb)
    {
        if (Node* n = drillchildnodebyname(gettestbasenode(), path))
        {
<<<<<<< HEAD
            auto f = [pb](NodeHandle h, Error e){ pb->set_value(!e); }; // todo: probably need better lifetime management for the promise, so multiple things can be tracked at once
            resultproc.prepresult(UNLINK, ++next_request_tag,
                [&](){ client.unlink(n, false, 0, f); },
                [pb](error e) { pb->set_value(!e); return true; });
=======
            auto completion = [pb](NodeHandle, Error e) {
                pb->set_value(!e);
            };

            resultproc.prepresult(COMPLETION, ++next_request_tag,
                [&](){ client.unlink(n, false, 0, std::move(completion)); },
                nullptr);
>>>>>>> 509bffed
        }
        else
        {
            pb->set_value(false);
        }
    }

    bool deleteremote(string path)
    {
        return withWait<bool>([&](PromiseBoolSP result) {
            deleteremote(path, std::move(result));
        });
    }

    bool deleteremote(Node* node)
    {
        return withWait<bool>([=](PromiseBoolSP result) {
            deleteremote(node, std::move(result));
        });
    }

    void deleteremote(Node* node, PromiseBoolSP result)
    {
        deleteremotenodes({node}, std::move(result));
    }

    void deleteremotenodes(vector<Node*> ns, PromiseBoolSP pb)
    {
        if (ns.empty())
        {
            pb->set_value(true);
        }
        else
        {
            for (size_t i = ns.size(); i--; )
            {
                auto completion = [i, pb](NodeHandle, Error e) {
                    if (!i) pb->set_value(!e);
                };

                resultproc.prepresult(COMPLETION, ++next_request_tag,
                    [&](){ client.unlink(ns[i], false, 0, std::move(completion)); },
                    nullptr);
            }
        }
    }

    bool movenode(string path, string newParentPath)
    {
        using std::future_status;

        auto promise = newPromiseBoolSP();
        auto future = promise->get_future();

        movenode(std::move(path),
                 std::move(newParentPath),
                 std::move(promise));

        auto status = future.wait_for(DEFAULTWAIT);

        return status == future_status::ready && future.get();
    }

    void movenode(string path, string newparentpath, PromiseBoolSP pb)
    {
        Node* n = drillchildnodebyname(gettestbasenode(), path);
        Node* p = drillchildnodebyname(gettestbasenode(), newparentpath);
        if (n && p)
        {
            resultproc.prepresult(COMPLETION, ++next_request_tag,
                [pb, n, p, this]()
                {
                    client.rename(n, p, SYNCDEL_NONE, NodeHandle(), nullptr,
                        [pb](NodeHandle h, Error e) { pb->set_value(!e); });
                },
                nullptr);
            return;
        }
        out() << "node or new parent not found";
        pb->set_value(false);
    }

    void movenode(handle h1, handle h2, PromiseBoolSP pb)
    {
        Node* n = client.nodebyhandle(h1);
        Node* p = client.nodebyhandle(h2);
        if (n && p)
        {
            resultproc.prepresult(COMPLETION, ++next_request_tag,
                [pb, n, p, this]()
                {
                    client.rename(n, p, SYNCDEL_NONE, NodeHandle(), nullptr,
                        [pb](NodeHandle h, Error e) { pb->set_value(!e); });
                },
                nullptr);
            return;
        }
        out() << "node or new parent not found by handle";
        pb->set_value(false);
    }

    void movenodetotrash(string path, PromiseBoolSP pb)
    {
        Node* n = drillchildnodebyname(gettestbasenode(), path);
        Node* p = getcloudrubbishnode();
        if (n && p && n->parent)
        {
            resultproc.prepresult(COMPLETION, ++next_request_tag,
                [pb, n, p, this]()
                {
                    client.rename(n, p, SYNCDEL_NONE, NodeHandle(), nullptr,
                        [pb](NodeHandle h, Error e) { pb->set_value(!e); });
                },
                nullptr);
            return;
        }
        out() << "node or rubbish or node parent not found";
        pb->set_value(false);
    }

    void exportnode(Node* n, int del, m_time_t expiry, bool writable, promise<Error>& pb)
    {
        resultproc.prepresult(COMPLETION, ++next_request_tag,
            [&](){
                error e = client.exportnode(n, del, expiry, writable, client.reqtag, [&](Error e, handle, handle){ pb.set_value(e); });
                if (e)
                {
                    pb.set_value(e);
                }
            }, nullptr);  // no need to match callbacks with requests when we use completion functions
    }

    void getpubliclink(Node* n, int del, m_time_t expiry, bool writable, promise<Error>& pb)
    {
        resultproc.prepresult(COMPLETION, ++next_request_tag,
            [&](){ client.requestPublicLink(n, del, expiry, writable, client.reqtag, [&](Error e, handle, handle){ pb.set_value(e); }); },
            nullptr);
    }


    void waitonsyncs(chrono::seconds d = chrono::seconds(2))
    {
        auto start = chrono::steady_clock::now();
        for (;;)
        {
            bool any_add_del = false;;

            thread_do<bool>([&any_add_del, this](StandardClient& mc, PromiseBoolSP pb)
            {
                mc.client.syncs.forEachRunningSync(false,
                  [&](Sync* s)
                  {
<<<<<<< HEAD
=======
                      syncstates.push_back(s->state());
>>>>>>> 509bffed
                      any_add_del |= !s->deleteq.empty();
                      any_add_del |= !s->insertq.empty();

                      if (s->active() &&
                          (s->localroot->scanRequired()
                              || s->localroot->mightHaveMoves()
                              || s->localroot->syncRequired()))
                      {
                          any_add_del = true;
                      }
                  });

                if (!client.transfers[GET].empty() || !client.transfers[PUT].empty())
                {
                    any_add_del = true;
                }
                pb->set_value(true);
            }).get();

            if (any_add_del || debugging)
            {
                start = chrono::steady_clock::now();
            }

            if (((chrono::steady_clock::now() - start) > d) && ((chrono::steady_clock::now() - lastcb) > d))
            {
               break;
            }
            WaitMillisec(500);
        }

    }

    bool conflictsDetected(list<NameConflict>& conflicts)
    {
        PromiseBoolSP pb(new promise<bool>());

        bool result = false;

        client.syncs.syncRun([&](){
            result = client.syncs.conflictsDetected(conflicts);
            pb->set_value(true);
        });

        pb->get_future().get();

        return result;
    }

    bool login_reset(const string& user, const string& pw, bool noCache = false)
    {
        future<bool> p1;
        p1 = thread_do<bool>([=](StandardClient& sc, PromiseBoolSP pb) { sc.preloginFromEnv(user, pb); });
        if (!waitonresults(&p1))
        {
            out() << "preloginFromEnv failed";
            return false;
        }
        p1 = thread_do<bool>([=](StandardClient& sc, PromiseBoolSP pb) { sc.loginFromEnv(user, pw, pb); });
        if (!waitonresults(&p1))
        {
            out() << "loginFromEnv failed";
            return false;
        }
        p1 = thread_do<bool>([=](StandardClient& sc, PromiseBoolSP pb) { sc.fetchnodes(noCache, pb); });
        if (!waitonresults(&p1)) {
            out() << "fetchnodes failed";
            return false;
        }
        p1 = thread_do<bool>([](StandardClient& sc, PromiseBoolSP pb) { sc.deleteTestBaseFolder(true, pb); });  // todo: do we need to wait for server response now
        if (!waitonresults(&p1)) {
            out() << "deleteTestBaseFolder failed";
            return false;
        }
        p1 = thread_do<bool>([](StandardClient& sc, PromiseBoolSP pb) { sc.ensureTestBaseFolder(true, pb); });
        if (!waitonresults(&p1)) {
            out() << "ensureTestBaseFolder failed";
            return false;
        }
        return true;
    }

    bool login_reset_makeremotenodes(const string& user, const string& pw, const string& prefix, int depth, int fanout, bool noCache = false)
    {
        if (!login_reset(user, pw, noCache))
        {
            out() << "login_reset failed";
            return false;
        }
        future<bool> p1 = thread_do<bool>([=](StandardClient& sc, PromiseBoolSP pb) { sc.makeCloudSubdirs(prefix, depth, fanout, pb); });
        if (!waitonresults(&p1))
        {
            out() << "makeCloudSubdirs failed";
            return false;
        }
        return true;
    }

    void ensureSyncUserAttributes(PromiseBoolSP result)
    {
        auto completion = [result](Error e) { result->set_value(!e); };
        client.ensureSyncUserAttributes(std::move(completion));
    }

    bool ensureSyncUserAttributes()
    {
        auto result =
          thread_do<bool>([](StandardClient& client, PromiseBoolSP result)
                          {
                              client.ensureSyncUserAttributes(result);
                          });

        return result.get();
    }

    void copySyncConfig(SyncConfig config, PromiseHandleSP result)
    {
        auto completion =
          [result](handle id, error e)
          {
              result->set_value(e ? UNDEF : id);
          };

        client.copySyncConfig(config, std::move(completion));
    }

    handle copySyncConfig(const SyncConfig& config)
    {
        auto result =
          thread_do<handle>([=](StandardClient& client, PromiseHandleSP result)
                          {
                              client.copySyncConfig(config, result);
                          });

        return result.get();
    }

    bool login(const string& user, const string& pw)
    {
        future<bool> p;
        p = thread_do<bool>([=](StandardClient& sc, PromiseBoolSP pb) { sc.preloginFromEnv(user, pb); });
        if (!waitonresults(&p)) return false;
        p = thread_do<bool>([=](StandardClient& sc, PromiseBoolSP pb) { sc.loginFromEnv(user, pw, pb); });
        return waitonresults(&p);
    }

    bool login_fetchnodes(const string& user, const string& pw, bool makeBaseFolder = false, bool noCache = false)
    {
        future<bool> p2;
        p2 = thread_do<bool>([=](StandardClient& sc, PromiseBoolSP pb) { sc.preloginFromEnv(user, pb); });
        if (!waitonresults(&p2)) return false;
        p2 = thread_do<bool>([=](StandardClient& sc, PromiseBoolSP pb) { sc.loginFromEnv(user, pw, pb); });
        if (!waitonresults(&p2)) return false;
        p2 = thread_do<bool>([=](StandardClient& sc, PromiseBoolSP pb) { sc.fetchnodes(noCache, pb); });
        if (!waitonresults(&p2)) return false;
        p2 = thread_do<bool>([makeBaseFolder](StandardClient& sc, PromiseBoolSP pb) { sc.ensureTestBaseFolder(makeBaseFolder, pb); });
        if (!waitonresults(&p2)) return false;
        return true;
    }

    bool login_fetchnodes(const string& session)
    {
        future<bool> p2;
        p2 = thread_do<bool>([=](StandardClient& sc, PromiseBoolSP pb) { sc.loginFromSession(session, pb); });
        if (!waitonresults(&p2)) return false;
        p2 = thread_do<bool>([](StandardClient& sc, PromiseBoolSP pb) { sc.fetchnodes(false, pb); });
        if (!waitonresults(&p2)) return false;
        p2 = thread_do<bool>([](StandardClient& sc, PromiseBoolSP pb) { sc.ensureTestBaseFolder(false, pb); });
        if (!waitonresults(&p2)) return false;
        return true;
    }

    //bool setupSync_mainthread(const std::string& localsyncrootfolder, const std::string& remotesyncrootfolder, handle syncid)
    //{
    //    //SyncConfig config{(fsBasePath / fs::u8path(localsyncrootfolder)).u8string(), drillchildnodebyname(gettestbasenode(), remotesyncrootfolder)->nodehandle, 0};
    //    return setupSync_mainthread(localsyncrootfolder, remotesyncrootfolder, syncid);
    //}

    handle setupSync_mainthread(const std::string& localsyncrootfolder, const std::string& remotesyncrootfolder, const bool isBackup = false)
    {
        fs::path syncdir = fsBasePath / fs::u8path(localsyncrootfolder);
        fs::create_directory(syncdir);
        auto fb = thread_do<handle>([=](StandardClient& mc, PromiseHandleSP pb)
            {
                mc.setupSync_inthread(remotesyncrootfolder, syncdir, isBackup,
                    [pb](error e, SyncError, handle backupId)
                    {
                        pb->set_value(backupId);
                    }, localsyncrootfolder + " ");
            });
        return fb.get();
    }

    bool delSync_mainthread(handle backupId, bool keepCache = false)
    {
        future<bool> fb = thread_do<bool>([=](StandardClient& mc, PromiseBoolSP pb) { pb->set_value(mc.delSync_inthread(backupId, keepCache)); });
        return fb.get();
    }

    bool confirmModel_mainthread(Model::ModelNode* mnode, handle backupId, const bool ignoreDebris = false, const int confirm = CONFIRM_ALL)
    {
        future<bool> fb;
        fb = thread_do<bool>([backupId, mnode, ignoreDebris, confirm](StandardClient& sc, PromiseBoolSP pb) { pb->set_value(sc.confirmModel(backupId, mnode, confirm, ignoreDebris)); });
        return fb.get();
    }

<<<<<<< HEAD
    void wouldBeEscapedOnDownload(fs::path root, string remoteName, PromiseBoolSP result)
    {
        auto fsAccess = client.fsaccess;
        auto localRoot = LocalPath::fromPath(root.u8string(), *fsAccess);
        auto type = fsAccess->getlocalfstype(localRoot);
        auto localName = LocalPath::fromName(remoteName, *fsAccess, type);

        result->set_value(localName.toPath() != remoteName);
    }

    bool wouldBeEscapedOnDownload(fs::path root, string remoteName)
    {
        auto result =
          thread_do<bool>(
            [=](StandardClient& client, PromiseBoolSP result)
            {
                client.wouldBeEscapedOnDownload(root, remoteName, result);
            });

        return result.get();
    }
=======
    bool match(handle id, const Model::ModelNode* source)
    {
        if (!source) return false;

        auto result = thread_do<bool>([=](StandardClient& client, PromiseBoolSP result) {
            client.match(id, source, std::move(result));
        });

        return result.get();
    }

    void match(handle id, const Model::ModelNode* source, PromiseBoolSP result)
    {
        SyncInfo info;

        if (!syncSet(id, info))
        {
            result->set_value(false);
            return;
        }

        const auto* destination = client.nodeByHandle(info.h);
        result->set_value(destination && match(*destination, *source));
    }

    template<typename Predicate>
    bool waitFor(Predicate predicate, const std::chrono::seconds &timeout)
    {
        auto total = std::chrono::milliseconds(0);
        auto sleepIncrement = std::chrono::milliseconds(500);

        do
        {
            if (predicate(*this))
            {
                out() << "Predicate has matched!";

                return true;
            }

            out() << "Waiting for predicate to match...";

            std::this_thread::sleep_for(sleepIncrement);
            total += sleepIncrement;
        }
        while (total < timeout);

        out() << "Timed out waiting for predicate to match.";

        return false;
    }

    bool match(const Node& destination, const Model::ModelNode& source) const
    {
        list<pair<const Node*, decltype(&source)>> pending;

        pending.emplace_back(&destination, &source);

        for ( ; !pending.empty(); pending.pop_front())
        {
            const auto& dn = *pending.front().first;
            const auto& sn = *pending.front().second;

            // Nodes must have matching types.
            if (!sn.typematchesnodetype(dn.type)) return false;

            // Files require no further processing.
            if (dn.type == FILENODE) continue;

            map<string, decltype(&dn), CloudNameLess> dc;
            map<string, decltype(&sn), CloudNameLess> sc;

            // Index children for pairing.
            for (const auto* child : dn.children)
            {
                auto result = dc.emplace(child->displayname(), child);

                // For simplicity, duplicates consistute a match failure.
                if (!result.second) return false;
            }

            for (const auto& child : sn.kids)
            {
                auto result = sc.emplace(child->cloudName(), child.get());
                if (!result.second) return false;
            }

            // Pair children.
            for (const auto& s : sc)
            {
                // Skip the debris folder if it appears in the root.
                if (&sn == &source)
                {
                    if (CloudNameLess::equal(s.first, DEBRISFOLDER))
                    {
                        continue;
                    }
                }

                // Does this node have a pair in the destination?
                auto d = dc.find(s.first);

                // If not then there can be no match.
                if (d == dc.end()) return false;

                // Queue pair for more detailed matching.
                pending.emplace_back(d->second, s.second);

                // Consider the destination node paired.
                dc.erase(d);
            }

            // Can't have a match if we couldn't pair all destination nodes.
            if (!dc.empty()) return false;
        }

        return true;
    }

    bool backupOpenDrive(const fs::path& drivePath)
    {
        auto result = thread_do<bool>([=](StandardClient& client, PromiseBoolSP result) {
            client.backupOpenDrive(drivePath, std::move(result));
        });

        return result.get();
    }

    void backupOpenDrive(const fs::path& drivePath, PromiseBoolSP result)
    {
        auto localDrivePath = LocalPath::fromPath(drivePath.u8string(), *client.fsaccess);
        result->set_value(client.syncs.backupOpenDrive(localDrivePath) == API_OK);
    }
>>>>>>> 509bffed
};

struct SyncWaitResult
{
    bool syncStalled = false;
    SyncStallInfo stall;
};

vector<SyncWaitResult> waitonsyncs(std::function<bool(int64_t millisecNoActivity, int64_t millisecNoSyncing)> endCondition, StandardClient* c1 = nullptr, StandardClient* c2 = nullptr, StandardClient* c3 = nullptr, StandardClient* c4 = nullptr)
{


    auto totalTimeoutStart = chrono::steady_clock::now();
    auto startNoActivity = chrono::steady_clock::now();
    auto startNoSyncing = chrono::steady_clock::now();

    vector<StandardClient*> v{ c1, c2, c3, c4 };
    vector<SyncWaitResult> result{SyncWaitResult(), SyncWaitResult(), SyncWaitResult(), SyncWaitResult()};

    for (;;)
    {
        bool any_activity = false;
        bool any_still_syncing = false;

        for (size_t i = v.size(); i--; ) if (v[i])
        {
            v[i]->thread_do<bool>([&](StandardClient& mc, PromiseBoolSP pb)
                {
                    result[i].syncStalled = mc.client.syncs.syncStallDetected(result[i].stall);

                    if (!result[i].syncStalled)
                    {
                        mc.client.syncs.forEachRunningSync(false,
                          [&](Sync* s)
                          {
                              if (s->deleteq.size() || s->insertq.size())
                                  any_activity = true;

                              if (s->active() &&
                                  (s->localroot->scanRequired()
                                      || s->localroot->mightHaveMoves()
                                      || s->localroot->syncRequired()))
                              {
                                  any_activity = true;
                              }

                          });

                        if (!(mc.client.transferlist.transfers[GET].empty() && mc.client.transferlist.transfers[PUT].empty()))
                        {
                            any_activity = true;
                        }
                        if (mc.client.syncs.syncBusyState)
                        {
                            any_still_syncing = true;
                        }
                        if (mc.client.reqs.cmdsInflight())
                        {
                            // helps with waiting for 500s to pass
                            any_activity = true;
                        }
                    }

                    pb->set_value(true);
                }).get();
        }

        if (any_activity || StandardClient::debugging)
        {
            startNoActivity = chrono::steady_clock::now();
        }
        if (any_still_syncing || StandardClient::debugging)
        {
            startNoSyncing = chrono::steady_clock::now();
        }

        auto minNoActivityTime = std::chrono::milliseconds(6 * 60 * 1000);
        auto minNoSyncingTime = std::chrono::milliseconds(6 * 60 * 1000);
        for (auto vn : v) if (vn)
        {
            auto t1 = chrono::duration_cast<chrono::milliseconds>(chrono::steady_clock::now() - startNoActivity);
            auto t2 = chrono::duration_cast<chrono::milliseconds>(chrono::steady_clock::now() - vn->lastcb);
            if (t1 < minNoActivityTime) minNoActivityTime = t1;
            if (t2 < minNoActivityTime) minNoActivityTime = t2;

            auto t3 = chrono::duration_cast<chrono::milliseconds>(chrono::steady_clock::now() - startNoSyncing);
            if (t3 < minNoSyncingTime) minNoSyncingTime = t3;
        }
        if (endCondition(minNoActivityTime.count(), minNoSyncingTime.count()))
        {
            return result;
        }

        WaitMillisec(400);

        if ((chrono::steady_clock::now() - totalTimeoutStart) > std::chrono::minutes(5))
        {
            out() << "Waiting for syncing to stop timed out at 5 minutes";
            return result;
        }
    }
}

vector<SyncWaitResult> waitonsyncs(chrono::seconds d = std::chrono::seconds(4), StandardClient* c1 = nullptr, StandardClient* c2 = nullptr, StandardClient* c3 = nullptr, StandardClient* c4 = nullptr)
{
    auto endCondition = [d](int64_t millisecNoActivity, int64_t millisecNoSyncing) {
        return std::chrono::duration_cast<chrono::milliseconds>(d).count() < millisecNoActivity
            && std::chrono::duration_cast<chrono::milliseconds>(d).count() < millisecNoSyncing;
    };

    return waitonsyncs(endCondition, c1, c2, c3, c4);
}





mutex StandardClient::om;
bool StandardClient::debugging = false;



//std::atomic<int> fileSizeCount = 20;

bool createNameFile(const fs::path &p, const string &filename)
{
    return createFile(p / fs::u8path(filename), filename.data(), filename.size());
}

bool createDataFileWithTimestamp(const fs::path &path,
                             const std::string &data,
                             const fs::file_time_type &timestamp)
{
    const bool result = createDataFile(path, data);

    if (result)
    {
        fs::last_write_time(path, timestamp);
    }

    return result;
}

bool buildLocalFolders(fs::path targetfolder, const string& prefix, int n, int recurselevel, int filesperfolder)
{
    if (suppressfiles) filesperfolder = 0;

    fs::path p = targetfolder / fs::u8path(prefix);
    if (!fs::create_directory(p))
        return false;

    for (int i = 0; i < filesperfolder; ++i)
    {
        string filename = "file" + to_string(i) + "_" + prefix;
        createNameFile(p, filename);
        //int thisSize = (++fileSizeCount)/2;
        //for (int j = 0; j < thisSize; ++j) fs << ('0' + j % 10);
    }

    if (recurselevel > 0)
    {
        for (int i = 0; i < n; ++i)
        {
            if (!buildLocalFolders(p, prefix + "_" + to_string(i), n, recurselevel - 1, filesperfolder))
                return false;
        }
    }

    return true;
}

void renameLocalFolders(fs::path targetfolder, const string& newprefix)
{
    std::list<fs::path> toRename;
    for (fs::directory_iterator i(targetfolder); i != fs::directory_iterator(); ++i)
    {
        if (fs::is_directory(i->path()))
        {
            renameLocalFolders(i->path(), newprefix);
        }
        toRename.push_back(i->path());
    }

    for (auto p : toRename)
    {
        auto newpath = p.parent_path() / (newprefix + p.filename().u8string());
        fs::rename(p, newpath);
    }
}


#ifdef __linux__
bool createSpecialFiles(fs::path targetfolder, const string& prefix, int n = 1)
{
    fs::path p = targetfolder;
    for (int i = 0; i < n; ++i)
    {
        string filename = "file" + to_string(i) + "_" + prefix;
        fs::path fp = p / fs::u8path(filename);

        int fdtmp = openat(AT_FDCWD, p.c_str(), O_RDWR|O_CLOEXEC|O_TMPFILE, 0600);
        write(fdtmp, filename.data(), filename.size());

        stringstream fdproc;
        fdproc << "/proc/self/fd/";
        fdproc << fdtmp;

        int r = linkat(AT_FDCWD, fdproc.str().c_str() , AT_FDCWD, fp.c_str(), AT_SYMLINK_FOLLOW);
        if (r)
        {
            cerr << " errno =" << errno;
            return false;
        }
        close(fdtmp);
    }
    return true;
}
#endif

} // anonymous

class SyncFingerprintCollision
  : public ::testing::Test
{
public:
    SyncFingerprintCollision()
      : client0()
      , client1()
      , model0()
      , model1()
      , arbitraryFileLength(16384)
    {
        const fs::path root = makeNewTestRoot();

        client0 = ::mega::make_unique<StandardClient>(root, "c0");
        client1 = ::mega::make_unique<StandardClient>(root, "c1");

        client0->logcb = true;
        client1->logcb = true;
    }

    ~SyncFingerprintCollision()
    {
    }

    void SetUp() override
    {
        SimpleLogger::setLogLevel(logMax);

        ASSERT_TRUE(client0->login_reset_makeremotenodes("MEGA_EMAIL", "MEGA_PWD", "d", 1, 2));
        ASSERT_TRUE(client1->login_fetchnodes("MEGA_EMAIL", "MEGA_PWD"));
        ASSERT_EQ(client0->basefolderhandle, client1->basefolderhandle);

        model0.root->addkid(model0.buildModelSubdirs("d", 2, 1, 0));
        model1.root->addkid(model1.buildModelSubdirs("d", 2, 1, 0));

        startSyncs();
        waitOnSyncs();
        confirmModels();
    }

    void addModelFile(Model &model,
                      const std::string &directory,
                      const std::string &file,
                      const std::string &content)
    {
        auto *node = model.findnode(directory);
        ASSERT_NE(node, nullptr);

        node->addkid(model.makeModelSubfile(file, content));
    }

    void confirmModel(StandardClient &client, Model &model, handle backupId)
    {
        ASSERT_TRUE(client.confirmModel_mainthread(model.findnode("d"), backupId));
    }

    void confirmModels()
    {
        confirmModel(*client0, model0, backupId0);
        confirmModel(*client1, model1, backupId1);
    }

    const fs::path localRoot0() const
    {
        return client0->syncSet(backupId0).localpath;
    }

    const fs::path localRoot1() const
    {
        return client1->syncSet(backupId1).localpath;
    }

    void startSyncs()
    {
        backupId0 = client0->setupSync_mainthread("s0", "d");
        ASSERT_NE(backupId0, UNDEF);
        backupId1 = client1->setupSync_mainthread("s1", "d");
        ASSERT_NE(backupId1, UNDEF);
    }

    void waitOnSyncs()
    {
        waitonsyncs(chrono::seconds(4), client0.get(), client1.get());
    }

    handle backupId0 = UNDEF;
    handle backupId1 = UNDEF;

    std::unique_ptr<StandardClient> client0;
    std::unique_ptr<StandardClient> client1;
    Model model0;
    Model model1;
    const std::size_t arbitraryFileLength;
}; /* SyncFingerprintCollision */

// todo: re-enable
TEST_F(SyncFingerprintCollision, DISABLED_DifferentMacSameName)
{
    auto data0 = randomData(arbitraryFileLength);
    auto data1 = data0;
    const auto path0 = localRoot0() / "d_0" / "a";
    const auto path1 = localRoot0() / "d_1" / "a";

    // Alter MAC but leave fingerprint untouched.
    data1[0x41] = static_cast<uint8_t>(~data1[0x41]);

    ASSERT_TRUE(createDataFile(path0, data0));
    waitOnSyncs();

    auto result0 =
      client0->thread_do<bool>([&](StandardClient &sc, PromiseBoolSP p)
                         {
                             p->set_value(
                                 createDataFileWithTimestamp(
                                 path1,
                                 data1,
                                 fs::last_write_time(path0)));
                         });

    ASSERT_TRUE(waitonresults(&result0));
    waitOnSyncs();

    addModelFile(model0, "d/d_0", "a", data0);
    addModelFile(model0, "d/d_1", "a", data1);
    addModelFile(model1, "d/d_0", "a", data0);
    addModelFile(model1, "d/d_1", "a", data0);
    model1.ensureLocalDebrisTmpLock("d");

    confirmModels();
}

TEST_F(SyncFingerprintCollision, DifferentMacDifferentName)
{
    auto data0 = randomData(arbitraryFileLength);
    auto data1 = data0;
    const auto path0 = localRoot0() / "d_0" / "a";
    const auto path1 = localRoot0() / "d_0" / "b";

    data1[0x41] = static_cast<uint8_t>(~data1[0x41]);

    ASSERT_TRUE(createDataFile(path0, data0));
    waitOnSyncs();

    auto result0 =
      client0->thread_do<bool>([&](StandardClient &sc, PromiseBoolSP p)
                         {
                             p->set_value(
                                 createDataFileWithTimestamp(
                                 path1,
                                 data1,
                                 fs::last_write_time(path0)));
                         });

    ASSERT_TRUE(waitonresults(&result0));
    waitOnSyncs();

    addModelFile(model0, "d/d_0", "a", data0);
    addModelFile(model0, "d/d_0", "b", data1);
    addModelFile(model1, "d/d_0", "a", data0);
    addModelFile(model1, "d/d_0", "b", data1);
    model1.ensureLocalDebrisTmpLock("d");

    confirmModels();
}

TEST_F(SyncFingerprintCollision, SameMacDifferentName)
{
    auto data0 = randomData(arbitraryFileLength);
    const auto path0 = localRoot0() / "d_0" / "a";
    const auto path1 = localRoot0() / "d_0" / "b";

    ASSERT_TRUE(createDataFile(path0, data0));
    waitOnSyncs();

    auto result0 =
      client0->thread_do<bool>([&](StandardClient &sc, PromiseBoolSP p)
                         {
                            p->set_value(
                                 createDataFileWithTimestamp(
                                 path1,
                                 data0,
                                 fs::last_write_time(path0)));
                         });

    ASSERT_TRUE(waitonresults(&result0));
    waitOnSyncs();

    addModelFile(model0, "d/d_0", "a", data0);
    addModelFile(model0, "d/d_0", "b", data0);
    addModelFile(model1, "d/d_0", "a", data0);
    addModelFile(model1, "d/d_0", "b", data0);
    model1.ensureLocalDebrisTmpLock("d");

    confirmModels();
}

class SyncTest
    : public ::testing::Test
{
public:

    // Sets up the test fixture.
    void SetUp() override
    {
        LOG_info << "____TEST SetUp: " << ::testing::UnitTest::GetInstance()->current_test_info()->name();

        SimpleLogger::setLogLevel(logMax);
    }

    // Tears down the test fixture.
    void TearDown() override
    {
        LOG_info << "____TEST TearDown: " << ::testing::UnitTest::GetInstance()->current_test_info()->name();
    }

}; // SqliteDBTest

TEST_F(SyncTest, BasicSync_DelRemoteFolder)
{
    // delete a remote folder and confirm the client sending the request and another also synced both correctly update the disk
    fs::path localtestroot = makeNewTestRoot();
    StandardClient clientA1(localtestroot, "clientA1");   // user 1 client 1
    StandardClient clientA2(localtestroot, "clientA2");   // user 1 client 2


    ASSERT_TRUE(clientA1.login_reset_makeremotenodes("MEGA_EMAIL", "MEGA_PWD", "f", 3, 3));
    ASSERT_TRUE(clientA2.login_fetchnodes("MEGA_EMAIL", "MEGA_PWD"));
    ASSERT_EQ(clientA1.basefolderhandle, clientA2.basefolderhandle);

    handle backupId1 = clientA1.setupSync_mainthread("sync1", "f");
    ASSERT_NE(backupId1, UNDEF);
    handle backupId2 = clientA2.setupSync_mainthread("sync2", "f");
    ASSERT_NE(backupId2, UNDEF);
    waitonsyncs(std::chrono::seconds(4), &clientA1, &clientA2);
    clientA1.logcb = clientA2.logcb = true;

    Model model;
    model.root->addkid(model.buildModelSubdirs("f", 3, 3, 0));

    // check everything matches (model has expected state of remote and local)
    ASSERT_TRUE(clientA1.confirmModel_mainthread(model.findnode("f"), backupId1));
    ASSERT_TRUE(clientA2.confirmModel_mainthread(model.findnode("f"), backupId2));

    // delete something remotely and let sync catch up
    future<bool> fb = clientA1.thread_do<bool>([](StandardClient& sc, PromiseBoolSP pb) { sc.deleteremote("f/f_2/f_2_1", pb); });
    ASSERT_TRUE(waitonresults(&fb));
    waitonsyncs(std::chrono::seconds(4), &clientA1, &clientA2);

    // check everything matches in both syncs (model has expected state of remote and local)
    ASSERT_TRUE(model.movetosynctrash("f/f_2/f_2_1", "f"));
    ASSERT_TRUE(clientA1.confirmModel_mainthread(model.findnode("f"), backupId1));
    ASSERT_TRUE(clientA2.confirmModel_mainthread(model.findnode("f"), backupId2));
}

TEST_F(SyncTest, BasicSync_DelLocalFolder)
{
    // confirm change is synced to remote, and also seen and applied in a second client that syncs the same folder
    fs::path localtestroot = makeNewTestRoot();
    StandardClient clientA1(localtestroot, "clientA1");   // user 1 client 1
    StandardClient clientA2(localtestroot, "clientA2");   // user 1 client 2

    ASSERT_TRUE(clientA1.login_reset_makeremotenodes("MEGA_EMAIL", "MEGA_PWD", "f", 3, 3));
    ASSERT_TRUE(clientA2.login_fetchnodes("MEGA_EMAIL", "MEGA_PWD"));
    ASSERT_EQ(clientA1.basefolderhandle, clientA2.basefolderhandle);

    // set up sync for A1, it should build matching local folders
    handle backupId1 = clientA1.setupSync_mainthread("sync1", "f");
    ASSERT_NE(backupId1, UNDEF);
    handle backupId2 = clientA2.setupSync_mainthread("sync2", "f");
    ASSERT_NE(backupId2, UNDEF);
    waitonsyncs(std::chrono::seconds(4), &clientA1, &clientA2);
    clientA1.logcb = clientA2.logcb = true;

    // check everything matches (model has expected state of remote and local)
    Model model;
    model.root->addkid(model.buildModelSubdirs("f", 3, 3, 0));
    ASSERT_TRUE(clientA1.confirmModel_mainthread(model.findnode("f"), backupId1));
    ASSERT_TRUE(clientA2.confirmModel_mainthread(model.findnode("f"), backupId2));

    auto checkpath = clientA1.syncSet(backupId1).localpath.u8string();
    out() << "checking paths " << checkpath;
    for(auto& p: fs::recursive_directory_iterator(TestFS::GetTestFolder()))
    {
        out() << "checking path is present: " << p.path().u8string();
    }
    // delete something in the local filesystem and see if we catch up in A1 and A2 (deleter and observer syncs)
    error_code e;
    auto nRemoved = fs::remove_all(clientA1.syncSet(backupId1).localpath / "f_2" / "f_2_1", e);
    ASSERT_TRUE(!e) << "remove failed " << (clientA1.syncSet(backupId1).localpath / "f_2" / "f_2_1").u8string() << " error " << e;
    ASSERT_GT(nRemoved, 0) << e;

    // let them catch up
    waitonsyncs(std::chrono::seconds(4), &clientA1, &clientA2);

    // check everything matches (model has expected state of remote and local)
    ASSERT_TRUE(model.movetosynctrash("f/f_2/f_2_1", "f"));
    ASSERT_TRUE(clientA2.confirmModel_mainthread(model.findnode("f"), backupId2));
    ASSERT_TRUE(model.removesynctrash("f"));
    ASSERT_TRUE(clientA1.confirmModel_mainthread(model.findnode("f"), backupId1));
}

TEST_F(SyncTest, BasicSync_MoveLocalFolder)
{
    // confirm change is synced to remote, and also seen and applied in a second client that syncs the same folder
    fs::path localtestroot = makeNewTestRoot();
    StandardClient clientA1(localtestroot, "clientA1");   // user 1 client 1
    StandardClient clientA2(localtestroot, "clientA2");   // user 1 client 2

    ASSERT_TRUE(clientA1.login_reset_makeremotenodes("MEGA_EMAIL", "MEGA_PWD", "f", 3, 3));
    ASSERT_TRUE(clientA2.login_fetchnodes("MEGA_EMAIL", "MEGA_PWD"));
    ASSERT_EQ(clientA1.basefolderhandle, clientA2.basefolderhandle);

    Model model;
    model.root->addkid(model.buildModelSubdirs("f", 3, 3, 0));

    // set up sync for A1, it should build matching local folders
    handle backupId1 = clientA1.setupSync_mainthread("sync1", "f");
    ASSERT_NE(backupId1, UNDEF);
    handle backupId2 = clientA2.setupSync_mainthread("sync2", "f");
    ASSERT_NE(backupId2, UNDEF);
    waitonsyncs(std::chrono::seconds(4), &clientA1, &clientA2);
    clientA1.logcb = clientA2.logcb = true;

    // check everything matches (model has expected state of remote and local)
    ASSERT_TRUE(clientA1.confirmModel_mainthread(model.findnode("f"), backupId1));
    ASSERT_TRUE(clientA2.confirmModel_mainthread(model.findnode("f"), backupId2));

    // move something in the local filesystem and see if we catch up in A1 and A2 (deleter and observer syncs)
    error_code rename_error;
    fs::rename(clientA1.syncSet(backupId1).localpath / "f_2" / "f_2_1", clientA1.syncSet(backupId1).localpath / "f_2_1", rename_error);
    ASSERT_TRUE(!rename_error) << rename_error;

    // let them catch up
    waitonsyncs(std::chrono::seconds(4), &clientA1, &clientA2);

    // check everything matches (model has expected state of remote and local)
    ASSERT_TRUE(model.movenode("f/f_2/f_2_1", "f"));
    ASSERT_TRUE(clientA1.confirmModel_mainthread(model.findnode("f"), backupId1));
    ASSERT_TRUE(clientA2.confirmModel_mainthread(model.findnode("f"), backupId2));
}

TEST_F(SyncTest, BasicSync_MoveLocalFolderBetweenSyncs)
{
    // confirm change is synced to remote, and also seen and applied in a second client that syncs the same folder
    fs::path localtestroot = makeNewTestRoot();
    StandardClient clientA1(localtestroot, "clientA1");   // user 1 client 1
    StandardClient clientA2(localtestroot, "clientA2");   // user 1 client 2
    StandardClient clientA3(localtestroot, "clientA3");   // user 1 client 3

    ASSERT_TRUE(clientA1.login_reset_makeremotenodes("MEGA_EMAIL", "MEGA_PWD", "f", 3, 3));
    ASSERT_TRUE(clientA2.login_fetchnodes("MEGA_EMAIL", "MEGA_PWD"));
    ASSERT_TRUE(clientA3.login_fetchnodes("MEGA_EMAIL", "MEGA_PWD"));
    ASSERT_EQ(clientA1.basefolderhandle, clientA2.basefolderhandle);

    // set up sync for A1 and A2, it should build matching local folders
    handle backupId11 = clientA1.setupSync_mainthread("sync1", "f/f_0");
    ASSERT_NE(backupId11, UNDEF);
    handle backupId12 = clientA1.setupSync_mainthread("sync2", "f/f_2");
    ASSERT_NE(backupId12, UNDEF);
    handle backupId21 = clientA2.setupSync_mainthread("syncA2_1", "f/f_0");
    ASSERT_NE(backupId21, UNDEF);
    handle backupId22 = clientA2.setupSync_mainthread("syncA2_2", "f/f_2");
    ASSERT_NE(backupId22, UNDEF);
    handle backupId31 = clientA3.setupSync_mainthread("syncA3", "f");
    ASSERT_NE(backupId31, UNDEF);
    waitonsyncs(std::chrono::seconds(4), &clientA1, &clientA2, &clientA3);
    clientA1.logcb = clientA2.logcb = clientA3.logcb = true;

    // check everything matches (model has expected state of remote and local)
    Model model;
    model.root->addkid(model.buildModelSubdirs("f", 3, 3, 0));
    ASSERT_TRUE(clientA1.confirmModel_mainthread(model.findnode("f/f_0"), backupId11));
    ASSERT_TRUE(clientA1.confirmModel_mainthread(model.findnode("f/f_2"), backupId12));
    ASSERT_TRUE(clientA2.confirmModel_mainthread(model.findnode("f/f_0"), backupId21));
    ASSERT_TRUE(clientA2.confirmModel_mainthread(model.findnode("f/f_2"), backupId22));
    ASSERT_TRUE(clientA3.confirmModel_mainthread(model.findnode("f"), backupId31));

    // move a folder form one local synced folder to another local synced folder and see if we sync correctly and catch up in A2 and A3 (mover and observer syncs)
    error_code rename_error;
    fs::path path1 = clientA1.syncSet(backupId11).localpath / "f_0_1";
    fs::path path2 = clientA1.syncSet(backupId12).localpath / "f_2_1" / "f_2_1_0" / "f_0_1";
    fs::rename(path1, path2, rename_error);
    ASSERT_TRUE(!rename_error) << rename_error;

    // let them catch up
    waitonsyncs(std::chrono::seconds(4), &clientA1, &clientA2, &clientA3);

    // check everything matches (model has expected state of remote and local)
    ASSERT_TRUE(model.movenode("f/f_0/f_0_1", "f/f_2/f_2_1/f_2_1_0"));
    ASSERT_TRUE(clientA1.confirmModel_mainthread(model.findnode("f/f_0"), backupId11));
    ASSERT_TRUE(clientA1.confirmModel_mainthread(model.findnode("f/f_2"), backupId12));
    ASSERT_TRUE(clientA2.confirmModel_mainthread(model.findnode("f/f_0"), backupId21));
    ASSERT_TRUE(clientA2.confirmModel_mainthread(model.findnode("f/f_2"), backupId22));
    ASSERT_TRUE(clientA3.confirmModel_mainthread(model.findnode("f"), backupId31));
}

TEST_F(SyncTest, BasicSync_RenameLocalFile)
{
    static auto TIMEOUT = std::chrono::seconds(4);

    const fs::path root = makeNewTestRoot();

    // Primary client.
    StandardClient client0(root, "c0");
    // Observer.
    StandardClient client1(root, "c1");

    // Log callbacks.
    client0.logcb = true;
    client1.logcb = true;

    // Log clients in.
    ASSERT_TRUE(client0.login_reset_makeremotenodes("MEGA_EMAIL", "MEGA_PWD", "x", 0, 0));
    ASSERT_TRUE(client1.login_fetchnodes("MEGA_EMAIL", "MEGA_PWD"));
    ASSERT_EQ(client0.basefolderhandle, client1.basefolderhandle);

    // Set up syncs.
    handle backupId0 = client0.setupSync_mainthread("s0", "x");
    ASSERT_NE(backupId0, UNDEF);
    handle backupId1 = client1.setupSync_mainthread("s1", "x");
    ASSERT_NE(backupId1, UNDEF);

    // Wait for initial sync to complete.
    waitonsyncs(TIMEOUT, &client0, &client1);

    // Add x/f.
    ASSERT_TRUE(createNameFile(client0.syncSet(backupId0).localpath, "f"));

    // Wait for sync to complete.
    waitonsyncs(TIMEOUT, &client0, &client1);

    // Confirm model.
    Model model1, model2;
    model1.root->addkid(model1.makeModelSubfolder("x"));
    model1.findnode("x")->addkid(model1.makeModelSubfile("f"));
    model2.root->addkid(model2.makeModelSubfolder("x"));
    model2.findnode("x")->addkid(model2.makeModelSubfile("f"));
    model2.ensureLocalDebrisTmpLock("x"); // since it downloaded f (uploaded by sync 1)

    ASSERT_TRUE(client0.confirmModel_mainthread(model1.findnode("x"), backupId0));
    ASSERT_TRUE(client1.confirmModel_mainthread(model2.findnode("x"), backupId1, true));

    // Rename x/f to x/g.
    fs::rename(client0.syncSet(backupId0).localpath / "f",
               client0.syncSet(backupId0).localpath / "g");

    // Wait for sync to complete.
    waitonsyncs(TIMEOUT, &client0, &client1);

    // Update and confirm model.
    model1.findnode("x/f")->name = "g";
    model2.findnode("x/f")->name = "g";

    ASSERT_TRUE(client0.confirmModel_mainthread(model1.findnode("x"), backupId0));
    ASSERT_TRUE(client1.confirmModel_mainthread(model2.findnode("x"), backupId1, true));
}

TEST_F(SyncTest, BasicSync_AddLocalFolder)
{
    // confirm change is synced to remote, and also seen and applied in a second client that syncs the same folder
    fs::path localtestroot = makeNewTestRoot();
    StandardClient clientA1(localtestroot, "clientA1");   // user 1 client 1
    StandardClient clientA2(localtestroot, "clientA2");   // user 1 client 2

    ASSERT_TRUE(clientA1.login_reset_makeremotenodes("MEGA_EMAIL", "MEGA_PWD", "f", 3, 3));
    ASSERT_TRUE(clientA2.login_fetchnodes("MEGA_EMAIL", "MEGA_PWD"));
    ASSERT_EQ(clientA1.basefolderhandle, clientA2.basefolderhandle);

    Model model1, model2;
    model1.root->addkid(model1.buildModelSubdirs("f", 3, 3, 0));
    model2.root->addkid(model2.buildModelSubdirs("f", 3, 3, 0));

    // set up sync for A1, it should build matching local folders
    handle backupId1 = clientA1.setupSync_mainthread("sync1", "f");
    ASSERT_NE(backupId1, UNDEF);
    handle backupId2 = clientA2.setupSync_mainthread("sync2", "f");
    ASSERT_NE(backupId2, UNDEF);
    waitonsyncs(std::chrono::seconds(4), &clientA1, &clientA2);
    clientA1.logcb = clientA2.logcb = true;

    // check everything matches (model has expected state of remote and local)
    ASSERT_TRUE(clientA1.confirmModel_mainthread(model1.findnode("f"), backupId1));
    ASSERT_TRUE(clientA2.confirmModel_mainthread(model2.findnode("f"), backupId2));

    // make new folders (and files) in the local filesystem and see if we catch up in A1 and A2 (adder and observer syncs)
    ASSERT_TRUE(buildLocalFolders(clientA1.syncSet(backupId1).localpath / "f_2", "newkid", 2, 2, 2));

    // let them catch up
    waitonsyncs(std::chrono::seconds(4), &clientA1, &clientA2);  // two minutes should be long enough to get past API_ETEMPUNAVAIL == -18 for sync2 downloading the files uploaded by sync1

    // check everything matches (model has expected state of remote and local)
    model1.findnode("f/f_2")->addkid(model1.buildModelSubdirs("newkid", 2, 2, 2));
    model2.findnode("f/f_2")->addkid(model2.buildModelSubdirs("newkid", 2, 2, 2));
    model2.ensureLocalDebrisTmpLock("f"); // since we downloaded files

    ASSERT_TRUE(clientA1.confirmModel_mainthread(model1.findnode("f"), backupId1));
    ASSERT_TRUE(clientA2.confirmModel_mainthread(model2.findnode("f"), backupId2));
}


// todo: add this test once the sync can keep up with file system notifications - at the moment
// it's too slow because we wait for the cloud before processing the next layer of files+folders.
// So if we add enough changes to exercise the notification queue, we can't check the results because
// it's far too slow at the syncing stage.
TEST_F(SyncTest, BasicSync_MassNotifyFromLocalFolderTree)
{
    // confirm change is synced to remote, and also seen and applied in a second client that syncs the same folder
    fs::path localtestroot = makeNewTestRoot();
    StandardClient clientA1(localtestroot, "clientA1");   // user 1 client 1
    //StandardClient clientA2(localtestroot, "clientA2");   // user 1 client 2

    ASSERT_TRUE(clientA1.login_reset_makeremotenodes("MEGA_EMAIL", "MEGA_PWD", "f", 0, 0));
    //ASSERT_TRUE(clientA2.login_fetchnodes("MEGA_EMAIL", "MEGA_PWD"));
    //ASSERT_EQ(clientA1.basefolderhandle, clientA2.basefolderhandle);

    // set up sync for A1, it should build matching local folders
    handle backupId1 = clientA1.setupSync_mainthread("sync1", "f");
    ASSERT_NE(backupId1, UNDEF);
    //ASSERT_TRUE(clientA2.setupSync_mainthread("sync2", "f", 2));
    waitonsyncs(std::chrono::seconds(4), &clientA1/*, &clientA2*/);
    //clientA1.logcb = clientA2.logcb = true;

    // Create a directory tree in one sync, it should be synced to the cloud and back to the other
    // Create enough files and folders that we put a strain on the notification logic: 3k entries
    ASSERT_TRUE(buildLocalFolders(clientA1.syncSet(backupId1).localpath, "initial", 0, 0, 16000));

    //waitonsyncs(std::chrono::seconds(10), &clientA1 /*, &clientA2*/);
    std::this_thread::sleep_for(std::chrono::seconds(5));

    // wait until the notify queues subside, it shouldn't take too long.  Limit of 5 minutes
    auto startTime = std::chrono::steady_clock::now();
    while (std::chrono::steady_clock::now() - startTime < std::chrono::seconds(5 * 60))
    {
        size_t remaining = 0;
        auto result0 = clientA1.thread_do<bool>([&](StandardClient &sc, PromiseBoolSP p)
        {
            remaining += sc.client.syncs.syncscanstate ? 1 : 0;

            p->set_value(true);
        });
        result0.get();
        if (!remaining) break;
        std::this_thread::sleep_for(std::chrono::seconds(1));
    }

    Model model;
    model.root->addkid(model.buildModelSubdirs("initial", 0, 0, 16000));

    WaitFor([&](){ return clientA1.transfersAdded.load() > 0; }, 60000);  // give it a chance to create all the nodes.

    // check everything matches (just local since it'll still be uploading files)
    clientA1.localNodesMustHaveNodes = false;
    ASSERT_TRUE(clientA1.confirmModel_mainthread(model.root.get(), backupId1, false, StandardClient::CONFIRM_LOCAL));
    //ASSERT_TRUE(clientA2.confirmModel_mainthread(model.findnode("f"), 2));

    ASSERT_GT(clientA1.transfersAdded.load(), 0u);
    clientA1.transfersAdded = 0;

    // rename all those files and folders, put a strain on the notify system again.
    // Also, no downloads (or uploads) should occur as a result of this.
 //   renameLocalFolders(clientA1.syncSet(backupId1).localpath, "renamed_");

    // let them catch up
    //waitonsyncs(std::chrono::seconds(10), &clientA1 /*, &clientA2*/);

    // rename is too slow to check, even just in localnodes, for now.

    //ASSERT_EQ(clientA1.transfersAdded.load(), 0u);

    //Model model2;
    //model2.root->addkid(model.buildModelSubdirs("renamed_initial", 0, 0, 100));

    //// check everything matches (model has expected state of remote and local)
    //ASSERT_TRUE(clientA1.confirmModel_mainthread(model2.root.get(), 1));
    ////ASSERT_TRUE(clientA2.confirmModel_mainthread(model2.findnode("f"), 2));
}



/* this one is too slow for regular testing with the current algorithm
TEST_F(SyncTest, BasicSync_MAX_NEWNODES1)
{
    // create more nodes than we can upload in one putnodes.
    // this tree is 5x5 and the algorithm ends up creating nodes one at a time so it's pretty slow (and doesn't hit MAX_NEWNODES as a result)
    fs::path localtestroot = makeNewTestRoot();
    StandardClient clientA1(localtestroot, "clientA1");   // user 1 client 1
    StandardClient clientA2(localtestroot, "clientA2");   // user 1 client 2

    ASSERT_TRUE(clientA1.login_reset_makeremotenodes("MEGA_EMAIL", "MEGA_PWD", "f", 3, 3));
    ASSERT_TRUE(clientA2.login_fetchnodes("MEGA_EMAIL", "MEGA_PWD"));
    ASSERT_EQ(clientA1.basefolderhandle, clientA2.basefolderhandle);

    Model model;
    model.root->addkid(model.buildModelSubdirs("f", 3, 3, 0));

    // set up sync for A1, it should build matching local folders
    ASSERT_TRUE(clientA1.setupSync_mainthread("sync1", "f", 1));
    ASSERT_TRUE(clientA2.setupSync_mainthread("sync2", "f", 2));
    waitonsyncs(std::chrono::seconds(4), &clientA1, &clientA2);
    clientA1.logcb = clientA2.logcb = true;

    // check everything matches (model has expected state of remote and local)
    ASSERT_TRUE(clientA1.confirmModel_mainthread(model.findnode("f"), 1));
    ASSERT_TRUE(clientA2.confirmModel_mainthread(model.findnode("f"), 2));

    // make new folders in the local filesystem and see if we catch up in A1 and A2 (adder and observer syncs)
    assert(MegaClient::MAX_NEWNODES < 3125);
    ASSERT_TRUE(buildLocalFolders(clientA1.syncSet(backupId1).localpath, "g", 5, 5, 0));  // 5^5=3125 leaf folders, 625 pre-leaf etc

    // let them catch up
    waitonsyncs(std::chrono::seconds(30), &clientA1, &clientA2);

    // check everything matches (model has expected state of remote and local)
    model.findnode("f")->addkid(model.buildModelSubdirs("g", 5, 5, 0));
    ASSERT_TRUE(clientA1.confirmModel_mainthread(model.findnode("f"), 1));
    ASSERT_TRUE(clientA2.confirmModel_mainthread(model.findnode("f"), 2));
}
*/

/* this one is too slow for regular testing with the current algorithm
TEST_F(SyncTest, BasicSync_MAX_NEWNODES2)
{
    // create more nodes than we can upload in one putnodes.
    // this tree is 5x5 and the algorithm ends up creating nodes one at a time so it's pretty slow (and doesn't hit MAX_NEWNODES as a result)
    fs::path localtestroot = makeNewTestRoot();
    StandardClient clientA1(localtestroot, "clientA1");   // user 1 client 1
    StandardClient clientA2(localtestroot, "clientA2");   // user 1 client 2

    ASSERT_TRUE(clientA1.login_reset_makeremotenodes("MEGA_EMAIL", "MEGA_PWD", "f", 3, 3));
    ASSERT_TRUE(clientA2.login_fetchnodes("MEGA_EMAIL", "MEGA_PWD"));
    ASSERT_EQ(clientA1.basefolderhandle, clientA2.basefolderhandle);

    Model model;
    model.root->addkid(model.buildModelSubdirs("f", 3, 3, 0));

    // set up sync for A1, it should build matching local folders
    ASSERT_TRUE(clientA1.setupSync_mainthread("sync1", "f", 1));
    ASSERT_TRUE(clientA2.setupSync_mainthread("sync2", "f", 2));
    waitonsyncs(std::chrono::seconds(4), &clientA1, &clientA2);
    clientA1.logcb = clientA2.logcb = true;

    // check everything matches (model has expected state of remote and local)
    ASSERT_TRUE(clientA1.confirmModel_mainthread(model.findnode("f"), 1));
    ASSERT_TRUE(clientA2.confirmModel_mainthread(model.findnode("f"), 2));

    // make new folders in the local filesystem and see if we catch up in A1 and A2 (adder and observer syncs)
    assert(MegaClient::MAX_NEWNODES < 3000);
    ASSERT_TRUE(buildLocalFolders(clientA1.syncSet(backupId1).localpath, "g", 3000, 1, 0));

    // let them catch up
    waitonsyncs(std::chrono::seconds(30), &clientA1, &clientA2);

    // check everything matches (model has expected state of remote and local)
    model.findnode("f")->addkid(model.buildModelSubdirs("g", 3000, 1, 0));
    ASSERT_TRUE(clientA1.confirmModel_mainthread(model.findnode("f"), 1));
    ASSERT_TRUE(clientA2.confirmModel_mainthread(model.findnode("f"), 2));
}
*/

TEST_F(SyncTest, BasicSync_MoveExistingIntoNewLocalFolder)
{
    // historic case:  in the local filesystem, create a new folder then move an existing file/folder into it
    fs::path localtestroot = makeNewTestRoot();
    StandardClient clientA1(localtestroot, "clientA1");   // user 1 client 1
    StandardClient clientA2(localtestroot, "clientA2");   // user 1 client 2

    ASSERT_TRUE(clientA1.login_reset_makeremotenodes("MEGA_EMAIL", "MEGA_PWD", "f", 3, 3));
    ASSERT_TRUE(clientA2.login_fetchnodes("MEGA_EMAIL", "MEGA_PWD"));
    ASSERT_EQ(clientA1.basefolderhandle, clientA2.basefolderhandle);

    Model model;
    model.root->addkid(model.buildModelSubdirs("f", 3, 3, 0));

    // set up sync for A1, it should build matching local folders
    handle backupId1 = clientA1.setupSync_mainthread("sync1", "f");
    ASSERT_NE(backupId1, UNDEF);
    handle backupId2 = clientA2.setupSync_mainthread("sync2", "f");
    ASSERT_NE(backupId2, UNDEF);
    waitonsyncs(std::chrono::seconds(4), &clientA1, &clientA2);
    clientA1.logcb = clientA2.logcb = true;

    // check everything matches (model has expected state of remote and local)
    ASSERT_TRUE(clientA1.confirmModel_mainthread(model.findnode("f"), backupId1));
    ASSERT_TRUE(clientA2.confirmModel_mainthread(model.findnode("f"), backupId2));

    // make new folder in the local filesystem
    ASSERT_TRUE(buildLocalFolders(clientA1.syncSet(backupId1).localpath, "new", 1, 0, 0));
    // move an already synced folder into it
    error_code rename_error;
    fs::path path1 = clientA1.syncSet(backupId1).localpath / "f_2"; // / "f_2_0" / "f_2_0_0";
    fs::path path2 = clientA1.syncSet(backupId1).localpath / "new" / "f_2"; // "f_2_0_0";
    fs::rename(path1, path2, rename_error);
    ASSERT_TRUE(!rename_error) << rename_error;

    // let them catch up
    waitonsyncs(std::chrono::seconds(10), &clientA1, &clientA2);

    // check everything matches (model has expected state of remote and local)
    auto f = model.makeModelSubfolder("new");
    f->addkid(model.removenode("f/f_2")); // / f_2_0 / f_2_0_0"));
    model.findnode("f")->addkid(move(f));
    ASSERT_TRUE(clientA1.confirmModel_mainthread(model.findnode("f"), backupId1));
    ASSERT_TRUE(clientA2.confirmModel_mainthread(model.findnode("f"), backupId2));
}

TEST_F(SyncTest, BasicSync_MoveSeveralExistingIntoDeepNewLocalFolders)
{
    // historic case:  in the local filesystem, create a new folder then move an existing file/folder into it
    fs::path localtestroot = makeNewTestRoot();
    StandardClient clientA1(localtestroot, "clientA1");   // user 1 client 1
    StandardClient clientA2(localtestroot, "clientA2");   // user 1 client 2

    ASSERT_TRUE(clientA1.login_reset_makeremotenodes("MEGA_EMAIL", "MEGA_PWD", "f", 3, 3));
    ASSERT_TRUE(clientA2.login_fetchnodes("MEGA_EMAIL", "MEGA_PWD"));
    ASSERT_EQ(clientA1.basefolderhandle, clientA2.basefolderhandle);

    Model model;
    model.root->addkid(model.buildModelSubdirs("f", 3, 3, 0));

    // set up sync for A1, it should build matching local folders
    handle backupId1 = clientA1.setupSync_mainthread("sync1", "f");
    ASSERT_NE(backupId1, UNDEF);
    handle backupId2 = clientA2.setupSync_mainthread("sync2", "f");
    ASSERT_NE(backupId2, UNDEF);
    waitonsyncs(std::chrono::seconds(4), &clientA1, &clientA2);
    clientA1.logcb = clientA2.logcb = true;

    // check everything matches (model has expected state of remote and local)
    ASSERT_TRUE(clientA1.confirmModel_mainthread(model.findnode("f"), backupId1));
    ASSERT_TRUE(clientA2.confirmModel_mainthread(model.findnode("f"), backupId2));

    // make new folder tree in the local filesystem
    ASSERT_TRUE(buildLocalFolders(clientA1.syncSet(backupId1).localpath, "new", 3, 3, 3));

    // move already synced folders to serveral parts of it - one under another moved folder too
    error_code rename_error;
    fs::rename(clientA1.syncSet(backupId1).localpath / "f_0", clientA1.syncSet(backupId1).localpath / "new" / "new_0" / "new_0_1" / "new_0_1_2" / "f_0", rename_error);
    ASSERT_TRUE(!rename_error) << rename_error;
    fs::rename(clientA1.syncSet(backupId1).localpath / "f_1", clientA1.syncSet(backupId1).localpath / "new" / "new_1" / "new_1_2" / "f_1", rename_error);
    ASSERT_TRUE(!rename_error) << rename_error;
    fs::rename(clientA1.syncSet(backupId1).localpath / "f_2", clientA1.syncSet(backupId1).localpath / "new" / "new_1" / "new_1_2" / "f_1" / "f_1_2" / "f_2", rename_error);
    ASSERT_TRUE(!rename_error) << rename_error;

    // let them catch up
    waitonsyncs(std::chrono::seconds(7), &clientA1, &clientA2);

    // check everything matches (model has expected state of remote and local)
    model.findnode("f")->addkid(model.buildModelSubdirs("new", 3, 3, 3));
    model.findnode("f/new/new_0/new_0_1/new_0_1_2")->addkid(model.removenode("f/f_0"));
    model.findnode("f/new/new_1/new_1_2")->addkid(model.removenode("f/f_1"));
    model.findnode("f/new/new_1/new_1_2/f_1/f_1_2")->addkid(model.removenode("f/f_2"));
    ASSERT_TRUE(clientA1.confirmModel_mainthread(model.findnode("f"), backupId1));
    model.ensureLocalDebrisTmpLock("f"); // since we downloaded files
    ASSERT_TRUE(clientA2.confirmModel_mainthread(model.findnode("f"), backupId2));
}

/* not expected to work yet
TEST_F(SyncTest, BasicSync_SyncDuplicateNames)
{
    fs::path localtestroot = makeNewTestRoot();
    StandardClient clientA1(localtestroot, "clientA1");   // user 1 client 1
    StandardClient clientA2(localtestroot, "clientA2");   // user 1 client 2

    ASSERT_TRUE(clientA1.login_reset("MEGA_EMAIL", "MEGA_PWD"));
    ASSERT_TRUE(clientA2.login_fetchnodes("MEGA_EMAIL", "MEGA_PWD"));
    ASSERT_EQ(clientA1.basefolderhandle, clientA2.basefolderhandle);


    NewNode* nodearray = new NewNode[3];
    nodearray[0] = *clientA1.makeSubfolder("samename");
    nodearray[1] = *clientA1.makeSubfolder("samename");
    nodearray[2] = *clientA1.makeSubfolder("Samename");
    clientA1.resultproc.prepresult(StandardClient::PUTNODES, [this](error e) {
    });
    clientA1.client.putnodes(clientA1.basefolderhandle, nodearray, 3);

    // set up syncs, they should build matching local folders
    ASSERT_TRUE(clientA1.setupSync_mainthread("sync1", "", 1));
    ASSERT_TRUE(clientA2.setupSync_mainthread("sync2", "", 2));
    waitonsyncs(std::chrono::seconds(4), &clientA1, &clientA2);
    clientA1.logcb = clientA2.logcb = true;

    // check everything matches (model has expected state of remote and local)
    Model model;
    model.root->addkid(model.makeModelSubfolder("samename"));
    model.root->addkid(model.makeModelSubfolder("samename"));
    model.root->addkid(model.makeModelSubfolder("Samename"));
    ASSERT_TRUE(clientA1.confirmModel_mainthread(model.root.get(), 1));
    ASSERT_TRUE(clientA2.confirmModel_mainthread(model.root.get(), 2));
}*/

TEST_F(SyncTest, BasicSync_RemoveLocalNodeBeforeSessionResume)
{
    fs::path localtestroot = makeNewTestRoot();
    auto pclientA1 = ::mega::make_unique<StandardClient>(localtestroot, "clientA1");   // user 1 client 1
    StandardClient clientA2(localtestroot, "clientA2");   // user 1 client 2

    ASSERT_TRUE(pclientA1->login_reset_makeremotenodes("MEGA_EMAIL", "MEGA_PWD", "f", 3, 3));
    ASSERT_TRUE(clientA2.login_fetchnodes("MEGA_EMAIL", "MEGA_PWD"));
    ASSERT_EQ(pclientA1->basefolderhandle, clientA2.basefolderhandle);

    Model model;
    model.root->addkid(model.buildModelSubdirs("f", 3, 3, 0));

    // set up sync for A1, it should build matching local folders
    handle backupId1 = pclientA1->setupSync_mainthread("sync1", "f");
    ASSERT_NE(backupId1, UNDEF);
    handle backupId2 = clientA2.setupSync_mainthread("sync2", "f");
    ASSERT_NE(backupId2, UNDEF);
    waitonsyncs(std::chrono::seconds(4), pclientA1.get(), &clientA2);
    pclientA1->logcb = clientA2.logcb = true;

    // check everything matches (model has expected state of remote and local)
    ASSERT_TRUE(pclientA1->confirmModel_mainthread(model.findnode("f"), backupId1));
    ASSERT_TRUE(clientA2.confirmModel_mainthread(model.findnode("f"), backupId2));

    // save session
    string session;
    pclientA1->client.dumpsession(session);

    // logout (but keep caches)
    fs::path sync1path = pclientA1->syncSet(backupId1).localpath;
    pclientA1->localLogout();

    // remove local folders
    error_code e;
    ASSERT_TRUE(fs::remove_all(sync1path / "f_2", e) != static_cast<std::uintmax_t>(-1)) << e;

    // resume session, see if nodes and localnodes get in sync
    pclientA1.reset(new StandardClient(localtestroot, "clientA1"));
    ASSERT_TRUE(pclientA1->login_fetchnodes(session));

    waitonsyncs(std::chrono::seconds(4), pclientA1.get(), &clientA2);

    // check everything matches (model has expected state of remote and local)
    ASSERT_TRUE(model.movetosynctrash("f/f_2", "f"));
    ASSERT_TRUE(clientA2.confirmModel_mainthread(model.findnode("f"), backupId2));
    ASSERT_TRUE(model.removesynctrash("f"));
    ASSERT_TRUE(pclientA1->confirmModel_mainthread(model.findnode("f"), backupId1));
}

/* not expected to work yet
TEST_F(SyncTest, BasicSync_RemoteFolderCreationRaceSamename)
{
    // confirm change is synced to remote, and also seen and applied in a second client that syncs the same folder
    // SN tagging needed for this one
    fs::path localtestroot = makeNewTestRoot();
    StandardClient clientA1(localtestroot, "clientA1");   // user 1 client 1
    StandardClient clientA2(localtestroot, "clientA2");   // user 1 client 2

    ASSERT_TRUE(clientA1.login_reset("MEGA_EMAIL", "MEGA_PWD"));
    ASSERT_TRUE(clientA2.login_fetchnodes("MEGA_EMAIL", "MEGA_PWD"));
    ASSERT_EQ(clientA1.basefolderhandle, clientA2.basefolderhandle);

    // set up sync for both, it should build matching local folders (empty initially)
    ASSERT_TRUE(clientA1.setupSync_mainthread("sync1", "", 1));
    ASSERT_TRUE(clientA2.setupSync_mainthread("sync2", "", 2));
    waitonsyncs(std::chrono::seconds(4), &clientA1, &clientA2);
    clientA1.logcb = clientA2.logcb = true;

    // now have both clients create the same remote folder structure simultaneously.  We should end up with just one copy of it on the server and in both syncs
    future<bool> p1 = clientA1.thread_do<bool>([=](StandardClient& sc, PromiseBoolSP pb) { sc.makeCloudSubdirs("f", 3, 3, pb); });
    future<bool> p2 = clientA2.thread_do<bool>([=](StandardClient& sc, PromiseBoolSP pb) { sc.makeCloudSubdirs("f", 3, 3, pb); });
    ASSERT_TRUE(waitonresults(&p1, &p2));

    // let them catch up
    waitonsyncs(std::chrono::seconds(4), &clientA1, &clientA2);

    // check everything matches (model has expected state of remote and local)
    Model model;
    model.root->addkid(model.buildModelSubdirs("f", 3, 3, 0));
    ASSERT_TRUE(clientA1.confirmModel_mainthread(model.root.get(), 1));
    ASSERT_TRUE(clientA2.confirmModel_mainthread(model.root.get(), 2));
}*/

/* not expected to work yet
TEST_F(SyncTest, BasicSync_LocalFolderCreationRaceSamename)
{
    // confirm change is synced to remote, and also seen and applied in a second client that syncs the same folder
    // SN tagging needed for this one
    fs::path localtestroot = makeNewTestRoot();
    StandardClient clientA1(localtestroot, "clientA1");   // user 1 client 1
    StandardClient clientA2(localtestroot, "clientA2");   // user 1 client 2

    ASSERT_TRUE(clientA1.login_reset("MEGA_EMAIL", "MEGA_PWD"));
    ASSERT_TRUE(clientA2.login_fetchnodes("MEGA_EMAIL", "MEGA_PWD"));
    ASSERT_EQ(clientA1.basefolderhandle, clientA2.basefolderhandle);

    // set up sync for both, it should build matching local folders (empty initially)
    ASSERT_TRUE(clientA1.setupSync_mainthread("sync1", "", 1));
    ASSERT_TRUE(clientA2.setupSync_mainthread("sync2", "", 2));
    waitonsyncs(std::chrono::seconds(4), &clientA1, &clientA2);
    clientA1.logcb = clientA2.logcb = true;

    // now have both clients create the same folder structure simultaneously.  We should end up with just one copy of it on the server and in both syncs
    future<bool> p1 = clientA1.thread_do<bool>([=](StandardClient& sc, PromiseBoolSP pb) { buildLocalFolders(sc.syncSet(backupId1).localpath, "f", 3, 3, 0); pb->set_value(true); });
    future<bool> p2 = clientA2.thread_do<bool>([=](StandardClient& sc, PromiseBoolSP pb) { buildLocalFolders(sc.syncSet(backupId2).localpath, "f", 3, 3, 0); pb->set_value(true); });
    ASSERT_TRUE(waitonresults(&p1, &p2));

    // let them catch up
    waitonsyncs(std::chrono::seconds(30), &clientA1, &clientA2);

    // check everything matches (model has expected state of remote and local)
    Model model;
    model.root->addkid(model.buildModelSubdirs("f", 3, 3, 0));
    ASSERT_TRUE(clientA1.confirmModel_mainthread(model.root.get(), 1));
    ASSERT_TRUE(clientA2.confirmModel_mainthread(model.root.get(), 2));
}*/


TEST_F(SyncTest, BasicSync_ResumeSyncFromSessionAfterNonclashingLocalAndRemoteChanges )
{
    fs::path localtestroot = makeNewTestRoot();
    unique_ptr<StandardClient> pclientA1(new StandardClient(localtestroot, "clientA1"));   // user 1 client 1
    StandardClient clientA2(localtestroot, "clientA2");   // user 1 client 2

    ASSERT_TRUE(pclientA1->login_reset_makeremotenodes("MEGA_EMAIL", "MEGA_PWD", "f", 3, 3));
    ASSERT_TRUE(clientA2.login_fetchnodes("MEGA_EMAIL", "MEGA_PWD"));
    ASSERT_EQ(pclientA1->basefolderhandle, clientA2.basefolderhandle);

    // set up sync for A1, it should build matching local folders
    handle backupId1 = pclientA1->setupSync_mainthread("sync1", "f");
    ASSERT_NE(backupId1, UNDEF);
    handle backupId2 = clientA2.setupSync_mainthread("sync2", "f");
    ASSERT_NE(backupId2, UNDEF);
    waitonsyncs(std::chrono::seconds(4), pclientA1.get(), &clientA2);
    pclientA1->logcb = clientA2.logcb = true;

    // check everything matches (model has expected state of remote and local)
    Model model1, model2;
    model1.root->addkid(model1.buildModelSubdirs("f", 3, 3, 0));
    model2.root->addkid(model2.buildModelSubdirs("f", 3, 3, 0));
    ASSERT_TRUE(pclientA1->confirmModel_mainthread(model1.findnode("f"), backupId1));
    ASSERT_TRUE(clientA2.confirmModel_mainthread(model2.findnode("f"), backupId2));

    out() << "********************* save session A1";
    string session;
    pclientA1->client.dumpsession(session);

    out() << "*********************  logout A1 (but keep caches on disk)";
    fs::path sync1path = pclientA1->syncSet(backupId1).localpath;
    pclientA1->localLogout();

    out() << "*********************  add remote folders via A2";
    future<bool> p1 = clientA2.thread_do<bool>([](StandardClient& sc, PromiseBoolSP pb) { sc.makeCloudSubdirs("newremote", 2, 2, pb, "f/f_1/f_1_0"); });
    model1.findnode("f/f_1/f_1_0")->addkid(model1.buildModelSubdirs("newremote", 2, 2, 0));
    model2.findnode("f/f_1/f_1_0")->addkid(model2.buildModelSubdirs("newremote", 2, 2, 0));
    ASSERT_TRUE(waitonresults(&p1));

    out() << "*********************  remove remote folders via A2";
    p1 = clientA2.thread_do<bool>([](StandardClient& sc, PromiseBoolSP pb) { sc.deleteremote("f/f_0", pb); });
    model1.movetosynctrash("f/f_0", "f");
    model2.movetosynctrash("f/f_0", "f");
    ASSERT_TRUE(waitonresults(&p1));

    out() << "*********************  add local folders in A1";
    ASSERT_TRUE(buildLocalFolders(sync1path / "f_1/f_1_2", "newlocal", 2, 2, 2));
    model1.findnode("f/f_1/f_1_2")->addkid(model1.buildModelSubdirs("newlocal", 2, 2, 2));
    model2.findnode("f/f_1/f_1_2")->addkid(model2.buildModelSubdirs("newlocal", 2, 2, 2));

    out() << "*********************  remove local folders in A1";
    error_code e;
    ASSERT_TRUE(fs::remove_all(sync1path / "f_2", e) != static_cast<std::uintmax_t>(-1)) << e;
    model1.removenode("f/f_2");
    model2.movetosynctrash("f/f_2", "f");

    out() << "*********************  get sync2 activity out of the way";
    waitonsyncs(std::chrono::seconds(4), &clientA2);

    out() << "*********************  resume A1 session (with sync), see if A2 nodes and localnodes get in sync again";
    pclientA1.reset(new StandardClient(localtestroot, "clientA1"));
    ASSERT_TRUE(pclientA1->login_fetchnodes(session));
    ASSERT_EQ(pclientA1->basefolderhandle, clientA2.basefolderhandle);
    waitonsyncs(std::chrono::seconds(4), pclientA1.get(), &clientA2);

    out() << "*********************  check everything matches (model has expected state of remote and local)";
    ASSERT_TRUE(pclientA1->confirmModel_mainthread(model1.findnode("f"), backupId1));
    model2.ensureLocalDebrisTmpLock("f"); // since we downloaded files
    ASSERT_TRUE(clientA2.confirmModel_mainthread(model2.findnode("f"), backupId2));
}

TEST_F(SyncTest, BasicSync_ResumeSyncFromSessionAfterClashingLocalAddRemoteDelete)
{
    fs::path localtestroot = makeNewTestRoot();
    unique_ptr<StandardClient> pclientA1(new StandardClient(localtestroot, "clientA1"));   // user 1 client 1
    StandardClient clientA2(localtestroot, "clientA2");   // user 1 client 2

    ASSERT_TRUE(pclientA1->login_reset_makeremotenodes("MEGA_EMAIL", "MEGA_PWD", "f", 3, 3));
    ASSERT_TRUE(clientA2.login_fetchnodes("MEGA_EMAIL", "MEGA_PWD"));
    ASSERT_EQ(pclientA1->basefolderhandle, clientA2.basefolderhandle);

    Model model;
    model.root->addkid(model.buildModelSubdirs("f", 3, 3, 0));

    // set up sync for A1, it should build matching local folders
    handle backupId1 = pclientA1->setupSync_mainthread("sync1", "f");
    ASSERT_NE(backupId1, UNDEF);
    handle backupId2 = clientA2.setupSync_mainthread("sync2", "f");
    ASSERT_NE(backupId2, UNDEF);
    waitonsyncs(std::chrono::seconds(4), pclientA1.get(), &clientA2);
    pclientA1->logcb = clientA2.logcb = true;

    // check everything matches (model has expected state of remote and local)
    ASSERT_TRUE(pclientA1->confirmModel_mainthread(model.findnode("f"), backupId1));
    ASSERT_TRUE(clientA2.confirmModel_mainthread(model.findnode("f"), backupId2));

    // save session A1
    string session;
    pclientA1->client.dumpsession(session);
    fs::path sync1path = pclientA1->syncSet(backupId1).localpath;

    // logout A1 (but keep caches on disk)
    pclientA1->localLogout();

    // remove remote folder via A2
    future<bool> p1 = clientA2.thread_do<bool>([](StandardClient& sc, PromiseBoolSP pb) { sc.deleteremote("f/f_1", pb); });
    ASSERT_TRUE(waitonresults(&p1));

    // add local folders in A1 on disk folder
    ASSERT_TRUE(buildLocalFolders(sync1path / "f_1/f_1_2", "newlocal", 2, 2, 2));

    // get sync2 activity out of the way
    waitonsyncs(std::chrono::seconds(4), &clientA2);

    // resume A1 session (with sync), see if A2 nodes and localnodes get in sync again
    pclientA1.reset(new StandardClient(localtestroot, "clientA1"));
    ASSERT_TRUE(pclientA1->login_fetchnodes(session));
    ASSERT_EQ(pclientA1->basefolderhandle, clientA2.basefolderhandle);
    vector<SyncWaitResult> waitResult = waitonsyncs(chrono::seconds(4), pclientA1.get(), &clientA2);

    // Sync rework update:  for now at least, delete wins in this case

    //ASSERT_EQ(waitResult[0].syncStalled, true);
    //ASSERT_EQ(1, waitResult[0].stalledNodePaths.size());
    //ASSERT_EQ(1, waitResult[0].stalledLocalPaths.size());

    Model modelLocal1;
    modelLocal1.root->addkid(model.buildModelSubdirs("f", 3, 3, 0));
    modelLocal1.findnode("f/f_1/f_1_2")->addkid(model.buildModelSubdirs("newlocal", 2, 2, 2));
    //pclientA1->localNodesMustHaveNodes = false;
    ASSERT_TRUE(modelLocal1.movetosynctrash("f/f_1", "f"));

    Model modelRemote1;
    modelRemote1.root->addkid(model.buildModelSubdirs("f", 3, 3, 0));
    ASSERT_TRUE(modelRemote1.movetosynctrash("f/f_1", "f"));

    ASSERT_TRUE(pclientA1->confirmModel_mainthread(modelLocal1.findnode("f"), backupId1, false, StandardClient::CONFIRM_LOCAL));
    ASSERT_TRUE(pclientA1->confirmModel_mainthread(modelRemote1.findnode("f"), backupId1, false, StandardClient::CONFIRM_REMOTE));
    //ASSERT_TRUE(modelRemote1.removesynctrash("f", "f_1/f_1_2/newlocal"));
    ASSERT_TRUE(clientA2.confirmModel_mainthread(modelRemote1.findnode("f"), backupId2));
}

TEST_F(SyncTest, BasicSync_ResumeSyncFromSessionAfterContractoryLocalAndRemoteMoves)
{
    fs::path localtestroot = makeNewTestRoot();
    unique_ptr<StandardClient> pclientA1(new StandardClient(localtestroot, "clientA1"));   // user 1 client 1
    StandardClient clientA2(localtestroot, "clientA2");   // user 1 client 2

    ASSERT_TRUE(pclientA1->login_reset_makeremotenodes("MEGA_EMAIL", "MEGA_PWD", "f", 3, 3));
    ASSERT_TRUE(clientA2.login_fetchnodes("MEGA_EMAIL", "MEGA_PWD"));
    ASSERT_EQ(pclientA1->basefolderhandle, clientA2.basefolderhandle);

    Model model;
    model.root->addkid(model.buildModelSubdirs("f", 3, 3, 0));

    // set up sync for A1, it should build matching local folders
    handle backupId1 = pclientA1->setupSync_mainthread("sync1", "f");
    ASSERT_NE(backupId1, UNDEF);
    handle backupId2 = clientA2.setupSync_mainthread("sync2", "f");
    ASSERT_NE(backupId2, UNDEF);
    waitonsyncs(std::chrono::seconds(4), pclientA1.get(), &clientA2);
    pclientA1->logcb = clientA2.logcb = true;

    auto client1LocalSyncRoot = pclientA1->syncSet(backupId1).localpath;

    // check everything matches (model has expected state of remote and local)
    ASSERT_TRUE(pclientA1->confirmModel_mainthread(model.findnode("f"), backupId1));
    ASSERT_TRUE(clientA2.confirmModel_mainthread(model.findnode("f"), backupId2));

    // save session A1
    string session;
    pclientA1->client.dumpsession(session);
    fs::path sync1path = pclientA1->syncSet(backupId1).localpath;

    // logout A1 (but keep caches on disk)
    pclientA1->localLogout();

    // move f_0 into f_1 remote
    future<bool> p1 = clientA2.thread_do<bool>([](StandardClient& sc, PromiseBoolSP pb) { sc.movenode("f/f_0", "f/f_1", pb); });
    ASSERT_TRUE(waitonresults(&p1));

    // move f_1 into f_0 locally
    error_code rename_error;
    fs::rename(client1LocalSyncRoot / "f_1", client1LocalSyncRoot / "f_0" / "f_1", rename_error);
    ASSERT_TRUE(!rename_error) << rename_error;

    // get sync2 activity out of the way
    waitonsyncs(std::chrono::seconds(4), &clientA2);

    // resume A1 session (with sync), see if A2 nodes and localnodes get in sync again
    pclientA1.reset(new StandardClient(localtestroot, "clientA1"));
    ASSERT_TRUE(pclientA1->login_fetchnodes(session));
    ASSERT_EQ(pclientA1->basefolderhandle, clientA2.basefolderhandle);
    vector<SyncWaitResult> waitResult = waitonsyncs(chrono::seconds(4), pclientA1.get(), &clientA2);

    ASSERT_EQ(waitResult[0].syncStalled, true);
    ASSERT_EQ(2, waitResult[0].stall.cloud.size());  // for now at least, reporting source and destination nodes for each move
    ASSERT_EQ(2, waitResult[0].stall.local.size());
    ASSERT_EQ(waitResult[0].stall.cloud.begin()->first, "/mega_test_sync/f/f_0");
    ASSERT_EQ(waitResult[0].stall.cloud.rbegin()->first, "/mega_test_sync/f/f_1/f_0");
    ASSERT_EQ(waitResult[0].stall.local.begin()->first.toPath(), (client1LocalSyncRoot / "f_0" / "f_1").u8string() );
    ASSERT_EQ(waitResult[0].stall.local.rbegin()->first.toPath(), (client1LocalSyncRoot / "f_1").u8string() );
}


TEST_F(SyncTest, CmdChecks_RRAttributeAfterMoveNode)
{
    fs::path localtestroot = makeNewTestRoot();
    unique_ptr<StandardClient> pclientA1(new StandardClient(localtestroot, "clientA1"));   // user 1 client 1

    ASSERT_TRUE(pclientA1->login_reset_makeremotenodes("MEGA_EMAIL", "MEGA_PWD", "f", 3, 3));

    Node* f = pclientA1->drillchildnodebyname(pclientA1->gettestbasenode(), "f");
    handle original_f_handle = f->nodehandle;
    handle original_f_parent_handle = f->parent->nodehandle;

    // make sure there are no 'f' in the rubbish
    auto fv = pclientA1->drillchildnodesbyname(pclientA1->getcloudrubbishnode(), "f");
    future<bool> fb = pclientA1->thread_do<bool>([&fv](StandardClient& sc, PromiseBoolSP pb) { sc.deleteremotenodes(fv, pb); });
    ASSERT_TRUE(waitonresults(&fb));

    f = pclientA1->drillchildnodebyname(pclientA1->getcloudrubbishnode(), "f");
    ASSERT_TRUE(f == nullptr);


    // remove remote folder via A2
    future<bool> p1 = pclientA1->thread_do<bool>([](StandardClient& sc, PromiseBoolSP pb)
        {
            sc.movenodetotrash("f", pb);
        });
    ASSERT_TRUE(waitonresults(&p1));

    WaitMillisec(3000);  // allow for attribute delivery too

    f = pclientA1->drillchildnodebyname(pclientA1->getcloudrubbishnode(), "f");
    ASSERT_TRUE(f != nullptr);

    // check the restore-from-trash handle got set, and correctly
    nameid rrname = AttrMap::string2nameid("rr");
    ASSERT_EQ(f->nodehandle, original_f_handle);
    ASSERT_EQ(f->attrs.map[rrname], string(Base64Str<MegaClient::NODEHANDLE>(original_f_parent_handle)));
    ASSERT_EQ(f->attrs.map[rrname], string(Base64Str<MegaClient::NODEHANDLE>(pclientA1->gettestbasenode()->nodehandle)));

    // move it back

    p1 = pclientA1->thread_do<bool>([&](StandardClient& sc, PromiseBoolSP pb)
    {
        sc.movenode(f->nodehandle, pclientA1->basefolderhandle, pb);
    });
    ASSERT_TRUE(waitonresults(&p1));

    WaitMillisec(3000);  // allow for attribute delivery too

    // check it's back and the rr attribute is gone
    f = pclientA1->drillchildnodebyname(pclientA1->gettestbasenode(), "f");
    ASSERT_TRUE(f != nullptr);
    ASSERT_EQ(f->attrs.map[rrname], string());
}


#ifdef __linux__
TEST_F(SyncTest, BasicSync_SpecialCreateFile)
{
    // confirm change is synced to remote, and also seen and applied in a second client that syncs the same folder
    fs::path localtestroot = makeNewTestRoot();
    StandardClient clientA1(localtestroot, "clientA1");   // user 1 client 1
    StandardClient clientA2(localtestroot, "clientA2");   // user 1 client 2

    ASSERT_TRUE(clientA1.login_reset_makeremotenodes("MEGA_EMAIL", "MEGA_PWD", "f", 2, 2));
    ASSERT_TRUE(clientA2.login_fetchnodes("MEGA_EMAIL", "MEGA_PWD"));
    ASSERT_EQ(clientA1.basefolderhandle, clientA2.basefolderhandle);

    Model model;
    model.root->addkid(model.buildModelSubdirs("f", 2, 2, 0));

    // set up sync for A1, it should build matching local folders
    handle backupId1 = clientA1.setupSync_mainthread("sync1", "f");
    ASSERT_NE(backupId1, UNDEF);
    handle backupId2 = clientA2.setupSync_mainthread("sync2", "f");
    ASSERT_NE(backupId2, UNDEF);

    waitonsyncs(std::chrono::seconds(4), &clientA1, &clientA2);
    clientA1.logcb = clientA2.logcb = true;
    // check everything matches (model has expected state of remote and local)
    ASSERT_TRUE(clientA1.confirmModel_mainthread(model.findnode("f"), backupId1));
    ASSERT_TRUE(clientA2.confirmModel_mainthread(model.findnode("f"), backupId2));

    // make new folders (and files) in the local filesystem and see if we catch up in A1 and A2 (adder and observer syncs)
    ASSERT_TRUE(createSpecialFiles(clientA1.syncSet(backupId1).localpath / "f_0", "newkid", 2));

    for (int i = 0; i < 2; ++i)
    {
        string filename = "file" + to_string(i) + "_" + "newkid";
        model.findnode("f/f_0")->addkid(model.makeModelSubfile(filename));
    }

    // let them catch up
    waitonsyncs(DEFAULTWAIT, &clientA1, &clientA2);

    // check everything matches (model has expected state of remote and local)
    ASSERT_TRUE(clientA1.confirmModel_mainthread(model.findnode("f"), backupId1));
    model.ensureLocalDebrisTmpLock("f"); // since we downloaded files
    ASSERT_TRUE(clientA2.confirmModel_mainthread(model.findnode("f"), backupId2));
}
#endif

TEST_F(SyncTest, BasicSync_moveAndDeleteLocalFile)
{
    // confirm change is synced to remote, and also seen and applied in a second client that syncs the same folder
    fs::path localtestroot = makeNewTestRoot();
    StandardClient clientA1(localtestroot, "clientA1");   // user 1 client 1
    StandardClient clientA2(localtestroot, "clientA2");   // user 1 client 2

    ASSERT_TRUE(clientA1.login_reset_makeremotenodes("MEGA_EMAIL", "MEGA_PWD", "f", 1, 1));
    ASSERT_TRUE(clientA2.login_fetchnodes("MEGA_EMAIL", "MEGA_PWD"));
    ASSERT_EQ(clientA1.basefolderhandle, clientA2.basefolderhandle);

    Model model;
    model.root->addkid(model.buildModelSubdirs("f", 1, 1, 0));

    // set up sync for A1, it should build matching local folders
    handle backupId1 = clientA1.setupSync_mainthread("sync1", "f");
    ASSERT_NE(backupId1, UNDEF);
    handle backupId2 = clientA2.setupSync_mainthread("sync2", "f");
    ASSERT_NE(backupId2, UNDEF);

    waitonsyncs(std::chrono::seconds(4), &clientA1, &clientA2);
    clientA1.logcb = clientA2.logcb = true;
    // check everything matches (model has expected state of remote and local)
    ASSERT_TRUE(clientA1.confirmModel_mainthread(model.findnode("f"), backupId1));
    ASSERT_TRUE(clientA2.confirmModel_mainthread(model.findnode("f"), backupId2));


    // move something in the local filesystem and see if we catch up in A1 and A2 (deleter and observer syncs)
    error_code rename_error;
    fs::rename(clientA1.syncSet(backupId1).localpath / "f_0", clientA1.syncSet(backupId1).localpath / "renamed", rename_error);
    ASSERT_TRUE(!rename_error) << rename_error;
    fs::remove(clientA1.syncSet(backupId1).localpath / "renamed");

    // let them catch up
    waitonsyncs(DEFAULTWAIT, &clientA1, &clientA2);

    // check everything matches (model has expected state of remote and local)
    ASSERT_TRUE(model.movetosynctrash("f/f_0", "f"));
    ASSERT_TRUE(clientA2.confirmModel_mainthread(model.findnode("f"), backupId2));
    ASSERT_TRUE(model.removesynctrash("f"));
    ASSERT_TRUE(clientA1.confirmModel_mainthread(model.findnode("f"), backupId1));
}

namespace {

string makefa(const string& name, int fakecrc, int mtime)
{
    AttrMap attrs;
    attrs.map['n'] = name;

    FileFingerprint ff;
    ff.crc[0] = ff.crc[1] = ff.crc[2] = ff.crc[3] = fakecrc;
    ff.mtime = mtime;
    ff.serializefingerprint(&attrs.map['c']);

    string attrjson;
    attrs.getjson(&attrjson);
    return attrjson;
}

Node* makenode(MegaClient& mc, handle parent, ::mega::nodetype_t type, m_off_t size, handle owner, const string& attrs, ::mega::byte* key)
{
    static handle handlegenerator = 10;
    std::vector<Node*> dp;
    auto newnode = new Node(&mc, &dp, ++handlegenerator, parent, type, size, owner, nullptr, 1);

    newnode->setkey(key);
    newnode->attrstring.reset(new string);

    SymmCipher sc;
    sc.setkey(key, type);
    mc.makeattr(&sc, newnode->attrstring, attrs.c_str());

    int attrlen = int(newnode->attrstring->size());
    string base64attrstring;
    base64attrstring.resize(static_cast<size_t>(attrlen * 4 / 3 + 4));
    base64attrstring.resize(static_cast<size_t>(Base64::btoa((::mega::byte *)newnode->attrstring->data(), int(newnode->attrstring->size()), (char *)base64attrstring.data())));

    *newnode->attrstring = base64attrstring;

    return newnode;
}

} // anonymous

TEST_F(SyncTest, NodeSorting_forPhotosAndVideos)
{
    fs::path localtestroot = makeNewTestRoot();
    StandardClient standardclient(localtestroot, "sortOrderTests");
    auto& client = standardclient.client;

    handle owner = 99999;

    ::mega::byte key[] = { 0x01, 0x02, 0x03, 0x04, 0x01, 0x02, 0x03, 0x04, 0x01, 0x02, 0x03, 0x04, 0x01, 0x02, 0x03, 0x04, 0x01, 0x02, 0x03, 0x04, 0x01, 0x02, 0x03, 0x04, 0x01, 0x02, 0x03, 0x04, 0x01, 0x02, 0x03, 0x04 };

    // first 3 are root nodes:
    auto cloudroot = makenode(client, UNDEF, ROOTNODE, -1, owner, makefa("root", 1, 1), key);
    makenode(client, UNDEF, INCOMINGNODE, -1, owner, makefa("inbox", 1, 1), key);
    makenode(client, UNDEF, RUBBISHNODE, -1, owner, makefa("bin", 1, 1), key);

    // now some files to sort
    auto photo1 = makenode(client, cloudroot->nodehandle, FILENODE, 9999, owner, makefa("abc.jpg", 1, 1570673890), key);
    auto photo2 = makenode(client, cloudroot->nodehandle, FILENODE, 9999, owner, makefa("cba.png", 1, 1570673891), key);
    auto video1 = makenode(client, cloudroot->nodehandle, FILENODE, 9999, owner, makefa("xyz.mov", 1, 1570673892), key);
    auto video2 = makenode(client, cloudroot->nodehandle, FILENODE, 9999, owner, makefa("zyx.mp4", 1, 1570673893), key);
    auto otherfile = makenode(client, cloudroot->nodehandle, FILENODE, 9999, owner, makefa("ASDF.fsda", 1, 1570673894), key);
    auto otherfolder = makenode(client, cloudroot->nodehandle, FOLDERNODE, -1, owner, makefa("myfolder", 1, 1570673895), key);

    node_vector v{ photo1, photo2, video1, video2, otherfolder, otherfile };
    for (auto n : v) n->setkey(key);

    MegaApiImpl::sortByComparatorFunction(v, MegaApi::ORDER_PHOTO_ASC, client);
    node_vector v2{ photo1, photo2, video1, video2, otherfolder, otherfile };
    ASSERT_EQ(v, v2);

    MegaApiImpl::sortByComparatorFunction(v, MegaApi::ORDER_PHOTO_DESC, client);
    node_vector v3{ photo2, photo1, video2, video1, otherfolder, otherfile };
    ASSERT_EQ(v, v3);

    MegaApiImpl::sortByComparatorFunction(v, MegaApi::ORDER_VIDEO_ASC, client);
    node_vector v4{ video1, video2, photo1, photo2, otherfolder, otherfile };
    ASSERT_EQ(v, v4);

    MegaApiImpl::sortByComparatorFunction(v, MegaApi::ORDER_VIDEO_DESC, client);
    node_vector v5{ video2, video1, photo2, photo1, otherfolder, otherfile };
    ASSERT_EQ(v, v5);
}


TEST_F(SyncTest, PutnodesForMultipleFolders)
{
    fs::path localtestroot = makeNewTestRoot();
    StandardClient standardclient(localtestroot, "PutnodesForMultipleFolders");
    ASSERT_TRUE(standardclient.login_fetchnodes("MEGA_EMAIL", "MEGA_PWD", true));

    vector<NewNode> newnodes(4);

    standardclient.client.putnodes_prepareOneFolder(&newnodes[0], "folder1");
    standardclient.client.putnodes_prepareOneFolder(&newnodes[1], "folder2");
    standardclient.client.putnodes_prepareOneFolder(&newnodes[2], "folder2.1");
    standardclient.client.putnodes_prepareOneFolder(&newnodes[3], "folder2.2");

    newnodes[1].nodehandle = newnodes[2].parenthandle = newnodes[3].parenthandle = 2;

    auto targethandle = NodeHandle().set6byte(standardclient.client.rootnodes[0]);

    std::atomic<bool> putnodesDone{false};
    standardclient.resultproc.prepresult(StandardClient::PUTNODES,  ++next_request_tag,
        [&](){ standardclient.client.putnodes(targethandle, move(newnodes), nullptr, standardclient.client.reqtag); },
        [&putnodesDone](error e) { putnodesDone = true; return true; });

    while (!putnodesDone)
    {
        WaitMillisec(100);
    }

    Node* cloudRoot = standardclient.client.nodeByHandle(targethandle);

    ASSERT_TRUE(nullptr != standardclient.drillchildnodebyname(cloudRoot, "folder1"));
    ASSERT_TRUE(nullptr != standardclient.drillchildnodebyname(cloudRoot, "folder2"));
    ASSERT_TRUE(nullptr != standardclient.drillchildnodebyname(cloudRoot, "folder2/folder2.1"));
    ASSERT_TRUE(nullptr != standardclient.drillchildnodebyname(cloudRoot, "folder2/folder2.2"));
}

TEST_F(SyncTest, ExerciseCommands)
{
    fs::path localtestroot = makeNewTestRoot();
    StandardClient standardclient(localtestroot, "ExerciseCommands");
    ASSERT_TRUE(standardclient.login_fetchnodes("MEGA_EMAIL", "MEGA_PWD", true));

    // Using this set setup to execute commands direct in the SDK Core
    // so that we can test things that the MegaApi interface would
    // disallow or shortcut.

    // make sure it's a brand new folder
    future<bool> p1 = standardclient.thread_do<bool>([=](StandardClient& sc, PromiseBoolSP pb) { sc.makeCloudSubdirs("testlinkfolder_brandnew3", 1, 1, pb); });
    ASSERT_TRUE(waitonresults(&p1));

    assert(standardclient.lastPutnodesResultFirstHandle != UNDEF);
    Node* n2 = standardclient.client.nodebyhandle(standardclient.lastPutnodesResultFirstHandle);

    out() << "Testing make public link for node: " << n2->displaypath();

    // try to get a link on an existing unshared folder
    promise<Error> pe1, pe1a, pe2, pe3, pe4;
    standardclient.getpubliclink(n2, 0, 0, false, pe1);
    ASSERT_EQ(API_EACCESS, pe1.get_future().get());

    // create on existing node
    standardclient.exportnode(n2, 0, 0, false, pe1a);
    ASSERT_EQ(API_OK, pe1a.get_future().get());

    // get link on existing shared folder node, with link already  (different command response)
    standardclient.getpubliclink(n2, 0, 0, false, pe2);
    ASSERT_EQ(API_OK, pe2.get_future().get());

    // delete existing link on node
    standardclient.getpubliclink(n2, 1, 0, false, pe3);
    ASSERT_EQ(API_OK, pe3.get_future().get());

    // create on non existent node
    n2->nodehandle = UNDEF;
    standardclient.getpubliclink(n2, 0, 0, false, pe4);
    ASSERT_EQ(API_EACCESS, pe4.get_future().get());
}

#ifndef _WIN32_SUPPORTS_SYMLINKS_IT_JUST_NEEDS_TURNING_ON
TEST_F(SyncTest, BasicSync_CreateAndDeleteLink)
{
    // confirm change is synced to remote, and also seen and applied in a second client that syncs the same folder
    fs::path localtestroot = makeNewTestRoot();
    StandardClient clientA1(localtestroot, "clientA1");   // user 1 client 1
    StandardClient clientA2(localtestroot, "clientA2");   // user 1 client 2

    ASSERT_TRUE(clientA1.login_reset_makeremotenodes("MEGA_EMAIL", "MEGA_PWD", "f", 1, 1));
    ASSERT_TRUE(clientA2.login_fetchnodes("MEGA_EMAIL", "MEGA_PWD"));
    ASSERT_EQ(clientA1.basefolderhandle, clientA2.basefolderhandle);

    Model model;
    model.root->addkid(model.buildModelSubdirs("f", 1, 1, 0));

    // set up sync for A1, it should build matching local folders
    handle backupId1 = clientA1.setupSync_mainthread("sync1", "f");
    ASSERT_NE(backupId1, UNDEF);
    handle backupId2 = clientA2.setupSync_mainthread("sync2", "f");
    ASSERT_NE(backupId2, UNDEF);

    waitonsyncs(std::chrono::seconds(4), &clientA1, &clientA2);
    clientA1.logcb = clientA2.logcb = true;
    // check everything matches (model has expected state of remote and local)
    ASSERT_TRUE(clientA1.confirmModel_mainthread(model.findnode("f"), backupId1));
    ASSERT_TRUE(clientA2.confirmModel_mainthread(model.findnode("f"), backupId2));


    // move something in the local filesystem and see if we catch up in A1 and A2 (deleter and observer syncs)
    error_code linkage_error;
    fs::create_symlink(clientA1.syncSet(backupId1).localpath / "f_0", clientA1.syncSet(backupId1).localpath / "linked", linkage_error);
    ASSERT_TRUE(!linkage_error) << linkage_error;

    // let them catch up
    waitonsyncs(DEFAULTWAIT, &clientA1, &clientA2);

    //check client 2 is unaffected
    ASSERT_TRUE(clientA2.confirmModel_mainthread(model.findnode("f"), backupId2));


    fs::remove(clientA1.syncSet(backupId1).localpath / "linked");
    // let them catch up
    waitonsyncs(DEFAULTWAIT, &clientA1, &clientA2);

    //check client 2 is unaffected
    ASSERT_TRUE(clientA2.confirmModel_mainthread(model.findnode("f"), backupId2));
}

TEST_F(SyncTest, BasicSync_CreateRenameAndDeleteLink)
{
    // confirm change is synced to remote, and also seen and applied in a second client that syncs the same folder
    fs::path localtestroot = makeNewTestRoot();
    StandardClient clientA1(localtestroot, "clientA1");   // user 1 client 1
    StandardClient clientA2(localtestroot, "clientA2");   // user 1 client 2

    ASSERT_TRUE(clientA1.login_reset_makeremotenodes("MEGA_EMAIL", "MEGA_PWD", "f", 1, 1));
    ASSERT_TRUE(clientA2.login_fetchnodes("MEGA_EMAIL", "MEGA_PWD"));
    ASSERT_EQ(clientA1.basefolderhandle, clientA2.basefolderhandle);

    Model model;
    model.root->addkid(model.buildModelSubdirs("f", 1, 1, 0));

    // set up sync for A1, it should build matching local folders
    handle backupId1 = clientA1.setupSync_mainthread("sync1", "f");
    ASSERT_NE(backupId1, UNDEF);
    handle backupId2 = clientA2.setupSync_mainthread("sync2", "f");
    ASSERT_NE(backupId2, UNDEF);

    waitonsyncs(std::chrono::seconds(4), &clientA1, &clientA2);
    clientA1.logcb = clientA2.logcb = true;
    // check everything matches (model has expected state of remote and local)
    ASSERT_TRUE(clientA1.confirmModel_mainthread(model.findnode("f"), backupId1));
    ASSERT_TRUE(clientA2.confirmModel_mainthread(model.findnode("f"), backupId2));


    // move something in the local filesystem and see if we catch up in A1 and A2 (deleter and observer syncs)
    error_code linkage_error;
    fs::create_symlink(clientA1.syncSet(backupId1).localpath / "f_0", clientA1.syncSet(backupId1).localpath / "linked", linkage_error);
    ASSERT_TRUE(!linkage_error) << linkage_error;

    // let them catch up
    waitonsyncs(DEFAULTWAIT, &clientA1, &clientA2);

    //check client 2 is unaffected
    ASSERT_TRUE(clientA2.confirmModel_mainthread(model.findnode("f"), backupId2));

    fs::rename(clientA1.syncSet(backupId1).localpath / "linked", clientA1.syncSet(backupId1).localpath / "linkrenamed", linkage_error);

    // let them catch up
    waitonsyncs(DEFAULTWAIT, &clientA1, &clientA2);

    //check client 2 is unaffected
    ASSERT_TRUE(clientA2.confirmModel_mainthread(model.findnode("f"), backupId2));

    fs::remove(clientA1.syncSet(backupId1).localpath / "linkrenamed");

    // let them catch up
    waitonsyncs(DEFAULTWAIT, &clientA1, &clientA2);

    //check client 2 is unaffected
    ASSERT_TRUE(clientA2.confirmModel_mainthread(model.findnode("f"), backupId2));
}

#ifndef WIN32

// what is supposed to happen for this one?  It seems that the `linked` symlink is no longer ignored on windows?  client2 is affected!

TEST_F(SyncTest, BasicSync_CreateAndReplaceLinkLocally)
{
    // confirm change is synced to remote, and also seen and applied in a second client that syncs the same folder
    fs::path localtestroot = makeNewTestRoot();
    StandardClient clientA1(localtestroot, "clientA1");   // user 1 client 1
    StandardClient clientA2(localtestroot, "clientA2");   // user 1 client 2

    ASSERT_TRUE(clientA1.login_reset_makeremotenodes("MEGA_EMAIL", "MEGA_PWD", "f", 1, 1));
    ASSERT_TRUE(clientA2.login_fetchnodes("MEGA_EMAIL", "MEGA_PWD"));
    ASSERT_EQ(clientA1.basefolderhandle, clientA2.basefolderhandle);

    Model model;
    model.root->addkid(model.buildModelSubdirs("f", 1, 1, 0));

    // set up sync for A1, it should build matching local folders
    handle backupId1 = clientA1.setupSync_mainthread("sync1", "f");
    ASSERT_NE(backupId1, UNDEF);
    handle backupId2 = clientA2.setupSync_mainthread("sync2", "f");
    ASSERT_NE(backupId2, UNDEF);

    waitonsyncs(std::chrono::seconds(4), &clientA1, &clientA2);
    clientA1.logcb = clientA2.logcb = true;
    // check everything matches (model has expected state of remote and local)
    ASSERT_TRUE(clientA1.confirmModel_mainthread(model.findnode("f"), backupId1));
    ASSERT_TRUE(clientA2.confirmModel_mainthread(model.findnode("f"), backupId2));


    // move something in the local filesystem and see if we catch up in A1 and A2 (deleter and observer syncs)
    error_code linkage_error;
    fs::create_symlink(clientA1.syncSet(backupId1).localpath / "f_0", clientA1.syncSet(backupId1).localpath / "linked", linkage_error);
    ASSERT_TRUE(!linkage_error) << linkage_error;

    // let them catch up
    waitonsyncs(DEFAULTWAIT, &clientA1, &clientA2);

    //check client 2 is unaffected
    ASSERT_TRUE(clientA2.confirmModel_mainthread(model.findnode("f"), backupId2));
    fs::rename(clientA1.syncSet(backupId1).localpath / "f_0", clientA1.syncSet(backupId1).localpath / "linked", linkage_error);

    // let them catch up
    waitonsyncs(DEFAULTWAIT, &clientA1, &clientA2);

    //check client 2 is unaffected
    ASSERT_TRUE(clientA2.confirmModel_mainthread(model.findnode("f"), backupId2));

    fs::remove(clientA1.syncSet(backupId1).localpath / "linked");
    ASSERT_TRUE(createNameFile(clientA1.syncSet(backupId1).localpath, "linked"));

    // let them catch up
    waitonsyncs(DEFAULTWAIT, &clientA1, &clientA2);

    model.findnode("f")->addkid(model.makeModelSubfile("linked"));
    model.ensureLocalDebrisTmpLock("f"); // since we downloaded files

    //check client 2 is as expected
    ASSERT_TRUE(clientA2.confirmModel_mainthread(model.findnode("f"), backupId2));
}


TEST_F(SyncTest, BasicSync_CreateAndReplaceLinkUponSyncDown)
{
    // confirm change is synced to remote, and also seen and applied in a second client that syncs the same folder
    fs::path localtestroot = makeNewTestRoot();
    StandardClient clientA1(localtestroot, "clientA1");   // user 1 client 1
    StandardClient clientA2(localtestroot, "clientA2");   // user 1 client 2

    ASSERT_TRUE(clientA1.login_reset_makeremotenodes("MEGA_EMAIL", "MEGA_PWD", "f", 1, 1));
    ASSERT_TRUE(clientA2.login_fetchnodes("MEGA_EMAIL", "MEGA_PWD"));
    ASSERT_EQ(clientA1.basefolderhandle, clientA2.basefolderhandle);

    Model model;
    model.root->addkid(model.buildModelSubdirs("f", 1, 1, 0));

    // set up sync for A1, it should build matching local folders
    handle backupId1 = clientA1.setupSync_mainthread("sync1", "f");
    ASSERT_NE(backupId1, UNDEF);
    handle backupId2 = clientA2.setupSync_mainthread("sync2", "f");
    ASSERT_NE(backupId2, UNDEF);

    waitonsyncs(std::chrono::seconds(4), &clientA1, &clientA2);
    clientA1.logcb = clientA2.logcb = true;
    // check everything matches (model has expected state of remote and local)
    ASSERT_TRUE(clientA1.confirmModel_mainthread(model.findnode("f"), backupId1));
    ASSERT_TRUE(clientA2.confirmModel_mainthread(model.findnode("f"), backupId2));

    // move something in the local filesystem and see if we catch up in A1 and A2 (deleter and observer syncs)
    error_code linkage_error;
    fs::create_symlink(clientA1.syncSet(backupId1).localpath / "f_0", clientA1.syncSet(backupId1).localpath / "linked", linkage_error);
    ASSERT_TRUE(!linkage_error) << linkage_error;

    // let them catch up
    waitonsyncs(DEFAULTWAIT, &clientA1, &clientA2);

    //check client 2 is unaffected
    ASSERT_TRUE(clientA2.confirmModel_mainthread(model.findnode("f"), backupId2));

    ASSERT_TRUE(createNameFile(clientA2.syncSet(backupId2).localpath, "linked"));

    // let them catch up
    waitonsyncs(DEFAULTWAIT, &clientA1, &clientA2);

    model.findnode("f")->addkid(model.makeModelSubfolder("linked")); //notice: the deleted here is folder because what's actually deleted is a symlink that points to a folder
                                                                     //ideally we could add full support for symlinks in this tests suite

    model.movetosynctrash("f/linked","f");
    model.findnode("f")->addkid(model.makeModelSubfile("linked"));
    model.ensureLocalDebrisTmpLock("f"); // since we downloaded files

    //check client 2 is as expected
    ASSERT_TRUE(clientA1.confirmModel_mainthread(model.findnode("f"), backupId1));
}
#endif

#endif

TEST_F(SyncTest, BasicSync_NewVersionsCreatedWhenFilesModified)
{
    // Convenience.
    using FileFingerprintPtr = unique_ptr<FileFingerprint>;

    const auto TESTROOT = makeNewTestRoot();
    const auto TIMEOUT  = std::chrono::seconds(4);

    StandardClient c(TESTROOT, "c");

    // Log callbacks.
    c.logcb = true;

    // Helper for generating fingerprints.
    auto fingerprint =
      [&c](const fs::path& fsPath) -> FileFingerprintPtr
      {
          // Convenience.
          auto& fsAccess = *c.client.fsaccess;

          // Needed so we can access the filesystem.
          auto fileAccess = fsAccess.newfileaccess(false);

          // Translate input path into something useful.
          auto path = LocalPath::fromPath(fsPath.u8string(), fsAccess);

          // Try and open file for reading.
          if (fileAccess->fopen(path, true, false))
          {
              auto fingerprint = ::mega::make_unique<FileFingerprint>();

              // Generate fingerprint.
              if (fingerprint->genfingerprint(fileAccess.get()))
              {
                  return fingerprint;
              }
          }

          return nullptr;
      };

    // Fingerprints for each revision.
    vector<FileFingerprintPtr> fingerprints;

    // Log client in.
    ASSERT_TRUE(c.login_reset_makeremotenodes("MEGA_EMAIL", "MEGA_PWD", "x", 0, 0));

    // Add and start sync.
    const auto id = c.setupSync_mainthread("s", "x");
    ASSERT_NE(id, UNDEF);

    const auto SYNCROOT = c.syncSet(id).localpath;

    // Create and populate model.
    Model model;

    model.addfile("f", "a");
    model.generate(SYNCROOT);

    // Keep track of fingerprint.
    fingerprints.emplace_back(fingerprint(SYNCROOT / "f"));
    ASSERT_TRUE(fingerprints.back());

    // Wait for initial sync to complete.
    waitonsyncs(TIMEOUT, &c);

    // Check that the file made it to the cloud.
    ASSERT_TRUE(c.confirmModel_mainthread(model.root.get(), id));

    // Create a new revision of f.
    model.addfile("f", "b");
    model.generate(SYNCROOT);

    // Update fingerprint.
    fingerprints.emplace_back(fingerprint(SYNCROOT / "f"));
    ASSERT_TRUE(fingerprints.back());

    // Wait for change to propagate.
    waitonsyncs(TIMEOUT, &c);

    // Validate model.
    ASSERT_TRUE(c.confirmModel_mainthread(model.root.get(), id));

    // Create yet anothet revision of f.
    model.addfile("f", "c");
    model.generate(SYNCROOT);

    // Update fingerprint.
    fingerprints.emplace_back(fingerprint(SYNCROOT / "f"));
    ASSERT_TRUE(fingerprints.back());

    // Wait for change to propagate.
    waitonsyncs(TIMEOUT, &c);

    // Validate model.
    ASSERT_TRUE(c.confirmModel_mainthread(model.root.get(), id));

    // Get our hands on f's node.
    auto *f = c.drillchildnodebyname(c.gettestbasenode(), "x/f");
    ASSERT_TRUE(f);

    // Validate the version chain.
    auto i = fingerprints.crbegin();
    auto matched = true;

    while (f && i != fingerprints.crend())
    {
        matched &= *f == **i++;

        f = f->children.empty() ? nullptr : f->children.front();
    }

    matched &= !f && i == fingerprints.crend();
    ASSERT_TRUE(matched);
}

TEST_F(SyncTest, BasicSync_ClientToSDKConfigMigration)
{
    const auto TESTROOT = makeNewTestRoot();
    const auto TIMEOUT  = std::chrono::seconds(4);

    SyncConfig config0;
    SyncConfig config1;
    Model model;

    // Create some syncs for us to migrate.
    {
        StandardClient c0(TESTROOT, "c0");

        // Log callbacks.
        c0.logcb = true;

        // Log in client.
        ASSERT_TRUE(c0.login_reset_makeremotenodes("MEGA_EMAIL", "MEGA_PWD", "s", 1, 2));

        // Add syncs.
        auto id0 = c0.setupSync_mainthread("s0", "s/s_0");
        ASSERT_NE(id0, UNDEF);

        auto id1 = c0.setupSync_mainthread("s1", "s/s_1");
        ASSERT_NE(id1, UNDEF);

        // Populate filesystem.
        auto root0 = c0.syncSet(id0).localpath;
        auto root1 = c0.syncSet(id1).localpath;

        model.addfile("d/f");
        model.addfile("f");
        model.generate(root0);
        model.generate(root1, true);

        // Wait for sync to complete.
        waitonsyncs(TIMEOUT, &c0);

        // Make sure everything arrived safely.
        ASSERT_TRUE(c0.confirmModel_mainthread(model.root.get(), id0));
        ASSERT_TRUE(c0.confirmModel_mainthread(model.root.get(), id1));

        // Get our hands on the configs.
        config0 = c0.syncConfigByBackupID(id0);
        config1 = c0.syncConfigByBackupID(id1);
    }

    // Migrate the configs.
    StandardClient c1(TESTROOT, "c1");

    // Log callbacks.
    c1.logcb = true;

    // Log in the client.
    ASSERT_TRUE(c1.login("MEGA_EMAIL", "MEGA_PWD"));

    // Make sure sync user attributes are present.
    ASSERT_TRUE(c1.ensureSyncUserAttributes());

    // Update configs so they're useful for this client.
    {
        FSACCESS_CLASS fsAccess;
        auto root0 = TESTROOT / "c1" / "s0";
        auto root1 = TESTROOT / "c1" / "s1";

        // Issue new backup IDs.
        config0.mBackupId = UNDEF;
        config1.mBackupId = UNDEF;

        // Update path for c1.
        config0.mLocalPath = LocalPath::fromPath(root0.u8string(), fsAccess);
        config1.mLocalPath = LocalPath::fromPath(root1.u8string(), fsAccess);

        // Make sure local sync roots exist.
        fs::create_directories(root0);
        fs::create_directories(root1);
    }

    // Migrate the configs.
    auto id0 = c1.copySyncConfig(config0);
    ASSERT_NE(id0, UNDEF);
    auto id1 = c1.copySyncConfig(config1);
    ASSERT_NE(id1, UNDEF);

    // Fetch nodes (and resume syncs.)
    ASSERT_TRUE(c1.fetchnodes());

    // Wait for sync to complete.
    waitonsyncs(TIMEOUT, &c1);

    // Check that all files from the cloud were downloaded.
    model.ensureLocalDebrisTmpLock("");
    ASSERT_TRUE(c1.confirmModel_mainthread(model.root.get(), id0));
    ASSERT_TRUE(c1.confirmModel_mainthread(model.root.get(), id1));
}


TEST_F(SyncTest, DetectsAndReportsNameClashes)
{
    const auto TESTFOLDER = makeNewTestRoot();
    const auto TIMEOUT = chrono::seconds(4);

    StandardClient client(TESTFOLDER, "c");

    // Log in client.
    ASSERT_TRUE(client.login_reset_makeremotenodes("MEGA_EMAIL", "MEGA_PWD", "x", 0, 0));

    // Needed so that we can create files with the same name.
    client.client.versions_disabled = true;

    // Populate local filesystem.
    const auto root = TESTFOLDER / "c" / "s";

    fs::create_directories(root / "d" / "e");

    createNameFile(root / "d", "f0");
    createNameFile(root / "d", "f%30");
    createNameFile(root / "d" / "e", "g0");
    createNameFile(root / "d" / "e", "g%30");

    // Start the sync.
    handle backupId1 = client.setupSync_mainthread("s", "x");
    ASSERT_NE(backupId1, UNDEF);

    // Give the client time to synchronize.
    waitonsyncs(TIMEOUT, &client);

    // Helpers.
    auto localConflictDetected = [](const NameConflict& nc, const LocalPath& name)
    {
        auto i = nc.clashingLocalNames.begin();
        auto j = nc.clashingLocalNames.end();

        return std::find(i, j, name) != j;
    };

    // Were any conflicts detected?
    // Can we obtain a list of the conflicts?
    list<NameConflict> conflicts;
    ASSERT_TRUE(client.conflictsDetected(conflicts));
    ASSERT_EQ(conflicts.size(), 2u);
    ASSERT_EQ(conflicts.back().localPath, LocalPath::fromPath("d", *client.fsaccess).prependNewWithSeparator(client.syncByBackupId(backupId1)->localroot->localname));
    ASSERT_EQ(conflicts.back().clashingLocalNames.size(), 2u);
    ASSERT_TRUE(localConflictDetected(conflicts.back(), LocalPath::fromPath("f%30", *client.fsaccess)));
    ASSERT_TRUE(localConflictDetected(conflicts.back(), LocalPath::fromPath("f0", *client.fsaccess)));
    ASSERT_EQ(conflicts.back().clashingCloudNames.size(), 0u);

    // Resolve the f0 / f%30 conflict.
    ASSERT_TRUE(fs::remove(root / "d" / "f%30"));

    // Give the sync some time to think.
    waitonsyncs(TIMEOUT, &client);

    // We should still detect conflicts.
    // Has the list of conflicts changed?
    conflicts.clear();
    ASSERT_TRUE(client.conflictsDetected(conflicts));
    ASSERT_GE(conflicts.size(), 1u);
    ASSERT_EQ(conflicts.front().localPath, LocalPath::fromPath("e", *client.fsaccess)
        .prependNewWithSeparator(LocalPath::fromPath("d", *client.fsaccess))
        .prependNewWithSeparator(client.syncByBackupId(backupId1)->localroot->localname));
    ASSERT_EQ(conflicts.front().clashingLocalNames.size(), 2u);
    ASSERT_TRUE(localConflictDetected(conflicts.front(), LocalPath::fromPath("g%30", *client.fsaccess)));
    ASSERT_TRUE(localConflictDetected(conflicts.front(), LocalPath::fromPath("g0", *client.fsaccess)));
    ASSERT_EQ(conflicts.front().clashingCloudNames.size(), 0u);

    // Resolve the g / g%30 conflict.
    ASSERT_TRUE(fs::remove(root / "d" / "e" / "g%30"));

    // Give the sync some time to think.
    waitonsyncs(TIMEOUT, &client);

    // No conflicts should be reported.
    // Is the list of conflicts empty?
    conflicts.clear();
    ASSERT_FALSE(client.conflictsDetected(conflicts));
    ASSERT_EQ(conflicts.size(), 0u);

    // Create a remote name clash.
    auto* node = client.drillchildnodebyname(client.gettestbasenode(), "x/d");
    ASSERT_TRUE(!!node);
    ASSERT_TRUE(client.uploadFile(root / "d" / "f0", "h", node));
    ASSERT_TRUE(client.uploadFile(root / "d" / "f0", "h", node));

    // Let the client attempt to synchronize.
    waitonsyncs(TIMEOUT, &client);

    // Have we detected any conflicts?
    conflicts.clear();
    ASSERT_TRUE(client.conflictsDetected(conflicts));

    // Does our list of conflicts include remotes?
    ASSERT_GE(conflicts.size(), 1u);
    ASSERT_EQ(conflicts.front().cloudPath, string("/mega_test_sync/x/d"));
    ASSERT_EQ(conflicts.front().clashingCloudNames.size(), 2u);
    ASSERT_EQ(conflicts.front().clashingCloudNames[0], string("h"));
    ASSERT_EQ(conflicts.front().clashingCloudNames[1], string("h"));
    ASSERT_EQ(conflicts.front().clashingLocalNames.size(), 0u);

    // Resolve the remote conflict.
    ASSERT_TRUE(client.deleteremote("x/d/h"));

    // Wait for the client to process our changes.
    waitonsyncs(TIMEOUT, &client);

    conflicts.clear();
    client.conflictsDetected(conflicts);
    ASSERT_EQ(0, conflicts.size());

    // Conflicts should be resolved.
    conflicts.clear();
    ASSERT_FALSE(client.conflictsDetected(conflicts));
}


// TODO: re-enable after sync rework is merged
TEST_F(SyncTest, DoesntDownloadFilesWithClashingNames)
{
    const auto TESTFOLDER = makeNewTestRoot();
    const auto TIMEOUT = chrono::seconds(4);

    // Populate cloud.
    {
        StandardClient cu(TESTFOLDER, "cu");

        // Log callbacks.
        cu.logcb = true;

        // Log client in.
        ASSERT_TRUE(cu.login_reset_makeremotenodes("MEGA_EMAIL", "MEGA_PWD", "x", 0, 0));

        // Needed so that we can create files with the same name.
        cu.client.versions_disabled = true;

        // Create local test hierarchy.
        const auto root = TESTFOLDER / "cu" / "x";

        // d will be duplicated and generate a clash.
        fs::create_directories(root / "d");

        // dd will be singular, no clash.
        fs::create_directories(root / "dd");

        // f will be duplicated and generate a clash.
        ASSERT_TRUE(createNameFile(root, "f"));

        // ff will be singular, no clash.
        ASSERT_TRUE(createNameFile(root, "ff"));

        auto* node = cu.drillchildnodebyname(cu.gettestbasenode(), "x");
        ASSERT_TRUE(!!node);

        // Upload d twice, generate clash.
        ASSERT_TRUE(cu.uploadFolderTree(root / "d", node));
        ASSERT_TRUE(cu.uploadFolderTree(root / "d", node));

        // Upload dd once.
        ASSERT_TRUE(cu.uploadFolderTree(root / "dd", node));

        // Upload f twice, generate clash.
        ASSERT_TRUE(cu.uploadFile(root / "f", node));
        ASSERT_TRUE(cu.uploadFile(root / "f", node));

        // Upload ff once.
        ASSERT_TRUE(cu.uploadFile(root / "ff", node));
    }

    StandardClient cd(TESTFOLDER, "cd");

    // Log callbacks.
    cd.logcb = true;

    // Log in client.
    ASSERT_TRUE(cd.login_fetchnodes("MEGA_EMAIL", "MEGA_PWD"));

    // Add and start sync.
    handle backupId1 = cd.setupSync_mainthread("sd", "x");
    ASSERT_NE(backupId1, UNDEF);

    // Wait for initial sync to complete.
    waitonsyncs(TIMEOUT, &cd);

    // Populate and confirm model.
    Model model;

    // d and f are missing due to name collisions in the cloud.
    model.root->addkid(model.makeModelSubfolder("x"));
    model.findnode("x")->addkid(model.makeModelSubfolder("dd"));
    model.findnode("x")->addkid(model.makeModelSubfile("ff"));

    // Needed because we've downloaded files.
    model.ensureLocalDebrisTmpLock("x");

    // Confirm the model.
    ASSERT_TRUE(cd.confirmModel_mainthread(
                  model.findnode("x"),
                  backupId1,
                  false,
                  StandardClient::CONFIRM_LOCAL));

    // Resolve the name collisions.
    ASSERT_TRUE(cd.deleteremote("x/d"));
    ASSERT_TRUE(cd.deleteremote("x/f"));

    // Wait for the sync to update.
    waitonsyncs(TIMEOUT, &cd);

    // Confirm that d and f have now been downloaded.
    model.findnode("x")->addkid(model.makeModelSubfolder("d"));
    model.findnode("x")->addkid(model.makeModelSubfile("f"));

    // Local FS, Local Tree and Remote Tree should now be consistent.
    ASSERT_TRUE(cd.confirmModel_mainthread(model.findnode("x"), backupId1));
}

// TODO: re-enable after sync rework is merged
TEST_F(SyncTest, DoesntUploadFilesWithClashingNames)
{
    const auto TESTFOLDER = makeNewTestRoot();
    const auto TIMEOUT = chrono::seconds(4);

    // Download client.
    StandardClient cd(TESTFOLDER, "cd");
    // Upload client.
    StandardClient cu(TESTFOLDER, "cu");

    // Log callbacks.
    cd.logcb = true;
    cu.logcb = true;

    // Log in the clients.
    ASSERT_TRUE(cu.login_reset_makeremotenodes("MEGA_EMAIL", "MEGA_PWD", "x", 0, 0));
    ASSERT_TRUE(cd.login_fetchnodes("MEGA_EMAIL", "MEGA_PWD"));
    ASSERT_EQ(cd.basefolderhandle, cu.basefolderhandle);

    // Populate the local filesystem.
    const auto root = TESTFOLDER / "cu" / "su";

    // Make sure clashing directories are skipped.
    fs::create_directories(root / "d0");
    fs::create_directories(root / "d%30");

    // Make sure other directories are uploaded.
    fs::create_directories(root / "d1");

    // Make sure clashing files are skipped.
    createNameFile(root, "f0");
    createNameFile(root, "f%30");

    // Make sure other files are uploaded.
    createNameFile(root, "f1");
    createNameFile(root / "d1", "f0");

    // Start the syncs.
    handle backupId1 = cd.setupSync_mainthread("sd", "x");
    handle backupId2 = cu.setupSync_mainthread("su", "x");
    ASSERT_NE(backupId1, UNDEF);
    ASSERT_NE(backupId2, UNDEF);

    // Wait for the initial sync to complete.
    waitonsyncs(TIMEOUT, &cu, &cd);

    // Populate and confirm model.
    Model model;

    model.root->addkid(model.makeModelSubfolder("root"));
    model.findnode("root")->addkid(model.makeModelSubfolder("d1"));
    model.findnode("root")->addkid(model.makeModelSubfile("f1"));
    model.findnode("root/d1")->addkid(model.makeModelSubfile("f0"));

    model.ensureLocalDebrisTmpLock("root");

    ASSERT_TRUE(cd.confirmModel_mainthread(model.findnode("root"), backupId1));

    // Remove the clashing nodes.
    fs::remove_all(root / "d0");
    fs::remove_all(root / "f0");

    // Wait for the sync to complete.
    waitonsyncs(TIMEOUT, &cd, &cu);

    // Confirm that d0 and f0 have been downloaded.
    model.findnode("root")->addkid(model.makeModelSubfolder("d0"));
    model.findnode("root")->addkid(model.makeModelSubfile("f0", "f%30"));

    ASSERT_TRUE(cu.confirmModel_mainthread(model.findnode("root"), backupId2, true));
}

TEST_F(SyncTest, RemotesWithControlCharactersSynchronizeCorrectly)
{
    const auto TESTROOT = makeNewTestRoot();
    const auto TIMEOUT = chrono::seconds(4);

    // Populate cloud.
    {
        // Upload client.
        StandardClient cu(TESTROOT, "cu");

        // Log callbacks.
        cu.logcb = true;

        // Log in client and clear remote contents.
        ASSERT_TRUE(cu.login_reset_makeremotenodes("MEGA_EMAIL", "MEGA_PWD", "x", 0, 0));

        auto* node = cu.drillchildnodebyname(cu.gettestbasenode(), "x");
        ASSERT_TRUE(!!node);

        // Create some directories containing control characters.
        vector<NewNode> nodes(2);

        // Only some platforms will escape BEL.
        cu.client.putnodes_prepareOneFolder(&nodes[0], "d\7");
        cu.client.putnodes_prepareOneFolder(&nodes[1], "d");

        ASSERT_TRUE(cu.putnodes(node->nodeHandle(), std::move(nodes)));

        // Do the same but with some files.
        auto root = TESTROOT / "cu" / "x";
        fs::create_directories(root);

        // Placeholder name.
        ASSERT_TRUE(createNameFile(root, "f"));

        // Upload files.
        ASSERT_TRUE(cu.uploadFile(root / "f", "f\7", node));
        ASSERT_TRUE(cu.uploadFile(root / "f", node));
    }

    // Download client.
    StandardClient cd(TESTROOT, "cd");

    // Log callbacks.
    cd.logcb = true;

    // Log in client.
    ASSERT_TRUE(cd.login_fetchnodes("MEGA_EMAIL", "MEGA_PWD"));

    // Add and start sync.
    handle backupId1 = cd.setupSync_mainthread("sd", "x");
    ASSERT_NE(backupId1, UNDEF);

    // Wait for initial sync to complete.
    waitonsyncs(TIMEOUT, &cd);

    // Populate and confirm model.
    Model model;

    model.addfolder("x/d\7")->mFsName = "d%07";
    model.addfolder("x/d");
    model.addfile("x/f\7", "f")->mFsName = "f%07";
    model.addfile("x/f", "f");

    // Needed because we've downloaded files.
    model.ensureLocalDebrisTmpLock("x");

    ASSERT_TRUE(cd.confirmModel_mainthread(model.findnode("x"), backupId1));

    // Remotely remove d\7.
    ASSERT_TRUE(cd.deleteremote("x/d\7"));
    ASSERT_TRUE(model.movetosynctrash("x/d\7", "x"));

    // Locally remove f\7.
    auto syncRoot = TESTROOT / "cd" / "sd";
#ifdef _WIN32
    ASSERT_TRUE(fs::remove(syncRoot / "f%07"));
#else /* _WIN32 */
    ASSERT_TRUE(fs::remove(syncRoot / "f\7"));
#endif /* ! _WIN32 */
    ASSERT_TRUE(!!model.removenode("x/f\7"));

    // Wait for synchronization to complete.
    waitonsyncs(TIMEOUT, &cd);

    // Confirm models.
    ASSERT_TRUE(cd.confirmModel_mainthread(model.findnode("x"), backupId1));

    // Locally create some files with escapes in their names.
#ifdef _WIN32
    ASSERT_TRUE(fs::create_directories(syncRoot / "dd%07"));
    ASSERT_TRUE(createDataFile(syncRoot / "ff%07", "ff"));
#else
    ASSERT_TRUE(fs::create_directories(syncRoot / "dd\7"));
    ASSERT_TRUE(createDataFile(syncRoot / "ff\7", "ff"));
#endif /* ! _WIN32 */

    // Wait for synchronization to complete.
    waitonsyncs(TIMEOUT, &cd);

    // Update and confirm models.
    model.addfolder("x/dd\7")->fsName("dd%07");
    model.addfile("x/ff\7", "ff")->fsName("ff%07");

    ASSERT_TRUE(cd.confirmModel_mainthread(model.findnode("x"), backupId1));
}

TEST_F(SyncTest, RemotesWithEscapesSynchronizeCorrectly)
{
    const auto TESTROOT = makeNewTestRoot();
    const auto TIMEOUT = chrono::seconds(4);

    // Populate cloud.
    {
        // Upload client.
        StandardClient cu(TESTROOT, "cu");

        // Log callbacks.
        cu.logcb = true;

        // Log in client and clear remote contents.
        ASSERT_TRUE(cu.login_reset_makeremotenodes("MEGA_EMAIL", "MEGA_PWD", "x", 0, 0));

        // Build test hierarchy.
        const auto root = TESTROOT / "cu" / "x";

        // Escapes will not be decoded as we're uploading directly.
        fs::create_directories(root / "d0");
        fs::create_directories(root / "d%30");

        ASSERT_TRUE(createNameFile(root, "f0"));
        ASSERT_TRUE(createNameFile(root, "f%30"));

        auto* node = cu.drillchildnodebyname(cu.gettestbasenode(), "x");
        ASSERT_TRUE(!!node);

        // Upload directories.
        ASSERT_TRUE(cu.uploadFolderTree(root / "d0", node));
        ASSERT_TRUE(cu.uploadFolderTree(root / "d%30", node));

        // Upload files.
        ASSERT_TRUE(cu.uploadFile(root / "f0", node));
        ASSERT_TRUE(cu.uploadFile(root / "f%30", node));
    }

    // Download client.
    StandardClient cd(TESTROOT, "cd");

    // Log callbacks.
    cd.logcb = true;

    // Log in client.
    ASSERT_TRUE(cd.login_fetchnodes("MEGA_EMAIL", "MEGA_PWD"));

    // Add and start sync.
    handle backupId1 = cd.setupSync_mainthread("sd", "x");

    // Wait for initial sync to complete.
    waitonsyncs(TIMEOUT, &cd);

    // Populate and confirm local fs.
    Model model;

    model.addfolder("x/d0");
    model.addfolder("x/d%30")->fsName("d%2530");
    model.addfile("x/f0", "f0");
    model.addfile("x/f%30", "f%30")->fsName("f%2530");

    // Needed as we've downloaded files.
    model.ensureLocalDebrisTmpLock("x");

    ASSERT_TRUE(cd.confirmModel_mainthread(model.findnode("x"), backupId1));

    // Locally remove an escaped node.
    const auto syncRoot = cd.syncSet(backupId1).localpath;

    fs::remove_all(syncRoot / "d%2530");
    ASSERT_TRUE(!!model.removenode("x/d%30"));

    // Remotely remove an escaped file.
    ASSERT_TRUE(cd.deleteremote("x/f%30"));
    ASSERT_TRUE(model.movetosynctrash("x/f%30", "x"));

    // Wait for sync up to complete.
    waitonsyncs(TIMEOUT, &cd);

    // Confirm models.
    ASSERT_TRUE(cd.confirmModel_mainthread(model.findnode("x"), backupId1));

    // Locally create some files with escapes in their names.
    {
        // Bogus escapes.
        ASSERT_TRUE(fs::create_directories(syncRoot / "dd%"));
        model.addfolder("x/dd%");

        ASSERT_TRUE(createNameFile(syncRoot, "ff%"));
        model.addfile("x/ff%", "ff%");

        // Sane character escapes.
        ASSERT_TRUE(fs::create_directories(syncRoot / "dd%31"));
        model.addfolder("x/dd1")->fsName("dd%31");

        ASSERT_TRUE(createNameFile(syncRoot, "ff%31"));
        model.addfile("x/ff1", "ff%31")->fsName("ff%31");

    }

    // Wait for synchronization to complete.
    waitonsyncs(TIMEOUT, &cd);

    // Confirm model.
    ASSERT_TRUE(cd.confirmModel_mainthread(model.findnode("x"), backupId1));

    // Let's try with escaped control sequences.
    ASSERT_TRUE(fs::create_directories(syncRoot / "dd%250a"));
    model.addfolder("x/dd%0a")->fsName("dd%250a");

    ASSERT_TRUE(createNameFile(syncRoot, "ff%250a"));
    model.addfile("x/ff%0a", "ff%250a")->fsName("ff%250a");

    // Wait for sync and confirm model.
    waitonsyncs(TIMEOUT, &cd);
    ASSERT_TRUE(cd.confirmModel_mainthread(model.findnode("x"), backupId1));

    // Remotely delete the nodes with control sequences.
    ASSERT_TRUE(cd.deleteremote("x/dd%0a"));
    model.movetosynctrash("x/dd%0a", "x");

    ASSERT_TRUE(cd.deleteremote("x/ff%0a"));
    model.movetosynctrash("x/ff%0a", "x");

    // Wait for sync and confirm model.
    waitonsyncs(TIMEOUT, &cd);
    ASSERT_TRUE(cd.confirmModel_mainthread(model.findnode("x"), backupId1));
}

#ifdef _WIN32
#define SEP "\\"
#else // _WIN32
#define SEP "/"
#endif // ! _WIN32

class AnomalyReporter
  : public FilenameAnomalyReporter
{
public:
    struct Anomaly
    {
        string localPath;
        string remotePath;
        int type;
    }; // Anomaly

    AnomalyReporter(const string& localRoot, const string& remoteRoot)
      : mAnomalies()
      , mLocalRoot(localRoot)
      , mRemoteRoot(remoteRoot)
    {
        assert(!mLocalRoot.empty());
        assert(!mRemoteRoot.empty());

        // Add trailing separators if necessary.
        if (string(1, mLocalRoot.back()) != SEP)
        {
            mLocalRoot.append(SEP);
        }

        if (mRemoteRoot.back() != '/')
        {
            mRemoteRoot.push_back('/');
        }
    }

    void anomalyDetected(FilenameAnomalyType type,
                         const string& localPath,
                         const string& remotePath) override
    {
        assert(startsWith(localPath, mLocalRoot));
        assert(startsWith(remotePath, mRemoteRoot));

        mAnomalies.emplace_back();

        auto& anomaly = mAnomalies.back();
        anomaly.localPath = localPath.substr(mLocalRoot.size());
        anomaly.remotePath = remotePath.substr(mRemoteRoot.size());
        anomaly.type = type;
    }

    vector<Anomaly> mAnomalies;

private:
    bool startsWith(const string& lhs, const string& rhs) const
    {
        return lhs.compare(0, rhs.size(), rhs) == 0;
    }

    string mLocalRoot;
    string mRemoteRoot;
}; // AnomalyReporter

TEST_F(SyncTest, AnomalousManualDownload)
{
    auto TESTROOT = makeNewTestRoot();
    auto TIMEOUT  = chrono::seconds(4);

    // Upload two files for us to download.
    {
        StandardClient cu(TESTROOT, "cu");

        // Log callbacks.
        cu.logcb = true;

        // Log client in.
        ASSERT_TRUE(cu.login_reset_makeremotenodes("MEGA_EMAIL", "MEGA_PWD", "s", 0, 0));

        // Create a sync so we can upload some files.
        auto id = cu.setupSync_mainthread("s", "s");
        ASSERT_NE(id, UNDEF);

        // Get our hands on the sync root.
        auto root = cu.syncSet(id).localpath;

        // Create the test files.
        Model model;

        model.addfile("f");
        model.addfile("g:0")->fsName("g%3a0");
        model.generate(root);

        // Wait for the upload to complete.
        waitonsyncs(TIMEOUT, &cu);

        // Make sure the files were uploaded.
        ASSERT_TRUE(cu.confirmModel_mainthread(model.root.get(), id));
    }

    StandardClient cd(TESTROOT, "cd");

    // Log callbacks.
    cd.logcb = true;

    // Log client in.
    ASSERT_TRUE(cd.login_fetchnodes("MEGA_EMAIL", "MEGA_PWD"));

    // Determine root paths.
    auto root = TESTROOT / "cd";

    // Set anomalous filename reporter.
    AnomalyReporter* reporter =
      new AnomalyReporter(root.u8string(),
                          cd.gettestbasenode()->displaypath());

    cd.client.mFilenameAnomalyReporter.reset(reporter);

    // cu's sync root.
    auto* s = cd.drillchildnodebyname(cd.gettestbasenode(), "s");
    ASSERT_TRUE(s);

    // Simple validation helper.
    auto read_string = [](const fs::path& path) {
        // How much buffer space do we need?
        auto length = fs::file_size(path);
        assert(length > 0);

        // Read in the file's contents.
        ifstream istream(path.u8string(), ios::binary);
        string buffer(length, 0);

        istream.read(&buffer[0], length);

        // Make sure the read was successful.
        assert(istream.good());

        return buffer;
    };

    // Download a regular file.
    {
        // Regular file, s/f.
        auto* f = cd.drillchildnodebyname(s, "f");
        ASSERT_TRUE(f);

        // Download.
        auto destination = root / "f";
        ASSERT_TRUE(cd.downloadFile(*f, destination));

        // Make sure the file was downloaded.
        ASSERT_TRUE(fs::is_regular_file(destination));
        ASSERT_EQ(read_string(destination), "f");

        // No anomalies should be reported.
        ASSERT_TRUE(reporter->mAnomalies.empty());
    }

    // Download an anomalous file.
    {
        // Anomalous file, s/g:0.
        auto* g0 = cd.drillchildnodebyname(s, "g:0");
        ASSERT_TRUE(g0);

        // Download.
        auto destination = root / "g%3a0";
        ASSERT_TRUE(cd.downloadFile(*g0, destination));

        // Make sure the file was downloaded.
        ASSERT_TRUE(fs::is_regular_file(destination));
        ASSERT_EQ(read_string(destination), "g:0");

        // A single anomaly should be reported.
        ASSERT_EQ(reporter->mAnomalies.size(), 1);

        auto& anomaly = reporter->mAnomalies.front();

        ASSERT_EQ(anomaly.localPath, "g%3a0");
        ASSERT_EQ(anomaly.remotePath, "s/g:0");
        ASSERT_EQ(anomaly.type, FILENAME_ANOMALY_NAME_MISMATCH);
    }
}

TEST_F(SyncTest, AnomalousManualUpload)
{
    auto TESTROOT = makeNewTestRoot();
    auto TIMEOUT  = chrono::seconds(4);

    // Upload client.
    StandardClient cu(TESTROOT, "cu");

    // Verification client.
    StandardClient cv(TESTROOT, "cv");

    // Log callbacks.
    cu.logcb = true;
    cv.logcb = true;

    // Log in clients.
    ASSERT_TRUE(cu.login_reset_makeremotenodes("MEGA_EMAIL", "MEGA_PWD", "s", 0, 0));
    ASSERT_TRUE(cv.login_fetchnodes("MEGA_EMAIL", "MEGA_PWD"));

    // Determine local root.
    auto root = TESTROOT / "cu";

    // Set up anomalous name reporter.
    AnomalyReporter* reporter =
      new AnomalyReporter(root.u8string(),
                          cu.gettestbasenode()->displaypath());

    cu.client.mFilenameAnomalyReporter.reset(reporter);

    // Create a sync so we can verify uploads.
    auto id = cv.setupSync_mainthread("s", "s");
    ASSERT_NE(id, UNDEF);

    Model model;

    // Upload a regular file.
    {
        // Add file to model.
        model.addfile("f0");
        model.generate(root);

        // Upload file.
        auto* s = cu.client.nodeByHandle(cv.syncSet(id).h);
        ASSERT_TRUE(s);
        ASSERT_TRUE(cu.uploadFile(root / "f0", s));

        // Necessary as cv has downloaded a file.
        model.ensureLocalDebrisTmpLock("");

        // Make sure the file uploaded successfully.
        waitonsyncs(TIMEOUT, &cv);

        ASSERT_TRUE(cv.confirmModel_mainthread(model.root.get(), id));

        // No anomalies should be reported.
        ASSERT_TRUE(reporter->mAnomalies.empty());
    }

    // Upload an anomalous file.
    {
        // Add an anomalous file.
        model.addfile("f:0")->fsName("f%3a0");
        model.generate(root);

        // Upload file.
        auto* s = cu.client.nodeByHandle(cv.syncSet(id).h);
        ASSERT_TRUE(s);
        ASSERT_TRUE(cu.uploadFile(root / "f%3a0", "f:0", s));

        // Make sure the file uploaded ok.
        waitonsyncs(TIMEOUT, &cv);

        ASSERT_TRUE(cv.confirmModel_mainthread(model.root.get(), id));

        // A single anomaly should've been reported.
        ASSERT_EQ(reporter->mAnomalies.size(), 1);

        auto& anomaly = reporter->mAnomalies.front();

        ASSERT_EQ(anomaly.localPath, "f%3a0");
        ASSERT_EQ(anomaly.remotePath, "s/f:0");
        ASSERT_EQ(anomaly.type, FILENAME_ANOMALY_NAME_MISMATCH);
    }
}

TEST_F(SyncTest, AnomalousSyncDownload)
{
    auto TESTROOT = makeNewTestRoot();
    auto TIMEOUT  = chrono::seconds(4);

    // For verification.
    Model model;

    // Upload test files.
    {
        // Upload client.
        StandardClient cu(TESTROOT, "cu");

        // Log callbacks.
        cu.logcb = true;

        // Log in client.
        ASSERT_TRUE(cu.login_reset_makeremotenodes("MEGA_EMAIL", "MEGA_PWD", "s", 0, 0));

        // Add and start sync.
        auto id = cu.setupSync_mainthread("s", "s");
        ASSERT_NE(id, UNDEF);

        // Add test files for upload.
        auto root = cu.syncSet(id).localpath;

        model.addfile("f");
        model.addfile("f:0")->fsName("f%3a0");
        model.addfolder("d");
        model.addfolder("d:0")->fsName("d%3a0");
        model.generate(root);

        // Wait for sync to complete.
        waitonsyncs(TIMEOUT, &cu);

        // Did the files upload okay?
        ASSERT_TRUE(cu.confirmModel_mainthread(model.root.get(), id));
    }

    // Download test files.
    StandardClient cd(TESTROOT, "cd");

    // Log client in.
    ASSERT_TRUE(cd.login_fetchnodes("MEGA_EMAIL", "MEGA_PWD"));

    // Set anomalous filename reporter.
    AnomalyReporter* reporter;
    {
        auto* root = cd.gettestbasenode();
        ASSERT_TRUE(root);

        auto* s = cd.drillchildnodebyname(root, "s");
        ASSERT_TRUE(s);

        auto local = (TESTROOT / "cd" / "s").u8string();
        auto remote = s->displaypath();

        reporter = new AnomalyReporter(local, remote);
        cd.client.mFilenameAnomalyReporter.reset(reporter);
    }

    // Add and start sync.
    auto id = cd.setupSync_mainthread("s", "s");
    ASSERT_NE(id, UNDEF);

    // Get our hands on the sync root.
    auto root = cd.syncSet(id).localpath;

    // Wait for sync to complete.
    waitonsyncs(TIMEOUT, &cd);

    // Necessary as cd has downloaded files.
    model.ensureLocalDebrisTmpLock("");

    // Were all the files downloaded okay?
    ASSERT_TRUE(cd.confirmModel_mainthread(model.root.get(), id));

    // Are we on a filesystem where : would be escaped?
    if (cd.wouldBeEscapedOnDownload(root, ":"))
    {
        // Yep so two anomalies should be reported.
        ASSERT_EQ(reporter->mAnomalies.size(), 2);

        auto anomaly = reporter->mAnomalies.begin();

        // d:0
        ASSERT_EQ(anomaly->localPath, "d%3a0");
        ASSERT_EQ(anomaly->remotePath, "d:0");
        ASSERT_EQ(anomaly->type, FILENAME_ANOMALY_NAME_MISMATCH);

        ++anomaly;

        // f:0
        ASSERT_EQ(anomaly->localPath, "f%3a0");
        ASSERT_EQ(anomaly->remotePath, "f:0");
        ASSERT_EQ(anomaly->type, FILENAME_ANOMALY_NAME_MISMATCH);
    }
    else
    {
        // Nope so there should be no anomalies.
        ASSERT_TRUE(reporter->mAnomalies.empty());
    }
}

TEST_F(SyncTest, AnomalousSyncLocalRename)
{
    auto TESTROOT = makeNewTestRoot();
    auto TIMEOUT = chrono::seconds(4);

    // Sync client.
    StandardClient cx(TESTROOT, "cx");

    // Log in client.
    ASSERT_TRUE(cx.login_reset_makeremotenodes("MEGA_EMAIL", "MEGA_PWD", "s", 0, 0));

    // Add and start sync.
    auto id = cx.setupSync_mainthread("s", "s");
    ASSERT_NE(id, UNDEF);

    auto root = cx.syncSet(id).localpath;

    // Set anomalous filename reporter.
    AnomalyReporter* reporter =
      new AnomalyReporter(root.u8string(), "/mega_test_sync/s");

    cx.client.mFilenameAnomalyReporter.reset(reporter);

    // Populate filesystem.
    Model model;

    model.addfile("d/f");
    model.addfile("f");
    model.generate(root);

    // Wait for synchronization to complete.
    waitonsyncs(TIMEOUT, &cx);

    // Make sure everything uploaded okay.
    ASSERT_TRUE(cx.confirmModel_mainthread(model.root.get(), id));

    // Rename d/f -> d/g.
    model.findnode("d/f")->name = "g";
    fs::rename(root / "d" / "f", root / "d" / "g");

    // Wait for synchronization to complete.
    waitonsyncs(TIMEOUT, &cx);

    // Confirm move.
    ASSERT_TRUE(cx.confirmModel_mainthread(model.root.get(), id));

    // There should be no anomalies.
    ASSERT_TRUE(reporter->mAnomalies.empty());

    // Rename d/g -> d/g:0.
    model.findnode("d/g")->fsName("g%3a0").name = "g:0";
    fs::rename(root / "d" / "g", root / "d" / "g%3a0");

    // Wait for synchronization to complete.
    waitonsyncs(TIMEOUT, &cx);

    // Confirm move.
    ASSERT_TRUE(cx.confirmModel_mainthread(model.root.get(), id));

    // There should be a single anomaly.
    ASSERT_EQ(reporter->mAnomalies.size(), 1);
    {
        auto& anomaly = reporter->mAnomalies.back();

        ASSERT_EQ(anomaly.localPath, "d" SEP "g%3a0");
        ASSERT_EQ(anomaly.remotePath, "d/g:0");
        ASSERT_EQ(anomaly.type, FILENAME_ANOMALY_NAME_MISMATCH);
    }
    reporter->mAnomalies.clear();

    // Move f -> d/g:0.    (which overwrites the file that is already there)
    model.findnode("d/g:0")->content = "f";
    model.removenode("f");
    fs::rename(root / "f", root / "d" / "g%3a0");

    // Wait for sync to complete.
    waitonsyncs(TIMEOUT, &cx);

    // Confirm move.
    ASSERT_TRUE(cx.confirmModel_mainthread(model.root.get(), id));

    // No anomalies should be reported.
    ASSERT_TRUE(reporter->mAnomalies.empty());
}

TEST_F(SyncTest, AnomalousSyncRemoteRename)
{
    auto TESTROOT = makeNewTestRoot();
    auto TIMEOUT = chrono::seconds(4);

    // Sync client.
    StandardClient cx(TESTROOT, "cx");

    // Rename client.
    StandardClient cr(TESTROOT, "cr");

    // Log in clients.
    ASSERT_TRUE(cx.login_reset_makeremotenodes("MEGA_EMAIL", "MEGA_PWD", "s", 0, 0));
    ASSERT_TRUE(cr.login_fetchnodes("MEGA_EMAIL", "MEGA_PWD"));

    // Add and start sync.
    auto id = cx.setupSync_mainthread("s", "s");
    ASSERT_NE(id, UNDEF);

    auto root = cx.syncSet(id).localpath;

    // Set up anomalous filename reporter.
    auto* reporter = new AnomalyReporter(root.u8string(), "/mega_test_sync/s");
    cx.client.mFilenameAnomalyReporter.reset(reporter);

    // Populate filesystem.
    Model model;

    model.addfile("d/f");
    model.addfile("f");
    model.generate(root);

    // Wait for sync to complete.
    waitonsyncs(TIMEOUT, &cx);

    // Verify upload.
    ASSERT_TRUE(cx.confirmModel_mainthread(model.root.get(), id));

    // Rename d/f -> d/g.
    auto* s = cr.client.nodeByHandle(cx.syncSet(id).h);
    ASSERT_TRUE(s);

    auto* d = cr.drillchildnodebyname(s, "d");
    ASSERT_TRUE(d);

    {
        auto* f = cr.drillchildnodebyname(d, "f");
        ASSERT_TRUE(f);

        ASSERT_TRUE(cr.setattr(f, attr_map('n', "g")));
    }

    // Wait for sync to complete.
    waitonsyncs(TIMEOUT, &cx);

    // Update model.
    model.findnode("d/f")->name = "g";

    // Verify rename.
    ASSERT_TRUE(cx.confirmModel_mainthread(model.root.get(), id));

    // There should be no anomalies.
    ASSERT_TRUE(reporter->mAnomalies.empty());

    // Rename d/g -> d/g:0.
    {
        auto* g = cr.drillchildnodebyname(d, "g");
        ASSERT_TRUE(g);

        ASSERT_TRUE(cr.setattr(g, attr_map('n', "g:0")));
    }

    // Wait for sync to complete.
    waitonsyncs(TIMEOUT, &cx);

    // Update model.
    model.findnode("d/g")->fsName("g%3a0").name = "g:0";

    // Verify rename.
    ASSERT_TRUE(cx.confirmModel_mainthread(model.root.get(), id));

    // Are we on a filesystem where : would be escaped?
    if (cx.wouldBeEscapedOnDownload(root, ":"))
    {
        // Yep so there should be a single anomaly.
        ASSERT_EQ(reporter->mAnomalies.size(), 1);

        auto& anomaly = reporter->mAnomalies.back();

        ASSERT_EQ(anomaly.localPath, "d" SEP "g%3a0");
        ASSERT_EQ(anomaly.remotePath, "d/g:0");
        ASSERT_EQ(anomaly.type, FILENAME_ANOMALY_NAME_MISMATCH);

        reporter->mAnomalies.clear();
    }
    else
    {
        // Nope so there should be no anomalies.
        ASSERT_TRUE(reporter->mAnomalies.empty());
    }
}

TEST_F(SyncTest, AnomalousSyncUpload)
{
    auto TESTROOT = makeNewTestRoot();
    auto TIMEOUT = chrono::seconds(4);

    // Upload client.
    StandardClient cu(TESTROOT, "cu");

    // Log client in.
    ASSERT_TRUE(cu.login_reset_makeremotenodes("MEGA_EMAIL", "MEGA_PWD", "s", 0, 0));

    // Add and start sync.
    auto id = cu.setupSync_mainthread("s", "s");
    ASSERT_NE(id, UNDEF);

    auto root = cu.syncSet(id).localpath;

    // Set up anomalous filename reporter.
    AnomalyReporter* reporter =
      new AnomalyReporter(root.u8string(), "/mega_test_sync/s");

    cu.client.mFilenameAnomalyReporter.reset(reporter);

    // Populate filesystem.
    Model model;

    model.addfile("f");
    model.addfile("f:0")->fsName("f%3a0");
    model.addfolder("d");
    model.addfolder("d:0")->fsName("d%3a0");
    model.generate(root);

    // Wait for synchronization to complete.
    waitonsyncs(TIMEOUT, &cu);

    // Ensure everything uploaded okay.
    ASSERT_TRUE(cu.confirmModel_mainthread(model.root.get(), id));

    // Two anomalies should've been reported.
    ASSERT_EQ(reporter->mAnomalies.size(), 2);

    auto anomaly = reporter->mAnomalies.begin();

    // d:0
    ASSERT_EQ(anomaly->localPath, "d%3a0");
    ASSERT_EQ(anomaly->remotePath, "d:0");
    ASSERT_EQ(anomaly->type, FILENAME_ANOMALY_NAME_MISMATCH);

    ++anomaly;

    // f:0
    ASSERT_EQ(anomaly->localPath, "f%3a0");
    ASSERT_EQ(anomaly->remotePath, "f:0");
    ASSERT_EQ(anomaly->type, FILENAME_ANOMALY_NAME_MISMATCH);
}

#undef SEP

TEST_F(SyncTest, BasicSyncExportImport)
{
    auto TESTROOT = makeNewTestRoot();
    auto TIMEOUT  = chrono::seconds(4);

    // Sync client.
    unique_ptr<StandardClient> cx(new StandardClient(TESTROOT, "cx"));

    // Log callbacks.
    cx->logcb = true;

    // Log in client.
    ASSERT_TRUE(cx->login_reset_makeremotenodes("MEGA_EMAIL", "MEGA_PWD", "s", 1, 3));

    // Create and start syncs.
    auto id0 = cx->setupSync_mainthread("s0", "s/s_0");
    ASSERT_NE(id0, UNDEF);

    auto id1 = cx->setupSync_mainthread("s1", "s/s_1");
    ASSERT_NE(id1, UNDEF);

    auto id2 = cx->setupSync_mainthread("s2", "s/s_2");
    ASSERT_NE(id2, UNDEF);

    // Get our hands on the sync's local root.
    auto root0 = cx->syncSet(id0).localpath;
    auto root1 = cx->syncSet(id1).localpath;
    auto root2 = cx->syncSet(id2).localpath;

    // Give the syncs something to synchronize.
    Model model0;
    Model model1;
    Model model2;

    model0.addfile("d0/f0");
    model0.addfile("f0");
    model0.generate(root0);

    model1.addfile("d0/f0");
    model1.addfile("d0/f1");
    model1.addfile("d1/f0");
    model1.addfile("d1/f1");
    model1.generate(root1);

    model2.addfile("f0");
    model2.addfile("f1");
    model2.generate(root2);

    // Wait for synchronization to complete.
    waitonsyncs(TIMEOUT, cx.get());

    // Make sure everything was uploaded okay.
    ASSERT_TRUE(cx->confirmModel_mainthread(model0.root.get(), id0));
    ASSERT_TRUE(cx->confirmModel_mainthread(model1.root.get(), id1));
    ASSERT_TRUE(cx->confirmModel_mainthread(model2.root.get(), id2));

    // Export the syncs.
    auto configs = cx->exportSyncConfigs();
    ASSERT_FALSE(configs.empty());

    // Log out client, don't keep caches.
    cx.reset();

    // Recreate client.
    cx.reset(new StandardClient(TESTROOT, "cx"));

    // Log client back in.
    ASSERT_TRUE(cx->login_fetchnodes("MEGA_EMAIL", "MEGA_PWD"));

    // Import the syncs.
    ASSERT_TRUE(cx->importSyncConfigs(std::move(configs)));

    // Determine the imported sync's backup IDs.
    id0 = cx->backupIdForSyncPath(root0);
    ASSERT_NE(id0, UNDEF);

    id1 = cx->backupIdForSyncPath(root1);
    ASSERT_NE(id1, UNDEF);

    id2 = cx->backupIdForSyncPath(root2);
    ASSERT_NE(id2, UNDEF);

    // Make sure nothing's changed since we exported the syncs.
    ASSERT_TRUE(cx->confirmModel_mainthread(model0.root.get(), id0));
    ASSERT_TRUE(cx->confirmModel_mainthread(model1.root.get(), id1));
    ASSERT_TRUE(cx->confirmModel_mainthread(model2.root.get(), id2));

    // Make some changes.
    model0.addfile("d0/f1");
    model0.generate(root0);

    model1.addfile("f0");
    model1.generate(root1);

    model2.addfile("d0/d0f0");
    model2.generate(root2);

    // Imported syncs should be disabled.
    // So, we're waiting for the syncs to do precisely nothing.
    waitonsyncs(TIMEOUT, cx.get());

    // Confirm should fail.
    ASSERT_FALSE(cx->confirmModel_mainthread(model0.root.get(), id0));
    ASSERT_FALSE(cx->confirmModel_mainthread(model1.root.get(), id1));
    ASSERT_FALSE(cx->confirmModel_mainthread(model2.root.get(), id2));

    // Enable the imported syncs.
    ASSERT_TRUE(cx->enableSyncByBackupId(id0, "sync0 "));
    ASSERT_TRUE(cx->enableSyncByBackupId(id1, "sync1 "));
    ASSERT_TRUE(cx->enableSyncByBackupId(id2, "sync2 "));

    // Wait for sync to complete.
    waitonsyncs(TIMEOUT, cx.get());

    // Changes should now be in the cloud.
    ASSERT_TRUE(cx->confirmModel_mainthread(model0.root.get(), id0));
    ASSERT_TRUE(cx->confirmModel_mainthread(model1.root.get(), id1));
    ASSERT_TRUE(cx->confirmModel_mainthread(model2.root.get(), id2));
}

TEST_F(SyncTest, RenameReplaceFileBetweenSyncs)
{
    const auto TESTROOT = makeNewTestRoot();
    const auto TIMEOUT  = chrono::seconds(4);

    StandardClient c0(TESTROOT, "c0");

    // Log callbacks.
    c0.logcb = true;

    // Log in client.
    ASSERT_TRUE(c0.login_reset_makeremotenodes("MEGA_EMAIL", "MEGA_PWD", "s0", 0, 0));
    ASSERT_TRUE(c0.makeCloudSubdirs("s1", 0, 0));

    // Set up syncs.
    const auto id0 = c0.setupSync_mainthread("s0", "s0");
    ASSERT_NE(id0, UNDEF);

    const auto id1 = c0.setupSync_mainthread("s1", "s1");
    ASSERT_NE(id1, UNDEF);

    // Convenience.
    const auto SYNCROOT0 = TESTROOT / "c0" / "s0";
    const auto SYNCROOT1 = TESTROOT / "c0" / "s1";

    // Set up models.
    Model model0;
    Model model1;

    model0.addfile("f0", "x");
    model0.generate(SYNCROOT0);

    // Wait for synchronization to complete.
    waitonsyncs(TIMEOUT, &c0);

    // Confirm models.
    ASSERT_TRUE(c0.confirmModel_mainthread(model0.root.get(), id0));
    ASSERT_TRUE(c0.confirmModel_mainthread(model1.root.get(), id1));

    // Move s0/f0 to s1/f0.
    model1 = model0;

    fs::rename(SYNCROOT0 / "f0", SYNCROOT1 / "f0");

    // Replace s0/f0.
    model0.removenode("f0");
    model0.addfile("f0", "y");

    ASSERT_TRUE(createDataFile(SYNCROOT0 / "f0", "y"));

    // Wait for synchronization to complete.
    waitonsyncs(TIMEOUT, &c0);

    // Confirm models.
    ASSERT_TRUE(c0.confirmModel_mainthread(model0.root.get(), id0));
    ASSERT_TRUE(c0.confirmModel_mainthread(model1.root.get(), id1));

    // Disable s0.
    ASSERT_TRUE(c0.disableSync(id0, NO_SYNC_ERROR, false));

    // Make sure s0 is disabled.
    ASSERT_TRUE(createDataFile(SYNCROOT0 / "f1", "z"));

    // Wait for synchronization to complete.
    waitonsyncs(TIMEOUT, &c0);

    // Confirm models.
    ASSERT_TRUE(c0.confirmModel_mainthread(
                  model0.root.get(),
                  id0,
                  false,
                  StandardClient::CONFIRM_REMOTE));

    // Move s1/f0 to s0/f2.
    model1.removenode("f0");

    fs::rename(SYNCROOT1 / "f0", SYNCROOT0 / "f2");

    // Replace s1/f0.
    model1.addfile("f0", "q");

    ASSERT_TRUE(createDataFile(SYNCROOT1 / "f0", "q"));

    // Wait for synchronization to complete.
    waitonsyncs(TIMEOUT, &c0);

    // Confirm models.
    ASSERT_TRUE(c0.confirmModel_mainthread(
                  model0.root.get(),
                  id0,
                  false,
                  StandardClient::CONFIRM_REMOTE));

    ASSERT_TRUE(c0.confirmModel_mainthread(model1.root.get(), id1));
}

TEST_F(SyncTest, RenameReplaceFileWithinSync)
{
    const auto TESTROOT = makeNewTestRoot();
    const auto TIMEOUT  = chrono::seconds(4);

    StandardClient c0(TESTROOT, "c0");

    // Log callbacks.
    c0.logcb = true;

    // Log in client and clear remote contents.
    ASSERT_TRUE(c0.login_reset_makeremotenodes("MEGA_EMAIL", "MEGA_PWD", "s0", 0, 0));

    // Set up sync.
    const auto id = c0.setupSync_mainthread("s0", "s0");
    ASSERT_NE(id, UNDEF);

    // Populate local FS.
    const auto SYNCROOT = TESTROOT / "c0" / "s0";

    Model model;

    model.addfile("f1");
    model.generate(SYNCROOT);

    // Wait for synchronization to complete.
    waitonsyncs(TIMEOUT, &c0);

    // Confirm model.
    ASSERT_TRUE(c0.confirmModel_mainthread(model.root.get(), id));

    // Rename /f1 to /f2.
    // This tests the case where the target is processed after the source.
    model.addfile("f2", "f1");
    model.removenode("f1");

    fs::rename(SYNCROOT / "f1", SYNCROOT / "f2");

    // Replace /d1.
    model.addfile("f1", "x");

    ASSERT_TRUE(createDataFile(SYNCROOT / "f1", "x"));

    // Wait for synchronization to complete.
    waitonsyncs(TIMEOUT, &c0);

    // Confirm model.
    ASSERT_TRUE(c0.confirmModel_mainthread(model.root.get(), id));

    // Rename /f2 to /f0.
    // This tests the case where the target is processed before the source.
    model.addfile("f0", "f1");
    model.removenode("f2");

    fs::rename(SYNCROOT / "f2", SYNCROOT / "f0");

    // Replace /d2.
    model.addfile("f2", "y");

    ASSERT_TRUE(createDataFile(SYNCROOT / "f2", "y"));

    // Wait for synchronization to complete.
    waitonsyncs(TIMEOUT, &c0);

    // Confirm model.
    ASSERT_TRUE(c0.confirmModel_mainthread(model.root.get(), id));
}

// TODO: re-enable after sync rework is merged
TEST_F(SyncTest, RenameReplaceFolderBetweenSyncs)
{
    const auto TESTROOT = makeNewTestRoot();
    const auto TIMEOUT  = chrono::seconds(4);

    StandardClient c0(TESTROOT, "c0");

    // Log callbacks.
    c0.logcb = true;

    // Log in client.
    ASSERT_TRUE(c0.login_reset_makeremotenodes("MEGA_EMAIL", "MEGA_PWD", "s0", 0, 0));
    ASSERT_TRUE(c0.makeCloudSubdirs("s1", 0, 0));

    // Set up syncs.
    const auto id0 = c0.setupSync_mainthread("s0", "s0");
    ASSERT_NE(id0, UNDEF);

    const auto id1 = c0.setupSync_mainthread("s1", "s1");
    ASSERT_NE(id1, UNDEF);

    // Convenience.
    const auto SYNCROOT0 = TESTROOT / "c0" / "s0";
    const auto SYNCROOT1 = TESTROOT / "c0" / "s1";

    // Set up models.
    Model model0;
    Model model1;

    model0.addfile("d0/f0");
    model0.generate(SYNCROOT0);

    // Wait for synchronization to complete.
    waitonsyncs(TIMEOUT, &c0);

    // Confirm models.
    ASSERT_TRUE(c0.confirmModel_mainthread(model0.root.get(), id0));
    ASSERT_TRUE(c0.confirmModel_mainthread(model1.root.get(), id1));

    // Move s0/d0 to s1/d0. (and replace)
    model1 = model0;

    fs::rename(SYNCROOT0 / "d0", SYNCROOT1 / "d0");

    // Replace s0/d0.
    model0.removenode("d0/f0");

    fs::create_directories(SYNCROOT0 / "d0");

    // Wait for synchronization to complete.
    waitonsyncs(TIMEOUT, &c0);

    // Confirm models.
    ASSERT_TRUE(c0.confirmModel_mainthread(model0.root.get(), id0));
    ASSERT_TRUE(c0.confirmModel_mainthread(model1.root.get(), id1));

    // Disable s0.
    ASSERT_TRUE(c0.disableSync(id0, NO_SYNC_ERROR, false));

    // Make sure s0 is disabled.
    fs::create_directories(SYNCROOT0 / "d1");

    // Wait for synchronization to complete.
    waitonsyncs(TIMEOUT, &c0);

    // Confirm models.
    ASSERT_TRUE(c0.confirmModel_mainthread(
                  model0.root.get(),
                  id0,
                  false,
                  StandardClient::CONFIRM_REMOTE));

    // Move s1/d0 to s0/d2.
    model1.removenode("d0/f0");

    fs::rename(SYNCROOT1 / "d0", SYNCROOT0 / "d2");

    // Replace s1/d0.
    fs::create_directories(SYNCROOT1 / "d0");

    // Wait for synchronization to complete.
    waitonsyncs(TIMEOUT, &c0);

    // Confirm models.
    ASSERT_TRUE(c0.confirmModel_mainthread(
                  model0.root.get(),
                  id0,
                  false,
                  StandardClient::CONFIRM_REMOTE));

    ASSERT_TRUE(c0.confirmModel_mainthread(model1.root.get(), id1));
}

TEST_F(SyncTest, RenameReplaceFolderWithinSync)
{
    const auto TESTROOT = makeNewTestRoot();
    const auto TIMEOUT  = chrono::seconds(4);

    StandardClient c0(TESTROOT, "c0");

    // Log callbacks.
    c0.logcb = true;

    // Log in client and clear remote contents.
    ASSERT_TRUE(c0.login_reset_makeremotenodes("MEGA_EMAIL", "MEGA_PWD", "s0", 0, 0));

    // Set up sync.
    const auto id = c0.setupSync_mainthread("s0", "s0");
    ASSERT_NE(id, UNDEF);

    // Populate local FS.
    const auto SYNCROOT = TESTROOT / "c0" / "s0";

    Model model;

    model.addfile("d1/f0");
    model.generate(SYNCROOT);

    // Wait for synchronization to complete.
    waitonsyncs(TIMEOUT, &c0);

    // Confirm model.
    ASSERT_TRUE(c0.confirmModel_mainthread(model.root.get(), id));

    // Rename /d1 to /d2.
    // This tests the case where the target is processed after the source.
    model.addfolder("d2");
    model.movenode("d1/f0", "d2");

    fs::rename(SYNCROOT / "d1", SYNCROOT / "d2");

    // Replace /d1.
    fs::create_directories(SYNCROOT / "d1");

    // Wait for synchronization to complete.
    waitonsyncs(TIMEOUT, &c0);

    // Confirm model.
    ASSERT_TRUE(c0.confirmModel_mainthread(model.root.get(), id));

    // Rename /d2 to /d0.
    // This tests the case where the target is processed before the source.
    model.addfolder("d0");
    model.movenode("d2/f0", "d0");

    fs::rename(SYNCROOT / "d2", SYNCROOT / "d0");

    // Replace /d2.
    fs::create_directories(SYNCROOT / "d2");

    // Wait for synchronization to complete.
    waitonsyncs(TIMEOUT, &c0);

    // Confirm model.
    ASSERT_TRUE(c0.confirmModel_mainthread(model.root.get(), id));
}

TEST_F(SyncTest, SyncIncompatibleMoveStallsAndResolutions)
{
    const auto TESTROOT = makeNewTestRoot();
    const auto TIMEOUT  = chrono::seconds(4);

    StandardClient c(TESTROOT, "c");

    // Log callbacks.
    c.logcb = true;

    // Log client in.
    ASSERT_TRUE(c.login_reset_makeremotenodes("MEGA_EMAIL", "MEGA_PWD", "x", 0, 0));

    // Add and start sync.
    const auto id = c.setupSync_mainthread("s", "x");
    ASSERT_NE(id, UNDEF);
    const auto SYNCROOT = c.syncSet(id).localpath;

    // Create and populate model.
    Model model;
    model.root->addkid(model.buildModelSubdirs("d", 8, 2, 0));
    model.generate(SYNCROOT);
    waitonsyncs(TIMEOUT, &c);

    c.setSyncPausedByBackupId(id, true);

    // make some crossed-over moves
    fs::rename(SYNCROOT / "d" / "d_0",
               SYNCROOT / "d" / "d_1" / "d_0");
    c.movenode("x/d/d_1", "x/d/d_0");

    c.setSyncPausedByBackupId(id, false);

    vector<SyncWaitResult> waitResult = waitonsyncs(chrono::seconds(4), &c);
    ASSERT_EQ(waitResult[0].syncStalled, true);

    // uncross one
    fs::rename(
        SYNCROOT / "d" / "d_1" / "d_0",
        SYNCROOT / "d" / "d_0");
    waitResult = waitonsyncs(chrono::seconds(4), &c);
    ASSERT_EQ(waitResult[0].syncStalled, false);


// todo: many more test cases to add here

    // now the sync should have unstalled and performed the other move:
    model.movenode("d/d_1", "d/d_0");

    // Confirm state
    ASSERT_TRUE(c.confirmModel_mainthread(model.root.get(), id));
}


TEST_F(SyncTest, DownloadedDirectoriesHaveFilesystemWatch)
{
    const auto TESTROOT = makeNewTestRoot();
    const auto TIMEOUT  = chrono::seconds(4);

    StandardClient c(TESTROOT, "c");

    // Log callbacks.
    c.logcb = true;

    // Log in client.
    ASSERT_TRUE(c.login_reset_makeremotenodes("MEGA_EMAIL", "MEGA_PWD", "s", 0, 0));

    // Create /d in the cloud.
    {
        vector<NewNode> nodes(1);

        // Initialize new node.
        c.client.putnodes_prepareOneFolder(&nodes[0], "d");

        // Get our hands on the sync root.
        auto* root = c.drillchildnodebyname(c.gettestbasenode(), "s");
        ASSERT_TRUE(root);

        // Create new node in the cloud.
        ASSERT_TRUE(c.putnodes(root->nodeHandle(), std::move(nodes)));
    }

    // Add and start sync.
    const auto id = c.setupSync_mainthread("s", "s");
    ASSERT_NE(id, UNDEF);

    const auto SYNCROOT = c.syncSet(id).localpath;

    // Wait for synchronization to complete.
    waitonsyncs(TIMEOUT, &c);

    // Confirm /d has made it to disk.
    Model model;

    model.addfolder("d");

    ASSERT_TRUE(c.confirmModel_mainthread(model.root.get(), id));

    // Trigger a filesystem notification.
    model.addfile("d/f", "x");

    ASSERT_TRUE(createDataFile(SYNCROOT / "d" / "f", "x"));

    // Wait for synchronization to complete.
    waitonsyncs(TIMEOUT, &c);

    // Confirm /d/f made it to the cloud.
    ASSERT_TRUE(c.confirmModel_mainthread(model.root.get(), id));
}

TEST_F(SyncTest, FilesystemWatchesPresentAfterResume)
{
    const auto TESTROOT = makeNewTestRoot();
    const auto TIMEOUT  = chrono::seconds(4);

    auto c = ::mega::make_unique<StandardClient>(TESTROOT, "c");

    // Log callbacks.
    c->logcb = true;

    // Log in client.
    ASSERT_TRUE(c->login_reset_makeremotenodes("MEGA_EMAIL", "MEGA_PWD", "s", 0, 0));

    // Add and start sync.
    const auto id = c->setupSync_mainthread("s", "s");
    ASSERT_NE(id, UNDEF);

    const auto SYNCROOT = c->syncSet(id).localpath;

    // Build model and populate filesystem.
    Model model;

    model.addfolder("d0/d0d0");
    model.generate(SYNCROOT);

    // Wait for initial sync to complete.
    waitonsyncs(TIMEOUT, c.get());

    // Make sure directories made it to the cloud.
    ASSERT_TRUE(c->confirmModel_mainthread(model.root.get(), id));

    // Logout / Resume.
    {
        string session;

        // Save session.
        c->client.dumpsession(session);

        // Logout (taking care to preserve the caches.)
        c->localLogout();

        // Resume session.
        c.reset(new StandardClient(TESTROOT, "c"));
        ASSERT_TRUE(c->login_fetchnodes(session));

        // Wait for sync to complete.
        waitonsyncs(TIMEOUT, c.get());

        // Make sure everything's as we left it.
        ASSERT_TRUE(c->confirmModel_mainthread(model.root.get(), id));
    }

    // Trigger some filesystem notifications.
    {
        model.addfile("f", "f");
        ASSERT_TRUE(createDataFile(SYNCROOT / "f", "f"));

        model.addfile("d0/d0f", "d0f");
        ASSERT_TRUE(createDataFile(SYNCROOT / "d0" / "d0f", "d0f"));

        model.addfile("d0/d0d0/d0d0f", "d0d0f");
        ASSERT_TRUE(createDataFile(SYNCROOT / "d0" / "d0d0" / "d0d0f", "d0d0f"));
    }

    // Wait for synchronization to complete.
    waitonsyncs(TIMEOUT, c.get());

    // Did the new files make it to the cloud?
    ASSERT_TRUE(c->confirmModel_mainthread(model.root.get(), id));
}

TEST_F(SyncTest, MoveTargetHasFilesystemWatch)
{
    const auto TESTROOT = makeNewTestRoot();
    const auto TIMEOUT  = chrono::seconds(4);

    StandardClient c(TESTROOT, "c");

    // Log callbacks.
    c.logcb = true;

    // Log in client.
    ASSERT_TRUE(c.login_reset_makeremotenodes("MEGA_EMAIL", "MEGA_PWD", "s", 0, 0));

    // Set up sync.
    const auto id = c.setupSync_mainthread("s", "s");
    ASSERT_NE(id, UNDEF);

    const auto SYNCROOT = c.syncSet(id).localpath;

    // Build model and populate filesystem.
    Model model;

    model.addfolder("d0/dq");
    model.addfolder("d1");
    model.addfolder("d2/dx");
    model.generate(SYNCROOT);

    // Wait for initial sync to complete.
    waitonsyncs(TIMEOUT, &c);

    // Confirm directories have hit the cloud.
    ASSERT_TRUE(c.confirmModel_mainthread(model.root.get(), id));

    // Local move.
    {
        // d0/dq -> d1/dq (ascending.)
        model.movenode("d0/dq", "d1");

        fs::rename(SYNCROOT / "d0" / "dq",
                   SYNCROOT / "d1" / "dq");

        // d2/dx -> d1/dx (descending.)
        model.movenode("d2/dx", "d1");

        fs::rename(SYNCROOT / "d2" / "dx",
                   SYNCROOT / "d1" / "dx");
    }

    // Wait for sync to complete.
    waitonsyncs(TIMEOUT, &c);

    // Make sure movement has propagated to the cloud.
    ASSERT_TRUE(c.confirmModel_mainthread(model.root.get(), id));

    // Trigger some filesystem notifications.
    model.addfile("d1/dq/fq", "q");
    model.addfile("d1/dx/fx", "x");

    ASSERT_TRUE(createDataFile(SYNCROOT / "d1" / "dq" / "fq", "q"));
    ASSERT_TRUE(createDataFile(SYNCROOT / "d1" / "dx" / "fx", "x"));

    // Wait for sync to complete.
    waitonsyncs(TIMEOUT, &c);

    // Have the files made it up to the cloud?
    ASSERT_TRUE(c.confirmModel_mainthread(model.root.get(), id));

    // Remotely move.
    {
        StandardClient cr(TESTROOT, "cr");

        // Log in client.
        ASSERT_TRUE(cr.login_fetchnodes("MEGA_EMAIL", "MEGA_PWD"));

        // d1/dq -> d2/dq (ascending.)
        model.movenode("d1/dq", "d2");

        ASSERT_TRUE(cr.movenode("s/d1/dq", "s/d2"));

        // d1/dx -> d0/dx (descending.)
        model.movenode("d1/dx", "d0");

        ASSERT_TRUE(cr.movenode("s/d1/dx", "s/d0"));
    }

    // Wait for sync to complete.
    waitonsyncs(TIMEOUT, &c);

    // Make sure movements occured on disk.
    ASSERT_TRUE(c.confirmModel_mainthread(model.root.get(), id));

    // Trigger some filesystem notifications.
    model.removenode("d2/dq/fq");
    model.removenode("d0/dx/fx");

    fs::remove(SYNCROOT / "d2" / "dq" / "fq");
    fs::remove(SYNCROOT / "d0" / "dx" / "fx");

    // Wait for sync to complete.
    waitonsyncs(TIMEOUT, &c);

    // Make sure removes propagated to the cloud.
    ASSERT_TRUE(c.confirmModel_mainthread(model.root.get(), id));
}

// TODO: re-enable after sync rework is merged
TEST_F(SyncTest, DeleteReplaceReplacementHasFilesystemWatch)
{
    const auto TESTROOT = makeNewTestRoot();
    const auto TIMEOUT  = chrono::seconds(4);

    StandardClient c(TESTROOT, "c");

    // Log callbacks.
    c.logcb = true;

    // Log in client.
    ASSERT_TRUE(c.login_reset_makeremotenodes("MEGA_EMAIL", "MEGA_PWD", "s", 0, 0));

    // Add and start sync.
    const auto id = c.setupSync_mainthread("s", "s");
    ASSERT_NE(id, UNDEF);

    const auto ROOT = c.syncSet(id).localpath;

    // Populate filesystem.
    Model model;

    model.addfolder("dx/f");
    model.generate(ROOT);

    // Wait for sync to complete.
    waitonsyncs(TIMEOUT, &c);

    // Make sure the directory's been uploaded to the cloud.
    ASSERT_TRUE(c.confirmModel_mainthread(model.root.get(), id));

    // Remove/replace the directory.
    fs::remove_all(ROOT / "dx");
    fs::create_directory(ROOT / "dx");

    // Wait for all notifications to be processed.
    waitonsyncs(TIMEOUT, &c);

    // Make sure the new directory is in the cloud.
    model.removenode("dx/f");

    ASSERT_TRUE(c.confirmModel_mainthread(model.root.get(), id));

    // Add a file in the new directory so we trigger a notification.
    model.addfile("dx/g", "g");

    ASSERT_TRUE(createDataFile(ROOT / "dx" / "g", "g"));

    // Wait for notifications to be processed.
    waitonsyncs(TIMEOUT, &c);

    // Check if g has been uploaded.
    // If it hasn't, we probably didn't receive a notification from the filesystem.
    ASSERT_TRUE(c.confirmModel_mainthread(model.root.get(), id));
}

TEST_F(SyncTest, RenameReplaceSourceAndTargetHaveFilesystemWatch)
{
    const auto TESTROOT = makeNewTestRoot();
    const auto TIMEOUT = chrono::seconds(4);

    StandardClient c(TESTROOT, "c");

    // Log callbacks.
    c.logcb = true;

    // Log in client.
    ASSERT_TRUE(c.login_reset_makeremotenodes("MEGA_EMAIL", "MEGA_PWD", "s", 0, 0));

    // Add and start sync.
    const auto id = c.setupSync_mainthread("s", "s");
    ASSERT_NE(id, UNDEF);

    const auto SYNCROOT = c.syncSet(id).localpath;

    // Build model and populate filesystem.
    Model model;

    model.addfolder("dq");
    model.addfolder("dz");
    model.generate(SYNCROOT);

    // Wait for initial sync to complete.
    waitonsyncs(TIMEOUT, &c);

    // Make sure directories have made it to the cloud.
    ASSERT_TRUE(c.confirmModel_mainthread(model.root.get(), id));

    // Rename /dq -> /dr (ascending), replace /dq.
    model.addfolder("dr");

    fs::rename(SYNCROOT / "dq", SYNCROOT / "dr");
    fs::create_directories(SYNCROOT / "dq");

    // Rename /dz -> /dy (descending), replace /dz.
    model.addfolder("dy");

    fs::rename(SYNCROOT / "dz", SYNCROOT / "dy");
    fs::create_directories(SYNCROOT / "dz");

    // Wait for sync to complete.
    waitonsyncs(TIMEOUT, &c);

    // Make sure moves made it to the cloud.
    ASSERT_TRUE(c.confirmModel_mainthread(model.root.get(), id));

    // Make sure rename targets still receive notifications.
    model.addfile("dr/fr", "r");
    model.addfile("dy/fy", "y");

    ASSERT_TRUE(createDataFile(SYNCROOT / "dr" / "fr", "r"));
    ASSERT_TRUE(createDataFile(SYNCROOT / "dy" / "fy", "y"));

    // Wait for sync to complete.
    waitonsyncs(TIMEOUT, &c);

    // Did the files make it to the cloud?
    ASSERT_TRUE(c.confirmModel_mainthread(model.root.get(), id));

    // Make sure (now replaced) rename sources still receive notifications.
    model.addfile("dq/fq", "q");
    model.addfile("dz/fz", "z");

    ASSERT_TRUE(createDataFile(SYNCROOT / "dq" / "fq", "q"));
    ASSERT_TRUE(createDataFile(SYNCROOT / "dz" / "fz", "z"));

    // Wait for sync to complete.
    waitonsyncs(TIMEOUT, &c);

    // Did the files make it to the cloud?
    ASSERT_TRUE(c.confirmModel_mainthread(model.root.get(), id));
}

TEST_F(SyncTest, RenameTargetHasFilesystemWatch)
{
    const auto TESTROOT = makeNewTestRoot();
    const auto TIMEOUT = chrono::seconds(4);

    StandardClient c(TESTROOT, "c");

    // Log callbacks.
    c.logcb = true;

    // Log in client.
    ASSERT_TRUE(c.login_reset_makeremotenodes("MEGA_EMAIL", "MEGA_PWD", "s", 0, 0));

    // Add and start sync.
    const auto id = c.setupSync_mainthread("s", "s");
    ASSERT_NE(id, UNDEF);

    const auto SYNCROOT = c.syncSet(id).localpath;

    // Build model and populate filesystem.
    Model model;

    model.addfolder("dq");
    model.addfolder("dz");
    model.generate(SYNCROOT);

    // Wait for synchronization to complete.
    waitonsyncs(TIMEOUT, &c);

    // Confirm model.
    ASSERT_TRUE(c.confirmModel_mainthread(model.root.get(), id));

    // Locally rename.
    {
        // - dq -> dr (ascending)
        model.removenode("dq");
        model.addfolder("dr");

        fs::rename(SYNCROOT / "dq", SYNCROOT / "dr");

        // - dz -> dy (descending)
        model.removenode("dz");
        model.addfolder("dy");

        fs::rename(SYNCROOT / "dz", SYNCROOT / "dy");
    }

    // Wait for synchronization to complete.
    waitonsyncs(TIMEOUT, &c);

    // Make sure rename has hit the cloud.
    ASSERT_TRUE(c.confirmModel_mainthread(model.root.get(), id));

    // Make sure rename targets receive notifications.
    model.addfile("dr/f", "x");
    model.addfile("dy/f", "y");

    ASSERT_TRUE(createDataFile(SYNCROOT / "dr" / "f", "x"));
    ASSERT_TRUE(createDataFile(SYNCROOT / "dy" / "f", "y"));

    // Wait for synchronization to complete.
    waitonsyncs(TIMEOUT, &c);

    // Check file has made it to the cloud.
    ASSERT_TRUE(c.confirmModel_mainthread(model.root.get(), id));

    // Remotely rename.
    {
        StandardClient cr(TESTROOT, "cc");

        // Log in client.
        ASSERT_TRUE(cr.login_fetchnodes("MEGA_EMAIL", "MEGA_PWD"));

        auto* root = cr.gettestbasenode();
        ASSERT_TRUE(root);

        // dr -> ds (ascending.)
        model.removenode("dr");
        model.addfile("ds/f", "x");

        auto* dr = cr.drillchildnodebyname(root, "s/dr");
        ASSERT_TRUE(dr);

        ASSERT_TRUE(cr.setattr(dr, attr_map('n', "ds")));

        // dy -> dx (descending.)
        model.removenode("dy");
        model.addfile("dx/f", "y");

        auto* dy = cr.drillchildnodebyname(root, "s/dy");
        ASSERT_TRUE(dy);

        ASSERT_TRUE(cr.setattr(dy, attr_map('n', "dx")));
    }

    WaitMillisec(4000); // it can take a while for APs to arrive (or to be sent)

    // Wait for synchronization to complete.
    waitonsyncs(TIMEOUT, &c);

    // Confirm move has occured locally.
    ASSERT_TRUE(c.confirmModel_mainthread(model.root.get(), id));

    // Check that /ds and /dx receive notifications.
    model.removenode("ds/f");
    model.removenode("dx/f");

    fs::remove(SYNCROOT / "ds" / "f");
    fs::remove(SYNCROOT / "dx" / "f");

    // Wait for synchronization to complete.
    waitonsyncs(TIMEOUT, &c);

    // Confirm remove has hit the cloud.
    ASSERT_TRUE(c.confirmModel_mainthread(model.root.get(), id));
}

TEST_F(SyncTest, RootHasFilesystemWatch)
{
    const auto TESTROOT = makeNewTestRoot();
    const auto TIMEOUT  = chrono::seconds(4);

    StandardClient c(TESTROOT, "c");

    // Log callbacks.
    c.logcb = true;

    // Log in client and clear remote contents.
    ASSERT_TRUE(c.login_reset_makeremotenodes("MEGA_EMAIL", "MEGA_PWD", "s", 0, 0));

    // Set up sync
    const auto id = c.setupSync_mainthread("s", "s");
    ASSERT_NE(id, UNDEF);

    // Wait for sync to complete.
    waitonsyncs(TIMEOUT, &c);

    // Trigger some filesystem notifications.
    Model model;

    model.addfolder("d0");
    model.addfile("f0");
    model.generate(c.syncSet(id).localpath);

    // Wait for sync to complete.
    waitonsyncs(TIMEOUT, &c);

    // Confirm models.
    ASSERT_TRUE(c.confirmModel_mainthread(model.root.get(), id));
}

struct TwoWaySyncSymmetryCase
{
    enum SyncType { type_twoWay, type_backupSync, type_numTypes };

    enum Action { action_rename, action_moveWithinSync, action_moveOutOfSync, action_moveIntoSync, action_delete, action_numactions };

    enum MatchState { match_exact,      // the sync destination has the exact same file/folder at the same relative path
                      match_older,      // the sync destination has an older file/folder at the same relative path
                      match_newer,      // the sync destination has a newer file/folder at the same relative path
                      match_absent };   // the sync destination has no node at the same relative path

    SyncType syncType = type_twoWay;
    Action action = action_rename;
    bool selfChange = false; // changed by our own client or another
    bool up = false;  // or down - sync direction
    bool file = false;  // or folder.  Which one this test changes
    bool isExternal = false;
    bool pauseDuringAction = false;
    Model localModel;
    Model remoteModel;
    handle backupId = UNDEF;

    bool printTreesBeforeAndAfter = false;

    struct State
    {
        StandardClient& steadyClient;
        StandardClient& resumeClient;
        StandardClient& nonsyncClient;
        fs::path localBaseFolderSteady;
        fs::path localBaseFolderResume;
        std::string remoteBaseFolder = "twoway";   // leave out initial / so we can drill down from root node

        State(StandardClient& ssc, StandardClient& rsc, StandardClient& sc2) : steadyClient(ssc), resumeClient(rsc), nonsyncClient(sc2) {}
    };

    State& state;
    TwoWaySyncSymmetryCase(State& wholestate) : state(wholestate) {}

    std::string typeName()
    {
        switch (syncType)
        {
        case type_twoWay:
            return "twoWay_";
        case type_backupSync:
            return isExternal ? "external_backup_"
                              : "internal_backup_";
        default:
            assert(false);
            return "";
        }
    }

    std::string actionName()
    {
        switch (action)
        {
        case action_rename: return "rename";
        case action_moveWithinSync: return "move";
        case action_moveOutOfSync: return "moveOut";
        case action_moveIntoSync: return "moveIn";
        case action_delete: return "delete";
        default: assert(false); return "";
        }
    }

    std::string matchName(MatchState m)
    {
        switch (m)
        {
            case match_exact: return "exact";
            case match_older: return "older";
            case match_newer: return "newer";
            case match_absent: return "absent";
        }
        return "bad enum";
    }

    std::string name()
    {
        return  typeName() + actionName() +
                (up?"_up" : "_down") +
                (selfChange?"_self":"_other") +
                (file?"_file":"_folder") +
                (pauseDuringAction?"_resumed":"_steady");
    }

    fs::path localTestBasePathSteady;
    fs::path localTestBasePathResume;
    std::string remoteTestBasePath;

    Model& sourceModel() { return up ? localModel : remoteModel; }
    Model& destinationModel() { return up ? remoteModel : localModel; }

    StandardClient& client1() { return pauseDuringAction ? state.resumeClient : state.steadyClient; }
    StandardClient& changeClient() { return selfChange ? client1() : state.nonsyncClient; }

    fs::path localTestBasePath() { return pauseDuringAction ? localTestBasePathResume : localTestBasePathSteady; }

    bool CopyLocalTree(const fs::path& destination, const fs::path& source) try
    {
<<<<<<< HEAD
        createNameFile(state.first_test_initiallocalfolders, name);
        auto initial_mtime = fs::last_write_time(state.first_test_initiallocalfolders / name);
        fs::last_write_time(localTestBasePath() / name, initial_mtime + std::chrono::seconds(mtime_delta));
        fs::rename(state.first_test_initiallocalfolders / name, state.first_test_initiallocalfolders / "f" / name); // move it after setting the time to be 100% sure the sync sees it with the adjusted mtime only
        m1.findnode("f")->addkid(m1.makeModelSubfile(name));
        m2.findnode("f")->addkid(m2.makeModelSubfile(name));
    }
=======
        using PathPair = std::pair<fs::path, fs::path>;

        // Assume we've already copied if the destination exists.
        if (fs::exists(destination)) return true;

        std::list<PathPair> pending;

        pending.emplace_back(destination, source);

        for (; !pending.empty(); pending.pop_front())
        {
            const auto& dst = pending.front().first;
            const auto& src = pending.front().second;

            // Assume target directory doesn't exist.
            fs::create_directories(dst);

            // Iterate over source directory's children.
            auto i = fs::directory_iterator(src);
            auto j = fs::directory_iterator();

            for ( ; i != j; ++i)
            {
                auto from = i->path();
                auto to = dst / from.filename();

                // If it's a file, copy it and preserve its modification time.
                if (fs::is_regular_file(from))
                {
                    // Copy the file.
                    fs::copy_file(from, to);

                    // Preserve modification time.
                    fs::last_write_time(to, fs::last_write_time(from));

                    // Process next child.
                    continue;
                }

                // If it's not a file, it must be a directory.
                assert(fs::is_directory(from));

                // So, create it!
                fs::create_directories(to);

                // And copy its content.
                pending.emplace_back(to, from);
            }
        }
>>>>>>> 509bffed

        return true;
    }
    catch (...)
    {
        return false;
    }

    // prepares a local folder for testing, which will be two-way synced before the test
    void SetupForSync()
    {
        // Prepare Cloud
        {
            remoteTestBasePath = state.remoteBaseFolder + "/" + name();

            auto& client = changeClient();

            auto* root = client.gettestbasenode();
            ASSERT_NE(root, nullptr);

            root = client.drillchildnodebyname(root, state.remoteBaseFolder);
            ASSERT_NE(root, nullptr);

            auto* from = client.drillchildnodebyname(root, "initial");
            ASSERT_NE(from, nullptr);

            ASSERT_TRUE(client.cloudCopyTreeAs(from, root, name()));
        }

        // Prepare Local Filesystem
        {
            localTestBasePathSteady = state.localBaseFolderSteady / name();
            localTestBasePathResume = state.localBaseFolderResume / name();

            auto from = state.nonsyncClient.fsBasePath / "twoway" / "initial";
            ASSERT_TRUE(CopyLocalTree(localTestBasePathResume, from));
            ASSERT_TRUE(CopyLocalTree(localTestBasePathSteady, from));

            ASSERT_TRUE(CopyLocalTree(state.localBaseFolderResume / "initial", from));
            ASSERT_TRUE(CopyLocalTree(state.localBaseFolderSteady / "initial", from));
        }

        // Prepare models.
        {
            localModel.root->addkid(localModel.buildModelSubdirs("f", 2, 2, 2));
            localModel.root->addkid(localModel.buildModelSubdirs("outside", 2, 1, 1));
            localModel.addfile("f/file_older_1", "file_older_1");
            localModel.addfile("f/file_older_2", "file_older_2");
            localModel.addfile("f/file_newer_1", "file_newer_1");
            localModel.addfile("f/file_newer_2", "file_newer_2");
            remoteModel = localModel;
        }
    }

    bool isBackup() const
    {
        return syncType == type_backupSync;
    }

    bool isExternalBackup() const
    {
        return isExternal && isBackup();
    }

    bool isInternalBackup() const
    {
        return !isExternal && isBackup();
    }

    bool shouldRecreateOnResume() const
    {
        if (pauseDuringAction)
        {
            return isExternalBackup();
        }

        return false;
    }

    bool shouldDisableSync() const
    {
        if (up)
        {
            return false;
        }

        if (pauseDuringAction)
        {
            return isInternalBackup();
        }

        return isBackup();
    }

    bool shouldUpdateDestination() const
    {
        return up || !isBackup();
    }

    bool shouldUpdateModel() const
    {
        return up
               || !pauseDuringAction
               || !isExternalBackup();
    }

    fs::path localSyncRootPath()
    {
        return localTestBasePath() / "f";
    }

    string remoteSyncRootPath()
    {
        return remoteTestBasePath + "/f";
    }

    Node* remoteSyncRoot()
    {
        Node* root = client1().client.nodebyhandle(client1().basefolderhandle);
        if (root)
        {
            return client1().drillchildnodebyname(root, remoteSyncRootPath());
        }

        return nullptr;
    }

    handle BackupAdd(const string& drivePath, const string& sourcePath, const string& targetPath, const string& logname)
    {
        return client1().backupAdd_mainthread(drivePath, sourcePath, targetPath, logname);
    }

    handle SetupSync(const string& sourcePath, const string& targetPath)
    {
        return client1().setupSync_mainthread(sourcePath, targetPath, isBackup());
    }

    void SetupTwoWaySync()
    {
        ASSERT_NE(remoteSyncRoot(), nullptr);

        string basePath   = client1().fsBasePath.u8string();
        string drivePath  = localTestBasePath().u8string();
        string sourcePath = localSyncRootPath().u8string();
        string targetPath = remoteSyncRootPath();

        drivePath.erase(0, basePath.size() + 1);
        sourcePath.erase(0, basePath.size() + 1);

        if (isExternalBackup())
        {
            backupId = BackupAdd(drivePath, sourcePath, targetPath, "");
        }
        else
        {
            backupId = SetupSync(sourcePath, targetPath);
        }

        ASSERT_NE(backupId, UNDEF);

        if (Sync* sync = client1().syncByBackupId(backupId))
        {
            sync->syncname += "/" + name() + " ";
        }
    }

    void PauseTwoWaySync()
    {
        if (shouldRecreateOnResume())
        {
            client1().delSync_mainthread(backupId, true);
        }
    }

    void ResumeTwoWaySync()
    {
        if (shouldRecreateOnResume())
        {
            SetupTwoWaySync();
        }
    }

    void remote_rename(std::string nodepath, std::string newname, bool updatemodel, bool reportaction, bool deleteTargetFirst)
    {
        std::lock_guard<std::recursive_mutex> g(changeClient().clientMutex);

        if (deleteTargetFirst) remote_delete(parentpath(nodepath) + "/" + newname, updatemodel, reportaction, true); // in case the target already exists

        if (updatemodel) remoteModel.emulate_rename(nodepath, newname);

        Node* testRoot = changeClient().client.nodebyhandle(client1().basefolderhandle);
        Node* n = changeClient().drillchildnodebyname(testRoot, remoteTestBasePath + "/" + nodepath);
        ASSERT_TRUE(!!n);

        if (reportaction) out() << name() << " action: remote rename " << n->displaypath() << " to " << newname;

        attr_map updates('n', newname);
        auto e = changeClient().client.setattr(n, move(updates), nullptr);

        ASSERT_EQ(API_OK, error(e));
    }

    void remote_move(std::string nodepath, std::string newparentpath, bool updatemodel, bool reportaction, bool deleteTargetFirst)
    {
        std::lock_guard<std::recursive_mutex> g(changeClient().clientMutex);

        if (deleteTargetFirst) remote_delete(newparentpath + "/" + leafname(nodepath), updatemodel, reportaction, true); // in case the target already exists

        if (updatemodel) remoteModel.emulate_move(nodepath, newparentpath);

        Node* testRoot = changeClient().client.nodebyhandle(changeClient().basefolderhandle);
        Node* n1 = changeClient().drillchildnodebyname(testRoot, remoteTestBasePath + "/" + nodepath);
        Node* n2 = changeClient().drillchildnodebyname(testRoot, remoteTestBasePath + "/" + newparentpath);
        ASSERT_TRUE(!!n1);
        ASSERT_TRUE(!!n2);

        if (reportaction) out() << name() << " action: remote move " << n1->displaypath() << " to " << n2->displaypath();

        auto e = changeClient().client.rename(n1, n2, SYNCDEL_NONE, NodeHandle(), nullptr, nullptr);
        ASSERT_EQ(API_OK, e);
    }

    void remote_copy(std::string nodepath, std::string newparentpath, bool updatemodel, bool reportaction)
    {
        std::lock_guard<std::recursive_mutex> g(changeClient().clientMutex);

        if (updatemodel) remoteModel.emulate_copy(nodepath, newparentpath);

        Node* testRoot = changeClient().client.nodebyhandle(changeClient().basefolderhandle);
        Node* n1 = changeClient().drillchildnodebyname(testRoot, remoteTestBasePath + "/" + nodepath);
        Node* n2 = changeClient().drillchildnodebyname(testRoot, remoteTestBasePath + "/" + newparentpath);
        ASSERT_TRUE(!!n1);
        ASSERT_TRUE(!!n2);

        if (reportaction) out() << name() << " action: remote copy " << n1->displaypath() << " to " << n2->displaypath();

        TreeProcCopy tc;
        changeClient().client.proctree(n1, &tc, false, true);
        tc.allocnodes();
        changeClient().client.proctree(n1, &tc, false, true);
        tc.nn[0].parenthandle = UNDEF;

        SymmCipher key;
        AttrMap attrs;
        string attrstring;
        key.setkey((const ::mega::byte*)tc.nn[0].nodekey.data(), n1->type);
        attrs = n1->attrs;
        attrs.getjson(&attrstring);
        client1().client.makeattr(&key, tc.nn[0].attrstring, attrstring.c_str());
        changeClient().client.putnodes(n2->nodeHandle(), move(tc.nn), nullptr, ++next_request_tag);
    }

    void remote_renamed_copy(std::string nodepath, std::string newparentpath, string newname, bool updatemodel, bool reportaction)
    {
        std::lock_guard<std::recursive_mutex> g(changeClient().clientMutex);

        if (updatemodel)
        {
            remoteModel.emulate_rename_copy(nodepath, newparentpath, newname);
        }

        Node* testRoot = changeClient().client.nodebyhandle(changeClient().basefolderhandle);
        Node* n1 = changeClient().drillchildnodebyname(testRoot, remoteTestBasePath + "/" + nodepath);
        Node* n2 = changeClient().drillchildnodebyname(testRoot, remoteTestBasePath + "/" + newparentpath);
        ASSERT_TRUE(!!n1);
        ASSERT_TRUE(!!n2);

        if (reportaction) out() << name() << " action: remote rename + copy " << n1->displaypath() << " to " << n2->displaypath() << " as " << newname;

        TreeProcCopy tc;
        changeClient().client.proctree(n1, &tc, false, true);
        tc.allocnodes();
        changeClient().client.proctree(n1, &tc, false, true);
        tc.nn[0].parenthandle = UNDEF;

        SymmCipher key;
        AttrMap attrs;
        string attrstring;
        key.setkey((const ::mega::byte*)tc.nn[0].nodekey.data(), n1->type);
        attrs = n1->attrs;
        client1().client.fsaccess->normalize(&newname);
        attrs.map['n'] = newname;
        attrs.getjson(&attrstring);
        client1().client.makeattr(&key, tc.nn[0].attrstring, attrstring.c_str());
        changeClient().client.putnodes(n2->nodeHandle(), move(tc.nn), nullptr, ++next_request_tag);
    }

    void remote_renamed_move(std::string nodepath, std::string newparentpath, string newname, bool updatemodel, bool reportaction)
    {
        std::lock_guard<std::recursive_mutex> g(changeClient().clientMutex);

        if (updatemodel)
        {
            remoteModel.emulate_rename_copy(nodepath, newparentpath, newname);
        }

        Node* testRoot = changeClient().client.nodebyhandle(changeClient().basefolderhandle);
        Node* n1 = changeClient().drillchildnodebyname(testRoot, remoteTestBasePath + "/" + nodepath);
        Node* n2 = changeClient().drillchildnodebyname(testRoot, remoteTestBasePath + "/" + newparentpath);
        ASSERT_TRUE(!!n1);
        ASSERT_TRUE(!!n2);

        if (reportaction) out() << name() << " action: remote rename + move " << n1->displaypath() << " to " << n2->displaypath() << " as " << newname;

        error e = changeClient().client.rename(n1, n2, SYNCDEL_NONE, NodeHandle(), newname.c_str(), nullptr);
        EXPECT_EQ(e, API_OK);
    }

    void remote_delete(std::string nodepath, bool updatemodel, bool reportaction, bool mightNotExist)
    {
        std::lock_guard<std::recursive_mutex> g(changeClient().clientMutex);

        Node* testRoot = changeClient().client.nodebyhandle(changeClient().basefolderhandle);
        Node* n = changeClient().drillchildnodebyname(testRoot, remoteTestBasePath + "/" + nodepath);
        if (mightNotExist && !n) return;  // eg when checking to remove an item that is a move target but there isn't one

        ASSERT_TRUE(!!n);

        if (reportaction) out() << name() << " action: remote delete " << n->displaypath();

        if (updatemodel) remoteModel.emulate_delete(nodepath);

        auto e = changeClient().client.unlink(n, false, ++next_request_tag);
        ASSERT_TRUE(!e);
    }

    fs::path fixSeparators(std::string p)
    {
        for (auto& c : p)
            if (c == '/')
                c = fs::path::preferred_separator;
        return fs::u8path(p);
    }

    void local_rename(std::string path, std::string newname, bool updatemodel, bool reportaction, bool deleteTargetFirst)
    {
        if (deleteTargetFirst) local_delete(parentpath(path) + "/" + newname, updatemodel, reportaction, true); // in case the target already exists

        if (updatemodel) localModel.emulate_rename(path, newname);

        fs::path p1(localTestBasePath());
        p1 /= fixSeparators(path);
        fs::path p2 = p1.parent_path() / newname;

        if (reportaction) out() << name() << " action: local rename " << p1 << " to " << p2;

        std::error_code ec;
        for (int i = 0; i < 5; ++i)
        {
            fs::rename(p1, p2, ec);
            if (!ec) break;
            WaitMillisec(100);
        }
        ASSERT_TRUE(!ec) << "local_rename " << p1 << " to " << p2 << " failed: " << ec.message();
    }

    void local_move(std::string from, std::string to, bool updatemodel, bool reportaction, bool deleteTargetFirst)
    {
        if (deleteTargetFirst) local_delete(to + "/" + leafname(from), updatemodel, reportaction, true);

        if (updatemodel) localModel.emulate_move(from, to);

        fs::path p1(localTestBasePath());
        fs::path p2(localTestBasePath());
        p1 /= fixSeparators(from);
        p2 /= fixSeparators(to);
        p2 /= p1.filename();  // non-existing file in existing directory case

        if (reportaction) out() << name() << " action: local move " << p1 << " to " << p2;

        std::error_code ec;
        fs::rename(p1, p2, ec);
        if (ec)
        {
            fs::remove_all(p2, ec);
            fs::rename(p1, p2, ec);
        }
        ASSERT_TRUE(!ec) << "local_move " << p1 << " to " << p2 << " failed: " << ec.message();
    }

    void local_copy(std::string from, std::string to, bool updatemodel, bool reportaction)
    {
        if (updatemodel) localModel.emulate_copy(from, to);

        fs::path p1(localTestBasePath());
        fs::path p2(localTestBasePath());
        p1 /= fixSeparators(from);
        p2 /= fixSeparators(to);

        if (reportaction) out() << name() << " action: local copy " << p1 << " to " << p2;

        std::error_code ec;
        fs::copy(p1, p2, ec);
        ASSERT_TRUE(!ec) << "local_copy " << p1 << " to " << p2 << " failed: " << ec.message();
    }

    void local_delete(std::string path, bool updatemodel, bool reportaction, bool mightNotExist)
    {
        fs::path p(localTestBasePath());
        p /= fixSeparators(path);

        if (mightNotExist && !fs::exists(p)) return;

        if (reportaction) out() << name() << " action: local_delete " << p;

        std::error_code ec;
        fs::remove_all(p, ec);
        ASSERT_TRUE(!ec) << "local_delete " << p << " failed: " << ec.message();
        if (updatemodel) localModel.emulate_delete(path);
    }

    void source_rename(std::string nodepath, std::string newname, bool updatemodel, bool reportaction, bool deleteTargetFirst)
    {
        if (up) local_rename(nodepath, newname, updatemodel, reportaction, deleteTargetFirst);
        else remote_rename(nodepath, newname, updatemodel, reportaction, deleteTargetFirst);
    }

    void source_move(std::string nodepath, std::string newparentpath, bool updatemodel, bool reportaction, bool deleteTargetFirst)
    {
        if (up) local_move(nodepath, newparentpath, updatemodel, reportaction, deleteTargetFirst);
        else remote_move(nodepath, newparentpath, updatemodel, reportaction, deleteTargetFirst);
    }

    void source_copy(std::string nodepath, std::string newparentpath, bool updatemodel, bool reportaction)
    {
        if (up) local_copy(nodepath, newparentpath, updatemodel, reportaction);
        else remote_copy(nodepath, newparentpath, updatemodel, reportaction);
    }

    void source_delete(std::string nodepath, bool updatemodel, bool reportaction = false)
    {
        if (up) local_delete(nodepath, updatemodel, reportaction, false);
        else remote_delete(nodepath, updatemodel, reportaction, false);
    }

    void fileMayDiffer(std::string filepath)
    {
        fs::path p(localTestBasePath());
        p /= fixSeparators(filepath);

        client1().localFSFilesThatMayDiffer.insert(p);
        out() << "File may differ: " << p;
    }

    // Two-way sync has been started and is stable.  Now perform the test action

    enum ModifyStage { Prepare, MainAction };

    void PrintLocalTree(fs::path p)
    {
        out() << p;
        if (fs::is_directory(p))
        {
            for (auto i = fs::directory_iterator(p); i != fs::directory_iterator(); ++i)
            {
                PrintLocalTree(*i);
            }
        }
    }

    void PrintLocalTree(const LocalNode& node)
    {
        out() << node.getLocalPath().toPath();

        if (node.type == FILENODE) return;

        for (const auto& childIt : node.children)
        {
            PrintLocalTree(*childIt.second);
        }
    }

    void PrintRemoteTree(Node* n, string prefix = "")
    {
        prefix += string("/") + n->displayname();
        out() << prefix;
        if (n->type == FILENODE) return;
        for (auto& c : n->children)
        {
            PrintRemoteTree(c, prefix);
        }
    }

    void PrintModelTree(Model::ModelNode* n, string prefix = "")
    {
        prefix += string("/") + n->name;
        out() << prefix;
        if (n->type == Model::ModelNode::file) return;
        for (auto& c : n->kids)
        {
            PrintModelTree(c.get(), prefix);
        }
    }

    void Modify(ModifyStage stage)
    {
        bool prep = stage == Prepare;
        bool act = stage == MainAction;

        if (prep) out() << "Preparing action ";
        if (act) out() << "Executing action ";

        if (prep && printTreesBeforeAndAfter)
        {
            out() << " ---- local filesystem initial state ----";
            PrintLocalTree(fs::path(localTestBasePath()));

            if (auto* sync = client1().syncByBackupId(backupId))
            {
                out() << " ---- local node tree initial state ----";
                PrintLocalTree(*sync->localroot);
            }

            out() << " ---- remote node tree initial state ----";
            Node* testRoot = client1().client.nodebyhandle(changeClient().basefolderhandle);
            if (Node* n = client1().drillchildnodebyname(testRoot, remoteTestBasePath))
            {
                PrintRemoteTree(n);
            }
        }

        switch (action)
        {
        case action_rename:
            if (prep)
            {
            }
            else if (act)
            {
                if (file)
                {
                    source_rename("f/f_0/file0_f_0", "file0_f_0_renamed", shouldUpdateModel(), true, true);
                    if (shouldUpdateDestination())
                    {
                        destinationModel().emulate_rename("f/f_0/file0_f_0", "file0_f_0_renamed");
                    }
                }
                else
                {
                    source_rename("f/f_0", "f_0_renamed", shouldUpdateModel(), true, false);
                    if (shouldUpdateDestination())
                    {
                        destinationModel().emulate_rename("f/f_0", "f_0_renamed");
                    }
                }
            }
            break;

        case action_moveWithinSync:
            if (prep)
            {
            }
            else if (act)
            {
                if (file)
                {
                    source_move("f/f_1/file0_f_1", "f/f_0", shouldUpdateModel(), true, false);
                    if (shouldUpdateDestination())
                    {
                        destinationModel().emulate_move("f/f_1/file0_f_1", "f/f_0");
                    }
                }
                else
                {
                    source_move("f/f_1", "f/f_0", shouldUpdateModel(), true, false);
                    if (shouldUpdateDestination())
                    {
                        destinationModel().emulate_move("f/f_1", "f/f_0");
                    }
                }
            }
            break;

        case action_moveOutOfSync:
            if (prep)
            {
            }
            else if (act)
            {
                if (file)
                {
                    source_move("f/f_0/file0_f_0", "outside", shouldUpdateModel(), false, false);
                    if (shouldUpdateDestination())
                    {
                        destinationModel().emulate_delete("f/f_0/file0_f_0");
                    }
                }
                else
                {
                    source_move("f/f_0", "outside", shouldUpdateModel(), false, false);
                    if (shouldUpdateDestination())
                    {
                        destinationModel().emulate_delete("f/f_0");
                    }
                }
            }
            break;

        case action_moveIntoSync:
            if (prep)
            {
            }
            else if (act)
            {
                if (file)
                {
                    source_move("outside/file0_outside", "f/f_0", shouldUpdateModel(), false, false);
                    if (shouldUpdateDestination())
                    {
                        destinationModel().emulate_copy("outside/file0_outside", "f/f_0");
                    }
                }
                else
                {
                    source_move("outside", "f/f_0", shouldUpdateModel(), false, false);
                    if (shouldUpdateDestination())
                    {
                        destinationModel().emulate_delete("f/f_0/outside");
                        destinationModel().emulate_copy("outside", "f/f_0");
                    }
                }
            }
            break;

        case action_delete:
            if (prep)
            {
            }
            else if (act)
            {
                if (file)
                {
                    source_delete("f/f_0/file0_f_0", shouldUpdateModel(), true);
                    if (shouldUpdateDestination())
                    {
                        destinationModel().emulate_delete("f/f_0/file0_f_0");
                    }
                }
                else
                {
                    source_delete("f/f_0", shouldUpdateModel(), true);
                    if (shouldUpdateDestination())
                    {
                        destinationModel().emulate_delete("f/f_0");
                    }
                }
            }
            break;

        default: ASSERT_TRUE(false);
        }
    }

    void CheckSetup(State&, bool initial)
    {
        if (!initial && printTreesBeforeAndAfter)
        {
            out() << " ---- local filesystem before change ----";
            PrintLocalTree(fs::path(localTestBasePath()));

            if (auto* sync = client1().syncByBackupId(backupId))
            {
                out() << " ---- local node tree before change ----";
                PrintLocalTree(*sync->localroot);
            }

            out() << " ---- remote node tree before change ----";
            Node* testRoot = client1().client.nodebyhandle(changeClient().basefolderhandle);
            if (Node* n = client1().drillchildnodebyname(testRoot, remoteTestBasePath))
            {
                PrintRemoteTree(n);
            }
        }

        if (!initial) out() << "Checking setup state (should be no changes in twoway sync source): "<< name();

        // confirm source is unchanged after setup  (Two-way is not sending changes to the wrong side)
        bool localfs = client1().confirmModel(backupId, localModel.findnode("f"), StandardClient::CONFIRM_LOCALFS, true); // todo: later enable debris checks
        bool localnode = client1().confirmModel(backupId, localModel.findnode("f"), StandardClient::CONFIRM_LOCALNODE, true); // todo: later enable debris checks
        bool remote = client1().confirmModel(backupId, remoteModel.findnode("f"), StandardClient::CONFIRM_REMOTE, true); // todo: later enable debris checks
        EXPECT_EQ(localfs, localnode);
        EXPECT_EQ(localnode, remote);
        EXPECT_TRUE(localfs && localnode && remote) << " failed in " << name();
    }


    // Two-way sync is stable again after the change.  Check the results.
    bool finalResult = false;
    void CheckResult(State&)
    {
        Sync* sync = client1().syncByBackupId(backupId);

        if (printTreesBeforeAndAfter)
        {
            out() << " ---- local filesystem after sync of change ----";
            PrintLocalTree(fs::path(localTestBasePath()));

            if (sync)
            {
                out() << " ---- local node tree after sync of change ----";
                PrintLocalTree(*sync->localroot);
            }

            out() << " ---- remote node tree after sync of change ----";
            Node* testRoot = client1().client.nodebyhandle(changeClient().basefolderhandle);
            if (Node* n = client1().drillchildnodebyname(testRoot, remoteTestBasePath))
            {
                PrintRemoteTree(n);
            }
            out() << " ---- expected sync destination (model) ----";
            PrintModelTree(destinationModel().findnode("f"));
        }

        out() << "Checking twoway sync "<< name();

        if (shouldDisableSync())
        {
            bool lfs = client1().confirmModel(backupId, localModel.findnode("f"), localSyncRootPath(), true);
            bool rnt = client1().confirmModel(backupId, remoteModel.findnode("f"), remoteSyncRoot());

            EXPECT_EQ(sync, nullptr) << "Sync isn't disabled: " << name();
            EXPECT_TRUE(lfs) << "Couldn't confirm LFS: " << name();
            EXPECT_TRUE(rnt) << "Couldn't confirm RNT: " << name();

            finalResult = sync == nullptr;
            finalResult &= lfs;
            finalResult &= rnt;
        }
        else
        {
            EXPECT_NE(sync, (Sync*)nullptr);
            EXPECT_TRUE(sync && sync->state() == SYNC_ACTIVE);

            bool localfs = client1().confirmModel(backupId, localModel.findnode("f"), StandardClient::CONFIRM_LOCALFS, true); // todo: later enable debris checks
            bool localnode = client1().confirmModel(backupId, localModel.findnode("f"), StandardClient::CONFIRM_LOCALNODE, true); // todo: later enable debris checks
            bool remote = client1().confirmModel(backupId, remoteModel.findnode("f"), StandardClient::CONFIRM_REMOTE, true); // todo: later enable debris checks
            EXPECT_EQ(localfs, localnode);
            EXPECT_EQ(localnode, remote);
            EXPECT_TRUE(localfs && localnode && remote) << " failed in " << name();

            finalResult = localfs && localnode && remote && sync && sync->state() == SYNC_ACTIVE;
        }

    }
};

void CatchupClients(StandardClient* c1, StandardClient* c2 = nullptr, StandardClient* c3 = nullptr)
{
    out() << "Catching up";
    auto pb1 = newPromiseBoolSP();
    auto pb2 = newPromiseBoolSP();
    auto pb3 = newPromiseBoolSP();
    if (c1) c1->catchup(pb1);
    if (c2) c2->catchup(pb2);
    if (c3) c3->catchup(pb3);
    ASSERT_TRUE((!c1 || pb1->get_future().get()) &&
                (!c2 || pb2->get_future().get()) &&
                (!c3 || pb3->get_future().get()));
    out() << "Caught up";
}

void PrepareForSync(StandardClient& client)
{
    auto local = client.fsBasePath / "twoway" / "initial";

    fs::create_directories(local);

    ASSERT_TRUE(buildLocalFolders(local, "f", 2, 2, 2));
    ASSERT_TRUE(buildLocalFolders(local, "outside", 2, 1, 1));

    constexpr auto delta = std::chrono::seconds(3600);

    ASSERT_TRUE(createDataFile(local / "f" / "file_older_1", "file_older_1", -delta));
    ASSERT_TRUE(createDataFile(local / "f" / "file_older_2", "file_older_2", -delta));
    ASSERT_TRUE(createDataFile(local / "f" / "file_newer_1", "file_newer_1", delta));
    ASSERT_TRUE(createDataFile(local / "f" / "file_newer_2", "file_newer_2", delta));

    auto* remote = client.drillchildnodebyname(client.gettestbasenode(), "twoway");
    ASSERT_NE(remote, nullptr);

    ASSERT_TRUE(client.uploadFolderTree(local, remote));
    ASSERT_TRUE(client.uploadFilesInTree(local, remote));
}

bool WaitForRemoteMatch(map<string, TwoWaySyncSymmetryCase>& testcases,
                        chrono::seconds timeout)
{
    auto total = std::chrono::milliseconds(0);
    constexpr auto sleepIncrement = std::chrono::milliseconds(500);

    do
    {
        auto i = testcases.begin();
        auto j = testcases.end();

        for ( ; i != j; ++i)
        {
            auto& testcase = i->second;

            if (testcase.pauseDuringAction) continue;

            auto& client = testcase.client1();
            auto& id = testcase.backupId;
            auto& model = testcase.remoteModel;

            if (!client.match(id, model.findnode("f")))
            {
                out() << "Cloud/model misatch: " << testcase.name();
                break;
            }
        }

        if (i == j)
        {
            out() << "Cloud/model matched.";
            return true;
        }

        out() << "Waiting for cloud/model match...";

        std::this_thread::sleep_for(sleepIncrement);
        total += sleepIncrement;
    }
    while (total < timeout);

    out() << "Timed out waiting for cloud/model match.";

    return false;
}

TEST_F(SyncTest, TwoWay_Highlevel_Symmetries)
{
    // confirm change is synced to remote, and also seen and applied in a second client that syncs the same folder
    fs::path localtestroot = makeNewTestRoot();

    StandardClient clientA2(localtestroot, "clientA2");

    ASSERT_TRUE(clientA2.login_reset_makeremotenodes("MEGA_EMAIL", "MEGA_PWD", "twoway", 0, 0, true));

    PrepareForSync(clientA2);

    StandardClient clientA1Steady(localtestroot, "clientA1S");
    StandardClient clientA1Resume(localtestroot, "clientA1R");
    ASSERT_TRUE(clientA1Steady.login_fetchnodes("MEGA_EMAIL", "MEGA_PWD", false, true));
    ASSERT_TRUE(clientA1Resume.login_fetchnodes("MEGA_EMAIL", "MEGA_PWD", false, true));
    fs::create_directory(clientA1Steady.fsBasePath / fs::u8path("twoway"));
    fs::create_directory(clientA1Resume.fsBasePath / fs::u8path("twoway"));
    fs::create_directory(clientA2.fsBasePath / fs::u8path("twoway"));

    TwoWaySyncSymmetryCase::State allstate(clientA1Steady, clientA1Resume, clientA2);
    allstate.localBaseFolderSteady = clientA1Steady.fsBasePath / fs::u8path("twoway");
    allstate.localBaseFolderResume = clientA1Resume.fsBasePath / fs::u8path("twoway");

    std::map<std::string, TwoWaySyncSymmetryCase> cases;

    static set<string> tests = {
<<<<<<< HEAD
        // investigating why this one fails sometimes in jenkins MR jobs
        //"internal_backup_delete_down_self_file_steady"
=======
>>>>>>> 509bffed
    }; // tests

    for (int syncType = TwoWaySyncSymmetryCase::type_numTypes; syncType--; )
    {
        //if (syncType != TwoWaySyncSymmetryCase::type_backupSync) continue;

        for (int selfChange = 0; selfChange < 2; ++selfChange)
        {
            //if (!selfChange) continue;

            for (int up = 0; up < 2; ++up)
            {
                //if (!up) continue;

                for (int action = 0; action < (int)TwoWaySyncSymmetryCase::action_numactions; ++action)
                {
                //if (action != TwoWaySyncSymmetryCase::action_moveIntoSync) continue;
                //if (action != TwoWaySyncSymmetryCase::action_rename) continue;
                //if (action != TwoWaySyncSymmetryCase::action_delete) continue;

<<<<<<< HEAD
                for (int file = 0; file < 2; ++file)
=======
                    for (int file = 0; file < 2; ++file)
>>>>>>> 509bffed
                    {
                        //if (!file) continue;

                        for (int isExternal = 0; isExternal < 2; ++isExternal)
                        {
                            if (isExternal && syncType != TwoWaySyncSymmetryCase::type_backupSync)
                            {
                                continue;
                            }

                            for (int pauseDuringAction = 0; pauseDuringAction < 2; ++pauseDuringAction)
                            {
                                //if (pauseDuringAction) continue;

                                // we can't make changes if the client is not running
                                if (pauseDuringAction && selfChange) continue;

                                TwoWaySyncSymmetryCase testcase(allstate);
                                testcase.syncType = TwoWaySyncSymmetryCase::SyncType(syncType);
                                testcase.selfChange = selfChange != 0;
                                testcase.up = up;
                                testcase.action = TwoWaySyncSymmetryCase::Action(action);
                                testcase.file = file;
                                testcase.isExternal = isExternal;
                                testcase.pauseDuringAction = pauseDuringAction;
                                testcase.printTreesBeforeAndAfter = !tests.empty();

                                if (tests.empty() || tests.count(testcase.name()) > 0)
                                {
                                    auto name = testcase.name();
                                    cases.emplace(name, move(testcase));
                                }
                            }
                        }
                    }
                }
            }
        }
    }

    out() << "Creating initial local files/folders for " << cases.size() << " sync test cases";
    for (auto& testcase : cases)
    {
        testcase.second.SetupForSync();
    }

    // set up sync for A1, it should build matching cloud files/folders as the test cases add local files/folders
    handle backupId1 = clientA1Steady.setupSync_mainthread("twoway", "twoway");
    ASSERT_NE(backupId1, UNDEF);
    handle backupId2 = clientA1Resume.setupSync_mainthread("twoway", "twoway");
    ASSERT_NE(backupId2, UNDEF);
    assert(allstate.localBaseFolderSteady == clientA1Steady.syncSet(backupId1).localpath);
    assert(allstate.localBaseFolderResume == clientA1Resume.syncSet(backupId2).localpath);

    out() << "Full-sync all test folders to the cloud for setup";
    waitonsyncs(std::chrono::seconds(10), &clientA1Steady, &clientA1Resume);
    CatchupClients(&clientA1Steady, &clientA1Resume, &clientA2);
    waitonsyncs(std::chrono::seconds(20), &clientA1Steady, &clientA1Resume);

    out() << "Stopping full-sync";
    auto removeSyncByBackupId =
      [](StandardClient& sc, handle backupId)
      {
          bool removed = false;

          sc.client.syncs.removeSelectedSyncs(
            [&](SyncConfig& config, Sync*)
            {
                const bool matched = config.getBackupId() == backupId;
                removed |= matched;
                return matched;
            });

          return removed;
      };

    future<bool> fb1 = clientA1Steady.thread_do<bool>([&](StandardClient& sc, PromiseBoolSP pb) { pb->set_value(removeSyncByBackupId(sc, backupId1)); });
    future<bool> fb2 = clientA1Resume.thread_do<bool>([&](StandardClient& sc, PromiseBoolSP pb) { pb->set_value(removeSyncByBackupId(sc, backupId2)); });
    ASSERT_TRUE(waitonresults(&fb1, &fb2));

    out() << "Setting up each sub-test's Two-way sync of 'f'";
    for (auto& testcase : cases)
    {
        testcase.second.SetupTwoWaySync();
    }

    out() << "Letting all " << cases.size() << " Two-way syncs run";
    waitonsyncs(std::chrono::seconds(10), &clientA1Steady, &clientA1Resume);

    CatchupClients(&clientA1Steady, &clientA1Resume, &clientA2);
    waitonsyncs(std::chrono::seconds(10), &clientA1Steady, &clientA1Resume);

    out() << "Checking intial state";
    for (auto& testcase : cases)
    {
        testcase.second.CheckSetup(allstate, true);
    }

    // make changes in destination to set up test
    for (auto& testcase : cases)
    {
        testcase.second.Modify(TwoWaySyncSymmetryCase::Prepare);
    }

    CatchupClients(&clientA1Steady, &clientA1Resume, &clientA2);

    out() << "Letting all " << cases.size() << " Two-way syncs run";
    waitonsyncs(std::chrono::seconds(15), &clientA1Steady, &clientA1Resume, &clientA2);

    out() << "Checking Two-way source is unchanged";
    for (auto& testcase : cases)
    {
        testcase.second.CheckSetup(allstate, false);
    }

    auto backupsAreMonitoring = [&cases]() {
        for (auto& i : cases)
        {
            // Convenience.
            auto& testcase = i.second;

            // Only check backup syncs.
            if (!testcase.isBackup()) continue;

            // Only check active syncs.
            if (!testcase.client1().syncByBackupId(testcase.backupId)) continue;

            // Get the sync's config so we can determine if it's monitoring.
            auto config = testcase.client1().syncConfigByBackupID(testcase.backupId);

            // Is the sync monitoring as it should be?
            if (config.getBackupState() != SYNC_BACKUP_MONITOR) return false;
        }

        // Everyone's monitoring as they should be.
        return true;
    };

    out() << "Checking Backups are Monitoring";
    ASSERT_TRUE(backupsAreMonitoring());

    int paused = 0;
    for (auto& testcase : cases)
    {
        if (testcase.second.pauseDuringAction)
        {
            testcase.second.PauseTwoWaySync();
            ++paused;
        }
    }

    // save session and local log out A1R to set up for resume
    string session;
    clientA1Resume.client.dumpsession(session);
    clientA1Resume.localLogout();

    if (paused)
    {
        out() << "Paused " << paused << " Two-way syncs";
        WaitMillisec(1000);
    }

    clientA1Steady.logcb = clientA1Resume.logcb = clientA2.logcb = true;

    out() << "Performing action ";
    for (auto& testcase : cases)
    {
        testcase.second.Modify(TwoWaySyncSymmetryCase::MainAction);
    }
    waitonsyncs(std::chrono::seconds(15), &clientA1Steady, &clientA2);   // leave out clientA1Resume as it's 'paused' (locallogout'd) for now
    CatchupClients(&clientA1Steady, &clientA2);
    waitonsyncs(std::chrono::seconds(15), &clientA1Steady, &clientA2);   // leave out clientA1Resume as it's 'paused' (locallogout'd) for now

    // resume A1R session (with sync), see if A2 nodes and localnodes get in sync again
    ASSERT_TRUE(clientA1Resume.login_fetchnodes(session));
    ASSERT_EQ(clientA1Resume.basefolderhandle, clientA2.basefolderhandle);

    int resumed = 0;
    for (auto& testcase : cases)
    {
        if (testcase.second.pauseDuringAction)
        {
            testcase.second.ResumeTwoWaySync();
            ++resumed;
        }
    }
    if (resumed)
    {
        out() << "Resumed " << resumed << " Two-way syncs";
        WaitMillisec(3000);
    }

    out() << "Waiting for remote changes to make it to clients...";
    EXPECT_TRUE(WaitForRemoteMatch(cases, chrono::seconds(16)));

    out() << "Letting all " << cases.size() << " Two-way syncs run";

    waitonsyncs(std::chrono::seconds(15), &clientA1Steady, &clientA1Resume, &clientA2);

    CatchupClients(&clientA1Steady, &clientA1Resume, &clientA2);
    waitonsyncs(std::chrono::seconds(15), &clientA1Steady, &clientA1Resume, &clientA2);

    out() << "Checking Backups are Monitoring";
    ASSERT_TRUE(backupsAreMonitoring());

    out() << "Checking local and remote state in each sub-test";

    for (auto& testcase : cases)
    {
        testcase.second.CheckResult(allstate);
    }
    int succeeded = 0, failed = 0;
    for (auto& testcase : cases)
    {
        if (testcase.second.finalResult) ++succeeded;
        else
        {
            out() << "failed: " << testcase.second.name();
            ++failed;
        }
    }
    out() << "Succeeded: " << succeeded << " Failed: " << failed;

    // Clear tree-state cache.
    {
        StandardClient cC(localtestroot, "cC");
        ASSERT_TRUE(cC.login_fetchnodes("MEGA_EMAIL", "MEGA_PWD", false, true));
    }
}

TEST_F(SyncTest, MoveExistingIntoNewDirectoryWhilePaused)
{
    auto TESTROOT = makeNewTestRoot();
    auto TIMEOUT  = chrono::seconds(4);

    Model model;
    fs::path root;
    string session;
    handle id;

    // Initial setup.
    {
        StandardClient c(TESTROOT, "c");

        // Log in client.
        ASSERT_TRUE(c.login_reset_makeremotenodes("MEGA_EMAIL", "MEGA_PWD", "s", 0, 0));

        // Add and start sync.
        id = c.setupSync_mainthread("s", "s");
        ASSERT_NE(id, UNDEF);

        // Squirrel away for later use.
        root = c.syncSet(id).localpath.u8string();

        // Populate filesystem.
        model.addfolder("a");
        model.addfolder("c");
        model.generate(root);

        // Wait for initial sync to complete.
        waitonsyncs(TIMEOUT, &c);

        // Make sure everything arrived safely.
        ASSERT_TRUE(c.confirmModel_mainthread(model.root.get(), id));

        // Save the session so we can resume later.
        c.client.dumpsession(session);

        // Log out client, taking care to keep caches.
        c.localLogout();
    }

    StandardClient c(TESTROOT, "c");

    // Add a new hierarchy to be scanned.
    model.addfolder("b");
    model.generate(root);

    // Move c under b.
    fs::rename(root / "c", root / "b" / "c");

    // Update the model.
    model.movenode("c", "b");

    // Log in client resuming prior session.
    ASSERT_TRUE(c.login_fetchnodes(session));

    // Wait for the sync to catch up.
    waitonsyncs(TIMEOUT, &c);

    // Were the changes propagated?
    ASSERT_TRUE(c.confirmModel_mainthread(model.root.get(), id));
}

<<<<<<< HEAD
TEST_F(SyncTest, RemoteReplaceDirectory)
{
    auto TESTROOT = makeNewTestRoot();
    auto TIMEOUT  = chrono::seconds(4);

    // Sync client.
=======
// Useful predicates.
const auto SyncDisabled = [](handle id) {
    return [id](StandardClient& client) {
        return client.syncByBackupId(id) == nullptr;
    };
};

const auto SyncMonitoring = [](handle id) {
    return [id](StandardClient& client) {
        const auto* sync = client.syncByBackupId(id);
        return sync && sync->isBackupMonitoring();
    };
};

TEST_F(SyncTest, ForeignChangesInTheCloudDisablesMonitoringBackup)
{
    const auto TESTROOT = makeNewTestRoot();
    const auto TIMEOUT  = chrono::seconds(4);

>>>>>>> 509bffed
    StandardClient c(TESTROOT, "c");

    // Log callbacks.
    c.logcb = true;

    // Log in client.
    ASSERT_TRUE(c.login_reset_makeremotenodes("MEGA_EMAIL", "MEGA_PWD", "s", 0, 0));

    // Add and start sync.
<<<<<<< HEAD
    auto id = c.setupSync_mainthread("s", "s");
    ASSERT_NE(id, UNDEF);

    // Populate local filesystem.
    Model m;

    m.addfile("x/d/f");
    m.addfile("x/d/g");
    m.addfile("d/f");
    m.addfile("d/g");
    //m.addfile("d/h");
    m.generate(c.syncSet(id).localpath);

    // Wait for initial sync to complete.
    waitonsyncs(TIMEOUT, &c);

    // Make sure everything made it to the cloud.
    ASSERT_TRUE(c.confirmModel_mainthread(m.root.get(), id));

    // Replace d/f with f.
    {
        StandardClient cr(TESTROOT, "cr");

        // Log callbacks.
        cr.logcb = true;

        // Log client in.
        ASSERT_TRUE(cr.login_fetchnodes("MEGA_EMAIL", "MEGA_PWD"));

        // Get our hands on x/d's node.
        auto* node = cr.drillchildnodebyname(cr.gettestbasenode(), "s/x/d");
        ASSERT_NE(node, nullptr);

        {
            // Make sure this change is atomic wrt c.
            std::lock_guard<std::recursive_mutex> guard(c.clientMutex);

            // Move d to x/d.
            ASSERT_TRUE(cr.movenode("s/d", "s/x"));

            // Remove the original x/d.
            ASSERT_TRUE(cr.deleteremote(node));
        }

        // Update model.
        m.movetosynctrash("x/d", "");
        m.movenode("d", "x");
    }

    // Wait for sync to complete.
    waitonsyncs(TIMEOUT, &c);

    // Did the sync complete successfully?
    ASSERT_TRUE(c.confirmModel_mainthread(m.root.get(), id));
}

TEST_F(SyncTest, RemoteReplaceFile)
{
    auto TESTROOT = makeNewTestRoot();
    auto TIMEOUT  = chrono::seconds(4);

    // Sync client.
    StandardClient c(TESTROOT, "c");

    // Log callbacks.
    c.logcb = true;

    // Log in client.
    ASSERT_TRUE(c.login_reset_makeremotenodes("MEGA_EMAIL", "MEGA_PWD", "s", 0, 0));

    // Add and start sync.
    auto id = c.setupSync_mainthread("s", "s");
    ASSERT_NE(id, UNDEF);

    // Populate local filesystem.
=======
    const auto id = c.setupSync_mainthread("s", "s", true);
    ASSERT_NE(id, UNDEF);

    // Wait for initial sync to complete.
    waitonsyncs(TIMEOUT, &c);

    // Make sure we're in monitoring mode.
    ASSERT_TRUE(c.waitFor(SyncMonitoring(id), TIMEOUT));

    // Make a (foreign) change to the cloud.
    {
        StandardClient cu(TESTROOT, "cu");

        // Log callbacks.
        cu.logcb = true;

        // Log in client.
        ASSERT_TRUE(cu.login_fetchnodes("MEGA_EMAIL", "MEGA_PWD"));

        // Create a directory.
        vector<NewNode> node(1);

        cu.client.putnodes_prepareOneFolder(&node[0], "d");

        ASSERT_TRUE(cu.putnodes(c.syncSet(id).h, std::move(node)));
    }

    // Give our sync some time to process remote changes.
    waitonsyncs(TIMEOUT, &c);

    // Wait for the sync to be disabled.
    ASSERT_TRUE(c.waitFor(SyncDisabled(id), TIMEOUT));

    // Has the sync failed?
    {
        SyncConfig config = c.syncConfigByBackupID(id);

        ASSERT_EQ(config.mBackupState, SYNC_BACKUP_MONITOR);
        ASSERT_EQ(config.mEnabled, false);
        ASSERT_EQ(config.mError, BACKUP_MODIFIED);
    }
}

class BackupClient
  : public StandardClient
{
public:
    BackupClient(const fs::path& basePath, const string& name)
      : StandardClient(basePath, name)
      , mOnFileAdded()
    {
    }

    void file_added(File* file) override
    {
        StandardClient::file_added(file);

        if (mOnFileAdded) mOnFileAdded(*file);
    }

    using FileAddedCallback = std::function<void(File&)>;

    FileAddedCallback mOnFileAdded;
}; // Client

TEST_F(SyncTest, MonitoringExternalBackupRestoresInMirroringMode)
{
    const auto TESTROOT = makeNewTestRoot();
    const auto TIMEOUT  = chrono::seconds(4);

    // Model.
    Model m;

    // Sync Root Handle.
    NodeHandle rootHandle;

    // Session ID.
    string sessionID;

    // Sync Backup ID.
    handle id;

    {
        StandardClient cb(TESTROOT, "cb");

        // Log callbacks.
        cb.logcb = true;

        // Log in client.
        ASSERT_TRUE(cb.login_reset_makeremotenodes("MEGA_EMAIL", "MEGA_PWD", "s", 0, 0));

        // Create some files to synchronize.
        m.addfile("d/f");
        m.addfile("f");
        m.generate(cb.fsBasePath / "s");

        // Add and start sync.
        {
            // Generate drive ID.
            auto driveID = cb.client.generateDriveId();

            // Write drive ID.
            auto drivePath = cb.fsBasePath.u8string();
            auto result = cb.client.writeDriveId(drivePath.c_str(), driveID);
            ASSERT_EQ(result, API_OK);

            // Add sync.
            id = cb.backupAdd_mainthread("", "s", "s");
            ASSERT_NE(id, UNDEF);
        }

        // Wait for sync to complete.
        waitonsyncs(TIMEOUT, &cb);

        // Make sure everything made it to the cloud.
        ASSERT_TRUE(cb.confirmModel_mainthread(m.root.get(), id));

        // Wait for sync to transition to monitoring mode.
        ASSERT_TRUE(cb.waitFor(SyncMonitoring(id), TIMEOUT));

        // Get our hands on the sync's root handle.
        rootHandle = cb.syncSet(id).h;

        // Record this client's session.
        cb.client.dumpsession(sessionID);

        // Log out the client.
        cb.localLogout();
    }

    StandardClient cb(TESTROOT, "cb");

    cb.logcb = true;

    // Log in client.
    ASSERT_TRUE(cb.login_fetchnodes(sessionID));

    // Make a change in the cloud.
    {
        vector<NewNode> node(1);

        cb.client.putnodes_prepareOneFolder(&node[0], "g");

        ASSERT_TRUE(cb.putnodes(rootHandle, std::move(node)));
    }

    // Restore the backup sync.
    ASSERT_TRUE(cb.backupOpenDrive(cb.fsBasePath));

    // Re-enable the sync.
    ASSERT_TRUE(cb.enableSyncByBackupId(id));

    // Wait for the mirror to complete.
    waitonsyncs(TIMEOUT, &cb);

    // Cloud should mirror the local disk.
    ASSERT_TRUE(cb.confirmModel_mainthread(m.root.get(), id));
}

TEST_F(SyncTest, MonitoringExternalBackupResumesInMirroringMode)
{
    const auto TESTROOT = makeNewTestRoot();
    const auto TIMEOUT  = chrono::seconds(4);

    StandardClient cb(TESTROOT, "cb");

    // Log callbacks.
    cb.logcb = true;

    // Log in client.
    ASSERT_TRUE(cb.login_reset_makeremotenodes("MEGA_EMAIL", "MEGA_PWD", "s", 0, 0));

    // Create some files to be synchronized.
>>>>>>> 509bffed
    Model m;

    m.addfile("d/f");
    m.addfile("f");
<<<<<<< HEAD
    m.generate(c.syncSet(id).localpath);

    // Wait for initial sync to complete.
    waitonsyncs(TIMEOUT, &c);

    // Make sure everything made it to the cloud.
    ASSERT_TRUE(c.confirmModel_mainthread(m.root.get(), id));

    // Replace d/f with f.
    {
        StandardClient cr(TESTROOT, "cr");

        // Log callbacks.
        cr.logcb = true;

        // Log client in.
        ASSERT_TRUE(cr.login_fetchnodes("MEGA_EMAIL", "MEGA_PWD"));

        // Get our hands on d/f's node.
        auto* node = cr.drillchildnodebyname(cr.gettestbasenode(), "s/d/f");
        ASSERT_NE(node, nullptr);

        {
            // Make sure cr's change is atomic with respect to c.
            std::lock_guard<std::recursive_mutex> guard(c.clientMutex);

            // Move /f to /d/f.
            ASSERT_TRUE(cr.movenode("s/f", "s/d"));

            // Remove the original /d/f.
            ASSERT_TRUE(cr.deleteremote(node));
        }

        // Update model.
        m.movetosynctrash("d/f", "");
        m.movenode("f", "d");
    }

    // Wait for sync to complete.
    waitonsyncs(TIMEOUT, &c);

    // Did the sync complete successfully?
    ASSERT_TRUE(c.confirmModel_mainthread(m.root.get(), id));
=======
    m.generate(cb.fsBasePath / "s");

    // Add and start sync.
    auto id = UNDEF;

    {
        // Generate drive ID.
        auto driveID = cb.client.generateDriveId();

        // Write drive ID.
        auto drivePath = cb.fsBasePath.u8string();
        auto result = cb.client.writeDriveId(drivePath.c_str(), driveID);
        ASSERT_EQ(result, API_OK);

        // Add sync.
        id = cb.backupAdd_mainthread("", "s", "s");
        ASSERT_NE(id, UNDEF);
    }

    // Wait for the mirror to complete.
    waitonsyncs(TIMEOUT, &cb);

    // Make sure everything arrived safe and sound.
    ASSERT_TRUE(cb.confirmModel_mainthread(m.root.get(), id));

    // Wait for transition to monitoring mode.
    ASSERT_TRUE(cb.waitFor(SyncMonitoring(id), TIMEOUT));

    // Disable the sync.
    ASSERT_TRUE(cb.disableSync(id, NO_SYNC_ERROR, true));

    // Make sure the sync's config is as we expect.
    {
        auto config = cb.syncConfigByBackupID(id);

        // Backup should remain in monitoring mode.
        ASSERT_EQ(config.mBackupState, SYNC_BACKUP_MONITOR);

        // Disabled external backups are always considered "user-disabled."
        // That is, the user must consciously decide to resume these syncs.
        ASSERT_EQ(config.mEnabled, false);
    }

    // Make a change in the cloud.
    {
        vector<NewNode> node(1);

        cb.client.putnodes_prepareOneFolder(&node[0], "g");

        auto rootHandle = cb.syncSet(id).h;
        ASSERT_TRUE(cb.putnodes(rootHandle, std::move(node)));
    }

    // Re-enable the sync.
    ASSERT_TRUE(cb.enableSyncByBackupId(id));

    // Wait for the mirror to complete.
    waitonsyncs(TIMEOUT, &cb);

    // Cloud should mirror the disk.
    ASSERT_TRUE(cb.confirmModel_mainthread(m.root.get(), id));
}

TEST_F(SyncTest, MirroringInternalBackupResumesInMirroringMode)
{
    const auto TESTROOT = makeNewTestRoot();
    const auto TIMEOUT  = chrono::seconds(4);

    // Session ID.
    string sessionID;

    // Sync Backup ID.
    handle id;

    // Sync Root Handle.
    NodeHandle rootHandle;

    // "Foreign" client.
    StandardClient cf(TESTROOT, "cf");

    // Model.
    Model m;

    // Log callbacks.
    cf.logcb = true;

    // Log client in.
    ASSERT_TRUE(cf.login_reset_makeremotenodes("MEGA_EMAIL", "MEGA_PWD", "s", 0, 0));

    // Check manual resume.
    {
        BackupClient cb(TESTROOT, "cb");

        // Log callbacks.
        cb.logcb = true;

        // Log client in.
        ASSERT_TRUE(cb.login_fetchnodes("MEGA_EMAIL", "MEGA_PWD"));

        // Set upload throttle.
        //
        // This is so that we can disable the sync before it transitions
        // to the monitoring state.
        cb.client.setmaxuploadspeed(1);

        // Give the sync something to backup.
        m.addfile("d/f", randomData(16384));
        m.addfile("f", randomData(16384));
        m.generate(cb.fsBasePath / "s");

        // Disable the sync when it starts uploading a file.
        cb.mOnFileAdded = [&cb](File& file) {
            // Get our hands on the local node.
            auto* node = dynamic_cast<LocalNode*>(&file);
            if (!node) return;

            // Get our hands on the sync.
            auto& sync = *node->sync;

            // Make sure the sync's in mirroring mode.
            ASSERT_TRUE(sync.isBackupAndMirroring());

            // Disable the sync.
            sync.changestate(SYNC_DISABLED, NO_SYNC_ERROR, true, true);

            // Mimic disableSelectedSyncs(...).
            cb.client.syncactivity = true;

            // Callback's done its job.
            cb.mOnFileAdded = nullptr;
        };

        // Add and start sync.
        id = cb.setupSync_mainthread("s", "s", true);
        ASSERT_NE(id, UNDEF);

        // Let the sync mirror.
        waitonsyncs(TIMEOUT, &cb);

        // Make sure the sync's been disabled.
        ASSERT_FALSE(cb.syncByBackupId(id));

        // Make sure it's still in mirror mode.
        {
            auto config = cb.syncConfigByBackupID(id);

            ASSERT_EQ(config.mBackupState, SYNC_BACKUP_MIRROR);
            ASSERT_EQ(config.mEnabled, true);
            ASSERT_EQ(config.mError, NO_SYNC_ERROR);
        }

        // Get our hands on sync root's cloud handle.
        rootHandle = cb.syncSet(id).h;
        ASSERT_TRUE(!rootHandle.isUndef());

        // Make some changes to the cloud.
        vector<NewNode> node(1);

        cf.client.putnodes_prepareOneFolder(&node[0], "g");

        ASSERT_TRUE(cf.putnodes(rootHandle, std::move(node)));

        // Log out the client when we try and upload a file.
        std::promise<void> waiter;

        cb.mOnFileAdded = [&cb, &waiter](File& file) {
            // Get our hands on the local node.
            auto* node = dynamic_cast<LocalNode*>(&file);
            if (!node) return;

            // Make sure we're mirroring.
            ASSERT_TRUE(node->sync->isBackupAndMirroring());

            // Notify the waiter.
            waiter.set_value();

            // Callback's done its job.
            cb.mOnFileAdded = nullptr;
        };

        // Resume the backup.
        ASSERT_TRUE(cb.enableSyncByBackupId(id));

        // Wait for the sync to try and upload a file.
        waiter.get_future().get();

        // Save the session ID.
        cb.client.dumpsession(sessionID);

        // Log out the client.
        cb.localLogout();
    }

    // Create a couple new nodes.
    {
        vector<NewNode> nodes(2);

        cf.client.putnodes_prepareOneFolder(&nodes[0], "h0");
        cf.client.putnodes_prepareOneFolder(&nodes[1], "h1");

        ASSERT_TRUE(cf.putnodes(rootHandle, std::move(nodes)));
    }

    // Check automatic resume.
    StandardClient cb(TESTROOT, "cb");

    // Log callbacks.
    cb.logcb = true;

    // Log in client, resuming prior session.
    ASSERT_TRUE(cb.login_fetchnodes(sessionID));

    // Check config has been resumed.
    ASSERT_TRUE(cb.syncByBackupId(id));

    // Just let the sync mirror, Marge!
    waitonsyncs(TIMEOUT, &cb);

    // The cloud should match the local disk precisely.
    ASSERT_TRUE(cb.confirmModel_mainthread(m.root.get(), id));
}

TEST_F(SyncTest, MonitoringInternalBackupResumesInMonitoringMode)
{
    const auto TESTROOT = makeNewTestRoot();
    const auto TIMEOUT = chrono::seconds(8);

    // Sync Backup ID.
    handle id;

    // Sync Root Handle.
    NodeHandle rootHandle;

    // Session ID.
    string sessionID;

    // "Foreign" client.
    StandardClient cf(TESTROOT, "cf");

    // Model.
    Model m;

    // Log callbacks.
    cf.logcb = true;

    // Log foreign client in.
    ASSERT_TRUE(cf.login_reset_makeremotenodes("MEGA_EMAIL", "MEGA_PWD", "s", 0, 0));

    // Manual resume.
    {
        StandardClient cb(TESTROOT, "cb");

        // Log callbacks.
        cb.logcb = true;

        // Log in client.
        ASSERT_TRUE(cb.login_fetchnodes("MEGA_EMAIL", "MEGA_PWD"));

        // Give the sync something to mirror.
        m.addfile("d/f");
        m.addfile("f");
        m.generate(cb.fsBasePath / "s");

        // Add and start backup.
        id = cb.setupSync_mainthread("s", "s", true);
        ASSERT_NE(id, UNDEF);

        // Wait for the backup to complete.
        waitonsyncs(TIMEOUT, &cb);

        // Wait for transition to monitoring mode.
        ASSERT_TRUE(cb.waitFor(SyncMonitoring(id), TIMEOUT));

        // Disable the sync.
        ASSERT_TRUE(cb.disableSync(id, NO_SYNC_ERROR, true));

        // Make sure the sync was monitoring.
        {
            auto config = cb.syncConfigByBackupID(id);

            ASSERT_EQ(config.mBackupState, SYNC_BACKUP_MONITOR);
            ASSERT_EQ(config.mEnabled, true);
            ASSERT_EQ(config.mError, NO_SYNC_ERROR);
        }

        // Get our hands on the sync's root handle.
        rootHandle = cb.syncSet(id).h;

        // Make a remote change.
        //
        // This is so the backup will fail upon resume.
        {
            vector<NewNode> node(1);

            cf.client.putnodes_prepareOneFolder(&node[0], "g");

            ASSERT_TRUE(cf.putnodes(rootHandle, std::move(node)));
        }

        // Enable the backup.
        ASSERT_TRUE(cb.enableSyncByBackupId(id));

        // Give the sync some time to think.
        waitonsyncs(TIMEOUT, &cb);

        // Wait for the sync to be disabled.
        ASSERT_TRUE(cb.waitFor(SyncDisabled(id), TIMEOUT));

        // Make sure it's been disabled for the right reasons.
        {
            auto config = cb.syncConfigByBackupID(id);

            ASSERT_EQ(config.mBackupState, SYNC_BACKUP_MONITOR);
            ASSERT_EQ(config.mEnabled, false);
            ASSERT_EQ(config.mError, BACKUP_MODIFIED);
        }

        // Manually enable the sync.
        // It should come up in mirror mode.
        ASSERT_TRUE(cb.enableSyncByBackupId(id));

        // Let it bring the cloud in line.
        waitonsyncs(TIMEOUT, &cb);

        // Cloud should match the local disk precisely.
        ASSERT_TRUE(cb.confirmModel_mainthread(m.root.get(), id));

        // Save the session ID.
        cb.client.dumpsession(sessionID);

        // Log out the client.
        cb.localLogout();
    }

    // Make a remote change.
    {
        vector<NewNode> node(1);

        cf.client.putnodes_prepareOneFolder(&node[0], "h");

        ASSERT_TRUE(cf.putnodes(rootHandle, std::move(node)));
    }

    // Automatic resume.
    StandardClient cb(TESTROOT, "cb");

    // Log callbacks.
    cb.logcb = true;

    // Log in the client.
    ASSERT_TRUE(cb.login_fetchnodes(sessionID));

    // Give the sync some time to think.
    waitonsyncs(TIMEOUT, &cb);

    // Wait for the sync to be disabled.
    ASSERT_TRUE(cb.waitFor(SyncDisabled(id), TIMEOUT));

    // Make sure it's been disabled for the right reasons.
    {
        auto config = cb.syncConfigByBackupID(id);

        ASSERT_EQ(config.mBackupState, SYNC_BACKUP_MONITOR);
        ASSERT_EQ(config.mEnabled, false);
        ASSERT_EQ(config.mError, BACKUP_MODIFIED);
    }

    // Re-enable the sync.
    ASSERT_TRUE(cb.enableSyncByBackupId(id));

    // Wait for the sync to complete mirroring.
    waitonsyncs(TIMEOUT, &cb);

    // Cloud should mirror the disk.
    ASSERT_TRUE(cb.confirmModel_mainthread(m.root.get(), id));
>>>>>>> 509bffed
}

#endif<|MERGE_RESOLUTION|>--- conflicted
+++ resolved
@@ -866,14 +866,9 @@
 
     void onCallback() { lastcb = chrono::steady_clock::now(); };
 
-<<<<<<< HEAD
     void syncupdate_stateconfig(const SyncConfig& config) override { onCallback(); if (logcb) { lock_guard<mutex> g(om);  out() << clientname << "syncupdate_stateconfig() " << toHandle(config.mBackupId); } }
     void syncupdate_scanning(bool b) override { if (logcb) { onCallback(); lock_guard<mutex> g(om); out() << clientname << "syncupdate_scanning()" << b; } }
     void syncupdate_stalled(bool b) override { if (logcb) { onCallback(); lock_guard<mutex> g(om); out() << clientname << "syncupdate_stalled()" << b; } }
-=======
-    void syncupdate_stateconfig(const SyncConfig& config) override { onCallback(); if (logcb) { lock_guard<mutex> g(om);  out() << clientname << " syncupdate_stateconfig() " << config.mBackupId; } }
-    void syncupdate_scanning(bool b) override { if (logcb) { onCallback(); lock_guard<mutex> g(om); out() << clientname << " syncupdate_scanning()" << b; } }
->>>>>>> 509bffed
     void syncupdate_local_lockretry(bool b) override { if (logcb) { onCallback(); lock_guard<mutex> g(om); out() << clientname << "syncupdate_local_lockretry() " << b; }}
     //void syncupdate_treestate(LocalNode* ln) override { onCallback(); if (logcb) { lock_guard<mutex> g(om);   out() << clientname << " syncupdate_treestate() " << ln->ts << " " << ln->dts << " " << lp(ln); }}
 
@@ -1131,11 +1126,7 @@
                 attrs.map['n'] = newname;
                 attrs.getjson(&attrstring);
                 client.makeattr(&key, tc.nn[0].attrstring, attrstring.c_str());
-<<<<<<< HEAD
-                client.putnodes(n2->nodeHandle(), move(tc.nn), nullptr, client.reqtag);
-=======
                 client.putnodes(n2->nodeHandle(), move(tc.nn), nullptr, 0, std::move(completion));
->>>>>>> 509bffed
             },
             nullptr);
     }
@@ -1150,11 +1141,7 @@
                               ++next_request_tag,
                               [&]()
                               {
-<<<<<<< HEAD
-                                  client.putnodes(NodeHandle().set6byte(parentHandle), std::move(nodes), nullptr, client.reqtag);
-=======
                                   client.putnodes(parentHandle, std::move(nodes), nullptr, 0, std::move(completion));
->>>>>>> 509bffed
                               },
                               nullptr);
     }
@@ -1198,11 +1185,7 @@
                 vector<NewNode> newnodes;
                 handle h = 1;
                 uploadFolderTree_recurse(UNDEF, h, p, newnodes);
-<<<<<<< HEAD
-                client.putnodes(n2->nodeHandle(), move(newnodes), nullptr, client.reqtag);
-=======
                 client.putnodes(n2->nodeHandle(), move(newnodes), nullptr, 0, std::move(completion));
->>>>>>> 509bffed
             },
             nullptr);
     }
@@ -1494,11 +1477,6 @@
                 vector<NewNode> nn(1);
                 nn[0] = makeSubfolder("mega_test_sync");
 
-<<<<<<< HEAD
-                resultproc.prepresult(PUTNODES, ++next_request_tag,
-                    [&](){ client.putnodes(root->nodeHandle(), move(nn), nullptr, client.reqtag); },
-                    [this, pb](error e) { ensureTestBaseFolder(false, pb); return true; });
-=======
                 auto completion = BasicPutNodesCompletion([this, pb](const Error&) {
                     ensureTestBaseFolder(false, pb);
                 });
@@ -1506,7 +1484,6 @@
                 resultproc.prepresult(COMPLETION, ++next_request_tag,
                     [&](){ client.putnodes(root->nodeHandle(), move(nn), nullptr, 0, std::move(completion)); },
                     nullptr);
->>>>>>> 509bffed
 
                 return;
             }
@@ -1570,18 +1547,6 @@
                 nodearray[i] = std::move(*n);
             }
 
-<<<<<<< HEAD
-            resultproc.prepresult(PUTNODES, ++next_request_tag,
-                [&](){ client.putnodes(atnode->nodeHandle(), move(nodearray), nullptr, client.reqtag); },
-                [pb](error e) {
-                    pb->set_value(!e);
-                    if (e)
-                    {
-                        out() << "putnodes result: " << e;
-                    }
-                    return true;
-                });
-=======
             auto completion = [pb, this](const Error& e, targettype_t, vector<NewNode>& nodes, bool) {
                 lastPutnodesResultFirstHandle = nodes.empty() ? UNDEF : nodes[0].mAddedHandle;
                 pb->set_value(!e);
@@ -1592,7 +1557,6 @@
                     client.putnodes(atnode->nodeHandle(), move(nodearray), nullptr, 0, std::move(completion));
                 },
                 nullptr);
->>>>>>> 509bffed
         }
     }
 
@@ -1961,7 +1925,7 @@
 
     bool localNodesMustHaveNodes = true;
 
-    auto equal_range_utf8EscapingCompare(multimap<string, LocalNode*>& ns, const string& cmpValue, bool unescapeValue, bool unescapeMap, bool caseInsensitive) -> std::pair<multimap<string, LocalNode*>::iterator, multimap<string, LocalNode*>::iterator>
+    auto equal_range_utf8EscapingCompare(multimap<string, LocalNode*, CloudNameLess>& ns, const string& cmpValue, bool unescapeValue, bool unescapeMap, bool caseInsensitive) -> std::pair<multimap<string, LocalNode*>::iterator, multimap<string, LocalNode*>::iterator>
     {
         // first iter not less than cmpValue
         auto iter1 = ns.begin();
@@ -1981,11 +1945,7 @@
 
         if (depth)
         {
-<<<<<<< HEAD
             if (0 != compareUtf(mn->fsName(), true, n->localname, true, false))
-=======
-            if (!CloudNameLess().equal(mn->cloudName(), n->name))
->>>>>>> 509bffed
             {
                 out() << "LocalNode name mismatch: " << mn->fsPath() << " " << n->localname.toPath();
                 return false;
@@ -2460,18 +2420,6 @@
 
     void putnodes_result(const Error& e, targettype_t tt, vector<NewNode>& nn, bool targetOverride) override
     {
-<<<<<<< HEAD
-        if (!nn.empty() && nn[0].mError == API_OK)
-        {
-            lastPutnodesResultFirstHandle = nn[0].mAddedHandle;
-        }
-        else
-        {
-            lastPutnodesResultFirstHandle = UNDEF;
-        }
-
-=======
->>>>>>> 509bffed
         resultproc.processresult(PUTNODES, e, client.restag);
     }
 
@@ -2483,18 +2431,6 @@
     void disableSync(handle id, SyncError error, bool enabled, PromiseBoolSP result)
     {
         client.syncs.disableSelectedSyncs(
-<<<<<<< HEAD
-          [id](SyncConfig& config, Sync*)
-          {
-              return config.mBackupId == id;
-          },
-          false,
-          error,
-          enabled,
-          [result](size_t nDisabled){
-              result->set_value(!!nDisabled);
-          });
-=======
             [id](SyncConfig& config, Sync*)
             {
                 return config.mBackupId == id;
@@ -2505,7 +2441,6 @@
             [result](size_t nDisabled){
                 result->set_value(!!nDisabled);
             });
->>>>>>> 509bffed
     }
 
     bool disableSync(handle id, SyncError error, bool enabled)
@@ -2547,12 +2482,6 @@
     {
         if (Node* n = drillchildnodebyname(gettestbasenode(), path))
         {
-<<<<<<< HEAD
-            auto f = [pb](NodeHandle h, Error e){ pb->set_value(!e); }; // todo: probably need better lifetime management for the promise, so multiple things can be tracked at once
-            resultproc.prepresult(UNLINK, ++next_request_tag,
-                [&](){ client.unlink(n, false, 0, f); },
-                [pb](error e) { pb->set_value(!e); return true; });
-=======
             auto completion = [pb](NodeHandle, Error e) {
                 pb->set_value(!e);
             };
@@ -2560,7 +2489,6 @@
             resultproc.prepresult(COMPLETION, ++next_request_tag,
                 [&](){ client.unlink(n, false, 0, std::move(completion)); },
                 nullptr);
->>>>>>> 509bffed
         }
         else
         {
@@ -2713,10 +2641,6 @@
                 mc.client.syncs.forEachRunningSync(false,
                   [&](Sync* s)
                   {
-<<<<<<< HEAD
-=======
-                      syncstates.push_back(s->state());
->>>>>>> 509bffed
                       any_add_del |= !s->deleteq.empty();
                       any_add_del |= !s->insertq.empty();
 
@@ -2923,29 +2847,6 @@
         return fb.get();
     }
 
-<<<<<<< HEAD
-    void wouldBeEscapedOnDownload(fs::path root, string remoteName, PromiseBoolSP result)
-    {
-        auto fsAccess = client.fsaccess;
-        auto localRoot = LocalPath::fromPath(root.u8string(), *fsAccess);
-        auto type = fsAccess->getlocalfstype(localRoot);
-        auto localName = LocalPath::fromName(remoteName, *fsAccess, type);
-
-        result->set_value(localName.toPath() != remoteName);
-    }
-
-    bool wouldBeEscapedOnDownload(fs::path root, string remoteName)
-    {
-        auto result =
-          thread_do<bool>(
-            [=](StandardClient& client, PromiseBoolSP result)
-            {
-                client.wouldBeEscapedOnDownload(root, remoteName, result);
-            });
-
-        return result.get();
-    }
-=======
     bool match(handle id, const Model::ModelNode* source)
     {
         if (!source) return false;
@@ -3079,7 +2980,28 @@
         auto localDrivePath = LocalPath::fromPath(drivePath.u8string(), *client.fsaccess);
         result->set_value(client.syncs.backupOpenDrive(localDrivePath) == API_OK);
     }
->>>>>>> 509bffed
+
+    void wouldBeEscapedOnDownload(fs::path root, string remoteName, PromiseBoolSP result)
+    {
+        auto fsAccess = client.fsaccess;
+        auto localRoot = LocalPath::fromPath(root.u8string(), *fsAccess);
+        auto type = fsAccess->getlocalfstype(localRoot);
+        auto localName = LocalPath::fromName(remoteName, *fsAccess, type);
+
+        result->set_value(localName.toPath() != remoteName);
+    }
+
+    bool wouldBeEscapedOnDownload(fs::path root, string remoteName)
+    {
+        auto result =
+          thread_do<bool>(
+            [=](StandardClient& client, PromiseBoolSP result)
+            {
+                client.wouldBeEscapedOnDownload(root, remoteName, result);
+            });
+
+        return result.get();
+    }
 };
 
 struct SyncWaitResult
@@ -3849,7 +3771,7 @@
     Model model;
     model.root->addkid(model.buildModelSubdirs("initial", 0, 0, 16000));
 
-    WaitFor([&](){ return clientA1.transfersAdded.load() > 0; }, 60000);  // give it a chance to create all the nodes.
+    clientA1.waitFor([&](StandardClient&){ return clientA1.transfersAdded.load() > 0; }, std::chrono::seconds(60));  // give it a chance to create all the nodes.
 
     // check everything matches (just local since it'll still be uploading files)
     clientA1.localNodesMustHaveNodes = false;
@@ -7347,6 +7269,8 @@
         fs::path localBaseFolderSteady;
         fs::path localBaseFolderResume;
         std::string remoteBaseFolder = "twoway";   // leave out initial / so we can drill down from root node
+        std::string first_test_name;
+        fs::path first_test_initiallocalfolders;
 
         State(StandardClient& ssc, StandardClient& rsc, StandardClient& sc2) : steadyClient(ssc), resumeClient(rsc), nonsyncClient(sc2) {}
     };
@@ -7417,7 +7341,65 @@
 
     bool CopyLocalTree(const fs::path& destination, const fs::path& source) try
     {
-<<<<<<< HEAD
+        using PathPair = std::pair<fs::path, fs::path>;
+
+        // Assume we've already copied if the destination exists.
+        if (fs::exists(destination)) return true;
+
+        std::list<PathPair> pending;
+
+        pending.emplace_back(destination, source);
+
+        for (; !pending.empty(); pending.pop_front())
+        {
+            const auto& dst = pending.front().first;
+            const auto& src = pending.front().second;
+
+            // Assume target directory doesn't exist.
+            fs::create_directories(dst);
+
+            // Iterate over source directory's children.
+            auto i = fs::directory_iterator(src);
+            auto j = fs::directory_iterator();
+
+            for ( ; i != j; ++i)
+            {
+                auto from = i->path();
+                auto to = dst / from.filename();
+
+                // If it's a file, copy it and preserve its modification time.
+                if (fs::is_regular_file(from))
+                {
+                    // Copy the file.
+                    fs::copy_file(from, to);
+
+                    // Preserve modification time.
+                    fs::last_write_time(to, fs::last_write_time(from));
+
+                    // Process next child.
+                    continue;
+                }
+
+                // If it's not a file, it must be a directory.
+                assert(fs::is_directory(from));
+
+                // So, create it!
+                fs::create_directories(to);
+
+                // And copy its content.
+                pending.emplace_back(to, from);
+            }
+        }
+
+        return true;
+    }
+    catch (...)
+    {
+        return false;
+    }
+
+    void makeMtimeFile(std::string name, int mtime_delta, Model& m1, Model& m2)
+    {
         createNameFile(state.first_test_initiallocalfolders, name);
         auto initial_mtime = fs::last_write_time(state.first_test_initiallocalfolders / name);
         fs::last_write_time(localTestBasePath() / name, initial_mtime + std::chrono::seconds(mtime_delta));
@@ -7425,64 +7407,8 @@
         m1.findnode("f")->addkid(m1.makeModelSubfile(name));
         m2.findnode("f")->addkid(m2.makeModelSubfile(name));
     }
-=======
-        using PathPair = std::pair<fs::path, fs::path>;
-
-        // Assume we've already copied if the destination exists.
-        if (fs::exists(destination)) return true;
-
-        std::list<PathPair> pending;
-
-        pending.emplace_back(destination, source);
-
-        for (; !pending.empty(); pending.pop_front())
-        {
-            const auto& dst = pending.front().first;
-            const auto& src = pending.front().second;
-
-            // Assume target directory doesn't exist.
-            fs::create_directories(dst);
-
-            // Iterate over source directory's children.
-            auto i = fs::directory_iterator(src);
-            auto j = fs::directory_iterator();
-
-            for ( ; i != j; ++i)
-            {
-                auto from = i->path();
-                auto to = dst / from.filename();
-
-                // If it's a file, copy it and preserve its modification time.
-                if (fs::is_regular_file(from))
-                {
-                    // Copy the file.
-                    fs::copy_file(from, to);
-
-                    // Preserve modification time.
-                    fs::last_write_time(to, fs::last_write_time(from));
-
-                    // Process next child.
-                    continue;
-                }
-
-                // If it's not a file, it must be a directory.
-                assert(fs::is_directory(from));
-
-                // So, create it!
-                fs::create_directories(to);
-
-                // And copy its content.
-                pending.emplace_back(to, from);
-            }
-        }
->>>>>>> 509bffed
-
-        return true;
-    }
-    catch (...)
-    {
-        return false;
-    }
+
+    PromiseBoolSP cloudCopySetupPromise = newPromiseBoolSP();
 
     // prepares a local folder for testing, which will be two-way synced before the test
     void SetupForSync()
@@ -8332,11 +8258,8 @@
     std::map<std::string, TwoWaySyncSymmetryCase> cases;
 
     static set<string> tests = {
-<<<<<<< HEAD
         // investigating why this one fails sometimes in jenkins MR jobs
         //"internal_backup_delete_down_self_file_steady"
-=======
->>>>>>> 509bffed
     }; // tests
 
     for (int syncType = TwoWaySyncSymmetryCase::type_numTypes; syncType--; )
@@ -8357,11 +8280,7 @@
                 //if (action != TwoWaySyncSymmetryCase::action_rename) continue;
                 //if (action != TwoWaySyncSymmetryCase::action_delete) continue;
 
-<<<<<<< HEAD
                 for (int file = 0; file < 2; ++file)
-=======
-                    for (int file = 0; file < 2; ++file)
->>>>>>> 509bffed
                     {
                         //if (!file) continue;
 
@@ -8656,14 +8575,6 @@
     ASSERT_TRUE(c.confirmModel_mainthread(model.root.get(), id));
 }
 
-<<<<<<< HEAD
-TEST_F(SyncTest, RemoteReplaceDirectory)
-{
-    auto TESTROOT = makeNewTestRoot();
-    auto TIMEOUT  = chrono::seconds(4);
-
-    // Sync client.
-=======
 // Useful predicates.
 const auto SyncDisabled = [](handle id) {
     return [id](StandardClient& client) {
@@ -8683,7 +8594,6 @@
     const auto TESTROOT = makeNewTestRoot();
     const auto TIMEOUT  = chrono::seconds(4);
 
->>>>>>> 509bffed
     StandardClient c(TESTROOT, "c");
 
     // Log callbacks.
@@ -8693,7 +8603,575 @@
     ASSERT_TRUE(c.login_reset_makeremotenodes("MEGA_EMAIL", "MEGA_PWD", "s", 0, 0));
 
     // Add and start sync.
-<<<<<<< HEAD
+    const auto id = c.setupSync_mainthread("s", "s", true);
+    ASSERT_NE(id, UNDEF);
+
+    // Wait for initial sync to complete.
+    waitonsyncs(TIMEOUT, &c);
+
+    // Make sure we're in monitoring mode.
+    ASSERT_TRUE(c.waitFor(SyncMonitoring(id), TIMEOUT));
+
+    // Make a (foreign) change to the cloud.
+    {
+        StandardClient cu(TESTROOT, "cu");
+
+        // Log callbacks.
+        cu.logcb = true;
+
+        // Log in client.
+        ASSERT_TRUE(cu.login_fetchnodes("MEGA_EMAIL", "MEGA_PWD"));
+
+        // Create a directory.
+        vector<NewNode> node(1);
+
+        cu.client.putnodes_prepareOneFolder(&node[0], "d");
+
+        ASSERT_TRUE(cu.putnodes(c.syncSet(id).h, std::move(node)));
+    }
+
+    // Give our sync some time to process remote changes.
+    waitonsyncs(TIMEOUT, &c);
+
+    // Wait for the sync to be disabled.
+    ASSERT_TRUE(c.waitFor(SyncDisabled(id), TIMEOUT));
+
+    // Has the sync failed?
+    {
+        SyncConfig config = c.syncConfigByBackupID(id);
+
+        ASSERT_EQ(config.mBackupState, SYNC_BACKUP_MONITOR);
+        ASSERT_EQ(config.mEnabled, false);
+        ASSERT_EQ(config.mError, BACKUP_MODIFIED);
+    }
+}
+
+class BackupClient
+  : public StandardClient
+{
+public:
+    BackupClient(const fs::path& basePath, const string& name)
+      : StandardClient(basePath, name)
+      , mOnFileAdded()
+    {
+    }
+
+    void file_added(File* file) override
+    {
+        StandardClient::file_added(file);
+
+        if (mOnFileAdded) mOnFileAdded(*file);
+    }
+
+    using FileAddedCallback = std::function<void(File&)>;
+
+    FileAddedCallback mOnFileAdded;
+}; // Client
+
+TEST_F(SyncTest, MonitoringExternalBackupRestoresInMirroringMode)
+{
+    const auto TESTROOT = makeNewTestRoot();
+    const auto TIMEOUT  = chrono::seconds(4);
+
+    // Model.
+    Model m;
+
+    // Sync Root Handle.
+    NodeHandle rootHandle;
+
+    // Session ID.
+    string sessionID;
+
+    // Sync Backup ID.
+    handle id;
+
+    {
+        StandardClient cb(TESTROOT, "cb");
+
+        // Log callbacks.
+        cb.logcb = true;
+
+        // Log in client.
+        ASSERT_TRUE(cb.login_reset_makeremotenodes("MEGA_EMAIL", "MEGA_PWD", "s", 0, 0));
+
+        // Create some files to synchronize.
+        m.addfile("d/f");
+        m.addfile("f");
+        m.generate(cb.fsBasePath / "s");
+
+        // Add and start sync.
+        {
+            // Generate drive ID.
+            auto driveID = cb.client.generateDriveId();
+
+            // Write drive ID.
+            auto drivePath = cb.fsBasePath.u8string();
+            auto result = cb.client.writeDriveId(drivePath.c_str(), driveID);
+            ASSERT_EQ(result, API_OK);
+
+            // Add sync.
+            id = cb.backupAdd_mainthread("", "s", "s", "");
+            ASSERT_NE(id, UNDEF);
+        }
+
+        // Wait for sync to complete.
+        waitonsyncs(TIMEOUT, &cb);
+
+        // Make sure everything made it to the cloud.
+        ASSERT_TRUE(cb.confirmModel_mainthread(m.root.get(), id));
+
+        // Wait for sync to transition to monitoring mode.
+        ASSERT_TRUE(cb.waitFor(SyncMonitoring(id), TIMEOUT));
+
+        // Get our hands on the sync's root handle.
+        rootHandle = cb.syncSet(id).h;
+
+        // Record this client's session.
+        cb.client.dumpsession(sessionID);
+
+        // Log out the client.
+        cb.localLogout();
+    }
+
+    StandardClient cb(TESTROOT, "cb");
+
+    cb.logcb = true;
+
+    // Log in client.
+    ASSERT_TRUE(cb.login_fetchnodes(sessionID));
+
+    // Make a change in the cloud.
+    {
+        vector<NewNode> node(1);
+
+        cb.client.putnodes_prepareOneFolder(&node[0], "g");
+
+        ASSERT_TRUE(cb.putnodes(rootHandle, std::move(node)));
+    }
+
+    // Restore the backup sync.
+    ASSERT_TRUE(cb.backupOpenDrive(cb.fsBasePath));
+
+    // Re-enable the sync.
+    ASSERT_TRUE(cb.enableSyncByBackupId(id, "cb"));
+
+    // Wait for the mirror to complete.
+    waitonsyncs(TIMEOUT, &cb);
+
+    // Cloud should mirror the local disk.
+    ASSERT_TRUE(cb.confirmModel_mainthread(m.root.get(), id));
+}
+
+TEST_F(SyncTest, MonitoringExternalBackupResumesInMirroringMode)
+{
+    const auto TESTROOT = makeNewTestRoot();
+    const auto TIMEOUT  = chrono::seconds(4);
+
+    StandardClient cb(TESTROOT, "cb");
+
+    // Log callbacks.
+    cb.logcb = true;
+
+    // Log in client.
+    ASSERT_TRUE(cb.login_reset_makeremotenodes("MEGA_EMAIL", "MEGA_PWD", "s", 0, 0));
+
+    // Create some files to be synchronized.
+    Model m;
+
+    m.addfile("d/f");
+    m.addfile("f");
+    m.generate(cb.fsBasePath / "s");
+
+    // Add and start sync.
+    auto id = UNDEF;
+
+    {
+        // Generate drive ID.
+        auto driveID = cb.client.generateDriveId();
+
+        // Write drive ID.
+        auto drivePath = cb.fsBasePath.u8string();
+        auto result = cb.client.writeDriveId(drivePath.c_str(), driveID);
+        ASSERT_EQ(result, API_OK);
+
+        // Add sync.
+        id = cb.backupAdd_mainthread("", "s", "s", "");
+        ASSERT_NE(id, UNDEF);
+    }
+
+    // Wait for the mirror to complete.
+    waitonsyncs(TIMEOUT, &cb);
+
+    // Make sure everything arrived safe and sound.
+    ASSERT_TRUE(cb.confirmModel_mainthread(m.root.get(), id));
+
+    // Wait for transition to monitoring mode.
+    ASSERT_TRUE(cb.waitFor(SyncMonitoring(id), TIMEOUT));
+
+    // Disable the sync.
+    ASSERT_TRUE(cb.disableSync(id, NO_SYNC_ERROR, true));
+
+    // Make sure the sync's config is as we expect.
+    {
+        auto config = cb.syncConfigByBackupID(id);
+
+        // Backup should remain in monitoring mode.
+        ASSERT_EQ(config.mBackupState, SYNC_BACKUP_MONITOR);
+
+        // Disabled external backups are always considered "user-disabled."
+        // That is, the user must consciously decide to resume these syncs.
+        ASSERT_EQ(config.mEnabled, false);
+    }
+
+    // Make a change in the cloud.
+    {
+        vector<NewNode> node(1);
+
+        cb.client.putnodes_prepareOneFolder(&node[0], "g");
+
+        auto rootHandle = cb.syncSet(id).h;
+        ASSERT_TRUE(cb.putnodes(rootHandle, std::move(node)));
+    }
+
+    // Re-enable the sync.
+    ASSERT_TRUE(cb.enableSyncByBackupId(id, ""));
+
+    // Wait for the mirror to complete.
+    waitonsyncs(TIMEOUT, &cb);
+
+    // Cloud should mirror the disk.
+    ASSERT_TRUE(cb.confirmModel_mainthread(m.root.get(), id));
+}
+
+TEST_F(SyncTest, MirroringInternalBackupResumesInMirroringMode)
+{
+    const auto TESTROOT = makeNewTestRoot();
+    const auto TIMEOUT  = chrono::seconds(4);
+
+    // Session ID.
+    string sessionID;
+
+    // Sync Backup ID.
+    handle id;
+
+    // Sync Root Handle.
+    NodeHandle rootHandle;
+
+    // "Foreign" client.
+    StandardClient cf(TESTROOT, "cf");
+
+    // Model.
+    Model m;
+
+    // Log callbacks.
+    cf.logcb = true;
+
+    // Log client in.
+    ASSERT_TRUE(cf.login_reset_makeremotenodes("MEGA_EMAIL", "MEGA_PWD", "s", 0, 0));
+
+    // Check manual resume.
+    {
+        BackupClient cb(TESTROOT, "cb");
+
+        // Log callbacks.
+        cb.logcb = true;
+
+        // Log client in.
+        ASSERT_TRUE(cb.login_fetchnodes("MEGA_EMAIL", "MEGA_PWD"));
+
+        // Set upload throttle.
+        //
+        // This is so that we can disable the sync before it transitions
+        // to the monitoring state.
+        cb.client.setmaxuploadspeed(1);
+
+        // Give the sync something to backup.
+        m.addfile("d/f", randomData(16384));
+        m.addfile("f", randomData(16384));
+        m.generate(cb.fsBasePath / "s");
+
+        // Disable the sync when it starts uploading a file.
+        cb.mOnFileAdded = [&cb](File& file) {
+            // Get our hands on the local node.
+            auto* node = dynamic_cast<LocalNode*>(&file);
+            if (!node) return;
+
+            // Get our hands on the sync.
+            auto& sync = *node->sync;
+
+            // Make sure the sync's in mirroring mode.
+            ASSERT_TRUE(sync.isBackupAndMirroring());
+
+            // Disable the sync.
+            sync.changestate(SYNC_DISABLED, NO_SYNC_ERROR, true, true);
+
+            // Mimic disableSelectedSyncs(...).
+            //cb.client.syncactivity = true;
+
+            // Callback's done its job.
+            cb.mOnFileAdded = nullptr;
+        };
+
+        // Add and start sync.
+        id = cb.setupSync_mainthread("s", "s", true);
+        ASSERT_NE(id, UNDEF);
+
+        // Let the sync mirror.
+        waitonsyncs(TIMEOUT, &cb);
+
+        // Make sure the sync's been disabled.
+        ASSERT_FALSE(cb.syncByBackupId(id));
+
+        // Make sure it's still in mirror mode.
+        {
+            auto config = cb.syncConfigByBackupID(id);
+
+            ASSERT_EQ(config.mBackupState, SYNC_BACKUP_MIRROR);
+            ASSERT_EQ(config.mEnabled, true);
+            ASSERT_EQ(config.mError, NO_SYNC_ERROR);
+        }
+
+        // Get our hands on sync root's cloud handle.
+        rootHandle = cb.syncSet(id).h;
+        ASSERT_TRUE(!rootHandle.isUndef());
+
+        // Make some changes to the cloud.
+        vector<NewNode> node(1);
+
+        cf.client.putnodes_prepareOneFolder(&node[0], "g");
+
+        ASSERT_TRUE(cf.putnodes(rootHandle, std::move(node)));
+
+        // Log out the client when we try and upload a file.
+        std::promise<void> waiter;
+
+        cb.mOnFileAdded = [&cb, &waiter](File& file) {
+            // Get our hands on the local node.
+            auto* node = dynamic_cast<LocalNode*>(&file);
+            if (!node) return;
+
+            // Make sure we're mirroring.
+            ASSERT_TRUE(node->sync->isBackupAndMirroring());
+
+            // Notify the waiter.
+            waiter.set_value();
+
+            // Callback's done its job.
+            cb.mOnFileAdded = nullptr;
+        };
+
+        // Resume the backup.
+        ASSERT_TRUE(cb.enableSyncByBackupId(id, ""));
+
+        // Wait for the sync to try and upload a file.
+        waiter.get_future().get();
+
+        // Save the session ID.
+        cb.client.dumpsession(sessionID);
+
+        // Log out the client.
+        cb.localLogout();
+    }
+
+    // Create a couple new nodes.
+    {
+        vector<NewNode> nodes(2);
+
+        cf.client.putnodes_prepareOneFolder(&nodes[0], "h0");
+        cf.client.putnodes_prepareOneFolder(&nodes[1], "h1");
+
+        ASSERT_TRUE(cf.putnodes(rootHandle, std::move(nodes)));
+    }
+
+    // Check automatic resume.
+    StandardClient cb(TESTROOT, "cb");
+
+    // Log callbacks.
+    cb.logcb = true;
+
+    // Log in client, resuming prior session.
+    ASSERT_TRUE(cb.login_fetchnodes(sessionID));
+
+    // Check config has been resumed.
+    ASSERT_TRUE(cb.syncByBackupId(id));
+
+    // Just let the sync mirror, Marge!
+    waitonsyncs(TIMEOUT, &cb);
+
+    // The cloud should match the local disk precisely.
+    ASSERT_TRUE(cb.confirmModel_mainthread(m.root.get(), id));
+}
+
+TEST_F(SyncTest, MonitoringInternalBackupResumesInMonitoringMode)
+{
+    const auto TESTROOT = makeNewTestRoot();
+    const auto TIMEOUT = chrono::seconds(8);
+
+    // Sync Backup ID.
+    handle id;
+
+    // Sync Root Handle.
+    NodeHandle rootHandle;
+
+    // Session ID.
+    string sessionID;
+
+    // "Foreign" client.
+    StandardClient cf(TESTROOT, "cf");
+
+    // Model.
+    Model m;
+
+    // Log callbacks.
+    cf.logcb = true;
+
+    // Log foreign client in.
+    ASSERT_TRUE(cf.login_reset_makeremotenodes("MEGA_EMAIL", "MEGA_PWD", "s", 0, 0));
+
+    // Manual resume.
+    {
+        StandardClient cb(TESTROOT, "cb");
+
+        // Log callbacks.
+        cb.logcb = true;
+
+        // Log in client.
+        ASSERT_TRUE(cb.login_fetchnodes("MEGA_EMAIL", "MEGA_PWD"));
+
+        // Give the sync something to mirror.
+        m.addfile("d/f");
+        m.addfile("f");
+        m.generate(cb.fsBasePath / "s");
+
+        // Add and start backup.
+        id = cb.setupSync_mainthread("s", "s", true);
+        ASSERT_NE(id, UNDEF);
+
+        // Wait for the backup to complete.
+        waitonsyncs(TIMEOUT, &cb);
+
+        // Wait for transition to monitoring mode.
+        ASSERT_TRUE(cb.waitFor(SyncMonitoring(id), TIMEOUT));
+
+        // Disable the sync.
+        ASSERT_TRUE(cb.disableSync(id, NO_SYNC_ERROR, true));
+
+        // Make sure the sync was monitoring.
+        {
+            auto config = cb.syncConfigByBackupID(id);
+
+            ASSERT_EQ(config.mBackupState, SYNC_BACKUP_MONITOR);
+            ASSERT_EQ(config.mEnabled, true);
+            ASSERT_EQ(config.mError, NO_SYNC_ERROR);
+        }
+
+        // Get our hands on the sync's root handle.
+        rootHandle = cb.syncSet(id).h;
+
+        // Make a remote change.
+        //
+        // This is so the backup will fail upon resume.
+        {
+            vector<NewNode> node(1);
+
+            cf.client.putnodes_prepareOneFolder(&node[0], "g");
+
+            ASSERT_TRUE(cf.putnodes(rootHandle, std::move(node)));
+        }
+
+        // Enable the backup.
+        ASSERT_TRUE(cb.enableSyncByBackupId(id, ""));
+
+        // Give the sync some time to think.
+        waitonsyncs(TIMEOUT, &cb);
+
+        // Wait for the sync to be disabled.
+        ASSERT_TRUE(cb.waitFor(SyncDisabled(id), TIMEOUT));
+
+        // Make sure it's been disabled for the right reasons.
+        {
+            auto config = cb.syncConfigByBackupID(id);
+
+            ASSERT_EQ(config.mBackupState, SYNC_BACKUP_MONITOR);
+            ASSERT_EQ(config.mEnabled, false);
+            ASSERT_EQ(config.mError, BACKUP_MODIFIED);
+        }
+
+        // Manually enable the sync.
+        // It should come up in mirror mode.
+        ASSERT_TRUE(cb.enableSyncByBackupId(id, ""));
+
+        // Let it bring the cloud in line.
+        waitonsyncs(TIMEOUT, &cb);
+
+        // Cloud should match the local disk precisely.
+        ASSERT_TRUE(cb.confirmModel_mainthread(m.root.get(), id));
+
+        // Save the session ID.
+        cb.client.dumpsession(sessionID);
+
+        // Log out the client.
+        cb.localLogout();
+    }
+
+    // Make a remote change.
+    {
+        vector<NewNode> node(1);
+
+        cf.client.putnodes_prepareOneFolder(&node[0], "h");
+
+        ASSERT_TRUE(cf.putnodes(rootHandle, std::move(node)));
+    }
+
+    // Automatic resume.
+    StandardClient cb(TESTROOT, "cb");
+
+    // Log callbacks.
+    cb.logcb = true;
+
+    // Log in the client.
+    ASSERT_TRUE(cb.login_fetchnodes(sessionID));
+
+    // Give the sync some time to think.
+    waitonsyncs(TIMEOUT, &cb);
+
+    // Wait for the sync to be disabled.
+    ASSERT_TRUE(cb.waitFor(SyncDisabled(id), TIMEOUT));
+
+    // Make sure it's been disabled for the right reasons.
+    {
+        auto config = cb.syncConfigByBackupID(id);
+
+        ASSERT_EQ(config.mBackupState, SYNC_BACKUP_MONITOR);
+        ASSERT_EQ(config.mEnabled, false);
+        ASSERT_EQ(config.mError, BACKUP_MODIFIED);
+    }
+
+    // Re-enable the sync.
+    ASSERT_TRUE(cb.enableSyncByBackupId(id, ""));
+
+    // Wait for the sync to complete mirroring.
+    waitonsyncs(TIMEOUT, &cb);
+
+    // Cloud should mirror the disk.
+    ASSERT_TRUE(cb.confirmModel_mainthread(m.root.get(), id));
+}
+
+TEST_F(SyncTest, RemoteReplaceDirectory)
+{
+    auto TESTROOT = makeNewTestRoot();
+    auto TIMEOUT  = chrono::seconds(4);
+
+    // Sync client.
+    StandardClient c(TESTROOT, "c");
+
+    // Log callbacks.
+    c.logcb = true;
+
+    // Log in client.
+    ASSERT_TRUE(c.login_reset_makeremotenodes("MEGA_EMAIL", "MEGA_PWD", "s", 0, 0));
+
+    // Add and start sync.
     auto id = c.setupSync_mainthread("s", "s");
     ASSERT_NE(id, UNDEF);
 
@@ -8769,186 +9247,10 @@
     ASSERT_NE(id, UNDEF);
 
     // Populate local filesystem.
-=======
-    const auto id = c.setupSync_mainthread("s", "s", true);
-    ASSERT_NE(id, UNDEF);
-
-    // Wait for initial sync to complete.
-    waitonsyncs(TIMEOUT, &c);
-
-    // Make sure we're in monitoring mode.
-    ASSERT_TRUE(c.waitFor(SyncMonitoring(id), TIMEOUT));
-
-    // Make a (foreign) change to the cloud.
-    {
-        StandardClient cu(TESTROOT, "cu");
-
-        // Log callbacks.
-        cu.logcb = true;
-
-        // Log in client.
-        ASSERT_TRUE(cu.login_fetchnodes("MEGA_EMAIL", "MEGA_PWD"));
-
-        // Create a directory.
-        vector<NewNode> node(1);
-
-        cu.client.putnodes_prepareOneFolder(&node[0], "d");
-
-        ASSERT_TRUE(cu.putnodes(c.syncSet(id).h, std::move(node)));
-    }
-
-    // Give our sync some time to process remote changes.
-    waitonsyncs(TIMEOUT, &c);
-
-    // Wait for the sync to be disabled.
-    ASSERT_TRUE(c.waitFor(SyncDisabled(id), TIMEOUT));
-
-    // Has the sync failed?
-    {
-        SyncConfig config = c.syncConfigByBackupID(id);
-
-        ASSERT_EQ(config.mBackupState, SYNC_BACKUP_MONITOR);
-        ASSERT_EQ(config.mEnabled, false);
-        ASSERT_EQ(config.mError, BACKUP_MODIFIED);
-    }
-}
-
-class BackupClient
-  : public StandardClient
-{
-public:
-    BackupClient(const fs::path& basePath, const string& name)
-      : StandardClient(basePath, name)
-      , mOnFileAdded()
-    {
-    }
-
-    void file_added(File* file) override
-    {
-        StandardClient::file_added(file);
-
-        if (mOnFileAdded) mOnFileAdded(*file);
-    }
-
-    using FileAddedCallback = std::function<void(File&)>;
-
-    FileAddedCallback mOnFileAdded;
-}; // Client
-
-TEST_F(SyncTest, MonitoringExternalBackupRestoresInMirroringMode)
-{
-    const auto TESTROOT = makeNewTestRoot();
-    const auto TIMEOUT  = chrono::seconds(4);
-
-    // Model.
-    Model m;
-
-    // Sync Root Handle.
-    NodeHandle rootHandle;
-
-    // Session ID.
-    string sessionID;
-
-    // Sync Backup ID.
-    handle id;
-
-    {
-        StandardClient cb(TESTROOT, "cb");
-
-        // Log callbacks.
-        cb.logcb = true;
-
-        // Log in client.
-        ASSERT_TRUE(cb.login_reset_makeremotenodes("MEGA_EMAIL", "MEGA_PWD", "s", 0, 0));
-
-        // Create some files to synchronize.
-        m.addfile("d/f");
-        m.addfile("f");
-        m.generate(cb.fsBasePath / "s");
-
-        // Add and start sync.
-        {
-            // Generate drive ID.
-            auto driveID = cb.client.generateDriveId();
-
-            // Write drive ID.
-            auto drivePath = cb.fsBasePath.u8string();
-            auto result = cb.client.writeDriveId(drivePath.c_str(), driveID);
-            ASSERT_EQ(result, API_OK);
-
-            // Add sync.
-            id = cb.backupAdd_mainthread("", "s", "s");
-            ASSERT_NE(id, UNDEF);
-        }
-
-        // Wait for sync to complete.
-        waitonsyncs(TIMEOUT, &cb);
-
-        // Make sure everything made it to the cloud.
-        ASSERT_TRUE(cb.confirmModel_mainthread(m.root.get(), id));
-
-        // Wait for sync to transition to monitoring mode.
-        ASSERT_TRUE(cb.waitFor(SyncMonitoring(id), TIMEOUT));
-
-        // Get our hands on the sync's root handle.
-        rootHandle = cb.syncSet(id).h;
-
-        // Record this client's session.
-        cb.client.dumpsession(sessionID);
-
-        // Log out the client.
-        cb.localLogout();
-    }
-
-    StandardClient cb(TESTROOT, "cb");
-
-    cb.logcb = true;
-
-    // Log in client.
-    ASSERT_TRUE(cb.login_fetchnodes(sessionID));
-
-    // Make a change in the cloud.
-    {
-        vector<NewNode> node(1);
-
-        cb.client.putnodes_prepareOneFolder(&node[0], "g");
-
-        ASSERT_TRUE(cb.putnodes(rootHandle, std::move(node)));
-    }
-
-    // Restore the backup sync.
-    ASSERT_TRUE(cb.backupOpenDrive(cb.fsBasePath));
-
-    // Re-enable the sync.
-    ASSERT_TRUE(cb.enableSyncByBackupId(id));
-
-    // Wait for the mirror to complete.
-    waitonsyncs(TIMEOUT, &cb);
-
-    // Cloud should mirror the local disk.
-    ASSERT_TRUE(cb.confirmModel_mainthread(m.root.get(), id));
-}
-
-TEST_F(SyncTest, MonitoringExternalBackupResumesInMirroringMode)
-{
-    const auto TESTROOT = makeNewTestRoot();
-    const auto TIMEOUT  = chrono::seconds(4);
-
-    StandardClient cb(TESTROOT, "cb");
-
-    // Log callbacks.
-    cb.logcb = true;
-
-    // Log in client.
-    ASSERT_TRUE(cb.login_reset_makeremotenodes("MEGA_EMAIL", "MEGA_PWD", "s", 0, 0));
-
-    // Create some files to be synchronized.
->>>>>>> 509bffed
     Model m;
 
     m.addfile("d/f");
     m.addfile("f");
-<<<<<<< HEAD
     m.generate(c.syncSet(id).localpath);
 
     // Wait for initial sync to complete.
@@ -8992,383 +9294,6 @@
 
     // Did the sync complete successfully?
     ASSERT_TRUE(c.confirmModel_mainthread(m.root.get(), id));
-=======
-    m.generate(cb.fsBasePath / "s");
-
-    // Add and start sync.
-    auto id = UNDEF;
-
-    {
-        // Generate drive ID.
-        auto driveID = cb.client.generateDriveId();
-
-        // Write drive ID.
-        auto drivePath = cb.fsBasePath.u8string();
-        auto result = cb.client.writeDriveId(drivePath.c_str(), driveID);
-        ASSERT_EQ(result, API_OK);
-
-        // Add sync.
-        id = cb.backupAdd_mainthread("", "s", "s");
-        ASSERT_NE(id, UNDEF);
-    }
-
-    // Wait for the mirror to complete.
-    waitonsyncs(TIMEOUT, &cb);
-
-    // Make sure everything arrived safe and sound.
-    ASSERT_TRUE(cb.confirmModel_mainthread(m.root.get(), id));
-
-    // Wait for transition to monitoring mode.
-    ASSERT_TRUE(cb.waitFor(SyncMonitoring(id), TIMEOUT));
-
-    // Disable the sync.
-    ASSERT_TRUE(cb.disableSync(id, NO_SYNC_ERROR, true));
-
-    // Make sure the sync's config is as we expect.
-    {
-        auto config = cb.syncConfigByBackupID(id);
-
-        // Backup should remain in monitoring mode.
-        ASSERT_EQ(config.mBackupState, SYNC_BACKUP_MONITOR);
-
-        // Disabled external backups are always considered "user-disabled."
-        // That is, the user must consciously decide to resume these syncs.
-        ASSERT_EQ(config.mEnabled, false);
-    }
-
-    // Make a change in the cloud.
-    {
-        vector<NewNode> node(1);
-
-        cb.client.putnodes_prepareOneFolder(&node[0], "g");
-
-        auto rootHandle = cb.syncSet(id).h;
-        ASSERT_TRUE(cb.putnodes(rootHandle, std::move(node)));
-    }
-
-    // Re-enable the sync.
-    ASSERT_TRUE(cb.enableSyncByBackupId(id));
-
-    // Wait for the mirror to complete.
-    waitonsyncs(TIMEOUT, &cb);
-
-    // Cloud should mirror the disk.
-    ASSERT_TRUE(cb.confirmModel_mainthread(m.root.get(), id));
 }
 
-TEST_F(SyncTest, MirroringInternalBackupResumesInMirroringMode)
-{
-    const auto TESTROOT = makeNewTestRoot();
-    const auto TIMEOUT  = chrono::seconds(4);
-
-    // Session ID.
-    string sessionID;
-
-    // Sync Backup ID.
-    handle id;
-
-    // Sync Root Handle.
-    NodeHandle rootHandle;
-
-    // "Foreign" client.
-    StandardClient cf(TESTROOT, "cf");
-
-    // Model.
-    Model m;
-
-    // Log callbacks.
-    cf.logcb = true;
-
-    // Log client in.
-    ASSERT_TRUE(cf.login_reset_makeremotenodes("MEGA_EMAIL", "MEGA_PWD", "s", 0, 0));
-
-    // Check manual resume.
-    {
-        BackupClient cb(TESTROOT, "cb");
-
-        // Log callbacks.
-        cb.logcb = true;
-
-        // Log client in.
-        ASSERT_TRUE(cb.login_fetchnodes("MEGA_EMAIL", "MEGA_PWD"));
-
-        // Set upload throttle.
-        //
-        // This is so that we can disable the sync before it transitions
-        // to the monitoring state.
-        cb.client.setmaxuploadspeed(1);
-
-        // Give the sync something to backup.
-        m.addfile("d/f", randomData(16384));
-        m.addfile("f", randomData(16384));
-        m.generate(cb.fsBasePath / "s");
-
-        // Disable the sync when it starts uploading a file.
-        cb.mOnFileAdded = [&cb](File& file) {
-            // Get our hands on the local node.
-            auto* node = dynamic_cast<LocalNode*>(&file);
-            if (!node) return;
-
-            // Get our hands on the sync.
-            auto& sync = *node->sync;
-
-            // Make sure the sync's in mirroring mode.
-            ASSERT_TRUE(sync.isBackupAndMirroring());
-
-            // Disable the sync.
-            sync.changestate(SYNC_DISABLED, NO_SYNC_ERROR, true, true);
-
-            // Mimic disableSelectedSyncs(...).
-            cb.client.syncactivity = true;
-
-            // Callback's done its job.
-            cb.mOnFileAdded = nullptr;
-        };
-
-        // Add and start sync.
-        id = cb.setupSync_mainthread("s", "s", true);
-        ASSERT_NE(id, UNDEF);
-
-        // Let the sync mirror.
-        waitonsyncs(TIMEOUT, &cb);
-
-        // Make sure the sync's been disabled.
-        ASSERT_FALSE(cb.syncByBackupId(id));
-
-        // Make sure it's still in mirror mode.
-        {
-            auto config = cb.syncConfigByBackupID(id);
-
-            ASSERT_EQ(config.mBackupState, SYNC_BACKUP_MIRROR);
-            ASSERT_EQ(config.mEnabled, true);
-            ASSERT_EQ(config.mError, NO_SYNC_ERROR);
-        }
-
-        // Get our hands on sync root's cloud handle.
-        rootHandle = cb.syncSet(id).h;
-        ASSERT_TRUE(!rootHandle.isUndef());
-
-        // Make some changes to the cloud.
-        vector<NewNode> node(1);
-
-        cf.client.putnodes_prepareOneFolder(&node[0], "g");
-
-        ASSERT_TRUE(cf.putnodes(rootHandle, std::move(node)));
-
-        // Log out the client when we try and upload a file.
-        std::promise<void> waiter;
-
-        cb.mOnFileAdded = [&cb, &waiter](File& file) {
-            // Get our hands on the local node.
-            auto* node = dynamic_cast<LocalNode*>(&file);
-            if (!node) return;
-
-            // Make sure we're mirroring.
-            ASSERT_TRUE(node->sync->isBackupAndMirroring());
-
-            // Notify the waiter.
-            waiter.set_value();
-
-            // Callback's done its job.
-            cb.mOnFileAdded = nullptr;
-        };
-
-        // Resume the backup.
-        ASSERT_TRUE(cb.enableSyncByBackupId(id));
-
-        // Wait for the sync to try and upload a file.
-        waiter.get_future().get();
-
-        // Save the session ID.
-        cb.client.dumpsession(sessionID);
-
-        // Log out the client.
-        cb.localLogout();
-    }
-
-    // Create a couple new nodes.
-    {
-        vector<NewNode> nodes(2);
-
-        cf.client.putnodes_prepareOneFolder(&nodes[0], "h0");
-        cf.client.putnodes_prepareOneFolder(&nodes[1], "h1");
-
-        ASSERT_TRUE(cf.putnodes(rootHandle, std::move(nodes)));
-    }
-
-    // Check automatic resume.
-    StandardClient cb(TESTROOT, "cb");
-
-    // Log callbacks.
-    cb.logcb = true;
-
-    // Log in client, resuming prior session.
-    ASSERT_TRUE(cb.login_fetchnodes(sessionID));
-
-    // Check config has been resumed.
-    ASSERT_TRUE(cb.syncByBackupId(id));
-
-    // Just let the sync mirror, Marge!
-    waitonsyncs(TIMEOUT, &cb);
-
-    // The cloud should match the local disk precisely.
-    ASSERT_TRUE(cb.confirmModel_mainthread(m.root.get(), id));
-}
-
-TEST_F(SyncTest, MonitoringInternalBackupResumesInMonitoringMode)
-{
-    const auto TESTROOT = makeNewTestRoot();
-    const auto TIMEOUT = chrono::seconds(8);
-
-    // Sync Backup ID.
-    handle id;
-
-    // Sync Root Handle.
-    NodeHandle rootHandle;
-
-    // Session ID.
-    string sessionID;
-
-    // "Foreign" client.
-    StandardClient cf(TESTROOT, "cf");
-
-    // Model.
-    Model m;
-
-    // Log callbacks.
-    cf.logcb = true;
-
-    // Log foreign client in.
-    ASSERT_TRUE(cf.login_reset_makeremotenodes("MEGA_EMAIL", "MEGA_PWD", "s", 0, 0));
-
-    // Manual resume.
-    {
-        StandardClient cb(TESTROOT, "cb");
-
-        // Log callbacks.
-        cb.logcb = true;
-
-        // Log in client.
-        ASSERT_TRUE(cb.login_fetchnodes("MEGA_EMAIL", "MEGA_PWD"));
-
-        // Give the sync something to mirror.
-        m.addfile("d/f");
-        m.addfile("f");
-        m.generate(cb.fsBasePath / "s");
-
-        // Add and start backup.
-        id = cb.setupSync_mainthread("s", "s", true);
-        ASSERT_NE(id, UNDEF);
-
-        // Wait for the backup to complete.
-        waitonsyncs(TIMEOUT, &cb);
-
-        // Wait for transition to monitoring mode.
-        ASSERT_TRUE(cb.waitFor(SyncMonitoring(id), TIMEOUT));
-
-        // Disable the sync.
-        ASSERT_TRUE(cb.disableSync(id, NO_SYNC_ERROR, true));
-
-        // Make sure the sync was monitoring.
-        {
-            auto config = cb.syncConfigByBackupID(id);
-
-            ASSERT_EQ(config.mBackupState, SYNC_BACKUP_MONITOR);
-            ASSERT_EQ(config.mEnabled, true);
-            ASSERT_EQ(config.mError, NO_SYNC_ERROR);
-        }
-
-        // Get our hands on the sync's root handle.
-        rootHandle = cb.syncSet(id).h;
-
-        // Make a remote change.
-        //
-        // This is so the backup will fail upon resume.
-        {
-            vector<NewNode> node(1);
-
-            cf.client.putnodes_prepareOneFolder(&node[0], "g");
-
-            ASSERT_TRUE(cf.putnodes(rootHandle, std::move(node)));
-        }
-
-        // Enable the backup.
-        ASSERT_TRUE(cb.enableSyncByBackupId(id));
-
-        // Give the sync some time to think.
-        waitonsyncs(TIMEOUT, &cb);
-
-        // Wait for the sync to be disabled.
-        ASSERT_TRUE(cb.waitFor(SyncDisabled(id), TIMEOUT));
-
-        // Make sure it's been disabled for the right reasons.
-        {
-            auto config = cb.syncConfigByBackupID(id);
-
-            ASSERT_EQ(config.mBackupState, SYNC_BACKUP_MONITOR);
-            ASSERT_EQ(config.mEnabled, false);
-            ASSERT_EQ(config.mError, BACKUP_MODIFIED);
-        }
-
-        // Manually enable the sync.
-        // It should come up in mirror mode.
-        ASSERT_TRUE(cb.enableSyncByBackupId(id));
-
-        // Let it bring the cloud in line.
-        waitonsyncs(TIMEOUT, &cb);
-
-        // Cloud should match the local disk precisely.
-        ASSERT_TRUE(cb.confirmModel_mainthread(m.root.get(), id));
-
-        // Save the session ID.
-        cb.client.dumpsession(sessionID);
-
-        // Log out the client.
-        cb.localLogout();
-    }
-
-    // Make a remote change.
-    {
-        vector<NewNode> node(1);
-
-        cf.client.putnodes_prepareOneFolder(&node[0], "h");
-
-        ASSERT_TRUE(cf.putnodes(rootHandle, std::move(node)));
-    }
-
-    // Automatic resume.
-    StandardClient cb(TESTROOT, "cb");
-
-    // Log callbacks.
-    cb.logcb = true;
-
-    // Log in the client.
-    ASSERT_TRUE(cb.login_fetchnodes(sessionID));
-
-    // Give the sync some time to think.
-    waitonsyncs(TIMEOUT, &cb);
-
-    // Wait for the sync to be disabled.
-    ASSERT_TRUE(cb.waitFor(SyncDisabled(id), TIMEOUT));
-
-    // Make sure it's been disabled for the right reasons.
-    {
-        auto config = cb.syncConfigByBackupID(id);
-
-        ASSERT_EQ(config.mBackupState, SYNC_BACKUP_MONITOR);
-        ASSERT_EQ(config.mEnabled, false);
-        ASSERT_EQ(config.mError, BACKUP_MODIFIED);
-    }
-
-    // Re-enable the sync.
-    ASSERT_TRUE(cb.enableSyncByBackupId(id));
-
-    // Wait for the sync to complete mirroring.
-    waitonsyncs(TIMEOUT, &cb);
-
-    // Cloud should mirror the disk.
-    ASSERT_TRUE(cb.confirmModel_mainthread(m.root.get(), id));
->>>>>>> 509bffed
-}
-
 #endif