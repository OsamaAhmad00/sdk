/**
 * @file tests/synctests.cpp
 * @brief Mega SDK test file
 *
 * (c) 2018 by Mega Limited, Wellsford, New Zealand
 *
 * This file is part of the MEGA SDK - Client Access Engine.
 *
 * Applications using the MEGA API must present a valid application key
 * and comply with the rules set forth in the Terms of Service.
 *
 * The MEGA SDK is distributed in the hope that it will be useful,
 * but WITHOUT ANY WARRANTY; without even the implied warranty of
 * MERCHANTABILITY or FITNESS FOR A PARTICULAR PURPOSE.
 *
 * @copyright Simplified (2-clause) BSD License.
 *
 * You should have received a copy of the license along with this
 * program.
 */

// Many of these tests are still being worked on.
// The file uses some C++17 mainly for the very convenient std::filesystem library, though the main SDK must still build with C++11 (and prior)


#include "test.h"
#include "stdfs.h"
#include <mega.h>
#include "gtest/gtest.h"
#include <stdio.h>
#include <map>
#include <future>
//#include <mega/tsthooks.h>
#include <fstream>
#include <atomic>
#include <random>

#include <megaapi_impl.h>

#define DEFAULTWAIT std::chrono::seconds(20)

using namespace ::mega;
using namespace ::std;

#ifdef ENABLE_SYNC

template<typename T>
shared_promise<T> makeSharedPromise()
{
    return shared_promise<T>(new promise<T>());
}

bool suppressfiles = false;

typedef ::mega::byte byte;

bool adjustLastModificationTime(const fs::path& path, int adjustment)
{
    using std::chrono::seconds;

    std::error_code ec;

    // Retrieve the file's current modification time.
    auto current = fs::last_write_time(path, ec);

    // Bail if we couldn't retrieve the time.
    if (ec) return false;

    // Update the modification time.
    fs::last_write_time(path, current + seconds(adjustment), ec);

    // Let the caller know whether we succeeded.
    return !ec;
}

// Creates a temporary directory in the current path
fs::path makeTmpDir(const int maxTries = 1000)
{
    const auto cwd = fs::current_path();
    std::random_device dev;
    std::mt19937 prng{dev()};
    std::uniform_int_distribution<uint64_t> rand{0};
    fs::path path;
    for (int i = 0;; ++i)
    {
        std::ostringstream os;
        os << std::hex << rand(prng);
        path = cwd / os.str();
        if (fs::create_directory(path))
        {
            break;
        }
        if (i == maxTries)
        {
            throw std::runtime_error{"Couldn't create tmp dir"};
        }
    }
    return path;
}

// Copies a file while maintaining the write time.
void copyFile(const fs::path& source, const fs::path& target)
{
    assert(fs::is_regular_file(source));
    const auto tmpDir = makeTmpDir();
    const auto tmpFile = tmpDir / "copied_file";
    fs::copy_file(source, tmpFile);
    fs::last_write_time(tmpFile, fs::last_write_time(source));
    fs::rename(tmpFile, target);
    fs::remove(tmpDir);
}

string leafname(const string& p)
{
    auto n = p.find_last_of("/");
    return n == string::npos ? p : p.substr(n+1);
}

string parentpath(const string& p)
{
    auto n = p.find_last_of("/");
    return n == string::npos ? "" : p.substr(0, n-1);
}


struct StandardClient;
bool CatchupClients(StandardClient* c1, StandardClient* c2 = nullptr, StandardClient* c3 = nullptr);

bool createFile(const fs::path &path, const void *data, const size_t data_length)
{
#if (__cplusplus >= 201700L)
    ofstream ostream(path, ios::binary);
#else
    ofstream ostream(path.u8string(), ios::binary);
#endif

    LOG_verbose << "Creating local data file at " << path.u8string() << ", length " << data_length;

    ostream.write(reinterpret_cast<const char *>(data), data_length);

    return ostream.good();
}

bool createDataFile(const fs::path &path, const std::string &data)
{
    return createFile(path, data.data(), data.size());
}

bool createDataFile(const fs::path& path, const std::string& data, std::chrono::seconds delta)
{
    if (!createDataFile(path, data)) return false;

    std::error_code result;
    auto current = fs::last_write_time(path, result);

    if (result) return false;

    fs::last_write_time(path, current + delta, result);

    return !result;
}

std::string randomData(const std::size_t length)
{
    std::vector<uint8_t> data(length);

    std::generate_n(data.begin(), data.size(), [](){ return (uint8_t)std::rand(); });

    return std::string((const char*)data.data(), data.size());
}

Model::ModelNode::ModelNode(const ModelNode& other)
    : type(other.type)
    , mCloudName()
    , mFsName()
    , name(other.name)
    , content(other.content)
    , kids()
    , parent()
    , changed(other.changed)
{
    for (auto& child : other.kids)
    {
        addkid(child->clone());
    }
}

Model::ModelNode& Model::ModelNode::fsName(const string& name)
{
    return mFsName = name, *this;
}

const string& Model::ModelNode::fsName() const
{
    return mFsName.empty() ? name : mFsName;
}

Model::ModelNode& Model::ModelNode::cloudName(const string& name)
{
    return mCloudName = name, *this;
}

const string& Model::ModelNode::cloudName() const
{
    return mCloudName.empty() ? name : mCloudName;
}

void Model::ModelNode::generate(const fs::path& path, bool force)
{
    const fs::path ourPath = path / fsName();

    if (type == file)
    {
        if (changed || force)
        {
            ASSERT_TRUE(createDataFile(ourPath, content));
            changed = false;
        }
    }
    else
    {
        fs::create_directory(ourPath);

        for (auto& child : kids)
        {
            child->generate(ourPath, force);
        }
    }
}

string Model::ModelNode::path()
{
    string s;
    for (auto p = this; p; p = p->parent)
        s = "/" + p->name + s;
    return s;
}

string Model::ModelNode::fsPath()
{
    string s;
    for (auto p = this; p; p = p->parent)
        s = "/" + p->fsName() + s;
    return s;
}

Model::ModelNode* Model::ModelNode::addkid()
{
    return addkid(::mega::make_unique<ModelNode>());
}

Model::ModelNode* Model::ModelNode::addkid(unique_ptr<ModelNode>&& p)
{
    p->parent = this;
    kids.emplace_back(move(p));

    return kids.back().get();
}

bool Model::ModelNode::typematchesnodetype(nodetype_t nodetype) const
{
    switch (type)
    {
    case file: return nodetype == FILENODE;
    case folder: return nodetype == FOLDERNODE;
    }
    return false;
}

void Model::ModelNode::print(string prefix)
{
    out() << prefix << name;
    prefix.append(name).append("/");
    for (const auto &in: kids)
    {
        in->print(prefix);
    }
}

std::unique_ptr<Model::ModelNode> Model::ModelNode::clone()
{
    return ::mega::make_unique<ModelNode>(*this);
}

Model::Model()
    : root(makeModelSubfolder("root"))
{
}

Model::Model(const Model& other)
    : root(other.root->clone())
{
}

Model& Model::operator=(const Model& rhs)
{
    Model temp(rhs);

    swap(temp);

    return *this;
}

Model::ModelNode* Model::addfile(const string& path, const string& content)
{
    auto* node = addnode(path, ModelNode::file);

    node->content = content;
    node->changed = true;

    return node;
}

Model::ModelNode* Model::addfile(const string& path)
{
    return addfile(path, path);
}

Model::ModelNode* Model::addfolder(const string& path)
{
    return addnode(path, ModelNode::folder);
}

Model::ModelNode* Model::addnode(const string& path, ModelNode::nodetype type)
{
    ModelNode* child;
    ModelNode* node = root.get();
    string name;
    size_t current = 0;
    size_t end = path.size();

    while (current < end)
    {
        size_t delimiter = path.find('/', current);

        if (delimiter == path.npos)
        {
            break;
        }

        name = path.substr(current, delimiter - current);

        if (!(child = childnodebyname(node, name)))
        {
            child = node->addkid();

            child->name = name;
            child->type = ModelNode::folder;
        }

        assert(child->type == ModelNode::folder);

        current = delimiter + 1;
        node = child;
    }

    assert(current < end);

    name = path.substr(current);

    if (!(child = childnodebyname(node, name)))
    {
        child = node->addkid();

        child->name = name;
        child->type = type;
    }

    assert(child->type == type);

    return child;
}

Model::ModelNode* Model::copynode(const string& src, const string& dst)
{
    const ModelNode* source = findnode(src);
    ModelNode* destination = addnode(dst, source->type);

    destination->content = source->content;
    destination->kids.clear();

    for (auto& child : source->kids)
    {
        destination->addkid(child->clone());
    }

    return destination;
}

unique_ptr<Model::ModelNode> Model::makeModelSubfolder(const string& utf8Name)
{
    unique_ptr<ModelNode> n(new ModelNode);
    n->name = utf8Name;
    return n;
}

unique_ptr<Model::ModelNode> Model::makeModelSubfile(const string& utf8Name, string content)
{
    unique_ptr<ModelNode> n(new ModelNode);
    n->name = utf8Name;
    n->type = ModelNode::file;
    n->content = content.empty() ? utf8Name : std::move(content);
    return n;
}

unique_ptr<Model::ModelNode> Model::buildModelSubdirs(const string& prefix, int n, int recurselevel, int filesperdir)
{
    if (suppressfiles) filesperdir = 0;

    unique_ptr<ModelNode> nn = makeModelSubfolder(prefix);

    for (int i = 0; i < filesperdir; ++i)
    {
        nn->addkid(makeModelSubfile("file" + to_string(i) + "_" + prefix));
    }

    if (recurselevel > 0)
    {
        for (int i = 0; i < n; ++i)
        {
            unique_ptr<ModelNode> sn = buildModelSubdirs(prefix + "_" + to_string(i), n, recurselevel - 1, filesperdir);
            sn->parent = nn.get();
            nn->addkid(move(sn));
        }
    }
    return nn;
}

Model::ModelNode* Model::childnodebyname(ModelNode* n, const std::string& s)
{
    for (auto& m : n->kids)
    {
        if (m->name == s)
        {
            return m.get();
        }
    }
    return nullptr;
}

Model::ModelNode* Model::findnode(string path, ModelNode* startnode)
{
    ModelNode* n = startnode ? startnode : root.get();
    while (n && !path.empty())
    {
        auto pos = path.find("/");
        n = childnodebyname(n, path.substr(0, pos));
        path.erase(0, pos == string::npos ? path.size() : pos + 1);
    }
    return n;
}

unique_ptr<Model::ModelNode> Model::removenode(const string& path)
{
    ModelNode* n = findnode(path);
    if (n && n->parent)
    {
        unique_ptr<ModelNode> extracted;
        ModelNode* parent = n->parent;
        auto newend = std::remove_if(parent->kids.begin(), parent->kids.end(), [&extracted, n](unique_ptr<ModelNode>& v) { if (v.get() == n) return extracted = move(v), true; else return false; });
        parent->kids.erase(newend, parent->kids.end());
        return extracted;
    }
    return nullptr;
}

bool Model::movenode(const string& sourcepath, const string& destpath)
{
    ModelNode* source = findnode(sourcepath);
    ModelNode* dest = findnode(destpath);
    if (source && source && source->parent && dest)
    {
        auto replaced_node = removenode(destpath + "/" + source->name);

        unique_ptr<ModelNode> n;
        ModelNode* parent = source->parent;
        auto newend = std::remove_if(parent->kids.begin(), parent->kids.end(), [&n, source](unique_ptr<ModelNode>& v) { if (v.get() == source) return n = move(v), true; else return false; });
        parent->kids.erase(newend, parent->kids.end());
        if (n)
        {
            dest->addkid(move(n));
            return true;
        }
    }
    return false;
}

bool Model::movetosynctrash(unique_ptr<ModelNode>&& node, const string& syncrootpath)
{
    ModelNode* syncroot;
    if (!(syncroot = findnode(syncrootpath)))
    {
        return false;
    }

    ModelNode* trash;
    if (!(trash = childnodebyname(syncroot, DEBRISFOLDER)))
    {
        auto uniqueptr = makeModelSubfolder(DEBRISFOLDER);
        trash = uniqueptr.get();
        syncroot->addkid(move(uniqueptr));
    }

    char today[50];
    auto rawtime = time(NULL);
    strftime(today, sizeof today, "%F", localtime(&rawtime));

    ModelNode* dayfolder;
    if (!(dayfolder = findnode(today, trash)))
    {
        auto uniqueptr = makeModelSubfolder(today);
        dayfolder = uniqueptr.get();
        trash->addkid(move(uniqueptr));
    }

    dayfolder->addkid(move(node));

    return true;
}

bool Model::movetosynctrash(const string& path, const string& syncrootpath)
{
    if (auto node = removenode(path))
        return movetosynctrash(move(node), syncrootpath);

    return false;
}

void Model::ensureLocalDebrisTmpLock(const string& syncrootpath)
{
    // if we've downloaded a file then it's put in debris/tmp initially, and there is a lock file
    if (ModelNode* syncroot = findnode(syncrootpath))
    {
        ModelNode* trash;
        if (!(trash = childnodebyname(syncroot, DEBRISFOLDER)))
        {
            auto uniqueptr = makeModelSubfolder(DEBRISFOLDER);
            trash = uniqueptr.get();
            trash->fsOnly = true;
            syncroot->addkid(move(uniqueptr));
        }

        ModelNode* tmpfolder;
        if (!(tmpfolder = findnode("tmp", trash)))
        {
            auto uniqueptr = makeModelSubfolder("tmp");
            tmpfolder = uniqueptr.get();
            trash->addkid(move(uniqueptr));
        }

        ModelNode* lockfile;
        if (!(lockfile = findnode("lock", tmpfolder)))
        {
            tmpfolder->addkid(makeModelSubfile("lock"));
        }
    }
}

bool Model::removesynctrash(const string& syncrootpath, const string& subpath)
{
    if (subpath.empty())
    {
        return removenode(syncrootpath + "/" + DEBRISFOLDER).get();
    }
    else
    {
        char today[50];
        auto rawtime = time(NULL);
        strftime(today, sizeof today, "%F", localtime(&rawtime));

        return removenode(syncrootpath + "/" + DEBRISFOLDER + "/" + today + "/" + subpath).get();
    }
}

void Model::emulate_rename(std::string nodepath, std::string newname)
{
    auto node = findnode(nodepath);
    ASSERT_TRUE(!!node);
    if (node) node->name = newname;
}

void Model::emulate_move(std::string nodepath, std::string newparentpath)
{
    auto removed = removenode(newparentpath + "/" + leafname(nodepath));

    ASSERT_TRUE(movenode(nodepath, newparentpath));
}

void Model::emulate_copy(std::string nodepath, std::string newparentpath)
{
    auto node = findnode(nodepath);
    auto newparent = findnode(newparentpath);
    ASSERT_TRUE(!!node);
    ASSERT_TRUE(!!newparent);
    newparent->addkid(node->clone());
}

void Model::emulate_rename_copy(std::string nodepath, std::string newparentpath, std::string newname)
{
    auto node = findnode(nodepath);
    auto newparent = findnode(newparentpath);
    ASSERT_TRUE(!!node);
    ASSERT_TRUE(!!newparent);
    auto newnode = node->clone();
    newnode->name = newname;
    newparent->addkid(std::move(newnode));
}

void Model::emulate_delete(std::string nodepath)
{
    auto removed = removenode(nodepath);
    // ASSERT_TRUE(!!removed);
}

void Model::generate(const fs::path& path, bool force)
{
    fs::create_directories(path);

    for (auto& child : root->kids)
    {
        child->generate(path, force);
    }
}

void Model::swap(Model& other)
{
    using std::swap;

    swap(root, other.root);
}


bool waitonresults(future<bool>* r1 = nullptr, future<bool>* r2 = nullptr, future<bool>* r3 = nullptr, future<bool>* r4 = nullptr)
{
    if (r1) r1->wait();
    if (r2) r2->wait();
    if (r3) r3->wait();
    if (r4) r4->wait();
    return (!r1 || r1->get()) && (!r2 || r2->get()) && (!r3 || r3->get()) && (!r4 || r4->get());
}

atomic<int> next_request_tag{ 1 << 30 };

void StandardClient::ResultProc::prepresult(resultprocenum rpe, int tag, std::function<void()>&& requestfunc, std::function<bool(error)>&& f, handle h)
{
    if (rpe != COMPLETION)
    {
        lock_guard<recursive_mutex> g(mtx);
        auto& entry = m[rpe];
        entry.emplace_back(move(f), tag, h);
    }

    std::lock_guard<std::recursive_mutex> lg(client.clientMutex);

    assert(tag > 0);
    int oldtag = client.client.reqtag;
    client.client.reqtag = tag;
    requestfunc();
    client.client.reqtag = oldtag;

    client.client.waiter->notify();
}

void StandardClient::ResultProc::processresult(resultprocenum rpe, error e, handle h)
{
    int tag = client.client.restag;
    if (tag == 0 && rpe != CATCHUP)
    {
        //out() << "received notification of SDK initiated operation " << rpe << " tag " << tag; // too many of those to output
        return;
    }

    if (tag < (2 << 30))
    {
        out() << "ignoring callback from SDK internal sync operation " << rpe << " tag " << tag;
        return;
    }

    lock_guard<recursive_mutex> g(mtx);
    auto& entry = m[rpe];

    if (rpe == CATCHUP)
    {
        while (!entry.empty())
        {
            entry.front().f(e);
            entry.pop_front();
        }
        return;
    }

    if (entry.empty())
    {
        //out() << client.client.clientname
        //      << "received notification of operation type " << rpe << " completion but we don't have a record of it.  tag: " << tag;
        return;
    }

    if (tag != entry.front().request_tag)
    {
        out() << client.client.clientname
                << "tag mismatch for operation completion of " << rpe << " tag " << tag << ", we expected " << entry.front().request_tag;
        return;
    }

    if (entry.front().f(e))
    {
        entry.pop_front();
    }
}

string StandardClient::ensureDir(const fs::path& p)
{
    fs::create_directories(p);

    string result = p.u8string();

    if (result.back() != fs::path::preferred_separator)
    {
        result += fs::path::preferred_separator;
    }

    return result;
}

StandardClient::StandardClient(const fs::path& basepath, const string& name, const fs::path& workingFolder)
    :
#ifdef GFX_CLASS
      gfx(::mega::make_unique<GFX_CLASS>()),
#endif
      client_dbaccess_path(ensureDir(basepath / name))
    , httpio(new HTTPIO_CLASS)
    , client(this,
                &waiter,
                httpio.get(),
                makeFsAccess(),
#ifdef DBACCESS_CLASS
                new DBACCESS_CLASS(LocalPath::fromAbsolutePath(client_dbaccess_path)),
#else
                NULL,
#endif
#ifdef GFX_CLASS
                &gfx,
#else
                NULL,
#endif
                "N9tSBJDC",
                USER_AGENT.c_str(),
                THREADS_PER_MEGACLIENT)
    , clientname(name + " ")
    , resultproc(*this)
    , clientthread([this]() { threadloop(); })
{
    client.clientname = clientname + " ";
#ifdef GFX_CLASS
    gfx.startProcessingThread();
#endif

    if (workingFolder.empty())
    {
        fsBasePath = basepath / fs::u8path(name);
    }
    else
    {
        fsBasePath = ensureDir(workingFolder / fs::u8path(name));
    }
}

StandardClient::~StandardClient()
{
    // shut down any syncs on the same thread, or they stall the client destruction (CancelIo instead of CancelIoEx on the WinDirNotify)
    auto result =
        thread_do<bool>([](MegaClient& mc, PromiseBoolSP result)
                        {
                            mc.logout(false);
                            result->set_value(true);
                        });

    // Make sure logout completes before we escape.
    result.get();

    clientthreadexit = true;
    waiter.notify();
    clientthread.join();
}

void StandardClient::localLogout()
{
    auto result =
        thread_do<bool>([](MegaClient& mc, PromiseBoolSP result)
                        {
                            mc.locallogout(false, true);
                            result->set_value(true);
                        });

    // Make sure logout completes before we escape.
    result.get();
}

void StandardClient::logout(bool keepSyncsConfigFile)
{
    auto result = thread_do<bool>([=](MegaClient& client, PromiseBoolSP result) {
        client.logout(keepSyncsConfigFile);
        result->set_value(true);
    });

    // Wait for the logout to complete before escaping.
    result.get();
}

string StandardClient::lp(LocalNode* ln) { return ln->getLocalPath().toName(*client.fsaccess); }

void StandardClient::onCallback() { lastcb = chrono::steady_clock::now(); };

void StandardClient::sync_auto_resume_result(const SyncConfig& config, bool attempted, bool hadAnError)
{
    onCallback();

    if (logcb)
    {
        lock_guard<mutex> guard(om);

        out() << clientname
                << "sync_auto_resume_result(): id: "
                << toHandle(config.mBackupId)
                << ", attempted: "
                << attempted
                << ", hadAnError: "
                << hadAnError;
    }

    if (onAutoResumeResult)
    {
        onAutoResumeResult(config, attempted, hadAnError);
    }
}

void StandardClient::syncs_restored()
{
    lock_guard<mutex> g(om);
    out() << clientname << "sync restore complete";
    received_syncs_restored = true;
}

void StandardClient::nodes_updated(Node** nodes, int numNodes)
{
    if (!nodes)
    {
        out() << clientname << "nodes_updated: total reset.  total node count now: " << numNodes;
        return;
    }
    if (logcb)
    {
        lock_guard<mutex> g(om);
        out() << clientname << "nodes_updated: received " << numNodes << " including " << nodes[0]->displaypath();
    }
    received_node_actionpackets = true;
    nodes_updated_cv.notify_all();
}

bool StandardClient::waitForNodesUpdated(unsigned numSeconds)
{
    mutex nodes_updated_cv_mutex;
    std::unique_lock<mutex> g(nodes_updated_cv_mutex);
    nodes_updated_cv.wait_for(g, std::chrono::seconds(numSeconds),
                                [&](){ return received_node_actionpackets; });
    return received_node_actionpackets;
}

void StandardClient::syncupdate_stateconfig(const SyncConfig& config)
{
    onCallback();

    if (logcb)
    {
        lock_guard<mutex> g(om);

        out() << clientname << "syncupdate_stateconfig() " << toHandle(config.mBackupId);
    }

    if (mOnSyncStateConfig)
        mOnSyncStateConfig(config);
}
void StandardClient::syncupdate_scanning(bool b) { if (logcb) { onCallback(); lock_guard<mutex> g(om); out() << clientname << " syncupdate_scanning()" << b; } }
void StandardClient::syncupdate_local_lockretry(bool b) { if (logcb) { onCallback(); lock_guard<mutex> g(om); out() << clientname << "syncupdate_local_lockretry() " << b; }}

#ifdef DEBUG
void StandardClient::syncdebug_notification(const SyncConfig& config,
                            int queue,
                            const Notification& notification)
{
    if (mOnSyncDebugNotification)
        mOnSyncDebugNotification(config, queue, notification);
}
#endif // DEBUG

bool StandardClient::sync_syncable(Sync* sync, const char* name, LocalPath& path, Node*)
{
    return sync_syncable(sync, name, path);
}

bool StandardClient::sync_syncable(Sync*, const char*, LocalPath&)
{
    onCallback();

    return true;
}

void StandardClient::file_added(File* file)
{
    if (mOnFileAdded)
    {
        mOnFileAdded(*file);
    }
}

void StandardClient::file_complete(File* file)
{
    if (mOnFileComplete)
    {
        mOnFileComplete(*file);
    }
}


void StandardClient::notify_retry(dstime t, retryreason_t r)
{
    onCallback();

    if (!logcb) return;

    lock_guard<mutex> guard(om);

    out() << clientname << " notify_retry: " << t << " " << r;
}

void StandardClient::request_error(error e)
{
    onCallback();

    if (!logcb) return;

    lock_guard<mutex> guard(om);

    out() << clientname << " request_error: " << e;
}

void StandardClient::request_response_progress(m_off_t a, m_off_t b)
{
    onCallback();

    if (!logcb) return;

    lock_guard<mutex> guard(om);

    out() << clientname << " request_response_progress: " << a << " " << b;
}

void StandardClient::threadloop()
    try
{
    while (!clientthreadexit)
    {
        int r;

        client.waiter->bumpds();
        dstime t1 = client.waiter->ds;

        {
            std::lock_guard<std::recursive_mutex> lg(clientMutex);

            client.waiter->bumpds();
            dstime t1a = client.waiter->ds;
            if (t1a - t1 > 20) LOG_debug << "lock for preparewait took ds: " << t1a - t1;

            r = client.preparewait();
        }
        assert(r == 0 || r == Waiter::NEEDEXEC);

        client.waiter->bumpds();
        dstime t2 = client.waiter->ds;
        if (t2 - t1 > 20) LOG_debug << "lock and preparewait took ds: " << t2 - t1;


        if (!r)
        {
            r |= client.dowait();
            assert(r == 0 || r == Waiter::NEEDEXEC);
        }

        client.waiter->bumpds();
        dstime t3 = client.waiter->ds;
        if (t3 - t2 > 20) LOG_debug << "dowait took ds: " << t3 - t2;

        std::lock_guard<std::recursive_mutex> lg(clientMutex);

        client.waiter->bumpds();
        dstime t3a = client.waiter->ds;
        if (t3a - t3 > 20) LOG_debug << "lock for exec took ds: " << t3a - t3;

        r |= client.checkevents();
        assert(r == 0 || r == Waiter::NEEDEXEC);

        client.waiter->bumpds();
        dstime t4 = client.waiter->ds;
        if (t4 - t3a > 20) LOG_debug << "checkevents took ds: " << t4 - t3a;

        {
            client.waiter->bumpds();
            auto start = client.waiter->ds;
            std::lock_guard<mutex> g(functionDoneMutex);
            if (nextfunctionMC)
            {
                nextfunctionMC();
                nextfunctionMC = nullptr;
                functionDone.notify_all();
                r |= Waiter::NEEDEXEC;
            }
            if (nextfunctionSC)
            {
                nextfunctionSC();
                nextfunctionSC = nullptr;
                functionDone.notify_all();
                r |= Waiter::NEEDEXEC;
            }
            client.waiter->bumpds();
            auto end = client.waiter->ds;
            if (end - start > 200)
            {
                // note that in Debug builds (for windows at least), prep for logging in can take 15 seconds in pbkdf2.DeriveKey
                LOG_err << "test functions passed to be executed on the client thread should queue work but not wait for the results themselves";
                assert(false);
            }
        }

        client.waiter->bumpds();
        dstime t5 = client.waiter->ds;
        if (t5 - t4 > 20) LOG_debug << "injected functions took ds: " << t5 - t4;

        if ((r & Waiter::NEEDEXEC))
        {
            client.exec();
        }

        client.waiter->bumpds();
        dstime t6 = client.waiter->ds;
        if (t6 - t5 > 20) LOG_debug << "exec took ds: " << t6 - t5;

    }

    // shut down on the same thread, otherwise any ongoing async I/O fails to complete (on windows)
    client.locallogout(false, true);

    out() << clientname << " thread exiting naturally";
}
catch (std::exception& e)
{
    out() << clientname << " thread exception, StandardClient " << clientname << " terminated: " << e.what();
}
catch (...)
{
    out() << clientname << " thread exception, StandardClient " << clientname << " terminated";
}

void StandardClient::preloginFromEnv(const string& userenv, PromiseBoolSP pb)
{
    string user = getenv(userenv.c_str());

    ASSERT_FALSE(user.empty());

    resultproc.prepresult(PRELOGIN, ++next_request_tag,
        [&](){ client.prelogin(user.c_str()); },
        [pb](error e) { pb->set_value(!e); return true; });

}

void StandardClient::loginFromEnv(const string& userenv, const string& pwdenv, PromiseBoolSP pb)
{
    string user = getenv(userenv.c_str());
    string pwd = getenv(pwdenv.c_str());

    ASSERT_FALSE(user.empty());
    ASSERT_FALSE(pwd.empty());

    ::mega::byte pwkey[SymmCipher::KEYLENGTH];

    resultproc.prepresult(LOGIN, ++next_request_tag,
        [&](){
            if (client.accountversion == 1)
            {
                if (error e = client.pw_key(pwd.c_str(), pwkey))
                {
                    ASSERT_TRUE(false) << "login error: " << e;
                }
                else
                {
                    client.login(user.c_str(), pwkey);
                }
            }
            else if (client.accountversion == 2 && !salt.empty())
            {
                client.login2(user.c_str(), pwd.c_str(), &salt);
            }
            else
            {
                ASSERT_TRUE(false) << "Login unexpected error";
            }
        },
        [pb](error e) { pb->set_value(!e); return true; });

}

void StandardClient::loginFromSession(const string& session, PromiseBoolSP pb)
{
    resultproc.prepresult(LOGIN, ++next_request_tag,
        [&](){ client.login(session); },
        [pb](error e) { pb->set_value(!e);  return true; });
}

bool StandardClient::cloudCopyTreeAs(Node* from, Node* to, string name)
{
    auto promise = makeSharedPromise<bool>();
    auto future = promise->get_future();

    cloudCopyTreeAs(from, to, std::move(name), std::move(promise));

    return future.get();
}


void StandardClient::cloudCopyTreeAs(Node* n1, Node* n2, std::string newname, PromiseBoolSP pb)
{
    auto completion = BasicPutNodesCompletion([pb](const Error& e) {
        pb->set_value(!e);
    });

    resultproc.prepresult(COMPLETION, ++next_request_tag,
        [&](){
            TreeProcCopy tc;
            client.proctree(n1, &tc, false, true);
            tc.allocnodes();
            client.proctree(n1, &tc, false, true);
            tc.nn[0].parenthandle = UNDEF;

            SymmCipher key;
            AttrMap attrs;
            string attrstring;
            key.setkey((const ::mega::byte*)tc.nn[0].nodekey.data(), n1->type);
            attrs = n1->attrs;
            LocalPath::utf8_normalize(&newname);
            attrs.map['n'] = newname;
            attrs.getjson(&attrstring);
            client.makeattr(&key, tc.nn[0].attrstring, attrstring.c_str());
            client.putnodes(n2->nodeHandle(), NoVersioning, move(tc.nn), nullptr, 0, std::move(completion));
        },
        nullptr);
}

void StandardClient::putnodes(NodeHandle parentHandle, VersioningOption vo, std::vector<NewNode>&& nodes, PromiseBoolSP pb)
{
    auto completion = BasicPutNodesCompletion([pb](const Error& e) {
        pb->set_value(!e);
    });

    resultproc.prepresult(COMPLETION,
                            ++next_request_tag,
                            [&]()
                            {
                                client.putnodes(parentHandle, vo, std::move(nodes), nullptr, 0, std::move(completion));
                            },
                            nullptr);
}

bool StandardClient::putnodes(NodeHandle parentHandle, VersioningOption vo, std::vector<NewNode>&& nodes)
{
    auto result =
        thread_do<bool>([&](StandardClient& client, PromiseBoolSP pb)
                {
                    client.putnodes(parentHandle, vo, std::move(nodes), pb);
                });

    return result.get();
}

void StandardClient::putnodes(const string& parentPath, VersioningOption vo, std::vector<NewNode>&& nodes, PromiseBoolSP result)
{
    if (auto* parent = drillchildnodebyname(gettestbasenode(), parentPath))
    {
        putnodes(parent->nodeHandle(), vo, std::move(nodes), std::move(result));
    }
    else
    {
        result->set_value(false);
    }
}

bool StandardClient::putnodes(const string &parentPath, VersioningOption vo, std::vector<NewNode>&& nodes)
{
    auto result = thread_do<bool>([&](StandardClient& client, PromiseBoolSP result) {
        client.putnodes(parentPath, vo, std::move(nodes), std::move(result));
    });

    return result.get();
}

void StandardClient::uploadFolderTree_recurse(handle parent, handle& h, const fs::path& p, vector<NewNode>& newnodes)
{
    NewNode n;
    client.putnodes_prepareOneFolder(&n, p.filename().u8string());
    handle thishandle = n.nodehandle = h++;
    n.parenthandle = parent;
    newnodes.emplace_back(std::move(n));

    for (fs::directory_iterator i(p); i != fs::directory_iterator(); ++i)
    {
        if (fs::is_directory(*i))
        {
            uploadFolderTree_recurse(thishandle, h, *i, newnodes);
        }
    }
}

void StandardClient::uploadFolderTree(fs::path p, Node* n2, PromiseBoolSP pb)
{
    auto completion = BasicPutNodesCompletion([pb](const Error& e) {
        pb->set_value(!e);
    });

    resultproc.prepresult(COMPLETION, ++next_request_tag,
        [&](){
            vector<NewNode> newnodes;
            handle h = 1;
            uploadFolderTree_recurse(UNDEF, h, p, newnodes);
            client.putnodes(n2->nodeHandle(), NoVersioning, move(newnodes), nullptr, 0, std::move(completion));
        },
        nullptr);
}

void StandardClient::downloadFile(const Node& node, const fs::path& destination, PromiseBoolSP result)
{
    unique_ptr<FileGet> file(new FileGet());

    file->h = node.nodeHandle();
    file->hprivate = true;
    file->localname = LocalPath::fromAbsolutePath(destination.u8string());
    file->name = node.displayname();
    file->result = std::move(result);

    reinterpret_cast<FileFingerprint&>(*file) = node;

    DBTableTransactionCommitter committer(client.tctable);
    client.startxfer(GET, file.release(), committer, false, false, false, NoVersioning);
}

bool StandardClient::downloadFile(const Node& node, const fs::path& destination)
{
    auto result =
        thread_do<bool>([&](StandardClient& client, PromiseBoolSP result)
                        {
                            client.downloadFile(node, destination, result);
                        });

    return result.get();
}

bool StandardClient::uploadFolderTree(fs::path p, Node* n2)
{
    auto promise = makeSharedPromise<bool>();
    auto future = promise->get_future();

    uploadFolderTree(p, n2, std::move(promise));

    return future.get();
}

void StandardClient::uploadFile(const fs::path& path, const string& name, const Node* parent, DBTableTransactionCommitter& committer, VersioningOption vo)
{
    unique_ptr<File> file(new FilePut());

    file->h = parent->nodeHandle();
    file->localname = LocalPath::fromAbsolutePath(path.u8string());
    file->name = name;

    client.startxfer(PUT, file.release(), committer, false, false, false, vo);
}

void StandardClient::uploadFile(const fs::path& path, const string& name, const Node* parent, PromiseBoolSP pb, VersioningOption vo)
{
    resultproc.prepresult(PUTNODES,
                            ++next_request_tag,
                            [&]()
                            {
                                DBTableTransactionCommitter committer(client.tctable);
                                uploadFile(path, name, parent, committer, vo);
                            },
                            [pb](error e)
                            {
                                pb->set_value(!e);
                                return true;
                            });
}

bool StandardClient::uploadFile(const fs::path& path, const string& name, const Node* parent, int timeoutSeconds, VersioningOption vo)
{
    auto result =
        thread_do<bool>([&](StandardClient& client, PromiseBoolSP pb)
            {
                client.uploadFile(path, name, parent, pb, vo);
            });

    if (result.wait_for(std::chrono::seconds(timeoutSeconds)) != std::future_status::ready)
    {
        LOG_warn << "Timed out waiting for uplaodFile";
        return false;
    }
    return result.get();
}

bool StandardClient::uploadFile(const fs::path& path, const string& name, string parentPath, int timeoutSeconds, VersioningOption vo)
{
    auto result =
        thread_do<bool>([&](StandardClient& client, PromiseBoolSP pb)
            {
                const Node* parent = client.client.nodeByPath(parentPath.c_str(), nullptr);
                if (!parent)
                {
                    LOG_warn << "nodeByPath found no node for parentPath " << parentPath << ", cannot call uploadFile";
                    return pb->set_value(false);
                }
                client.uploadFile(path, name, parent, pb, vo);
            });

    if (result.wait_for(std::chrono::seconds(timeoutSeconds)) != std::future_status::ready)
    {
        LOG_warn << "Timed out waiting for uploadFile";
        return false;
    }
    return result.get();
}

bool StandardClient::uploadFile(const fs::path& path, const Node* parent, int timeoutSeconds, VersioningOption vo)
{
    return uploadFile(path, path.filename().u8string(), parent, timeoutSeconds, vo);
}

bool StandardClient::uploadFile(const fs::path& path, const string& parentPath, int timeoutSeconds, VersioningOption vo)
{
    return uploadFile(path, path.filename().u8string(), parentPath, timeoutSeconds, vo);
}

void StandardClient::uploadFilesInTree_recurse(const Node* target, const fs::path& p, std::atomic<int>& inprogress, DBTableTransactionCommitter& committer, VersioningOption vo)
{
    if (fs::is_regular_file(p))
    {
        ++inprogress;
        uploadFile(p, p.filename().u8string(), target, committer, vo);
    }
    else if (fs::is_directory(p))
    {
        if (auto newtarget = client.childnodebyname(target, p.filename().u8string().c_str()))
        {
            for (fs::directory_iterator i(p); i != fs::directory_iterator(); ++i)
            {
                uploadFilesInTree_recurse(newtarget, *i, inprogress, committer, vo);
            }
        }
    }
}

bool StandardClient::uploadFilesInTree(fs::path p, const Node* n2, VersioningOption vo)
{
    auto promise = makeSharedPromise<bool>();
    auto future = promise->get_future();

    std::atomic_int dummy(0);
    uploadFilesInTree(p, n2, dummy, std::move(promise), vo);

    return future.get();
}

void StandardClient::uploadFilesInTree(fs::path p, const Node* n2, std::atomic<int>& inprogress, PromiseBoolSP pb, VersioningOption vo)
{
    resultproc.prepresult(PUTNODES, ++next_request_tag,
        [&](){
            DBTableTransactionCommitter committer(client.tctable);
            uploadFilesInTree_recurse(n2, p, inprogress, committer, vo);
        },
        [pb, &inprogress](error e)
        {
            if (!--inprogress)
                pb->set_value(true);
            return !inprogress;
        });
}

void StandardClient::uploadFile(const fs::path& sourcePath,
                                const string& targetName,
                                const Node& parent,
                                std::function<void(error)> completion,
                                const VersioningOption versioningPolicy)
{
    struct Put : public File {
        void completed(Transfer* transfer, putsource_t source)
        {
            // Sanity.
            assert(source == PUTNODES_APP);

            // For purposes of capturing.
            std::function<void(error)> completion = std::move(mCompletion);

            // So we can hook the result of putnodes.
            auto trampoline = [completion](const Error& result,
                                           targettype_t,
                                           vector<NewNode>&,
                                           bool) {
                completion(result);
            };

            // Kick off the putnodes request.
            sendPutnodes(transfer->client,
                         transfer->uploadhandle,
                         *transfer->ultoken,
                         transfer->filekey,
                         source,
                         NodeHandle(),
                         std::move(trampoline),
                         nullptr);

            // Destroy ourselves.
            delete this;
        }

        void terminated(error result)
        {
            // Let the completion function know we've failed.
            mCompletion(result);

            // Destroy ourselves.
            delete this;
        }

        // Who to call when the upload completes.
        std::function<void(error)> mCompletion;
    }; // Put

    // Create a file to represent and track our upload.
    auto file = ::mega::make_unique<Put>();

    // Populate necessary fields.
    file->h = parent.nodeHandle();
    file->mCompletion = std::move(completion);
    file->name = targetName;
    file->localname = LocalPath::fromAbsolutePath(sourcePath.u8string());

    // Make sure we have exclusive access to the client.
    lock_guard<recursive_mutex> guard(clientMutex);

    // Kick off the upload. Client takes ownership of file.
    DBTableTransactionCommitter committer(client.tctable);

    client.startxfer(PUT,
                     file.release(),
                     committer,
                     false,
                     false,
                     false,
                     versioningPolicy);
}

void StandardClient::uploadFile(const fs::path& sourcePath,
                                const Node& parent,
                                std::function<void(error)> completion,
                                const VersioningOption versioningPolicy)
{
    uploadFile(sourcePath,
               sourcePath.filename().u8string(),
               parent,
               std::move(completion),
               versioningPolicy);
}

void StandardClient::fetchnodes(bool noCache, PromiseBoolSP pb)
{
    resultproc.prepresult(FETCHNODES, ++next_request_tag,
        [&](){ client.fetchnodes(noCache); },
        [this, pb](error e)
        {
            if (e)
            {
                pb->set_value(false);
            }
            else
            {
                TreeProcPrintTree tppt;
                client.proctree(client.nodeByHandle(client.rootnodes.files), &tppt);

                if (onFetchNodes)
                {
                    onFetchNodes(*this, pb);
                }
                else
                {
                    pb->set_value(true);
                }
            }
            onFetchNodes = nullptr;
            return true;
        });
}

bool StandardClient::fetchnodes(bool noCache)
{
    auto result =
        thread_do<bool>([=](StandardClient& client, PromiseBoolSP result)
                        {
                            client.fetchnodes(noCache, result);
                        });

    if (result.wait_for(std::chrono::seconds(180)) != std::future_status::ready)
    {
        LOG_warn << "Timed out waiting for fetchnodes";
        return false;
    }
    return result.get();
}

NewNode StandardClient::makeSubfolder(const string& utf8Name)
{
    NewNode newnode;
    client.putnodes_prepareOneFolder(&newnode, utf8Name);
    return newnode;
}

void StandardClient::catchup(std::function<void(error)> completion)
{
    auto init = std::bind(&MegaClient::catchup, &client);

    auto fini = [completion](error e) {
        if (e)
            out() << "catchup reports: " << e;

        completion(e);

        return true;
    };

    resultproc.prepresult(CATCHUP,
                          ++next_request_tag,
                          std::move(init),
                          std::move(fini));
}

void StandardClient::catchup(PromiseBoolSP pb)
{
    catchup([pb](error e) { pb->set_value(!e); });
}

unsigned StandardClient::deleteTestBaseFolder(bool mayNeedDeleting)
{
    auto result = thread_do<unsigned>([=](StandardClient& client, PromiseUnsignedSP result) {
        client.deleteTestBaseFolder(mayNeedDeleting, false, std::move(result));
    });

    return result.get();
}

void StandardClient::deleteTestBaseFolder(bool mayNeedDeleting, bool deleted, PromiseUnsignedSP result)
{
    if (Node* root = client.nodeByHandle(client.rootnodes.files))
    {
        if (Node* basenode = client.childnodebyname(root, "mega_test_sync", false))
        {
            if (mayNeedDeleting)
            {
                auto completion = [this, result](NodeHandle, Error e) {
                    if (e) out() << "delete of test base folder reply reports: " << e;
                    deleteTestBaseFolder(false, true, result);
                };

                resultproc.prepresult(COMPLETION, ++next_request_tag,
                    [&](){ client.unlink(basenode, false, 0, std::move(completion)); },
                    nullptr);
                return;
            }
            out() << "base folder found, but not expected, failing";
            result->set_value(0);
            return;
        }
        else
        {
            //out() << "base folder not found, wasn't present or delete successful";
            result->set_value(deleted ? 2 : 1);
            return;
        }
    }
    out() << "base folder not found, as root was not found!";
    result->set_value(0);
}

void StandardClient::ensureTestBaseFolder(bool mayneedmaking, PromiseBoolSP pb)
{
    if (Node* root = client.nodeByHandle(client.rootnodes.files))
    {
        if (Node* basenode = client.childnodebyname(root, "mega_test_sync", false))
        {
            if (basenode->type == FOLDERNODE)
            {
                basefolderhandle = basenode->nodehandle;
                //out() << clientname << " Base folder: " << Base64Str<MegaClient::NODEHANDLE>(basefolderhandle);
                //parentofinterest = Base64Str<MegaClient::NODEHANDLE>(basefolderhandle);
                pb->set_value(true);
                return;
            }
        }
        else if (mayneedmaking)
        {
            vector<NewNode> nn(1);
            nn[0] = makeSubfolder("mega_test_sync");

            auto completion = BasicPutNodesCompletion([this, pb](const Error&) {
                ensureTestBaseFolder(false, pb);
            });

            resultproc.prepresult(COMPLETION, ++next_request_tag,
                [&](){ client.putnodes(root->nodeHandle(), NoVersioning, move(nn), nullptr, 0, std::move(completion)); },
                nullptr);

            return;
        }
    }
    pb->set_value(false);
}

NewNode* StandardClient::buildSubdirs(list<NewNode>& nodes, const string& prefix, int n, int recurselevel)
{
    nodes.emplace_back(makeSubfolder(prefix));
    auto& nn = nodes.back();
    nn.nodehandle = nodes.size();

    if (recurselevel > 0)
    {
        for (int i = 0; i < n; ++i)
        {
            buildSubdirs(nodes, prefix + "_" + to_string(i), n, recurselevel - 1)->parenthandle = nn.nodehandle;
        }
    }

    return &nn;
}

bool StandardClient::makeCloudSubdirs(const string& prefix, int depth, int fanout)
{
    auto result =
        thread_do<bool>([=](StandardClient& client, PromiseBoolSP result)
                        {
                            client.makeCloudSubdirs(prefix, depth, fanout, result);
                        });

    return result.get();
}

void StandardClient::makeCloudSubdirs(const string& prefix, int depth, int fanout, PromiseBoolSP pb, const string& atpath)
{
    assert(basefolderhandle != UNDEF);

    std::list<NewNode> nodes;
    NewNode* nn = buildSubdirs(nodes, prefix, fanout, depth);
    nn->parenthandle = UNDEF;
    nn->ovhandle = NodeHandle();

    Node* atnode = client.nodebyhandle(basefolderhandle);
    if (atnode && !atpath.empty())
    {
        atnode = drillchildnodebyname(atnode, atpath);
    }
    if (!atnode)
    {
        out() << "path not found: " << atpath;
        pb->set_value(false);
    }
    else
    {
        auto nodearray = vector<NewNode>(nodes.size());
        size_t i = 0;
        for (auto n = nodes.begin(); n != nodes.end(); ++n, ++i)
        {
            nodearray[i] = std::move(*n);
        }

        auto completion = [pb, this](const Error& e, targettype_t, vector<NewNode>& nodes, bool) {
            lastPutnodesResultFirstHandle = nodes.empty() ? UNDEF : nodes[0].mAddedHandle;
            pb->set_value(!e);
        };

        resultproc.prepresult(COMPLETION, ++next_request_tag,
            [&]() {
                client.putnodes(atnode->nodeHandle(), NoVersioning, move(nodearray), nullptr, 0, std::move(completion));
            },
            nullptr);
    }
}

SyncConfig StandardClient::syncConfigByBackupID(handle backupID) const
{
    SyncConfig c;
    bool found = client.syncs.syncConfigByBackupId(backupID, c);

    assert(found);

    return c;
}

bool StandardClient::syncSet(handle backupId, SyncInfo& info) const
{
    SyncConfig c;
    if (client.syncs.syncConfigByBackupId(backupId, c))
    {
        info.h = c.mRemoteNode;
        info.localpath = c.getLocalPath().toPath();
        info.remotepath = c.mOriginalPathOfRemoteRootNode; // bit of a hack

        return true;
    }

    return false;
}

StandardClient::SyncInfo StandardClient::syncSet(handle backupId)
{
    SyncInfo result;

    out() << "looking up BackupId " << toHandle(backupId);

    bool found = syncSet(backupId, result);
    assert(found);

    return result;
}

StandardClient::SyncInfo StandardClient::syncSet(handle backupId) const
{
    return const_cast<StandardClient&>(*this).syncSet(backupId);
}

Node* StandardClient::getcloudrootnode()
{
    return client.nodeByHandle(client.rootnodes.files);
}

Node* StandardClient::gettestbasenode()
{
    return client.childnodebyname(getcloudrootnode(), "mega_test_sync", false);
}

Node* StandardClient::getcloudrubbishnode()
{
    return client.nodeByHandle(client.rootnodes.rubbish);
}

Node* StandardClient::getsyncdebrisnode()
{
    return drillchildnodebyname(getcloudrubbishnode(), "SyncDebris");
}

Node* StandardClient::drillchildnodebyname(Node* n, const string& path)
{
    for (size_t p = 0; n && p < path.size(); )
    {
        auto pos = path.find("/", p);
        if (pos == string::npos) pos = path.size();
        n = client.childnodebyname(n, path.substr(p, pos - p).c_str(), false);
        p = pos == string::npos ? path.size() : pos + 1;
    }
    return n;
}

vector<Node*> StandardClient::drillchildnodesbyname(Node* n, const string& path)
{
    auto pos = path.find("/");
    if (pos == string::npos)
    {
        return client.childnodesbyname(n, path.c_str(), false);
    }
    else
    {
        vector<Node*> results, subnodes = client.childnodesbyname(n, path.c_str(), false);
        for (size_t i = subnodes.size(); i--; )
        {
            if (subnodes[i]->type != FILENODE)
            {
                vector<Node*> v = drillchildnodesbyname(subnodes[i], path.substr(pos + 1));
                results.insert(results.end(), v.begin(), v.end());
            }
        }
        return results;
    }
}

<<<<<<< HEAD
=======
void StandardClient::backupAdd_inthread(const string& drivePath,
                        string sourcePath,
                        const string& targetPath,
                        std::function<void(error, SyncError, handle)> completion,
                        const string& logname)
{
    auto* rootNode = client.nodebyhandle(basefolderhandle);

    // Root isn't in the cloud.
    if (!rootNode)
    {
        return;
    }

    auto* targetNode = drillchildnodebyname(rootNode, targetPath);

    // Target path doesn't exist.
    if (!targetNode)
    {
        return;
    }

    // Generate drive ID if necessary.
    auto id = UNDEF;
    auto result = readDriveId(*client.fsaccess, drivePath.c_str(), id);

    if (result == API_ENOENT)
    {
        id = generateDriveId(client.rng);
        result = writeDriveId(*client.fsaccess, drivePath.c_str(), id);
    }

    if (result != API_OK)
    {
        completion(result, NO_SYNC_ERROR, UNDEF);
        return;
    }

    auto config =
        SyncConfig(LocalPath::fromAbsolutePath(sourcePath),
                    sourcePath,
                    targetNode->nodeHandle(),
                    targetNode->displaypath(),
                    0,
                    LocalPath::fromAbsolutePath(drivePath),
                    //string_vector(),
                    true,
                    SyncConfig::TYPE_BACKUP);

    EXPECT_TRUE(!config.mOriginalPathOfRemoteRootNode.empty() &&
        config.mOriginalPathOfRemoteRootNode.front() == '/')
        << "config.mOriginalPathOfRemoteRootNode: " << config.mOriginalPathOfRemoteRootNode.c_str();


    // Try and add the backup.  Result via completion
    client.addsync(config, true, completion, logname);
}

>>>>>>> e2c777d6
handle StandardClient::backupAdd_mainthread(const string& drivePath,
                            const string& sourcePath,
                            const string& targetPath,
                            const string& logname)
{
    const fs::path dp = fsBasePath / fs::u8path(drivePath);
    const fs::path sp = fsBasePath / fs::u8path(sourcePath);

    fs::create_directories(dp);
    fs::create_directories(sp);

    auto result =
        thread_do<handle>(
        [&](StandardClient& client, PromiseHandleSP result)
        {
            auto completion =
                [=](error e, SyncError, handle backupId)
                {
                result->set_value(backupId);
                };

            client.setupSync_inthread(sp.filename().u8string(), sp, true, completion, logname);
        });

    return result.get();
}

<<<<<<< HEAD
error StandardClient::addSync(const string& displayPath, const fs::path& localpath, handle remoteNode,
                              function<void(error, SyncError, handle)> addSyncCompletion, const string& logname,
                              SyncConfig::Type type)
{
    out() << clientname << "Setting up sync from " << displayPath << " to " << localpath;
    auto syncConfig =
        SyncConfig(LocalPath::fromAbsolutePath(localpath.u8string()),
            localpath.u8string(),
            NodeHandle().set6byte(remoteNode),
            displayPath,
            0,
            LocalPath(),
            true,
            type);
    EXPECT_TRUE(!syncConfig.mOriginalPathOfRemoteRootNode.empty() &&
        syncConfig.mOriginalPathOfRemoteRootNode.front() == '/')
        << "syncConfig.mOriginalPathOfRemoteRootNode: " << syncConfig.mOriginalPathOfRemoteRootNode.c_str();

    error e = client.addsync(move(syncConfig), true, addSyncCompletion, logname);
    return e;
}

bool StandardClient::setupSync_inthread(const string& subfoldername, const fs::path& localpath, const bool isBackup,
    std::function<void(error, SyncError, handle)> addSyncCompletion, const string& logname)
{
    // regular sync
    if (!isBackup)
    {
        if (Node* n = client.nodebyhandle(basefolderhandle))
        {
            if (Node* m = drillchildnodebyname(n, subfoldername))
            {
                error e = addSync(m->displaypath(), localpath, m->nodehandle, addSyncCompletion, logname, SyncConfig::TYPE_TWOWAY);
                return !e;
            }
        }

        assert(false);
        return false;
    }

    // or backup
    auto* clientPtr = &client;
    CommandPutNodes::Completion thenAddSync = [this, clientPtr, localpath, addSyncCompletion, logname]
    (const Error&, targettype_t, vector<NewNode>& nn, bool)
    {
        handle nh = nn.back().mAddedHandle;
        if (Node* m = clientPtr->nodebyhandle(nh))
        {
            const string& displayPath = m->displaypath();
            error err = addSync(displayPath, localpath, nh, addSyncCompletion, logname, SyncConfig::TYPE_BACKUP);
            if (err != API_OK && addSyncCompletion)
            {
                addSyncCompletion(err, PUT_NODES_ERROR, UNDEF);
            }
        }
    };

    error e = client.registerbackup(subfoldername, "", thenAddSync);
    return !e;
=======
handle StandardClient::setupSync_mainthread(const string& localPath,
                                            const Node& remoteNode,
                                            const bool isBackup,
                                            const bool uploadIgnoreFile)
{
    if (remoteNode.client != &client)
        return setupSync_mainthread(localPath,
                                    remoteNode.nodehandle,
                                    isBackup,
                                    uploadIgnoreFile);

    auto result = thread_do<handle>([&](StandardClient& client, PromiseHandleSP result) {
        client.setupSync_inThread(localPath,
                                  remoteNode,
                                  isBackup,
                                  uploadIgnoreFile,
                                  std::move(result));
    });

    if (result.wait_for(DEFAULTWAIT) == future_status::timeout)
        return UNDEF;

    return result.get();
}

void StandardClient::setupSync_inThread(const string& localPath,
                                        const Node& remoteNode,
                                        const bool isBackup,
                                        const bool,
                                        PromiseHandleSP result)
{
    // Check if node is (or is contained by) an in-share.
    auto isShare = [](const Node* node) {
        for ( ; node; node = node->parent) {
            if (node->type != FOLDERNODE)
                continue;

            if (node->inshare)
                return true;
        }

        return false;
    };

    // Sanity.
    assert(remoteNode.client == &client);

    auto ec = std::error_code();
    auto rootPath = fsBasePath / fs::u8path(localPath);

    // Try and create the local sync root.
    fs::create_directory(rootPath, ec);

    if (ec)
        return result->set_value(UNDEF);

    // For purposes of capturing.
    auto remoteHandle = remoteNode.nodeHandle();
    auto remoteIsShare = isShare(&remoteNode);
    auto remotePath = string(remoteNode.displaypath());

    // Called when it's time to actually add the sync.
    auto completion = [=](error e) {
        // Convenience.
        constexpr auto BACKUP = SyncConfig::TYPE_BACKUP;
        constexpr auto TWOWAY = SyncConfig::TYPE_TWOWAY;

        // Generate config for the new sync.
        auto config =
          SyncConfig(LocalPath::fromAbsolutePath(rootPath.u8string()),
                     rootPath.u8string(),
                     remoteHandle,
                     remotePath,
                     0,
                     LocalPath(),
                     true,
                     isBackup ? BACKUP : TWOWAY);

        // Sanity check.
        EXPECT_TRUE(remoteIsShare || remotePath.substr(0, 1) == "/")
            << "config.mOriginalPathOfRemoteRootNode: "
            << remotePath;

        //if (gScanOnly)
        //{
        //    config.mChangeDetectionMethod = CDM_PERIODIC_SCANNING;
        //    config.mScanIntervalSec = SCAN_INTERVAL_SEC;
        //}

        auto completion = [result](error, SyncError, handle id) {
            result->set_value(id);
        };

        client.addsync(config, true, std::move(completion), localPath + " ");
    };

    // Do we need to upload an ignore file?
    //if (uploadIgnoreFile)
    //{
    //    auto ignorePath = fsBasePath / ".megaignore";

    //    // Create the ignore file.
    //    if (!createDataFile(ignorePath, "#"))
    //        return result->set_value(UNDEF);

    //    // Upload the ignore file.
    //    uploadFile(ignorePath, remoteNode, std::move(completion));

    //    // Completion function will continue the work.
    //    return;
    //}

    // Make sure the client's received all its action packets.
    catchup(std::move(completion));
}

handle StandardClient::setupSync_mainthread(const string& localPath,
                                            const string& remotePath,
                                            const bool isBackup,
                                            const bool uploadIgnoreFile)
{
    auto result = thread_do<handle>([&](StandardClient& client, PromiseHandleSP result) {
        auto* root = client.gettestbasenode();
        auto* node = client.drillchildnodebyname(root, remotePath);

        if (!node)
            return result->set_value(UNDEF);

        client.setupSync_inThread(localPath,
                                  *node,
                                  isBackup,
                                  uploadIgnoreFile,
                                  std::move(result));
    });

    if (result.wait_for(DEFAULTWAIT) == future_status::timeout)
        return UNDEF;

    return result.get();
}

handle StandardClient::setupSync_mainthread(const string& localPath,
                                            const handle remoteHandle,
                                            const bool isBackup,
                                            const bool uploadIgnoreFile)
{
    auto result = thread_do<handle>([&](StandardClient& client, PromiseHandleSP result) {
        auto* node = client.client.nodebyhandle(remoteHandle);

        if (!node)
            return result->set_value(UNDEF);

        client.setupSync_inThread(localPath,
                                  *node,
                                  isBackup,
                                  uploadIgnoreFile,
                                  std::move(result));
    });

    if (result.wait_for(DEFAULTWAIT) == future_status::timeout)
        return UNDEF;

    return result.get();
>>>>>>> e2c777d6
}

void StandardClient::importSyncConfigs(string configs, PromiseBoolSP result)
{
    auto completion = [result](error e) { result->set_value(!e); };
    client.importSyncConfigs(configs.c_str(), std::move(completion));
}

bool StandardClient::importSyncConfigs(string configs)
{
    auto result =
        thread_do<bool>([=](StandardClient& client, PromiseBoolSP result)
                        {
                            client.importSyncConfigs(configs, result);
                        });

    return result.get();
}

string StandardClient::exportSyncConfigs()
{
    auto result =
        thread_do<string>([](MegaClient& client, PromiseStringSP result)
                        {
                            auto configs = client.syncs.exportSyncConfigs();
                            result->set_value(configs);
                        });

    return result.get();
}

bool StandardClient::delSync_inthread(handle backupId)
{
    const auto handle = syncSet(backupId).h;
    bool removed = false;

    client.syncs.removeSelectedSyncs(
        [&](SyncConfig& c, Sync*)
        {
            const bool matched = c.mRemoteNode == handle;

            removed |= matched;

            return matched;
        });

    return removed;
}

bool StandardClient::recursiveConfirm(Model::ModelNode* mn, Node* n, int& descendants, const string& identifier, int depth, bool& firstreported, bool expectFail, bool skipIgnoreFile)
{
    // top level names can differ so we don't check those
    if (!mn || !n) return false;

    if (depth)
    {
        if (!CloudNameLess().equal(mn->cloudName(), n->displayname()))
        {
            out() << "Node name mismatch: " << mn->path() << " " << n->displaypath();
            return false;
        }
    }

    if (!mn->typematchesnodetype(n->type))
    {
        out() << "Node type mismatch: " << mn->path() << ":" << mn->type << " " << n->displaypath() << ":" << n->type;
        return false;
    }

    if (n->type == FILENODE)
    {
        // not comparing any file versioning (for now)
        return true;
    }

    multimap<string, Model::ModelNode*, CloudNameLess> ms;
    multimap<string, Node*, CloudNameLess> ns;
    for (auto& m : mn->kids)
    {
        if (!m->fsOnly)
        ms.emplace(m->cloudName(), m.get());
    }
    for (auto& n2 : n->children)
    {
        ns.emplace(n2->displayname(), n2);
    }

    int matched = 0;
    vector<string> matchedlist;
    for (auto m_iter = ms.begin(); m_iter != ms.end(); )
    {
        if (!depth && m_iter->first == DEBRISFOLDER)
        {
            m_iter = ms.erase(m_iter); // todo: add checks of the remote debris folder later
            continue;
        }

        auto er = ns.equal_range(m_iter->first);
        auto next_m = m_iter;
        ++next_m;
        bool any_equal_matched = false;
        for (auto i = er.first; i != er.second; ++i)
        {
            int rdescendants = 0;
            if (recursiveConfirm(m_iter->second, i->second, rdescendants, identifier, depth+1, firstreported, expectFail, skipIgnoreFile))
            {
                ++matched;
                matchedlist.push_back(m_iter->first);
                ns.erase(i);
                ms.erase(m_iter);
                descendants += rdescendants;
                any_equal_matched = true;
                break;
            }
        }
        if (!any_equal_matched)
        {
            break;
        }
        m_iter = next_m;
    }
    if (ns.empty() && ms.empty())
    {
        descendants += matched;
        return true;
    }
    else if (!firstreported && !expectFail)
    {
        ostringstream ostream;
        firstreported = true;
        ostream << clientname << " " << identifier << " after matching " << matched << " child nodes [";
        for (auto& ml : matchedlist) ostream << ml << " ";
        ostream << "](with " << descendants << " descendants) in " << mn->path() << ", ended up with unmatched model nodes:";
        for (auto& m : ms) ostream << " " << m.first;
        ostream << " and unmatched remote nodes:";
        for (auto& i : ns) ostream << " " << i.first;
        out() << ostream.str();
        EXPECT_TRUE(false) << ostream.str();
    };
    return false;
}

auto StandardClient::equal_range_utf8EscapingCompare(multimap<string, LocalNode*, CloudNameLess>& ns, const string& cmpValue, bool unescapeValue, bool unescapeMap, bool caseInsensitive) -> std::pair<multimap<string, LocalNode*>::iterator, multimap<string, LocalNode*>::iterator>
{
    // first iter not less than cmpValue
    auto iter1 = ns.begin();
    while (iter1 != ns.end() && compareUtf(iter1->first, unescapeMap, cmpValue, unescapeValue, caseInsensitive) < 0) ++iter1;

    // second iter greater then cmpValue
    auto iter2 = iter1;
    while (iter2 != ns.end() && compareUtf(iter2->first, unescapeMap, cmpValue, unescapeValue, caseInsensitive) <= 0) ++iter2;

    return {iter1, iter2};
}

bool StandardClient::recursiveConfirm(Model::ModelNode* mn, LocalNode* n, int& descendants, const string& identifier, int depth, bool& firstreported, bool expectFail, bool skipIgnoreFile)
{
    // top level names can differ so we don't check those
    if (!mn || !n) return false;

    if (depth)
    {
        if (0 != compareUtf(mn->fsName(), true, n->localname, true, false))
        {
            out() << "LocalNode name mismatch: " << mn->fsPath() << " " << n->localname.toPath();
            return false;
        }
    }

    if (!mn->typematchesnodetype(n->type))
    {
        out() << "LocalNode type mismatch: " << mn->fsPath() << ":" << mn->type << " " << n->localname.toPath() << ":" << n->type;
        return false;
    }

    auto localpath = n->getLocalPath().toName(*client.fsaccess);
    string n_localname = n->localname.toName(*client.fsaccess);
    if (n_localname.size() && n->parent)  // the sync root node's localname contains an absolute path, not just the leaf name.  Also the filesystem sync root folder and cloud sync root folder don't have to have the same name.
    {
        EXPECT_EQ(n->name, n_localname);
    }
    if (localNodesMustHaveNodes)
    {
        EXPECT_TRUE(n->node != nullptr);
    }
    Node* syncedNode = n->node;
    if (depth && syncedNode)
    {
        EXPECT_EQ(compareUtf(mn->cloudName(), false, syncedNode->displayname(), false, false), 0)
            << "Localnode's associated Node vs model node name mismatch: '"
            << syncedNode->displayname()
            << "', '"
            << mn->cloudName()
            << "'";
    }
    if (depth && mn->parent)
    {
        EXPECT_EQ(mn->parent->type, Model::ModelNode::folder);
        EXPECT_EQ(n->parent->type, FOLDERNODE);

        string parentpath = n->parent->getLocalPath().toName(*client.fsaccess);
        EXPECT_EQ(localpath.substr(0, parentpath.size()), parentpath);
    }
    if (n->node && n->parent && n->parent->node)
    {
        string p = n->node->displaypath();
        string pp = n->parent->node->displaypath();
        EXPECT_EQ(p.substr(0, pp.size()), pp);
        EXPECT_EQ(n->parent->node, n->node->parent);
    }

    multimap<string, Model::ModelNode*, CloudNameLess> ms;
    multimap<string, LocalNode*, CloudNameLess> ns;
    for (auto& m : mn->kids)
    {
        ms.emplace(m->cloudName(), m.get());
    }
    for (auto& n2 : n->children)
    {
        if (!n2.second->deleted) ns.emplace(n2.second->name, n2.second); // todo: should LocalNodes marked as deleted actually have been removed by now?
    }

    int matched = 0;
    vector<string> matchedlist;
    for (auto m_iter = ms.begin(); m_iter != ms.end(); )
    {
        if (!depth && m_iter->first == DEBRISFOLDER)
        {
            m_iter = ms.erase(m_iter); // todo: are there LocalNodes representing the trash?
            continue;
        }

        auto er = ns.equal_range(m_iter->first);
        auto next_m = m_iter;
        ++next_m;
        bool any_equal_matched = false;
        for (auto i = er.first; i != er.second; ++i)
        {
            int rdescendants = 0;
            if (recursiveConfirm(m_iter->second, i->second, rdescendants, identifier, depth+1, firstreported, expectFail, skipIgnoreFile))
            {
                ++matched;
                matchedlist.push_back(m_iter->first);
                ns.erase(i);
                ms.erase(m_iter);
                descendants += rdescendants;
                any_equal_matched = true;
                break;
            }
        }
        if (!any_equal_matched)
        {
            break;
        }
        m_iter = next_m;
    }
    if (ns.empty() && ms.empty())
    {
        return true;
    }
    else if (!firstreported && !expectFail)
    {
        ostringstream ostream;
        firstreported = true;
        ostream << clientname << " " << identifier << " after matching " << matched << " child nodes [";
        for (auto& ml : matchedlist) ostream << ml << " ";
        ostream << "](with " << descendants << " descendants) in " << mn->path() << ", ended up with unmatched model nodes:";
        for (auto& m : ms) ostream << " " << m.first;
        ostream << " and unmatched LocalNodes:";
        for (auto& i : ns) ostream << " " << i.first;
        out() << ostream.str();
        EXPECT_TRUE(false) << ostream.str();
    };
    return false;
}


bool StandardClient::recursiveConfirm(Model::ModelNode* mn, fs::path p, int& descendants, const string& identifier, int depth, bool ignoreDebris, bool& firstreported, bool expectFail, bool skipIgnoreFile)
{
    struct Comparator
    {
        bool operator()(const string& lhs, const string& rhs) const
        {
            return compare(lhs, rhs) < 0;
        }

        int compare(const string& lhs, const string& rhs) const
        {
            return compareUtf(lhs, true, rhs, true, false);
        }
    }; // Comparator

    static Comparator comparator;

    if (!mn) return false;

    if (depth)
    {
        if (comparator.compare(p.filename().u8string(), mn->fsName()))
        {
            out() << "filesystem name mismatch: " << mn->path() << " " << p;
            return false;
        }
    }

    nodetype_t pathtype = fs::is_directory(p) ? FOLDERNODE : fs::is_regular_file(p) ? FILENODE : TYPE_UNKNOWN;
    if (!mn->typematchesnodetype(pathtype))
    {
        out() << "Path type mismatch: " << mn->path() << ":" << mn->type << " " << p.u8string() << ":" << pathtype;
        return false;
    }

    if (pathtype == FILENODE && p.filename().u8string() != "lock")
    {
        if (localFSFilesThatMayDiffer.find(p) == localFSFilesThatMayDiffer.end())
        {
            ifstream fs(p, ios::binary);
            std::vector<char> buffer;
            buffer.resize(mn->content.size() + 1024);
            fs.read(reinterpret_cast<char *>(buffer.data()), buffer.size());
            EXPECT_EQ(size_t(fs.gcount()), mn->content.size()) << " file is not expected size " << p;
            EXPECT_TRUE(!memcmp(buffer.data(), mn->content.data(), mn->content.size())) << " file data mismatch " << p;
        }
    }

    if (pathtype != FOLDERNODE)
    {
        return true;
    }

    multimap<string, Model::ModelNode*, Comparator> ms;
    multimap<string, fs::path, Comparator> ps;

    for (auto& m : mn->kids)
    {
        ms.emplace(m->fsName(), m.get());
    }

    for (fs::directory_iterator pi(p); pi != fs::directory_iterator(); ++pi)
    {
        ps.emplace(pi->path().filename().u8string(), pi->path());
    }

    if (ignoreDebris && depth == 0)
    {
        ms.erase(DEBRISFOLDER);
        ps.erase(DEBRISFOLDER);
    }
    else if (depth == 1 && mn->name == DEBRISFOLDER)
    {
        ms.erase("tmp");
        ps.erase("tmp");
    }
    else if (depth == 0)
    {
        // with ignore files, most tests now involve a download somewhere which means debris/tmp is created.
        // it only matters if the content of these differs, absence or empty is effectively the same
        if (ms.find(DEBRISFOLDER) == ms.end())
        {
            auto d = mn->addkid();
            d->name = DEBRISFOLDER;
            d->type = Model::ModelNode::folder;
            ms.emplace(DEBRISFOLDER, d);
        }
        if (ps.find(DEBRISFOLDER) == ps.end())
        {
            auto pdeb = p / fs::path(DEBRISFOLDER);
            fs::create_directory(pdeb);
            ps.emplace(DEBRISFOLDER, pdeb);
        }
    }

    int matched = 0;
    vector<string> matchedlist;
    for (auto m_iter = ms.begin(); m_iter != ms.end(); )
    {
        auto er = ps.equal_range(m_iter->first);
        auto next_m = m_iter;
        ++next_m;
        bool any_equal_matched = false;
        for (auto i = er.first; i != er.second; ++i)
        {
            int rdescendants = 0;
            if (recursiveConfirm(m_iter->second, i->second, rdescendants, identifier, depth+1, ignoreDebris, firstreported, expectFail, skipIgnoreFile))
            {
                ++matched;
                matchedlist.push_back(m_iter->first);
                ps.erase(i);
                ms.erase(m_iter);
                descendants += rdescendants;
                any_equal_matched = true;
                break;
            }
        }
        if (!any_equal_matched)
        {
            break;
        }
        m_iter = next_m;
    }
    //if (ps.size() == 1 && !mn->parent && ps.begin()->first == DEBRISFOLDER)
    //{
    //    ps.clear();
    //}
    if (ps.empty() && ms.empty())
    {
        return true;
    }
    else if (!firstreported && !expectFail)
    {
        ostringstream ostream;
        firstreported = true;
        ostream << clientname << " " << identifier << " after matching " << matched << " child nodes [";
        for (auto& ml : matchedlist) ostream << ml << " ";
        ostream << "](with " << descendants << " descendants) in " << mn->path() << ", ended up with unmatched model nodes:";
        for (auto& m : ms) ostream << " " << m.first;
        ostream << " and unmatched filesystem paths:";
        for (auto& i : ps) ostream << " " << i.second.filename();
        ostream << " in " << p;
        out() << ostream.str();
        EXPECT_TRUE(false) << ostream.str();
    };
    return false;
}

Sync* StandardClient::syncByBackupId(handle backupId)
{
    return client.syncs.runningSyncByBackupIdForTests(backupId);
}

void StandardClient::enableSyncByBackupId(handle id, PromiseBoolSP result, const string& logname)
{
    UnifiedSync* sync;
    result->set_value(!client.syncs.enableSyncByBackupId(id, false, sync, logname));
}

bool StandardClient::enableSyncByBackupId(handle id, const string& logname)
{
    auto result =
        thread_do<bool>([=](StandardClient& client, PromiseBoolSP result)
                        {
                            client.enableSyncByBackupId(id, result, logname);
                        });

    return result.get();
}

void StandardClient::backupIdForSyncPath(const fs::path& path, PromiseHandleSP result)
{
    auto localPath = LocalPath::fromAbsolutePath(path.u8string());
    auto id = UNDEF;

    client.syncs.forEachSyncConfig(
        [&](const SyncConfig& config)
        {
            if (config.mLocalPath != localPath) return;
            if (id != UNDEF) return;

            id = config.mBackupId;
        });

    result->set_value(id);
}

handle StandardClient::backupIdForSyncPath(fs::path path)
{
    auto result =
        thread_do<handle>([=](StandardClient& client, PromiseHandleSP result)
                        {
                            client.backupIdForSyncPath(path, result);
                        });

    return result.get();
}

bool StandardClient::confirmModel_mainthread(handle id, Model::ModelNode* mRoot, Node* rRoot, bool expectFail, bool skipIgnoreFile)
{
    auto result =
        thread_do<bool>(
        [=](StandardClient& client, PromiseBoolSP result)
        {
            result->set_value(client.confirmModel(id, mRoot, rRoot, expectFail, skipIgnoreFile));
        });

    return result.get();
}

bool StandardClient::confirmModel_mainthread(handle id, Model::ModelNode* mRoot, LocalNode* lRoot, bool expectFail, bool skipIgnoreFile)
{
    auto result =
        thread_do<bool>(
        [=](StandardClient& client, PromiseBoolSP result)
        {
            result->set_value(client.confirmModel(id, mRoot, lRoot, expectFail, skipIgnoreFile));
        });

    return result.get();
}

bool StandardClient::confirmModel_mainthread(handle id, Model::ModelNode* mRoot, fs::path lRoot, bool ignoreDebris, bool expectFail, bool skipIgnoreFile)
{
    auto result =
        thread_do<bool>(
        [=](StandardClient& client, PromiseBoolSP result)
        {
            result->set_value(client.confirmModel(id, mRoot, lRoot, ignoreDebris, expectFail, skipIgnoreFile));
        });

    return result.get();
}

bool StandardClient::confirmModel(handle id, Model::ModelNode* mRoot, Node* rRoot, bool expectFail, bool skipIgnoreFile)
{
    string name = "Sync " + toHandle(id);
    int descendents = 0;
    bool reported = false;

    if (!recursiveConfirm(mRoot, rRoot, descendents, name, 0, reported, expectFail, skipIgnoreFile))
    {
        out() << clientname << " syncid " << toHandle(id) << " comparison against remote nodes failed";
        return false;
    }

    return true;
}

bool StandardClient::confirmModel(handle id, Model::ModelNode* mRoot, LocalNode* lRoot, bool expectFail, bool skipIgnoreFile)
{
    string name = "Sync " + toHandle(id);
    int descendents = 0;
    bool reported = false;

    if (!recursiveConfirm(mRoot, lRoot, descendents, name, 0, reported, expectFail, skipIgnoreFile))
    {
        out() << clientname << " syncid " << toHandle(id) << " comparison against LocalNodes failed";
        return false;
    }

    return true;
}

bool StandardClient::confirmModel(handle id, Model::ModelNode* mRoot, fs::path lRoot, bool ignoreDebris, bool expectFail, bool skipIgnoreFile)
{
    string name = "Sync " + toHandle(id);
    int descendents = 0;
    bool reported = false;

    if (!recursiveConfirm(mRoot, lRoot, descendents, name, 0, ignoreDebris, reported, expectFail, skipIgnoreFile))
    {
        out() << clientname << " syncid " << toHandle(id) << " comparison against local filesystem failed";
        return false;
    }

    return true;
}

bool StandardClient::confirmModel(handle backupId, Model::ModelNode* mnode, const int confirm, const bool ignoreDebris, bool expectFail, bool skipIgnoreFile)
{
    SyncInfo si;

    if (!syncSet(backupId, si))
    {
        out() << clientname << " backupId " << toHandle(backupId) << " not found ";
        return false;
    }

    // compare model against nodes representing remote state
    if ((confirm & CONFIRM_REMOTE) && !confirmModel(backupId, mnode, client.nodeByHandle(si.h), expectFail, skipIgnoreFile))
    {
        return false;
    }

    // Get our hands on the sync.
    auto* sync = syncByBackupId(backupId);

    // compare model against LocalNodes
    if (sync)
    {
        if ((confirm & CONFIRM_LOCALNODE) && !confirmModel(backupId, mnode, sync->localroot.get(), expectFail, skipIgnoreFile))
        {
            return false;
        }
    }

    // compare model against local filesystem
    if ((confirm & CONFIRM_LOCALFS) && !confirmModel(backupId, mnode, si.localpath, ignoreDebris, expectFail, skipIgnoreFile))
    {
        return false;
    }

    return true;
}

void StandardClient::prelogin_result(int, string*, string* salt, error e)
{
    out() << clientname << " Prelogin: " << e;
    if (!e)
    {
        this->salt = *salt;
    }
    resultproc.processresult(PRELOGIN, e, UNDEF);
}

void StandardClient::login_result(error e)
{
    out() << clientname << " Login: " << e;
    resultproc.processresult(LOGIN, e, UNDEF);
}

void StandardClient::fetchnodes_result(const Error& e)
{
    out() << clientname << " Fetchnodes: " << e;
    resultproc.processresult(FETCHNODES, e, UNDEF);
}

bool StandardClient::setattr(Node* node, attr_map&& updates)
{
    auto result =
        thread_do<bool>(
        [=](StandardClient& client, PromiseBoolSP result) mutable
        {
            client.setattr(node, std::move(updates), result);
        });

    return result.get();
}

void StandardClient::setattr(Node* node, attr_map&& updates, PromiseBoolSP result)
{
    resultproc.prepresult(COMPLETION,
                            ++next_request_tag,
                            [=]()
                            {
                                client.setattr(node, attr_map(updates), client.reqtag, nullptr,
                                    [result](NodeHandle, error e) { result->set_value(!e); }, false);
                            }, nullptr);
}

bool StandardClient::rename(const string& path, const string& newName)
{
    // Locate the node corresponding to the specified path.
    auto* node = drillchildnodebyname(gettestbasenode(), path);

    // Can't rename a node that doesn't exist.
    if (!node)
        return false;

    // Rename the node.
    return setattr(node, attr_map('n', newName));
}

void StandardClient::unlink_result(handle h, error e)
{
    resultproc.processresult(UNLINK, e, h);
}

handle lastPutnodesResultFirstHandle = UNDEF;

void StandardClient::putnodes_result(const Error& e, targettype_t tt, vector<NewNode>& nn, bool targetOverride)
{
    resultproc.processresult(PUTNODES, e, client.restag);
}

void StandardClient::catchup_result()
{
    resultproc.processresult(CATCHUP, error(API_OK));
}

void StandardClient::disableSync(handle id, SyncError error, bool enabled, PromiseBoolSP result)
{
    client.syncs.disableSyncByBackupId(id,
        false,
        error,
        enabled,
        [result](){
            result->set_value(true);
        });
}

bool StandardClient::disableSync(handle id, SyncError error, bool enabled)
{
    auto result =
        thread_do<bool>([=](StandardClient& client, PromiseBoolSP result)
                        {
                            client.disableSync(id, error, enabled, result);
                        });

    return result.get();
}


void StandardClient::deleteremote(string path, bool fromroot, PromiseBoolSP pb)
{
    if (fromroot && !path.empty() && path[0] == '/') path.erase(0, 1);
    if (Node* n = drillchildnodebyname(fromroot ? getcloudrootnode() : gettestbasenode(), path))
    {
        auto completion = [pb](NodeHandle, Error e) {
            if (e) LOG_debug << "deleteremote received failure code from unlink: " << e;
            pb->set_value(!e);
        };

        resultproc.prepresult(COMPLETION, ++next_request_tag,
            [&](){ client.unlink(n, false, 0, std::move(completion)); },
            nullptr);
    }
    else
    {
        LOG_debug << "Node not found for deleteremote, at path " << path << " (fromroot: " << fromroot << ")";
        pb->set_value(false);
    }
}

bool StandardClient::deleteremote(string path, bool fromroot)
{
    return withWait<bool>([&](PromiseBoolSP result) {
        deleteremote(path, fromroot, std::move(result));
    });
}

bool StandardClient::deleteremote(Node* node)
{
    return withWait<bool>([=](PromiseBoolSP result) {
        deleteremote(node, std::move(result));
    });
}

void StandardClient::deleteremote(Node* node, PromiseBoolSP result)
{
    deleteremotenodes({node}, std::move(result));
}

bool StandardClient::deleteremotedebris()
{
    return withWait<bool>([&](PromiseBoolSP result) {
        deleteremotedebris(result);
    });
}

void StandardClient::deleteremotedebris(PromiseBoolSP result)
{
    if (auto* debris = getsyncdebrisnode())
    {
        deleteremotenodes({debris}, std::move(result));
    }
    else
    {
        result->set_value(true);
    }
}

bool StandardClient::deleteremotenode(Node* node)
{
    return withWait<bool>([&](PromiseBoolSP result) {
        deleteremotenodes({node}, std::move(result));
    });
}

void StandardClient::deleteremotenodes(vector<Node*> ns, PromiseBoolSP pb)
{
    if (ns.empty())
    {
        pb->set_value(true);
    }
    else
    {
        for (size_t i = ns.size(); i--; )
        {
            auto completion = [i, pb](NodeHandle, Error e) {
                if (!i) pb->set_value(!e);
            };

            resultproc.prepresult(COMPLETION, ++next_request_tag,
                [&](){ client.unlink(ns[i], false, 0, std::move(completion)); },
                nullptr);
        }
    }
}

bool StandardClient::movenode(string path, string newParentPath)
{
    auto promise = makeSharedPromise<bool>();
    auto future = promise->get_future();

    movenode(std::move(path),
                std::move(newParentPath),
                std::move(promise));

    auto status = future.wait_for(DEFAULTWAIT);

    return status == future_status::ready && future.get();
}

void StandardClient::movenode(string path, string newparentpath, PromiseBoolSP pb)
{
    Node* n = drillchildnodebyname(gettestbasenode(), path);
    Node* p = drillchildnodebyname(gettestbasenode(), newparentpath);
    if (n && p)
    {
        resultproc.prepresult(COMPLETION, ++next_request_tag,
            [pb, n, p, this]()
            {
                client.rename(n, p, SYNCDEL_NONE, NodeHandle(), nullptr,
                    [pb](NodeHandle h, Error e) { pb->set_value(!e); });
            },
            nullptr);
        return;
    }
    out() << "node or new parent not found";
    pb->set_value(false);
}

void StandardClient::movenode(handle h1, handle h2, PromiseBoolSP pb)
{
    Node* n = client.nodebyhandle(h1);
    Node* p = client.nodebyhandle(h2);
    if (n && p)
    {
        resultproc.prepresult(COMPLETION, ++next_request_tag,
            [pb, n, p, this]()
            {
                client.rename(n, p, SYNCDEL_NONE, NodeHandle(), nullptr,
                    [pb](NodeHandle h, Error e) { pb->set_value(!e); });
            },
            nullptr);
        return;
    }
    out() << "node or new parent not found by handle";
    pb->set_value(false);
}

bool StandardClient::movenode(handle h1, handle h2)
{
    return withWait([=](PromiseBoolSP result) {
        movenode(h1, h2, std::move(result));
    }, false);
}

void StandardClient::movenodetotrash(string path, PromiseBoolSP pb)
{
    Node* n = drillchildnodebyname(gettestbasenode(), path);
    Node* p = getcloudrubbishnode();
    if (n && p && n->parent)
    {
        resultproc.prepresult(COMPLETION, ++next_request_tag,
            [pb, n, p, this]()
            {
                client.rename(n, p, SYNCDEL_NONE, NodeHandle(), nullptr,
                    [pb](NodeHandle h, Error e) { pb->set_value(!e); });
            },
            nullptr);
        return;
    }
    out() << "node or rubbish or node parent not found";
    pb->set_value(false);
}

void StandardClient::exportnode(Node* n, int del, m_time_t expiry, bool writable, bool megaHosted, promise<Error>& pb)
{
    resultproc.prepresult(COMPLETION, ++next_request_tag,
        [&](){
            error e = client.exportnode(n, del, expiry, writable, megaHosted, client.reqtag, [&](Error e, handle, handle){ pb.set_value(e); });
            if (e)
            {
                pb.set_value(e);
            }
        }, nullptr);  // no need to match callbacks with requests when we use completion functions
}

void StandardClient::getpubliclink(Node* n, int del, m_time_t expiry, bool writable, bool megaHosted, promise<Error>& pb)
{
    resultproc.prepresult(COMPLETION, ++next_request_tag,
        [&](){ client.requestPublicLink(n, del, expiry, writable, megaHosted, client.reqtag, [&](Error e, handle, handle){ pb.set_value(e); }); },
        nullptr);
}


void StandardClient::waitonsyncs(chrono::seconds d)
{
    auto start = chrono::steady_clock::now();
    for (;;)
    {
        bool any_add_del = false;;
        vector<int> syncstates;

        thread_do<bool>([&syncstates, &any_add_del, this](StandardClient& mc, PromiseBoolSP pb)
        {
            mc.client.syncs.forEachRunningSync(
                [&](Sync* s)
                {
                    syncstates.push_back(s->state());
                    any_add_del |= !s->deleteq.empty();
                    any_add_del |= !s->insertq.empty();
                });

            if (!(client.todebris.empty() && client.tounlink.empty() /*&& client.synccreate.empty()*/))
            {
                any_add_del = true;
            }
            if (!client.transfers[GET].empty() || !client.transfers[PUT].empty())
            {
                any_add_del = true;
            }
            pb->set_value(true);
        }).get();
        bool allactive = true;
        {
            lock_guard<mutex> g(StandardClient::om);
            //std::out() << "sync state: ";
            //for (auto n : syncstates)
            //{
            //    out() << n;
            //    if (n != SYNC_ACTIVE) allactive = false;
            //}
            //out();
        }

        if (any_add_del || debugging)
        {
            start = chrono::steady_clock::now();
        }

        if (allactive && ((chrono::steady_clock::now() - start) > d) && ((chrono::steady_clock::now() - lastcb) > d))
        {
            break;
        }
//out() << "waiting 500";
        WaitMillisec(500);
    }

}

bool StandardClient::login_reset(const string& user, const string& pw, bool noCache, bool resetBaseCloudFolder)
{
    future<bool> p1;
    p1 = thread_do<bool>([=](StandardClient& sc, PromiseBoolSP pb) { sc.preloginFromEnv(user, pb); });
    if (!waitonresults(&p1))
    {
        out() << "preloginFromEnv failed";
        return false;
    }
    p1 = thread_do<bool>([=](StandardClient& sc, PromiseBoolSP pb) { sc.loginFromEnv(user, pw, pb); });
    if (!waitonresults(&p1))
    {
        out() << "loginFromEnv failed";
        return false;
    }
    p1 = thread_do<bool>([=](StandardClient& sc, PromiseBoolSP pb) { sc.fetchnodes(noCache, pb); });
    if (!waitonresults(&p1)) {
        out() << "fetchnodes failed";
        return false;
    }
    if (resetBaseCloudFolder)
    {
        if (deleteTestBaseFolder(true) == 0)
        {
            out() << "deleteTestBaseFolder failed";
            return false;
        }

        p1 = thread_do<bool>([](StandardClient& sc, PromiseBoolSP pb) { sc.ensureTestBaseFolder(true, pb); });
        if (!waitonresults(&p1)) {
            out() << "ensureTestBaseFolder failed";
            return false;
        }
    }
    return true;
}

bool StandardClient::login_reset_makeremotenodes(const string& prefix, int depth, int fanout, bool noCache)
{
    return login_reset_makeremotenodes("MEGA_EMAIL", "MEGA_PWD", prefix, depth, fanout, noCache);
}

bool StandardClient::login_reset_makeremotenodes(const string& user, const string& pw, const string& prefix, int depth, int fanout, bool noCache)
{
    if (!login_reset(user, pw, noCache))
    {
        out() << "login_reset failed";
        return false;
    }
    future<bool> p1 = thread_do<bool>([=](StandardClient& sc, PromiseBoolSP pb) { sc.makeCloudSubdirs(prefix, depth, fanout, pb); });
    if (!waitonresults(&p1))
    {
        out() << "makeCloudSubdirs failed";
        return false;
    }
    return true;
}

void StandardClient::ensureSyncUserAttributes(PromiseBoolSP result)
{
    auto completion = [result](Error e) { result->set_value(!e); };
    client.ensureSyncUserAttributes(std::move(completion));
}

bool StandardClient::ensureSyncUserAttributes()
{
    auto result =
        thread_do<bool>([](StandardClient& client, PromiseBoolSP result)
                        {
                            client.ensureSyncUserAttributes(result);
                        });

    return result.get();
}

void StandardClient::copySyncConfig(SyncConfig config, PromiseHandleSP result)
{
    auto completion =
        [result](handle id, error e)
        {
            result->set_value(e ? UNDEF : id);
        };

    client.copySyncConfig(config, std::move(completion));
}

handle StandardClient::copySyncConfig(const SyncConfig& config)
{
    auto result =
        thread_do<handle>([=](StandardClient& client, PromiseHandleSP result)
                        {
                            client.copySyncConfig(config, result);
                        });

    return result.get();
}

bool StandardClient::login(const string& user, const string& pw)
{
    future<bool> p;
    p = thread_do<bool>([=](StandardClient& sc, PromiseBoolSP pb) { sc.preloginFromEnv(user, pb); });
    if (!waitonresults(&p)) return false;
    p = thread_do<bool>([=](StandardClient& sc, PromiseBoolSP pb) { sc.loginFromEnv(user, pw, pb); });
    return waitonresults(&p);
}

bool StandardClient::login_fetchnodes(const string& user, const string& pw, bool makeBaseFolder, bool noCache)
{
    future<bool> p2;
    p2 = thread_do<bool>([=](StandardClient& sc, PromiseBoolSP pb) { sc.preloginFromEnv(user, pb); });
    if (!waitonresults(&p2)) return false;
    p2 = thread_do<bool>([=](StandardClient& sc, PromiseBoolSP pb) { sc.loginFromEnv(user, pw, pb); });
    if (!waitonresults(&p2)) return false;
    p2 = thread_do<bool>([=](StandardClient& sc, PromiseBoolSP pb) { sc.fetchnodes(noCache, pb); });
    if (!waitonresults(&p2)) return false;
    p2 = thread_do<bool>([makeBaseFolder](StandardClient& sc, PromiseBoolSP pb) { sc.ensureTestBaseFolder(makeBaseFolder, pb); });
    if (!waitonresults(&p2)) return false;
    return true;
}

bool StandardClient::login_fetchnodes(const string& session)
{
    future<bool> p2;
    p2 = thread_do<bool>([=](StandardClient& sc, PromiseBoolSP pb) { sc.loginFromSession(session, pb); });
    if (!waitonresults(&p2)) return false;
    p2 = thread_do<bool>([](StandardClient& sc, PromiseBoolSP pb) { sc.fetchnodes(false, pb); });
    if (!waitonresults(&p2)) return false;
    p2 = thread_do<bool>([](StandardClient& sc, PromiseBoolSP pb) { sc.ensureTestBaseFolder(false, pb); });
    if (!waitonresults(&p2)) return false;
    return true;
}

bool StandardClient::delSync_mainthread(handle backupId)
{
    future<bool> fb = thread_do<bool>([=](StandardClient& mc, PromiseBoolSP pb) { pb->set_value(mc.delSync_inthread(backupId)); });
    return fb.get();
}

bool StandardClient::confirmModel_mainthread(Model::ModelNode* mnode, handle backupId, bool ignoreDebris, int confirm, bool expectFail, bool skipIgnoreFile)
{
    return thread_do<bool>([=](StandardClient& sc, PromiseBoolSP pb) {
        pb->set_value(sc.confirmModel(backupId, mnode, confirm, ignoreDebris, expectFail, skipIgnoreFile));
    }).get();
}

bool StandardClient::match(handle id, const Model::ModelNode* source)
{
    if (!source) return false;

    auto result = thread_do<bool>([=](StandardClient& client, PromiseBoolSP result) {
        client.match(id, source, std::move(result));
    });

    return result.get();
}

void StandardClient::match(handle id, const Model::ModelNode* source, PromiseBoolSP result)
{
    SyncInfo info;

    if (!syncSet(id, info))
    {
        result->set_value(false);
        return;
    }

    const auto* destination = client.nodeByHandle(info.h);
    result->set_value(destination && match(*destination, *source));
}

bool StandardClient::match(NodeHandle handle, const Model::ModelNode* source)
{
    auto result = thread_do<bool>([&](StandardClient& client, PromiseBoolSP result) {
        client.match(handle, source, std::move(result));
    });

    if (result.wait_for(DEFAULTWAIT) == future_status::timeout)
        return false;

    return result.get();
}

void StandardClient::match(NodeHandle handle, const Model::ModelNode* source, PromiseBoolSP result)
{
    if (!source)
        return result->set_value(false);

    auto node = client.nodeByHandle(handle);

    result->set_value(node && match(*node, *source));
}

bool StandardClient::waitFor(std::function<bool(StandardClient&)>&& predicate, const std::chrono::seconds &timeout)
{
    auto total = std::chrono::milliseconds(0);
    auto sleepIncrement = std::chrono::milliseconds(500);

    out() << "Waiting for predicate to match...";

    do
    {
        if (predicate(*this))
        {
            out() << "Predicate has matched!";

            return true;
        }

        std::this_thread::sleep_for(sleepIncrement);
        total += sleepIncrement;
    }
    while (total < timeout);

    out() << "Timed out waiting for predicate to match.";

    return false;
}

bool StandardClient::match(const Node& destination, const Model::ModelNode& source) const
{
    list<pair<const Node*, decltype(&source)>> pending;

    pending.emplace_back(&destination, &source);

    for ( ; !pending.empty(); pending.pop_front())
    {
        const auto& dn = *pending.front().first;
        const auto& sn = *pending.front().second;

        // Nodes must have matching types.
        if (!sn.typematchesnodetype(dn.type)) return false;

        // Files require no further processing.
        if (dn.type == FILENODE) continue;

        map<string, decltype(&dn), CloudNameLess> dc;
        map<string, decltype(&sn), CloudNameLess> sc;

        // Index children for pairing.
        for (const auto* child : dn.children)
        {
            auto result = dc.emplace(child->displayname(), child);

            // For simplicity, duplicates consistute a match failure.
            if (!result.second) return false;
        }

        for (const auto& child : sn.kids)
        {
            auto result = sc.emplace(child->cloudName(), child.get());
            if (!result.second) return false;
        }

        // Pair children.
        for (const auto& s : sc)
        {
            // Skip the debris folder if it appears in the root.
            if (&sn == &source)
            {
                if (CloudNameLess::equal(s.first, DEBRISFOLDER))
                {
                    continue;
                }
            }

            // Does this node have a pair in the destination?
            auto d = dc.find(s.first);

            // If not then there can be no match.
            if (d == dc.end()) return false;

            // Queue pair for more detailed matching.
            pending.emplace_back(d->second, s.second);

            // Consider the destination node paired.
            dc.erase(d);
        }

        // Can't have a match if we couldn't pair all destination nodes.
        if (!dc.empty()) return false;
    }

    return true;
}

bool StandardClient::backupOpenDrive(const fs::path& drivePath)
{
    auto result = thread_do<bool>([=](StandardClient& client, PromiseBoolSP result) {
        client.backupOpenDrive(drivePath, std::move(result));
    });

    return result.get();
}

void StandardClient::backupOpenDrive(const fs::path& drivePath, PromiseBoolSP result)
{
    auto localDrivePath = LocalPath::fromAbsolutePath(drivePath.u8string());
    result->set_value(client.syncs.backupOpenDrive(localDrivePath) == API_OK);
}

void StandardClient::triggerPeriodicScanEarly(handle backupID)
{
    // This one to be enabled after more of sync rework is merged to develop.
    // We don't have syncs configured for periodic scans yet on develop.
    // But in order to reduce the count of differing lines between the branches,
    // it's advantageous to move the lines calling this function
    //client.syncs.triggerPeriodicScanEarly(backupID).get();
}

void StandardClient::ipcr(handle id, ipcactions_t action, PromiseBoolSP result)
{
    client.updatepcr(id, action, [=](error e, ipcactions_t) {
        result->set_value(!e);
    });
}

bool StandardClient::ipcr(handle id, ipcactions_t action)
{
    auto result = thread_do<bool>([=](StandardClient& client, PromiseBoolSP result) {
        client.ipcr(id, action, std::move(result));
    });

    if (result.wait_for(DEFAULTWAIT) == future_status::timeout)
        return false;

    return result.get();
}

bool StandardClient::ipcr(handle id)
{
    auto result = thread_do<bool>([=](StandardClient& client, PromiseBoolSP result) {
        auto i = client.client.pcrindex.find(id);
        auto j = client.client.pcrindex.end();

        result->set_value(i != j && !i->second->isoutgoing);
    });

    if (result.wait_for(DEFAULTWAIT) == future_status::timeout)
        return false;

    return result.get();
}

void StandardClient::opcr(const string& email, opcactions_t action, PromiseHandleSP result)
{
    auto completion = [=](handle h, error e, opcactions_t) {
        result->set_value(!e ? h : UNDEF);
    };

    client.setpcr(email.c_str(),
                  action,
                  nullptr,
                  nullptr,
                  UNDEF,
                  std::move(completion));
}

handle StandardClient::opcr(const string& email, opcactions_t action)
{
    auto result = thread_do<handle>([&](StandardClient& client, PromiseHandleSP result) {
        client.opcr(email, action, std::move(result));
    });

    if (result.wait_for(DEFAULTWAIT) == future_status::timeout)
        return UNDEF;

    return result.get();
}

bool StandardClient::opcr(const string& email)
{
    auto result = thread_do<bool>([&](StandardClient& client, PromiseBoolSP result) {
        for (auto& i : client.client.pcrindex)
        {
            if (i.second->targetemail == email)
                return result->set_value(i.second->isoutgoing);
        }

        result->set_value(false);
    });

    if (result.wait_for(DEFAULTWAIT) == future_status::timeout)
        return false;

    return result.get();
}

bool StandardClient::iscontact(const string& email)
{
    auto result = thread_do<bool>([&](StandardClient& client, PromiseBoolSP result) {
        for (auto &i : client.client.users)
        {
            if (i.second.email == email)
                return result->set_value(i.second.show == VISIBLE);
        }

        result->set_value(false);
    });

    if (result.wait_for(DEFAULTWAIT) == future_status::timeout)
        return false;

    return result.get();
}

void StandardClient::rmcontact(const string& email, PromiseBoolSP result)
{
    client.removecontact(email.c_str(), HIDDEN, [=](error e) {
        result->set_value(!e);
    });
}

bool StandardClient::rmcontact(const string& email)
{
    auto result = thread_do<bool>([&](StandardClient& client, PromiseBoolSP result) {
        client.rmcontact(email, std::move(result));
    });

    if (result.wait_for(DEFAULTWAIT) == future_status::timeout)
        return false;

    return result.get();
}

void StandardClient::share(Node& node, const string& email, accesslevel_t permissions, PromiseBoolSP result)
{
    auto completion = [=](Error e, bool) {
        result->set_value(!e);
    };

    client.setshare(&node,
                    email.c_str(),
                    permissions,
                    false,
                    nullptr,
                    ++next_request_tag,
                    std::move(completion));
}

bool StandardClient::share(Node& node, const string& email, accesslevel_t permissions)
{
    auto result = thread_do<bool>([&](StandardClient& client, PromiseBoolSP result) {
        client.share(node, email, permissions, std::move(result));
    });

    if (result.wait_for(DEFAULTWAIT) == future_status::timeout)
        return false;

    return result.get();
}

using SyncWaitPredicate = std::function<bool(StandardClient&)>;

// Useful predicates.
SyncWaitPredicate SyncRemoteMatch(NodeHandle handle, const Model::ModelNode* source)
{
    return [=](StandardClient& client) {
        return client.match(handle, source);
    };
}

SyncWaitPredicate SyncRemoteMatch(const Node& node, const Model::ModelNode* source)
{
    return SyncRemoteMatch(node.nodeHandle(), source);
}

SyncWaitPredicate SyncRemoteNodePresent(handle handle)
{
    return [handle](StandardClient& client) {
        return client.thread_do<bool>([&](StandardClient& client, PromiseBoolSP result) {
            result->set_value(client.client.nodebyhandle(handle));
        }).get();
    };
}

SyncWaitPredicate SyncRemoteNodePresent(const Node& node)
{
    return SyncRemoteNodePresent(node.nodehandle);
}

SyncWaitPredicate SyncRemoteNodePresent(const string& path)
{
    return [path](StandardClient& client) {
        return client.thread_do<bool>([&](StandardClient& client, PromiseBoolSP result) {
            auto root = client.gettestbasenode();
            auto node = client.drillchildnodebyname(root, path);
            result->set_value(!!node);
        }).get();
    };
}

void waitonsyncs(chrono::seconds d = std::chrono::seconds(4), StandardClient* c1 = nullptr, StandardClient* c2 = nullptr, StandardClient* c3 = nullptr, StandardClient* c4 = nullptr)
{
    auto totalTimeoutStart = chrono::steady_clock::now();
    auto start = chrono::steady_clock::now();
    std::vector<StandardClient*> v{ c1, c2, c3, c4 };
    bool onelastsyncdown = true;
    for (;;)
    {
        bool any_add_del = false;

        for (auto vn : v)
        {
            if (vn)
            {
                auto result =
                  vn->thread_do<bool>(
                    [&](StandardClient& mc, PromiseBoolSP result)
                    {
                        bool busy = false;

                        mc.client.syncs.forEachRunningSync(
                          [&](Sync* s)
                          {
                              busy |= !s->deleteq.empty();
                              busy |= !s->insertq.empty();
                          });

                        if (!(mc.client.todebris.empty()
                            && mc.client.localsyncnotseen.empty()
                            && mc.client.tounlink.empty()
                            && mc.client.synccreate.empty()
                            && mc.client.transferlist.transfers[GET].empty()
                            && mc.client.transferlist.transfers[PUT].empty()))
                        {
                            busy = true;
                        }

                        result->set_value(busy);
                    });

                any_add_del |= result.get();
            }
        }

        bool allactive = true;
        {
            //lock_guard<mutex> g(StandardClient::om);
            //out() << "sync state: ";
            //for (auto n : syncstates)
            //{
            //    cout << n;
            //    if (n != SYNC_ACTIVE) allactive = false;
            //}
            //out();
        }

        if (any_add_del || StandardClient::debugging)
        {
            start = chrono::steady_clock::now();
        }

        if (onelastsyncdown && (chrono::steady_clock::now() - start + d/2) > d)
        {
            // synced folders that were removed remotely don't have the corresponding local folder removed unless we prompt an extra syncdown.  // todo:  do we need to fix
            for (auto vn : v) if (vn) vn->client.syncdownrequired = true;
            onelastsyncdown = false;
        }

        for (auto vn : v) if (vn)
        {
            if (allactive && ((chrono::steady_clock::now() - start) > d) && ((chrono::steady_clock::now() - vn->lastcb) > d))
            {
                return;
            }
        }

        WaitMillisec(400);

        if ((chrono::steady_clock::now() - totalTimeoutStart) > std::chrono::minutes(5))
        {
            out() << "Waiting for syncing to stop timed out at 5 minutes";
            return;
        }
    }

}


mutex StandardClient::om;
bool StandardClient::debugging = false;



//std::atomic<int> fileSizeCount = 20;

bool createNameFile(const fs::path &p, const string &filename)
{
    return createFile(p / fs::u8path(filename), filename.data(), filename.size());
}

bool createDataFileWithTimestamp(const fs::path &path,
                             const std::string &data,
                             const fs::file_time_type &timestamp)
{
    const bool result = createDataFile(path, data);

    if (result)
    {
        fs::last_write_time(path, timestamp);
    }

    return result;
}

bool buildLocalFolders(fs::path targetfolder, const string& prefix, int n, int recurselevel, int filesperfolder)
{
    if (suppressfiles) filesperfolder = 0;

    fs::path p = targetfolder / fs::u8path(prefix);
    if (!fs::create_directory(p))
        return false;

    for (int i = 0; i < filesperfolder; ++i)
    {
        string filename = "file" + to_string(i) + "_" + prefix;
        createNameFile(p, filename);
        //int thisSize = (++fileSizeCount)/2;
        //for (int j = 0; j < thisSize; ++j) fs << ('0' + j % 10);
    }

    if (recurselevel > 0)
    {
        for (int i = 0; i < n; ++i)
        {
            if (!buildLocalFolders(p, prefix + "_" + to_string(i), n, recurselevel - 1, filesperfolder))
                return false;
        }
    }

    return true;
}

void renameLocalFolders(fs::path targetfolder, const string& newprefix)
{
    std::list<fs::path> toRename;
    for (fs::directory_iterator i(targetfolder); i != fs::directory_iterator(); ++i)
    {
        if (fs::is_directory(i->path()))
        {
            renameLocalFolders(i->path(), newprefix);
        }
        toRename.push_back(i->path());
    }

    for (auto p : toRename)
    {
        auto newpath = p.parent_path() / (newprefix + p.filename().u8string());
        fs::rename(p, newpath);
    }
}


#ifdef __linux__
bool createSpecialFiles(fs::path targetfolder, const string& prefix, int n = 1)
{
    fs::path p = targetfolder;
    for (int i = 0; i < n; ++i)
    {
        string filename = "file" + to_string(i) + "_" + prefix;
        fs::path fp = p / fs::u8path(filename);

        int fdtmp = openat(AT_FDCWD, p.c_str(), O_RDWR|O_CLOEXEC|O_TMPFILE, 0600);
        write(fdtmp, filename.data(), filename.size());

        stringstream fdproc;
        fdproc << "/proc/self/fd/";
        fdproc << fdtmp;

        int r = linkat(AT_FDCWD, fdproc.str().c_str() , AT_FDCWD, fp.c_str(), AT_SYMLINK_FOLLOW);
        if (r)
        {
            cerr << " errno =" << errno;
            return false;
        }
        close(fdtmp);
    }
    return true;
}
#endif

class SyncFingerprintCollision
  : public ::testing::Test
{
public:
    SyncFingerprintCollision()
      : client0()
      , client1()
      , model0()
      , model1()
      , arbitraryFileLength(16384)
    {
        const fs::path root = makeNewTestRoot();

        client0 = ::mega::make_unique<StandardClient>(root, "c0");
        client1 = ::mega::make_unique<StandardClient>(root, "c1");

        client0->logcb = true;
        client1->logcb = true;
    }

    ~SyncFingerprintCollision()
    {
    }

    void SetUp() override
    {
        SimpleLogger::setLogLevel(logMax);

        ASSERT_TRUE(client0->login_reset_makeremotenodes("MEGA_EMAIL", "MEGA_PWD", "d", 1, 2));
        ASSERT_TRUE(client1->login_fetchnodes("MEGA_EMAIL", "MEGA_PWD"));
        ASSERT_EQ(client0->basefolderhandle, client1->basefolderhandle);

        model0.root->addkid(model0.buildModelSubdirs("d", 2, 1, 0));
        model1.root->addkid(model1.buildModelSubdirs("d", 2, 1, 0));

        startSyncs();
        waitOnSyncs();
        confirmModels();
    }

    void addModelFile(Model &model,
                      const std::string &directory,
                      const std::string &file,
                      const std::string &content)
    {
        auto *node = model.findnode(directory);
        ASSERT_NE(node, nullptr);

        node->addkid(model.makeModelSubfile(file, content));
    }

    void confirmModel(StandardClient &client, Model &model, handle backupId)
    {
        ASSERT_TRUE(client.confirmModel_mainthread(model.findnode("d"), backupId));
    }

    void confirmModels()
    {
        confirmModel(*client0, model0, backupId0);
        confirmModel(*client1, model1, backupId1);
    }

    const fs::path localRoot0() const
    {
        return client0->syncSet(backupId0).localpath;
    }

    const fs::path localRoot1() const
    {
        return client1->syncSet(backupId1).localpath;
    }

    void startSyncs()
    {
        backupId0 = client0->setupSync_mainthread("s0", "d", false, true);
        ASSERT_NE(backupId0, UNDEF);
        backupId1 = client1->setupSync_mainthread("s1", "d", false, false);
        ASSERT_NE(backupId1, UNDEF);
    }

    void waitOnSyncs()
    {
        waitonsyncs(chrono::seconds(4), client0.get(), client1.get());
    }

    handle backupId0 = UNDEF;
    handle backupId1 = UNDEF;

    std::unique_ptr<StandardClient> client0;
    std::unique_ptr<StandardClient> client1;
    Model model0;
    Model model1;
    const std::size_t arbitraryFileLength;
}; /* SyncFingerprintCollision */

TEST_F(SyncFingerprintCollision, DifferentMacSameName)
{
    auto data0 = randomData(arbitraryFileLength);
    auto data1 = data0;
    const auto path0 = localRoot0() / "d_0" / "a";
    const auto path1 = localRoot0() / "d_1" / "a";

    ASSERT_TRUE(createDataFile(path0, data0));
    waitOnSyncs();

    // Alter MAC but leave fingerprint untouched.
    data1[0x41] = static_cast<uint8_t>(~data1[0x41]);

    // Prepare the file outside of the sync's view.
    auto stamp = fs::last_write_time(path0);

    ASSERT_TRUE(createDataFileWithTimestamp(client0->fsBasePath / "a", data1, stamp));

    // Move the file into place.
    fs::rename(client0->fsBasePath / "a", path1);

    // Wait for the engine to process changes.
    waitOnSyncs();

    addModelFile(model0, "d/d_0", "a", data0);
    addModelFile(model0, "d/d_1", "a", data1);
    addModelFile(model1, "d/d_0", "a", data0);
    addModelFile(model1, "d/d_1", "a", data0);
    model1.ensureLocalDebrisTmpLock("d");

    confirmModels();
}

TEST_F(SyncFingerprintCollision, DifferentMacDifferentName)
{
    auto data0 = randomData(arbitraryFileLength);
    auto data1 = data0;
    const auto path0 = localRoot0() / "d_0" / "a";
    const auto path1 = localRoot0() / "d_0" / "b";

    ASSERT_TRUE(createDataFile(path0, data0));
    waitOnSyncs();

    // Alter MAC but leave fingerprint untouched.
    data1[0x41] = static_cast<uint8_t>(~data1[0x41]);

    // Prepare the file outside of the engine's view.
    auto stamp = fs::last_write_time(path0);

    ASSERT_TRUE(createDataFileWithTimestamp(client0->fsBasePath / "a", data1, stamp));

    // Move the file into place.
    fs::rename(client0->fsBasePath / "a", path1);

    // Wait for the engine to process our change.
    waitOnSyncs();

    addModelFile(model0, "d/d_0", "a", data0);
    addModelFile(model0, "d/d_0", "b", data1);
    addModelFile(model1, "d/d_0", "a", data0);
    addModelFile(model1, "d/d_0", "b", data1);
    model1.ensureLocalDebrisTmpLock("d");

    confirmModels();
}

TEST_F(SyncFingerprintCollision, SameMacDifferentName)
{
    auto data0 = randomData(arbitraryFileLength);
    const auto path0 = localRoot0() / "d_0" / "a";
    const auto path1 = localRoot0() / "d_0" / "b";

    ASSERT_TRUE(createDataFile(path0, data0));
    waitOnSyncs();

    // Build the file somewhere the sync won't notice.
    auto stamp = fs::last_write_time(path0);

    ASSERT_TRUE(createDataFileWithTimestamp(client0->fsBasePath / "b", data0, stamp));

    // Move file into place.
    fs::rename(client0->fsBasePath / "b", path1);

    // Wait for the engine to process our changes.
    waitOnSyncs();

    addModelFile(model0, "d/d_0", "a", data0);
    addModelFile(model0, "d/d_0", "b", data0);
    addModelFile(model1, "d/d_0", "a", data0);
    addModelFile(model1, "d/d_0", "b", data0);
    model1.ensureLocalDebrisTmpLock("d");

    confirmModels();
}

class SyncTest
    : public ::testing::Test
{
public:

    // Sets up the test fixture.
    void SetUp() override
    {
        LOG_info << "____TEST SetUp: " << ::testing::UnitTest::GetInstance()->current_test_info()->name();

        SimpleLogger::setLogLevel(logMax);
    }

    // Tears down the test fixture.
    void TearDown() override
    {
        LOG_info << "____TEST TearDown: " << ::testing::UnitTest::GetInstance()->current_test_info()->name();
    }

}; // SqliteDBTest

TEST_F(SyncTest, BasicSync_DelRemoteFolder)
{
    // delete a remote folder and confirm the client sending the request and another also synced both correctly update the disk
    fs::path localtestroot = makeNewTestRoot();
    StandardClient clientA1(localtestroot, "clientA1");   // user 1 client 1
    StandardClient clientA2(localtestroot, "clientA2");   // user 1 client 2


    ASSERT_TRUE(clientA1.login_reset_makeremotenodes("MEGA_EMAIL", "MEGA_PWD", "f", 3, 3));
    ASSERT_TRUE(clientA2.login_fetchnodes("MEGA_EMAIL", "MEGA_PWD"));
    ASSERT_EQ(clientA1.basefolderhandle, clientA2.basefolderhandle);

    handle backupId1 = clientA1.setupSync_mainthread("sync1", "f", false, true);
    ASSERT_NE(backupId1, UNDEF);
    handle backupId2 = clientA2.setupSync_mainthread("sync2", "f", false, false);
    ASSERT_NE(backupId2, UNDEF);
    waitonsyncs(std::chrono::seconds(4), &clientA1, &clientA2);
    clientA1.logcb = clientA2.logcb = true;

    Model model;
    model.root->addkid(model.buildModelSubdirs("f", 3, 3, 0));

    // check everything matches (model has expected state of remote and local)
    ASSERT_TRUE(clientA1.confirmModel_mainthread(model.findnode("f"), backupId1));
    ASSERT_TRUE(clientA2.confirmModel_mainthread(model.findnode("f"), backupId2));

    // delete something remotely and let sync catch up
    clientA1.received_node_actionpackets = false;
    clientA2.received_node_actionpackets = false;

    ASSERT_TRUE(clientA1.deleteremote("f/f_2/f_2_1"));

    ASSERT_TRUE(clientA1.waitForNodesUpdated(60));
    ASSERT_TRUE(clientA2.waitForNodesUpdated(60));

    waitonsyncs(std::chrono::seconds(60), &clientA1, &clientA2);

    // check everything matches in both syncs (model has expected state of remote and local)
    ASSERT_TRUE(model.movetosynctrash("f/f_2/f_2_1", "f"));
    ASSERT_TRUE(clientA1.confirmModel_mainthread(model.findnode("f"), backupId1));
    ASSERT_TRUE(clientA2.confirmModel_mainthread(model.findnode("f"), backupId2));
}

TEST_F(SyncTest, BasicSync_DelLocalFolder)
{
    // confirm change is synced to remote, and also seen and applied in a second client that syncs the same folder
    fs::path localtestroot = makeNewTestRoot();
    StandardClient clientA1(localtestroot, "clientA1");   // user 1 client 1
    StandardClient clientA2(localtestroot, "clientA2");   // user 1 client 2

    ASSERT_TRUE(clientA1.login_reset_makeremotenodes("MEGA_EMAIL", "MEGA_PWD", "f", 3, 3));
    ASSERT_TRUE(clientA2.login_fetchnodes("MEGA_EMAIL", "MEGA_PWD"));
    ASSERT_EQ(clientA1.basefolderhandle, clientA2.basefolderhandle);

    // set up sync for A1, it should build matching local folders
    handle backupId1 = clientA1.setupSync_mainthread("sync1", "f", false, true);
    ASSERT_NE(backupId1, UNDEF);
    handle backupId2 = clientA2.setupSync_mainthread("sync2", "f", false, false);
    ASSERT_NE(backupId2, UNDEF);
    waitonsyncs(std::chrono::seconds(4), &clientA1, &clientA2);
    clientA1.logcb = clientA2.logcb = true;

    // check everything matches (model has expected state of remote and local)
    Model model;
    model.root->addkid(model.buildModelSubdirs("f", 3, 3, 0));
    ASSERT_TRUE(clientA1.confirmModel_mainthread(model.findnode("f"), backupId1));
    ASSERT_TRUE(clientA2.confirmModel_mainthread(model.findnode("f"), backupId2));

    auto checkpath = clientA1.syncSet(backupId1).localpath.u8string();
    out() << "checking paths " << checkpath;
    for(auto& p: fs::recursive_directory_iterator(TestFS::GetTestFolder()))
    {
        out() << "checking path is present: " << p.path().u8string();
    }
    // delete something in the local filesystem and see if we catch up in A1 and A2 (deleter and observer syncs)
    error_code e;
    auto nRemoved = fs::remove_all(clientA1.syncSet(backupId1).localpath / "f_2" / "f_2_1", e);
    ASSERT_TRUE(!e) << "remove failed " << (clientA1.syncSet(backupId1).localpath / "f_2" / "f_2_1").u8string() << " error " << e;
    ASSERT_GT(static_cast<unsigned int>(nRemoved), 0u) << e;

    // let them catch up
    waitonsyncs(std::chrono::seconds(20), &clientA1, &clientA2);

    // check everything matches (model has expected state of remote and local)
    ASSERT_TRUE(model.movetosynctrash("f/f_2/f_2_1", "f"));
    ASSERT_TRUE(clientA2.confirmModel_mainthread(model.findnode("f"), backupId2));
    ASSERT_TRUE(model.removesynctrash("f"));
    ASSERT_TRUE(clientA1.confirmModel_mainthread(model.findnode("f"), backupId1));
}

TEST_F(SyncTest, BasicSync_MoveLocalFolderPlain)
{
    // confirm change is synced to remote, and also seen and applied in a second client that syncs the same folder
    fs::path localtestroot = makeNewTestRoot();
    StandardClient clientA1(localtestroot, "clientA1");   // user 1 client 1
    StandardClient clientA2(localtestroot, "clientA2");   // user 1 client 2

    ASSERT_TRUE(clientA1.login_reset_makeremotenodes("MEGA_EMAIL", "MEGA_PWD", "f", 3, 3));
    ASSERT_TRUE(clientA2.login_fetchnodes("MEGA_EMAIL", "MEGA_PWD"));
    ASSERT_EQ(clientA1.basefolderhandle, clientA2.basefolderhandle);

    Model model;
    model.root->addkid(model.buildModelSubdirs("f", 3, 3, 0));

    // set up sync for A1, it should build matching local folders
    handle backupId1 = clientA1.setupSync_mainthread("sync1", "f", false, true);
    ASSERT_NE(backupId1, UNDEF);
    handle backupId2 = clientA2.setupSync_mainthread("sync2", "f", false, false);
    ASSERT_NE(backupId2, UNDEF);
    waitonsyncs(std::chrono::seconds(4), &clientA1, &clientA2);
    clientA1.logcb = clientA2.logcb = true;

    // check everything matches (model has expected state of remote and local)
    ASSERT_TRUE(clientA1.confirmModel_mainthread(model.findnode("f"), backupId1));
    ASSERT_TRUE(clientA2.confirmModel_mainthread(model.findnode("f"), backupId2));

    out() << "----- making sync change to test, now -----";
    clientA1.received_node_actionpackets = false;
    clientA2.received_node_actionpackets = false;

    // move something in the local filesystem and see if we catch up in A1 and A2 (deleter and observer syncs)
    error_code rename_error;
    fs::rename(clientA1.syncSet(backupId1).localpath / "f_2" / "f_2_1", clientA1.syncSet(backupId1).localpath / "f_2_1", rename_error);
    ASSERT_TRUE(!rename_error) << rename_error;

    // client1 should send a rename command to the API
    // both client1 and client2 should receive the corresponding actionpacket
    const char* s = nullptr; // Maybe intended for an ASSERT ?
    if (!clientA1.waitForNodesUpdated(60))
    {
        s = " no actionpacket received in clientA1 for rename";
        out() << s;
    }
    if (!clientA2.waitForNodesUpdated(60))
    {
        s = " no actionpacket received in clientA2 for rename";
        out() << s;
    }
    out() << "----- wait for actionpackets ended -----";

    // sync activity should not take much longer after that.
    waitonsyncs(std::chrono::seconds(4), &clientA1, &clientA2);

    // check everything matches (model has expected state of remote and local)
    ASSERT_TRUE(model.movenode("f/f_2/f_2_1", "f"));
    ASSERT_TRUE(clientA1.confirmModel_mainthread(model.findnode("f"), backupId1));
    ASSERT_TRUE(clientA2.confirmModel_mainthread(model.findnode("f"), backupId2));
}

TEST_F(SyncTest, BasicSync_MoveLocalFolderBetweenSyncs)
{
    // confirm change is synced to remote, and also seen and applied in a second client that syncs the same folder
    fs::path localtestroot = makeNewTestRoot();
    StandardClient clientA1(localtestroot, "clientA1");   // user 1 client 1
    StandardClient clientA2(localtestroot, "clientA2");   // user 1 client 2
    StandardClient clientA3(localtestroot, "clientA3");   // user 1 client 3

    ASSERT_TRUE(clientA1.login_reset_makeremotenodes("MEGA_EMAIL", "MEGA_PWD", "f", 3, 3));
    ASSERT_TRUE(clientA2.login_fetchnodes("MEGA_EMAIL", "MEGA_PWD"));
    ASSERT_TRUE(clientA3.login_fetchnodes("MEGA_EMAIL", "MEGA_PWD"));
    ASSERT_EQ(clientA1.basefolderhandle, clientA2.basefolderhandle);

    // set up sync for A1 and A2, it should build matching local folders
    handle backupId11 = clientA1.setupSync_mainthread("sync1", "f/f_0", false, false);
    ASSERT_NE(backupId11, UNDEF);
    handle backupId12 = clientA1.setupSync_mainthread("sync2", "f/f_2", false, false);
    ASSERT_NE(backupId12, UNDEF);
    handle backupId21 = clientA2.setupSync_mainthread("syncA2_1", "f/f_0", false, false);
    ASSERT_NE(backupId21, UNDEF);
    handle backupId22 = clientA2.setupSync_mainthread("syncA2_2", "f/f_2", false, false);
    ASSERT_NE(backupId22, UNDEF);
    handle backupId31 = clientA3.setupSync_mainthread("syncA3", "f", false, false);
    ASSERT_NE(backupId31, UNDEF);
    waitonsyncs(std::chrono::seconds(4), &clientA1, &clientA2, &clientA3);
    clientA1.logcb = clientA2.logcb = clientA3.logcb = true;

    // check everything matches (model has expected state of remote and local)
    Model model;
    model.root->addkid(model.buildModelSubdirs("f", 3, 3, 0));
    ASSERT_TRUE(clientA1.confirmModel_mainthread(model.findnode("f/f_0"), backupId11));
    ASSERT_TRUE(clientA1.confirmModel_mainthread(model.findnode("f/f_2"), backupId12));
    ASSERT_TRUE(clientA2.confirmModel_mainthread(model.findnode("f/f_0"), backupId21));
    ASSERT_TRUE(clientA2.confirmModel_mainthread(model.findnode("f/f_2"), backupId22));

    // the other model gets .debris folders added at other levels for easy comparisons
    Model cleanModel;
    cleanModel.root->addkid(cleanModel.buildModelSubdirs("f", 3, 3, 0));
    ASSERT_TRUE(clientA3.confirmModel_mainthread(cleanModel.findnode("f"), backupId31));

    LOG_debug << "----- making sync change to test, now -----";
    clientA1.received_node_actionpackets = false;
    clientA2.received_node_actionpackets = false;
    clientA3.received_node_actionpackets = false;

    // move a folder form one local synced folder to another local synced folder and see if we sync correctly and catch up in A2 and A3 (mover and observer syncs)
    error_code rename_error;
    fs::path path1 = clientA1.syncSet(backupId11).localpath / "f_0_1";
    fs::path path2 = clientA1.syncSet(backupId12).localpath / "f_2_1" / "f_2_1_0" / "f_0_1";
    fs::rename(path1, path2, rename_error);
    ASSERT_TRUE(!rename_error) << rename_error;

    clientA1.triggerPeriodicScanEarly(backupId11);
    clientA1.triggerPeriodicScanEarly(backupId12);

    // client1 should send a rename command to the API
    // both client1 and client2 should receive the corresponding actionpacket
    ASSERT_TRUE(clientA1.waitForNodesUpdated(30)) << " no actionpacket received in clientA1 for rename";
    ASSERT_TRUE(clientA2.waitForNodesUpdated(30)) << " no actionpacket received in clientA2 for rename";
    ASSERT_TRUE(clientA3.waitForNodesUpdated(30)) << " no actionpacket received in clientA3 for rename";

    // let them catch up
    waitonsyncs(std::chrono::seconds(4), &clientA1, &clientA2, &clientA3);

    // check everything matches (model has expected state of remote and local)
    ASSERT_TRUE(model.movenode("f/f_0/f_0_1", "f/f_2/f_2_1/f_2_1_0"));
    ASSERT_TRUE(clientA1.confirmModel_mainthread(model.findnode("f/f_0"), backupId11));
    ASSERT_TRUE(clientA1.confirmModel_mainthread(model.findnode("f/f_2"), backupId12));
    ASSERT_TRUE(clientA2.confirmModel_mainthread(model.findnode("f/f_0"), backupId21));
    ASSERT_TRUE(clientA2.confirmModel_mainthread(model.findnode("f/f_2"), backupId22));

    ASSERT_TRUE(cleanModel.movenode("f/f_0/f_0_1", "f/f_2/f_2_1/f_2_1_0"));
    ASSERT_TRUE(clientA3.confirmModel_mainthread(cleanModel.findnode("f"), backupId31));
}

TEST_F(SyncTest, BasicSync_RenameLocalFile)
{
    static auto TIMEOUT = std::chrono::seconds(4);

    const fs::path root = makeNewTestRoot();

    // Primary client.
    StandardClient client0(root, "c0");
    // Observer.
    StandardClient client1(root, "c1");

    // Log callbacks.
    client0.logcb = true;
    client1.logcb = true;

    // Log clients in.
    ASSERT_TRUE(client0.login_reset_makeremotenodes("MEGA_EMAIL", "MEGA_PWD", "x", 0, 0));
    ASSERT_TRUE(client1.login_fetchnodes("MEGA_EMAIL", "MEGA_PWD"));
    ASSERT_EQ(client0.basefolderhandle, client1.basefolderhandle);

    // Set up syncs.
    handle backupId0 = client0.setupSync_mainthread("s0", "x", false, true);
    ASSERT_NE(backupId0, UNDEF);
    handle backupId1 = client1.setupSync_mainthread("s1", "x", false, false);
    ASSERT_NE(backupId1, UNDEF);

    // Wait for initial sync to complete.
    waitonsyncs(TIMEOUT, &client0, &client1);

    // Add x/f.
    ASSERT_TRUE(createNameFile(client0.syncSet(backupId0).localpath, "f"));

    client0.triggerPeriodicScanEarly(backupId0);

    // Wait for sync to complete.
    waitonsyncs(TIMEOUT, &client0, &client1);

    // Confirm model.
    Model model;

    model.root->addkid(model.makeModelSubfolder("x"));
    model.findnode("x")->addkid(model.makeModelSubfile("f"));

    ASSERT_TRUE(client0.confirmModel_mainthread(model.findnode("x"), backupId0));
    ASSERT_TRUE(client1.confirmModel_mainthread(model.findnode("x"), backupId1, true));

    // Rename x/f to x/g.
    fs::rename(client0.syncSet(backupId0).localpath / "f",
               client0.syncSet(backupId0).localpath / "g");

    client0.triggerPeriodicScanEarly(backupId0);

    // Wait for sync to complete.
    waitonsyncs(TIMEOUT, &client0, &client1);

    // Update and confirm model.
    model.findnode("x/f")->name = "g";

    ASSERT_TRUE(client0.confirmModel_mainthread(model.findnode("x"), backupId0));
    ASSERT_TRUE(client1.confirmModel_mainthread(model.findnode("x"), backupId1, true));
}

TEST_F(SyncTest, BasicSync_AddLocalFolder)
{
    // confirm change is synced to remote, and also seen and applied in a second client that syncs the same folder
    fs::path localtestroot = makeNewTestRoot();
    StandardClient clientA1(localtestroot, "clientA1");   // user 1 client 1
    StandardClient clientA2(localtestroot, "clientA2");   // user 1 client 2

    ASSERT_TRUE(clientA1.login_reset_makeremotenodes("MEGA_EMAIL", "MEGA_PWD", "f", 3, 3));
    ASSERT_TRUE(clientA2.login_fetchnodes("MEGA_EMAIL", "MEGA_PWD"));
    ASSERT_EQ(clientA1.basefolderhandle, clientA2.basefolderhandle);

    Model model;
    model.root->addkid(model.buildModelSubdirs("f", 3, 3, 0));

    // set up sync for A1, it should build matching local folders
    handle backupId1 = clientA1.setupSync_mainthread("sync1", "f", false, true);
    ASSERT_NE(backupId1, UNDEF);
    handle backupId2 = clientA2.setupSync_mainthread("sync2", "f", false, false);
    ASSERT_NE(backupId2, UNDEF);
    waitonsyncs(std::chrono::seconds(4), &clientA1, &clientA2);
    clientA1.logcb = clientA2.logcb = true;

    // check everything matches (model has expected state of remote and local)
    ASSERT_TRUE(clientA1.confirmModel_mainthread(model.findnode("f"), backupId1));
    ASSERT_TRUE(clientA2.confirmModel_mainthread(model.findnode("f"), backupId2));

    // make new folders (and files) in the local filesystem and see if we catch up in A1 and A2 (adder and observer syncs)
    ASSERT_TRUE(buildLocalFolders(clientA1.syncSet(backupId1).localpath / "f_2", "newkid", 2, 2, 2));

    clientA1.triggerPeriodicScanEarly(backupId1);
    // let them catch up
    waitonsyncs(std::chrono::seconds(30), &clientA1, &clientA2);  // two minutes should be long enough to get past API_ETEMPUNAVAIL == -18 for sync2 downloading the files uploaded by sync1

    // check everything matches (model has expected state of remote and local)
    model.findnode("f/f_2")->addkid(model.buildModelSubdirs("newkid", 2, 2, 2));
    ASSERT_TRUE(clientA1.confirmModel_mainthread(model.findnode("f"), backupId1));
    model.ensureLocalDebrisTmpLock("f"); // since we downloaded files
    ASSERT_TRUE(clientA2.confirmModel_mainthread(model.findnode("f"), backupId2));
}


// todo: add this test once the sync can keep up with file system notifications - at the moment
// it's too slow because we wait for the cloud before processing the next layer of files+folders.
// So if we add enough changes to exercise the notification queue, we can't check the results because
// it's far too slow at the syncing stage.
TEST_F(SyncTest, BasicSync_MassNotifyFromLocalFolderTree)
{
    // confirm change is synced to remote, and also seen and applied in a second client that syncs the same folder
    fs::path localtestroot = makeNewTestRoot();
    StandardClient clientA1(localtestroot, "clientA1");   // user 1 client 1
    //StandardClient clientA2(localtestroot, "clientA2");   // user 1 client 2

    ASSERT_TRUE(clientA1.login_reset_makeremotenodes("MEGA_EMAIL", "MEGA_PWD", "f", 0, 0));
    //ASSERT_TRUE(clientA2.login_fetchnodes("MEGA_EMAIL", "MEGA_PWD"));
    //ASSERT_EQ(clientA1.basefolderhandle, clientA2.basefolderhandle);

    // set up sync for A1, it should build matching local folders
    handle backupId1 = clientA1.setupSync_mainthread("sync1", "f", false, true);
    ASSERT_NE(backupId1, UNDEF);
    //ASSERT_TRUE(clientA2.setupSync_mainthread("sync2", "f", 2));
    waitonsyncs(std::chrono::seconds(4), &clientA1/*, &clientA2*/);
    //clientA1.logcb = clientA2.logcb = true;

    // Create a directory tree in one sync, it should be synced to the cloud and back to the other
    // Create enough files and folders that we put a strain on the notification logic: 3k entries
    ASSERT_TRUE(buildLocalFolders(clientA1.syncSet(backupId1).localpath, "initial", 0, 0, 16000));

    clientA1.triggerPeriodicScanEarly(backupId1);

    //waitonsyncs(std::chrono::seconds(10), &clientA1 /*, &clientA2*/);
    std::this_thread::sleep_for(std::chrono::seconds(5));

    // wait until the notify queues subside, it shouldn't take too long.  Limit of 5 minutes
    auto startTime = std::chrono::steady_clock::now();
    while (std::chrono::steady_clock::now() - startTime < std::chrono::seconds(5 * 60))
    {
        size_t remaining = 0;
        auto result0 = clientA1.thread_do<bool>([&](StandardClient &sc, PromiseBoolSP p)
        {
            sc.client.syncs.forEachRunningSync(
              [&](Sync* s)
              {
                  for (int q = DirNotify::NUMQUEUES; q--; )
                  {
                      remaining += s->dirnotify->notifyq[q].size();
                  }
              });

            p->set_value(true);
        });
        result0.get();
        if (!remaining) break;
        std::this_thread::sleep_for(std::chrono::seconds(1));
    }

    Model model;
    model.root->addkid(model.buildModelSubdirs("initial", 0, 0, 16000));

    clientA1.waitFor([&](StandardClient&){ return clientA1.transfersAdded.load() > 0; }, std::chrono::seconds(60));  // give it a chance to create all the nodes.

    // check everything matches (just local since it'll still be uploading files)
    clientA1.localNodesMustHaveNodes = false;
    ASSERT_TRUE(clientA1.confirmModel_mainthread(model.root.get(), backupId1, false, StandardClient::CONFIRM_LOCAL));
    //ASSERT_TRUE(clientA2.confirmModel_mainthread(model.findnode("f"), 2));

    ASSERT_GT(clientA1.transfersAdded.load(), 0u);
    clientA1.transfersAdded = 0;

    // rename all those files and folders, put a strain on the notify system again.
    // Also, no downloads (or uploads) should occur as a result of this.
 //   renameLocalFolders(clientA1.syncSet(backupId1).localpath, "renamed_");

    // let them catch up
    //waitonsyncs(std::chrono::seconds(10), &clientA1 /*, &clientA2*/);

    // rename is too slow to check, even just in localnodes, for now.

    //ASSERT_EQ(clientA1.transfersAdded.load(), 0u);

    //Model model2;
    //model2.root->addkid(model.buildModelSubdirs("renamed_initial", 0, 0, 100));

    //// check everything matches (model has expected state of remote and local)
    //ASSERT_TRUE(clientA1.confirmModel_mainthread(model2.root.get(), 1));
    ////ASSERT_TRUE(clientA2.confirmModel_mainthread(model2.findnode("f"), 2));
}



/* this one is too slow for regular testing with the current algorithm
TEST_F(SyncTest, BasicSync_MAX_NEWNODES1)
{
    // create more nodes than we can upload in one putnodes.
    // this tree is 5x5 and the algorithm ends up creating nodes one at a time so it's pretty slow (and doesn't hit MAX_NEWNODES as a result)
    fs::path localtestroot = makeNewTestRoot();
    StandardClient clientA1(localtestroot, "clientA1");   // user 1 client 1
    StandardClient clientA2(localtestroot, "clientA2");   // user 1 client 2

    ASSERT_TRUE(clientA1.login_reset_makeremotenodes("MEGA_EMAIL", "MEGA_PWD", "f", 3, 3));
    ASSERT_TRUE(clientA2.login_fetchnodes("MEGA_EMAIL", "MEGA_PWD"));
    ASSERT_EQ(clientA1.basefolderhandle, clientA2.basefolderhandle);

    Model model;
    model.root->addkid(model.buildModelSubdirs("f", 3, 3, 0));

    // set up sync for A1, it should build matching local folders
    ASSERT_TRUE(clientA1.setupSync_mainthread("sync1", "f", 1));
    ASSERT_TRUE(clientA2.setupSync_mainthread("sync2", "f", 2));
    waitonsyncs(std::chrono::seconds(4), &clientA1, &clientA2);
    clientA1.logcb = clientA2.logcb = true;

    // check everything matches (model has expected state of remote and local)
    ASSERT_TRUE(clientA1.confirmModel_mainthread(model.findnode("f"), 1));
    ASSERT_TRUE(clientA2.confirmModel_mainthread(model.findnode("f"), 2));

    // make new folders in the local filesystem and see if we catch up in A1 and A2 (adder and observer syncs)
    assert(MegaClient::MAX_NEWNODES < 3125);
    ASSERT_TRUE(buildLocalFolders(clientA1.syncSet(backupId1).localpath, "g", 5, 5, 0));  // 5^5=3125 leaf folders, 625 pre-leaf etc

    // let them catch up
    waitonsyncs(std::chrono::seconds(30), &clientA1, &clientA2);

    // check everything matches (model has expected state of remote and local)
    model.findnode("f")->addkid(model.buildModelSubdirs("g", 5, 5, 0));
    ASSERT_TRUE(clientA1.confirmModel_mainthread(model.findnode("f"), 1));
    ASSERT_TRUE(clientA2.confirmModel_mainthread(model.findnode("f"), 2));
}
*/

/* this one is too slow for regular testing with the current algorithm
TEST_F(SyncTest, BasicSync_MAX_NEWNODES2)
{
    // create more nodes than we can upload in one putnodes.
    // this tree is 5x5 and the algorithm ends up creating nodes one at a time so it's pretty slow (and doesn't hit MAX_NEWNODES as a result)
    fs::path localtestroot = makeNewTestRoot();
    StandardClient clientA1(localtestroot, "clientA1");   // user 1 client 1
    StandardClient clientA2(localtestroot, "clientA2");   // user 1 client 2

    ASSERT_TRUE(clientA1.login_reset_makeremotenodes("MEGA_EMAIL", "MEGA_PWD", "f", 3, 3));
    ASSERT_TRUE(clientA2.login_fetchnodes("MEGA_EMAIL", "MEGA_PWD"));
    ASSERT_EQ(clientA1.basefolderhandle, clientA2.basefolderhandle);

    Model model;
    model.root->addkid(model.buildModelSubdirs("f", 3, 3, 0));

    // set up sync for A1, it should build matching local folders
    ASSERT_TRUE(clientA1.setupSync_mainthread("sync1", "f", 1));
    ASSERT_TRUE(clientA2.setupSync_mainthread("sync2", "f", 2));
    waitonsyncs(std::chrono::seconds(4), &clientA1, &clientA2);
    clientA1.logcb = clientA2.logcb = true;

    // check everything matches (model has expected state of remote and local)
    ASSERT_TRUE(clientA1.confirmModel_mainthread(model.findnode("f"), 1));
    ASSERT_TRUE(clientA2.confirmModel_mainthread(model.findnode("f"), 2));

    // make new folders in the local filesystem and see if we catch up in A1 and A2 (adder and observer syncs)
    assert(MegaClient::MAX_NEWNODES < 3000);
    ASSERT_TRUE(buildLocalFolders(clientA1.syncSet(backupId1).localpath, "g", 3000, 1, 0));

    // let them catch up
    waitonsyncs(std::chrono::seconds(30), &clientA1, &clientA2);

    // check everything matches (model has expected state of remote and local)
    model.findnode("f")->addkid(model.buildModelSubdirs("g", 3000, 1, 0));
    ASSERT_TRUE(clientA1.confirmModel_mainthread(model.findnode("f"), 1));
    ASSERT_TRUE(clientA2.confirmModel_mainthread(model.findnode("f"), 2));
}
*/

TEST_F(SyncTest, BasicSync_MoveExistingIntoNewLocalFolder)
{
    // historic case:  in the local filesystem, create a new folder then move an existing file/folder into it
    fs::path localtestroot = makeNewTestRoot();
    StandardClient clientA1(localtestroot, "clientA1");   // user 1 client 1
    StandardClient clientA2(localtestroot, "clientA2");   // user 1 client 2

    ASSERT_TRUE(clientA1.login_reset_makeremotenodes("MEGA_EMAIL", "MEGA_PWD", "f", 3, 3));
    ASSERT_TRUE(clientA2.login_fetchnodes("MEGA_EMAIL", "MEGA_PWD"));
    ASSERT_EQ(clientA1.basefolderhandle, clientA2.basefolderhandle);

    Model model;
    model.root->addkid(model.buildModelSubdirs("f", 3, 3, 0));

    // set up sync for A1, it should build matching local folders
    handle backupId1 = clientA1.setupSync_mainthread("sync1", "f", false, true);
    ASSERT_NE(backupId1, UNDEF);
    handle backupId2 = clientA2.setupSync_mainthread("sync2", "f", false, false);
    ASSERT_NE(backupId2, UNDEF);
    waitonsyncs(std::chrono::seconds(4), &clientA1, &clientA2);
    clientA1.logcb = clientA2.logcb = true;

    // check everything matches (model has expected state of remote and local)
    ASSERT_TRUE(clientA1.confirmModel_mainthread(model.findnode("f"), backupId1));
    ASSERT_TRUE(clientA2.confirmModel_mainthread(model.findnode("f"), backupId2));

    // make new folder in the local filesystem
    ASSERT_TRUE(buildLocalFolders(clientA1.syncSet(backupId1).localpath, "new", 1, 0, 0));
    // move an already synced folder into it
    error_code rename_error;
    fs::path path1 = clientA1.syncSet(backupId1).localpath / "f_2"; // / "f_2_0" / "f_2_0_0";
    fs::path path2 = clientA1.syncSet(backupId1).localpath / "new" / "f_2"; // "f_2_0_0";
    fs::rename(path1, path2, rename_error);
    ASSERT_TRUE(!rename_error) << rename_error;

    clientA1.triggerPeriodicScanEarly(backupId1);

    // let them catch up
    waitonsyncs(std::chrono::seconds(10), &clientA1, &clientA2);

    // check everything matches (model has expected state of remote and local)
    auto f = model.makeModelSubfolder("new");
    f->addkid(model.removenode("f/f_2")); // / f_2_0 / f_2_0_0"));
    model.findnode("f")->addkid(move(f));
    ASSERT_TRUE(clientA1.confirmModel_mainthread(model.findnode("f"), backupId1));
    ASSERT_TRUE(clientA2.confirmModel_mainthread(model.findnode("f"), backupId2));
}

TEST_F(SyncTest, BasicSync_MoveSeveralExistingIntoDeepNewLocalFolders)
{
    // historic case:  in the local filesystem, create a new folder then move an existing file/folder into it
    fs::path localtestroot = makeNewTestRoot();
    StandardClient clientA1(localtestroot, "clientA1");   // user 1 client 1
    StandardClient clientA2(localtestroot, "clientA2");   // user 1 client 2

    ASSERT_TRUE(clientA1.login_reset_makeremotenodes("MEGA_EMAIL", "MEGA_PWD", "f", 3, 3));
    ASSERT_TRUE(clientA2.login_fetchnodes("MEGA_EMAIL", "MEGA_PWD"));
    ASSERT_EQ(clientA1.basefolderhandle, clientA2.basefolderhandle);

    Model model;
    model.root->addkid(model.buildModelSubdirs("f", 3, 3, 0));

    // set up sync for A1, it should build matching local folders
    handle backupId1 = clientA1.setupSync_mainthread("sync1", "f", false, true);
    ASSERT_NE(backupId1, UNDEF);
    handle backupId2 = clientA2.setupSync_mainthread("sync2", "f", false, false);
    ASSERT_NE(backupId2, UNDEF);
    waitonsyncs(std::chrono::seconds(4), &clientA1, &clientA2);
    clientA1.logcb = clientA2.logcb = true;

    // check everything matches (model has expected state of remote and local)
    ASSERT_TRUE(clientA1.confirmModel_mainthread(model.findnode("f"), backupId1));
    ASSERT_TRUE(clientA2.confirmModel_mainthread(model.findnode("f"), backupId2));

    // make new folder tree in the local filesystem
    ASSERT_TRUE(buildLocalFolders(clientA1.syncSet(backupId1).localpath, "new", 3, 3, 3));

    // move already synced folders to serveral parts of it - one under another moved folder too
    error_code rename_error;
    fs::rename(clientA1.syncSet(backupId1).localpath / "f_0", clientA1.syncSet(backupId1).localpath / "new" / "new_0" / "new_0_1" / "new_0_1_2" / "f_0", rename_error);
    ASSERT_TRUE(!rename_error) << rename_error;
    fs::rename(clientA1.syncSet(backupId1).localpath / "f_1", clientA1.syncSet(backupId1).localpath / "new" / "new_1" / "new_1_2" / "f_1", rename_error);
    ASSERT_TRUE(!rename_error) << rename_error;
    fs::rename(clientA1.syncSet(backupId1).localpath / "f_2", clientA1.syncSet(backupId1).localpath / "new" / "new_1" / "new_1_2" / "f_1" / "f_1_2" / "f_2", rename_error);
    ASSERT_TRUE(!rename_error) << rename_error;

    clientA1.triggerPeriodicScanEarly(backupId1);

    // let them catch up
    waitonsyncs(std::chrono::seconds(30), &clientA1, &clientA2);

    // check everything matches (model has expected state of remote and local)
    model.findnode("f")->addkid(model.buildModelSubdirs("new", 3, 3, 3));
    model.findnode("f/new/new_0/new_0_1/new_0_1_2")->addkid(model.removenode("f/f_0"));
    model.findnode("f/new/new_1/new_1_2")->addkid(model.removenode("f/f_1"));
    model.findnode("f/new/new_1/new_1_2/f_1/f_1_2")->addkid(model.removenode("f/f_2"));
    ASSERT_TRUE(clientA1.confirmModel_mainthread(model.findnode("f"), backupId1));
    model.ensureLocalDebrisTmpLock("f"); // since we downloaded files
    ASSERT_TRUE(clientA2.confirmModel_mainthread(model.findnode("f"), backupId2));
}

/* not expected to work yet
TEST_F(SyncTest, BasicSync_SyncDuplicateNames)
{
    fs::path localtestroot = makeNewTestRoot();
    StandardClient clientA1(localtestroot, "clientA1");   // user 1 client 1
    StandardClient clientA2(localtestroot, "clientA2");   // user 1 client 2

    ASSERT_TRUE(clientA1.login_reset("MEGA_EMAIL", "MEGA_PWD"));
    ASSERT_TRUE(clientA2.login_fetchnodes("MEGA_EMAIL", "MEGA_PWD"));
    ASSERT_EQ(clientA1.basefolderhandle, clientA2.basefolderhandle);


    NewNode* nodearray = new NewNode[3];
    nodearray[0] = *clientA1.makeSubfolder("samename");
    nodearray[1] = *clientA1.makeSubfolder("samename");
    nodearray[2] = *clientA1.makeSubfolder("Samename");
    clientA1.resultproc.prepresult(StandardClient::PUTNODES, [this](error e) {
    });
    clientA1.client.putnodes(clientA1.basefolderhandle, nodearray, 3);

    // set up syncs, they should build matching local folders
    ASSERT_TRUE(clientA1.setupSync_mainthread("sync1", "", 1));
    ASSERT_TRUE(clientA2.setupSync_mainthread("sync2", "", 2));
    waitonsyncs(std::chrono::seconds(4), &clientA1, &clientA2);
    clientA1.logcb = clientA2.logcb = true;

    // check everything matches (model has expected state of remote and local)
    Model model;
    model.root->addkid(model.makeModelSubfolder("samename"));
    model.root->addkid(model.makeModelSubfolder("samename"));
    model.root->addkid(model.makeModelSubfolder("Samename"));
    ASSERT_TRUE(clientA1.confirmModel_mainthread(model.root.get(), 1));
    ASSERT_TRUE(clientA2.confirmModel_mainthread(model.root.get(), 2));
}*/

TEST_F(SyncTest, BasicSync_RemoveLocalNodeBeforeSessionResume)
{
    fs::path localtestroot = makeNewTestRoot();
    auto pclientA1 = ::mega::make_unique<StandardClient>(localtestroot, "clientA1");   // user 1 client 1
    StandardClient clientA2(localtestroot, "clientA2");   // user 1 client 2

    ASSERT_TRUE(pclientA1->login_reset_makeremotenodes("MEGA_EMAIL", "MEGA_PWD", "f", 3, 3));
    ASSERT_TRUE(clientA2.login_fetchnodes("MEGA_EMAIL", "MEGA_PWD"));
    ASSERT_EQ(pclientA1->basefolderhandle, clientA2.basefolderhandle);

    Model model;
    model.root->addkid(model.buildModelSubdirs("f", 3, 3, 0));

    pclientA1->received_node_actionpackets = false;
    clientA2.received_node_actionpackets = false;

    // set up sync for A1, it should build matching local folders
    handle backupId1 = pclientA1->setupSync_mainthread("sync1", "f", false, true);
    ASSERT_NE(backupId1, UNDEF);
    handle backupId2 = clientA2.setupSync_mainthread("sync2", "f", false, false);
    ASSERT_NE(backupId2, UNDEF);

    // actually for this one, we don't expect actionpackets because all the cloud nodes are already present before the sync starts
    // ASSERT_TRUE(pclientA1->waitForNodesUpdated(30)) << " no actionpacket received in clientA1";
    // ASSERT_TRUE(clientA2.waitForNodesUpdated(30)) << " no actionpacket received in clientA2";

    waitonsyncs(std::chrono::seconds(4), pclientA1.get(), &clientA2);
    pclientA1->logcb = clientA2.logcb = true;

    // check everything matches (model has expected state of remote and local)
    ASSERT_TRUE(pclientA1->confirmModel_mainthread(model.findnode("f"), backupId1));
    ASSERT_TRUE(clientA2.confirmModel_mainthread(model.findnode("f"), backupId2));

    // save session
    string session;
    pclientA1->client.dumpsession(session);

    // logout (but keep caches)
    fs::path sync1path = pclientA1->syncSet(backupId1).localpath;
    pclientA1->localLogout();

    pclientA1->received_syncs_restored = false;

    // remove local folders
    error_code e;
    ASSERT_TRUE(fs::remove_all(sync1path / "f_2", e) != static_cast<std::uintmax_t>(-1)) << e;

    // resume session, see if nodes and localnodes get in sync
    pclientA1.reset(new StandardClient(localtestroot, "clientA1"));
    ASSERT_TRUE(pclientA1->login_fetchnodes(session));

    // wait for normal sync resumes to complete
    pclientA1->waitFor([&](StandardClient& sc){ return sc.received_syncs_restored; }, std::chrono::seconds(30));

    waitonsyncs(std::chrono::seconds(4), pclientA1.get(), &clientA2);

    // check everything matches (model has expected state of remote and local)
    ASSERT_TRUE(model.movetosynctrash("f/f_2", "f"));
    ASSERT_TRUE(clientA2.confirmModel_mainthread(model.findnode("f"), backupId2));
    ASSERT_TRUE(model.removesynctrash("f"));
    ASSERT_TRUE(pclientA1->confirmModel_mainthread(model.findnode("f"), backupId1));
}

/* not expected to work yet
TEST_F(SyncTest, BasicSync_RemoteFolderCreationRaceSamename)
{
    // confirm change is synced to remote, and also seen and applied in a second client that syncs the same folder
    // SN tagging needed for this one
    fs::path localtestroot = makeNewTestRoot();
    StandardClient clientA1(localtestroot, "clientA1");   // user 1 client 1
    StandardClient clientA2(localtestroot, "clientA2");   // user 1 client 2

    ASSERT_TRUE(clientA1.login_reset("MEGA_EMAIL", "MEGA_PWD"));
    ASSERT_TRUE(clientA2.login_fetchnodes("MEGA_EMAIL", "MEGA_PWD"));
    ASSERT_EQ(clientA1.basefolderhandle, clientA2.basefolderhandle);

    // set up sync for both, it should build matching local folders (empty initially)
    ASSERT_TRUE(clientA1.setupSync_mainthread("sync1", "", 1));
    ASSERT_TRUE(clientA2.setupSync_mainthread("sync2", "", 2));
    waitonsyncs(std::chrono::seconds(4), &clientA1, &clientA2);
    clientA1.logcb = clientA2.logcb = true;

    // now have both clients create the same remote folder structure simultaneously.  We should end up with just one copy of it on the server and in both syncs
    future<bool> p1 = clientA1.thread_do<bool>([=](StandardClient& sc, PromiseBoolSP pb) { sc.makeCloudSubdirs("f", 3, 3, pb); });
    future<bool> p2 = clientA2.thread_do<bool>([=](StandardClient& sc, PromiseBoolSP pb) { sc.makeCloudSubdirs("f", 3, 3, pb); });
    ASSERT_TRUE(waitonresults(&p1, &p2));

    // let them catch up
    waitonsyncs(std::chrono::seconds(4), &clientA1, &clientA2);

    // check everything matches (model has expected state of remote and local)
    Model model;
    model.root->addkid(model.buildModelSubdirs("f", 3, 3, 0));
    ASSERT_TRUE(clientA1.confirmModel_mainthread(model.root.get(), 1));
    ASSERT_TRUE(clientA2.confirmModel_mainthread(model.root.get(), 2));
}*/

/* not expected to work yet
TEST_F(SyncTest, BasicSync_LocalFolderCreationRaceSamename)
{
    // confirm change is synced to remote, and also seen and applied in a second client that syncs the same folder
    // SN tagging needed for this one
    fs::path localtestroot = makeNewTestRoot();
    StandardClient clientA1(localtestroot, "clientA1");   // user 1 client 1
    StandardClient clientA2(localtestroot, "clientA2");   // user 1 client 2

    ASSERT_TRUE(clientA1.login_reset("MEGA_EMAIL", "MEGA_PWD"));
    ASSERT_TRUE(clientA2.login_fetchnodes("MEGA_EMAIL", "MEGA_PWD"));
    ASSERT_EQ(clientA1.basefolderhandle, clientA2.basefolderhandle);

    // set up sync for both, it should build matching local folders (empty initially)
    ASSERT_TRUE(clientA1.setupSync_mainthread("sync1", "", 1));
    ASSERT_TRUE(clientA2.setupSync_mainthread("sync2", "", 2));
    waitonsyncs(std::chrono::seconds(4), &clientA1, &clientA2);
    clientA1.logcb = clientA2.logcb = true;

    // now have both clients create the same folder structure simultaneously.  We should end up with just one copy of it on the server and in both syncs
    future<bool> p1 = clientA1.thread_do<bool>([=](StandardClient& sc, PromiseBoolSP pb) { buildLocalFolders(sc.syncSet(backupId1).localpath, "f", 3, 3, 0); pb->set_value(true); });
    future<bool> p2 = clientA2.thread_do<bool>([=](StandardClient& sc, PromiseBoolSP pb) { buildLocalFolders(sc.syncSet(backupId2).localpath, "f", 3, 3, 0); pb->set_value(true); });
    ASSERT_TRUE(waitonresults(&p1, &p2));

    // let them catch up
    waitonsyncs(std::chrono::seconds(30), &clientA1, &clientA2);

    // check everything matches (model has expected state of remote and local)
    Model model;
    model.root->addkid(model.buildModelSubdirs("f", 3, 3, 0));
    ASSERT_TRUE(clientA1.confirmModel_mainthread(model.root.get(), 1));
    ASSERT_TRUE(clientA2.confirmModel_mainthread(model.root.get(), 2));
}*/


TEST_F(SyncTest, BasicSync_ResumeSyncFromSessionAfterNonclashingLocalAndRemoteChanges )
{
    fs::path localtestroot = makeNewTestRoot();
    unique_ptr<StandardClient> pclientA1(new StandardClient(localtestroot, "clientA1"));   // user 1 client 1
    StandardClient clientA2(localtestroot, "clientA2");   // user 1 client 2

    ASSERT_TRUE(pclientA1->login_reset_makeremotenodes("MEGA_EMAIL", "MEGA_PWD", "f", 3, 3));
    ASSERT_TRUE(clientA2.login_fetchnodes("MEGA_EMAIL", "MEGA_PWD"));
    ASSERT_EQ(pclientA1->basefolderhandle, clientA2.basefolderhandle);

    // set up sync for A1, it should build matching local folders
    handle backupId1 = pclientA1->setupSync_mainthread("sync1", "f", false, true);
    ASSERT_NE(backupId1, UNDEF);
    handle backupId2 = clientA2.setupSync_mainthread("sync2", "f", false, false);
    ASSERT_NE(backupId2, UNDEF);
    waitonsyncs(std::chrono::seconds(4), pclientA1.get(), &clientA2);
    pclientA1->logcb = clientA2.logcb = true;

    // check everything matches (model has expected state of remote and local)
    Model model1, model2;
    model1.root->addkid(model1.buildModelSubdirs("f", 3, 3, 0));
    model2.root->addkid(model2.buildModelSubdirs("f", 3, 3, 0));
    ASSERT_TRUE(pclientA1->confirmModel_mainthread(model1.findnode("f"), backupId1));
    ASSERT_TRUE(clientA2.confirmModel_mainthread(model2.findnode("f"), backupId2));

    out() << "********************* save session A1";
    string session;
    pclientA1->client.dumpsession(session);

    out() << "*********************  logout A1 (but keep caches on disk)";
    fs::path sync1path = pclientA1->syncSet(backupId1).localpath;
    pclientA1->localLogout();

    out() << "*********************  add remote folders via A2";
    future<bool> p1 = clientA2.thread_do<bool>([](StandardClient& sc, PromiseBoolSP pb) { sc.makeCloudSubdirs("newremote", 2, 2, pb, "f/f_1/f_1_0"); });
    model1.findnode("f/f_1/f_1_0")->addkid(model1.buildModelSubdirs("newremote", 2, 2, 0));
    model2.findnode("f/f_1/f_1_0")->addkid(model2.buildModelSubdirs("newremote", 2, 2, 0));
    ASSERT_TRUE(waitonresults(&p1));

    out() << "*********************  remove remote folders via A2";
    p1 = clientA2.thread_do<bool>([](StandardClient& sc, PromiseBoolSP pb) { sc.deleteremote("f/f_0", false, pb); });
    model1.movetosynctrash("f/f_0", "f");
    model2.movetosynctrash("f/f_0", "f");
    ASSERT_TRUE(waitonresults(&p1));

    out() << "*********************  add local folders in A1";
    ASSERT_TRUE(buildLocalFolders(sync1path / "f_1/f_1_2", "newlocal", 2, 2, 2));
    model1.findnode("f/f_1/f_1_2")->addkid(model1.buildModelSubdirs("newlocal", 2, 2, 2));
    model2.findnode("f/f_1/f_1_2")->addkid(model2.buildModelSubdirs("newlocal", 2, 2, 2));

    out() << "*********************  remove local folders in A1";
    error_code e;
    ASSERT_TRUE(fs::remove_all(sync1path / "f_2", e) != static_cast<std::uintmax_t>(-1)) << e;
    model1.removenode("f/f_2");
    model2.movetosynctrash("f/f_2", "f");

    out() << "*********************  get sync2 activity out of the way";
    waitonsyncs(DEFAULTWAIT, &clientA2);

    out() << "*********************  resume A1 session (with sync), see if A2 nodes and localnodes get in sync again";
    pclientA1.reset(new StandardClient(localtestroot, "clientA1"));
    ASSERT_TRUE(pclientA1->login_fetchnodes(session));
    ASSERT_EQ(pclientA1->basefolderhandle, clientA2.basefolderhandle);

    // wait for normal sync resumes to complete
    // wait bumped to 40 seconds here because we've seen a case where the 2nd client didn't receive actionpackets for 30 seconds
    pclientA1->waitFor([&](StandardClient& sc){ return sc.received_syncs_restored; }, std::chrono::seconds(40));

    waitonsyncs(DEFAULTWAIT, pclientA1.get(), &clientA2);

    out() << "*********************  check everything matches (model has expected state of remote and local)";
    ASSERT_TRUE(pclientA1->confirmModel_mainthread(model1.findnode("f"), backupId1));
    model2.ensureLocalDebrisTmpLock("f"); // since we downloaded files
    ASSERT_TRUE(clientA2.confirmModel_mainthread(model2.findnode("f"), backupId2));
}

TEST_F(SyncTest, BasicSync_ResumeSyncFromSessionAfterClashingLocalAddRemoteDelete)
{
    fs::path localtestroot = makeNewTestRoot();
    unique_ptr<StandardClient> pclientA1(new StandardClient(localtestroot, "clientA1"));   // user 1 client 1
    StandardClient clientA2(localtestroot, "clientA2");   // user 1 client 2

    ASSERT_TRUE(pclientA1->login_reset_makeremotenodes("MEGA_EMAIL", "MEGA_PWD", "f", 3, 3));
    ASSERT_TRUE(clientA2.login_fetchnodes("MEGA_EMAIL", "MEGA_PWD"));
    ASSERT_EQ(pclientA1->basefolderhandle, clientA2.basefolderhandle);

    Model model;
    model.root->addkid(model.buildModelSubdirs("f", 3, 3, 0));

    // set up sync for A1, it should build matching local folders
    handle backupId1 = pclientA1->setupSync_mainthread("sync1", "f", false, true);
    ASSERT_NE(backupId1, UNDEF);
    handle backupId2 = clientA2.setupSync_mainthread("sync2", "f", false, false);
    ASSERT_NE(backupId2, UNDEF);
    waitonsyncs(std::chrono::seconds(4), pclientA1.get(), &clientA2);
    pclientA1->logcb = clientA2.logcb = true;

    // check everything matches (model has expected state of remote and local)
    ASSERT_TRUE(pclientA1->confirmModel_mainthread(model.findnode("f"), backupId1));
    ASSERT_TRUE(clientA2.confirmModel_mainthread(model.findnode("f"), backupId2));

    // save session A1
    string session;
    pclientA1->client.dumpsession(session);
    fs::path sync1path = pclientA1->syncSet(backupId1).localpath;

    // logout A1 (but keep caches on disk)
    pclientA1->localLogout();

    // remove remote folder via A2
    future<bool> p1 = clientA2.thread_do<bool>([](StandardClient& sc, PromiseBoolSP pb) { sc.deleteremote("f/f_1", false, pb); });
    ASSERT_TRUE(waitonresults(&p1));

    // add local folders in A1 on disk folder
    ASSERT_TRUE(buildLocalFolders(sync1path / "f_1/f_1_2", "newlocal", 2, 2, 2));

    // get sync2 activity out of the way
    waitonsyncs(std::chrono::seconds(4), &clientA2);

    // resume A1 session (with sync), see if A2 nodes and localnodes get in sync again
    pclientA1.reset(new StandardClient(localtestroot, "clientA1"));
    ASSERT_TRUE(pclientA1->login_fetchnodes(session));
    ASSERT_EQ(pclientA1->basefolderhandle, clientA2.basefolderhandle);

    // wait for normal sync resumes to complete
    pclientA1->waitFor([&](StandardClient& sc){ return sc.received_syncs_restored; }, std::chrono::seconds(30));

    waitonsyncs(chrono::seconds(4), pclientA1.get(), &clientA2);

    // Sync rework update:  for now at least, delete wins in this case

    //ASSERT_EQ(waitResult[0].syncStalled, true);
    //ASSERT_EQ(1, waitResult[0].stalledNodePaths.size());
    //ASSERT_EQ(1, waitResult[0].stalledLocalPaths.size());

    Model modelLocal1;
    modelLocal1.root->addkid(model.buildModelSubdirs("f", 3, 3, 0));
    modelLocal1.findnode("f/f_1/f_1_2")->addkid(model.buildModelSubdirs("newlocal", 2, 2, 2));
    //pclientA1->localNodesMustHaveNodes = false;
    ASSERT_TRUE(modelLocal1.movetosynctrash("f/f_1", "f"));

    Model modelRemote1;
    modelRemote1.root->addkid(model.buildModelSubdirs("f", 3, 3, 0));
    ASSERT_TRUE(modelRemote1.movetosynctrash("f/f_1", "f"));

    ASSERT_TRUE(pclientA1->confirmModel_mainthread(modelLocal1.findnode("f"), backupId1, false, StandardClient::CONFIRM_LOCAL));
    ASSERT_TRUE(pclientA1->confirmModel_mainthread(modelRemote1.findnode("f"), backupId1, false, StandardClient::CONFIRM_REMOTE));
    //ASSERT_TRUE(modelRemote1.removesynctrash("f", "f_1/f_1_2/newlocal"));
    ASSERT_TRUE(clientA2.confirmModel_mainthread(modelRemote1.findnode("f"), backupId2));
}


TEST_F(SyncTest, CmdChecks_RRAttributeAfterMoveNode)
{
    fs::path localtestroot = makeNewTestRoot();
    unique_ptr<StandardClient> pclientA1(new StandardClient(localtestroot, "clientA1"));   // user 1 client 1

    ASSERT_TRUE(pclientA1->login_reset_makeremotenodes("MEGA_EMAIL", "MEGA_PWD", "f", 3, 3));

    Node* f = pclientA1->drillchildnodebyname(pclientA1->gettestbasenode(), "f");
    handle original_f_handle = f->nodehandle;
    handle original_f_parent_handle = f->parent->nodehandle;

    // make sure there are no 'f' in the rubbish
    auto fv = pclientA1->drillchildnodesbyname(pclientA1->getcloudrubbishnode(), "f");
    future<bool> fb = pclientA1->thread_do<bool>([&fv](StandardClient& sc, PromiseBoolSP pb) { sc.deleteremotenodes(fv, pb); });
    ASSERT_TRUE(waitonresults(&fb));

    f = pclientA1->drillchildnodebyname(pclientA1->getcloudrubbishnode(), "f");
    ASSERT_TRUE(f == nullptr);


    // remove remote folder via A2
    future<bool> p1 = pclientA1->thread_do<bool>([](StandardClient& sc, PromiseBoolSP pb)
        {
            sc.movenodetotrash("f", pb);
        });
    ASSERT_TRUE(waitonresults(&p1));

    WaitMillisec(3000);  // allow for attribute delivery too

    f = pclientA1->drillchildnodebyname(pclientA1->getcloudrubbishnode(), "f");
    ASSERT_TRUE(f != nullptr);

    // check the restore-from-trash handle got set, and correctly
    nameid rrname = AttrMap::string2nameid("rr");
    ASSERT_EQ(f->nodehandle, original_f_handle);
    ASSERT_EQ(f->attrs.map[rrname], string(Base64Str<MegaClient::NODEHANDLE>(original_f_parent_handle)));
    ASSERT_EQ(f->attrs.map[rrname], string(Base64Str<MegaClient::NODEHANDLE>(pclientA1->gettestbasenode()->nodehandle)));

    // move it back

    p1 = pclientA1->thread_do<bool>([&](StandardClient& sc, PromiseBoolSP pb)
    {
        sc.movenode(f->nodehandle, pclientA1->basefolderhandle, pb);
    });
    ASSERT_TRUE(waitonresults(&p1));

    WaitMillisec(3000);  // allow for attribute delivery too

    // check it's back and the rr attribute is gone
    f = pclientA1->drillchildnodebyname(pclientA1->gettestbasenode(), "f");
    ASSERT_TRUE(f != nullptr);
    ASSERT_EQ(f->attrs.map[rrname], string());
}


#ifdef __linux__
TEST_F(SyncTest, BasicSync_SpecialCreateFile)
{
    // confirm change is synced to remote, and also seen and applied in a second client that syncs the same folder
    fs::path localtestroot = makeNewTestRoot();
    StandardClient clientA1(localtestroot, "clientA1");   // user 1 client 1
    StandardClient clientA2(localtestroot, "clientA2");   // user 1 client 2

    ASSERT_TRUE(clientA1.login_reset_makeremotenodes("MEGA_EMAIL", "MEGA_PWD", "f", 2, 2));
    ASSERT_TRUE(clientA2.login_fetchnodes("MEGA_EMAIL", "MEGA_PWD"));
    ASSERT_EQ(clientA1.basefolderhandle, clientA2.basefolderhandle);

    Model model;
    model.root->addkid(model.buildModelSubdirs("f", 2, 2, 0));

    // set up sync for A1, it should build matching local folders
    handle backupId1 = clientA1.setupSync_mainthread("sync1", "f", false, true);
    ASSERT_NE(backupId1, UNDEF);
    handle backupId2 = clientA2.setupSync_mainthread("sync2", "f", false, false);
    ASSERT_NE(backupId2, UNDEF);

    waitonsyncs(std::chrono::seconds(4), &clientA1, &clientA2);
    clientA1.logcb = clientA2.logcb = true;
    // check everything matches (model has expected state of remote and local)
    ASSERT_TRUE(clientA1.confirmModel_mainthread(model.findnode("f"), backupId1));
    ASSERT_TRUE(clientA2.confirmModel_mainthread(model.findnode("f"), backupId2));

    // make new folders (and files) in the local filesystem and see if we catch up in A1 and A2 (adder and observer syncs)
    ASSERT_TRUE(createSpecialFiles(clientA1.syncSet(backupId1).localpath / "f_0", "newkid", 2));

    for (int i = 0; i < 2; ++i)
    {
        string filename = "file" + to_string(i) + "_" + "newkid";
        model.findnode("f/f_0")->addkid(model.makeModelSubfile(filename));
    }

    clientA1.triggerPeriodicScanEarly(backupId1);

    // let them catch up
    waitonsyncs(DEFAULTWAIT, &clientA1, &clientA2);

    // check everything matches (model has expected state of remote and local)
    ASSERT_TRUE(clientA1.confirmModel_mainthread(model.findnode("f"), backupId1));
    model.ensureLocalDebrisTmpLock("f"); // since we downloaded files
    ASSERT_TRUE(clientA2.confirmModel_mainthread(model.findnode("f"), backupId2));
}
#endif

TEST_F(SyncTest, DISABLED_BasicSync_moveAndDeleteLocalFile)
{
    // confirm change is synced to remote, and also seen and applied in a second client that syncs the same folder
    fs::path localtestroot = makeNewTestRoot();
    StandardClient clientA1(localtestroot, "clientA1");   // user 1 client 1
    StandardClient clientA2(localtestroot, "clientA2");   // user 1 client 2

    ASSERT_TRUE(clientA1.login_reset_makeremotenodes("MEGA_EMAIL", "MEGA_PWD", "f", 1, 1));
    ASSERT_TRUE(clientA2.login_fetchnodes("MEGA_EMAIL", "MEGA_PWD"));
    ASSERT_EQ(clientA1.basefolderhandle, clientA2.basefolderhandle);

    Model model;
    model.root->addkid(model.buildModelSubdirs("f", 1, 1, 0));

    // set up sync for A1, it should build matching local folders
    handle backupId1 = clientA1.setupSync_mainthread("sync1", "f", false, true);
    ASSERT_NE(backupId1, UNDEF);
    handle backupId2 = clientA2.setupSync_mainthread("sync2", "f", false, false);
    ASSERT_NE(backupId2, UNDEF);

    waitonsyncs(std::chrono::seconds(4), &clientA1, &clientA2);
    clientA1.logcb = clientA2.logcb = true;
    // check everything matches (model has expected state of remote and local)
    ASSERT_TRUE(clientA1.confirmModel_mainthread(model.findnode("f"), backupId1));
    ASSERT_TRUE(clientA2.confirmModel_mainthread(model.findnode("f"), backupId2));


    // move something in the local filesystem and see if we catch up in A1 and A2 (deleter and observer syncs)
    error_code rename_error;
    fs::rename(clientA1.syncSet(backupId1).localpath / "f_0", clientA1.syncSet(backupId1).localpath / "renamed", rename_error);
    ASSERT_TRUE(!rename_error) << rename_error;
    fs::remove(clientA1.syncSet(backupId1).localpath / "renamed");

    clientA1.triggerPeriodicScanEarly(backupId1);

    // let them catch up
    waitonsyncs(DEFAULTWAIT, &clientA1, &clientA2);

    // check everything matches (model has expected state of remote and local)
    ASSERT_TRUE(model.movetosynctrash("f/f_0", "f"));
    ASSERT_TRUE(clientA2.confirmModel_mainthread(model.findnode("f"), backupId2));
    ASSERT_TRUE(model.removesynctrash("f"));
    ASSERT_TRUE(clientA1.confirmModel_mainthread(model.findnode("f"), backupId1));
}

namespace {

string makefa(const string& name, int fakecrc, int mtime)
{
    AttrMap attrs;
    attrs.map['n'] = name;

    FileFingerprint ff;
    ff.crc[0] = ff.crc[1] = ff.crc[2] = ff.crc[3] = fakecrc;
    ff.mtime = mtime;
    ff.serializefingerprint(&attrs.map['c']);

    string attrjson;
    attrs.getjson(&attrjson);
    return attrjson;
}

Node* makenode(MegaClient& mc, NodeHandle parent, ::mega::nodetype_t type, m_off_t size, handle owner, const string& attrs, ::mega::byte* key)
{
    static handle handlegenerator = 10;
    std::vector<Node*> dp;
    auto newnode = new Node(&mc, &dp, NodeHandle().set6byte(++handlegenerator), parent, type, size, owner, nullptr, 1);

    newnode->setkey(key);
    newnode->attrstring.reset(new string);

    SymmCipher sc;
    sc.setkey(key, type);
    mc.makeattr(&sc, newnode->attrstring, attrs.c_str());

    int attrlen = int(newnode->attrstring->size());
    string base64attrstring;
    base64attrstring.resize(static_cast<size_t>(attrlen * 4 / 3 + 4));
    base64attrstring.resize(static_cast<size_t>(Base64::btoa((::mega::byte *)newnode->attrstring->data(), int(newnode->attrstring->size()), (char *)base64attrstring.data())));

    *newnode->attrstring = base64attrstring;

    return newnode;
}

} // anonymous

TEST_F(SyncTest, NodeSorting_forPhotosAndVideos)
{
    fs::path localtestroot = makeNewTestRoot();
    StandardClient standardclient(localtestroot, "sortOrderTests");
    auto& client = standardclient.client;

    handle owner = 99999;

    ::mega::byte key[] = { 0x01, 0x02, 0x03, 0x04, 0x01, 0x02, 0x03, 0x04, 0x01, 0x02, 0x03, 0x04, 0x01, 0x02, 0x03, 0x04, 0x01, 0x02, 0x03, 0x04, 0x01, 0x02, 0x03, 0x04, 0x01, 0x02, 0x03, 0x04, 0x01, 0x02, 0x03, 0x04 };

    // first 3 are root nodes:
    auto cloudroot = makenode(client, NodeHandle(), ROOTNODE, -1, owner, makefa("root", 1, 1), key);
    makenode(client, NodeHandle(), VAULTNODE, -1, owner, makefa("inbox", 1, 1), key);
    makenode(client, NodeHandle(), RUBBISHNODE, -1, owner, makefa("bin", 1, 1), key);

    // now some files to sort
    auto photo1 = makenode(client, cloudroot->nodeHandle(), FILENODE, 9999, owner, makefa("abc.jpg", 1, 1570673890), key);
    auto photo2 = makenode(client, cloudroot->nodeHandle(), FILENODE, 9999, owner, makefa("cba.png", 1, 1570673891), key);
    auto video1 = makenode(client, cloudroot->nodeHandle(), FILENODE, 9999, owner, makefa("xyz.mov", 1, 1570673892), key);
    auto video2 = makenode(client, cloudroot->nodeHandle(), FILENODE, 9999, owner, makefa("zyx.mp4", 1, 1570673893), key);
    auto otherfile = makenode(client, cloudroot->nodeHandle(), FILENODE, 9999, owner, makefa("ASDF.fsda", 1, 1570673894), key);
    auto otherfolder = makenode(client, cloudroot->nodeHandle(), FOLDERNODE, -1, owner, makefa("myfolder", 1, 1570673895), key);

    node_vector v{ photo1, photo2, video1, video2, otherfolder, otherfile };
    for (auto n : v) n->setkey(key);

    MegaApiImpl::sortByComparatorFunction(v, MegaApi::ORDER_PHOTO_ASC, client);
    node_vector v2{ photo1, photo2, video1, video2, otherfolder, otherfile };
    ASSERT_EQ(v, v2);

    MegaApiImpl::sortByComparatorFunction(v, MegaApi::ORDER_PHOTO_DESC, client);
    node_vector v3{ photo2, photo1, video2, video1, otherfolder, otherfile };
    ASSERT_EQ(v, v3);

    MegaApiImpl::sortByComparatorFunction(v, MegaApi::ORDER_VIDEO_ASC, client);
    node_vector v4{ video1, video2, photo1, photo2, otherfolder, otherfile };
    ASSERT_EQ(v, v4);

    MegaApiImpl::sortByComparatorFunction(v, MegaApi::ORDER_VIDEO_DESC, client);
    node_vector v5{ video2, video1, photo2, photo1, otherfolder, otherfile };
    ASSERT_EQ(v, v5);
}


TEST_F(SyncTest, PutnodesForMultipleFolders)
{
    fs::path localtestroot = makeNewTestRoot();
    StandardClient standardclient(localtestroot, "PutnodesForMultipleFolders");
    ASSERT_TRUE(standardclient.login_fetchnodes("MEGA_EMAIL", "MEGA_PWD", true));

    vector<NewNode> newnodes(4);

    standardclient.client.putnodes_prepareOneFolder(&newnodes[0], "folder1");
    standardclient.client.putnodes_prepareOneFolder(&newnodes[1], "folder2");
    standardclient.client.putnodes_prepareOneFolder(&newnodes[2], "folder2.1");
    standardclient.client.putnodes_prepareOneFolder(&newnodes[3], "folder2.2");

    newnodes[1].nodehandle = newnodes[2].parenthandle = newnodes[3].parenthandle = 2;

    auto targethandle = standardclient.client.rootnodes.files;

    std::atomic<bool> putnodesDone{false};
    standardclient.resultproc.prepresult(StandardClient::PUTNODES,  ++next_request_tag,
        [&](){ standardclient.client.putnodes(targethandle, NoVersioning, move(newnodes), nullptr, standardclient.client.reqtag); },
        [&putnodesDone](error e) { putnodesDone = true; return true; });

    while (!putnodesDone)
    {
        WaitMillisec(100);
    }

    Node* cloudRoot = standardclient.client.nodeByHandle(targethandle);

    ASSERT_TRUE(nullptr != standardclient.drillchildnodebyname(cloudRoot, "folder1"));
    ASSERT_TRUE(nullptr != standardclient.drillchildnodebyname(cloudRoot, "folder2"));
    ASSERT_TRUE(nullptr != standardclient.drillchildnodebyname(cloudRoot, "folder2/folder2.1"));
    ASSERT_TRUE(nullptr != standardclient.drillchildnodebyname(cloudRoot, "folder2/folder2.2"));
}

// this test fails frequently on develop due to race conditions with commands vs actionpackets on develop, re-enable after merging sync rework (which has SIC removed)
TEST_F(SyncTest, DISABLED_ExerciseCommands)
{
    fs::path localtestroot = makeNewTestRoot();
    StandardClient standardclient(localtestroot, "ExerciseCommands");
    ASSERT_TRUE(standardclient.login_fetchnodes("MEGA_EMAIL", "MEGA_PWD", true));

    // Using this set setup to execute commands direct in the SDK Core
    // so that we can test things that the MegaApi interface would
    // disallow or shortcut.

    // make sure it's a brand new folder
    future<bool> p1 = standardclient.thread_do<bool>([=](StandardClient& sc, PromiseBoolSP pb) { sc.makeCloudSubdirs("testlinkfolder_brandnew3", 1, 1, pb); });
    ASSERT_TRUE(waitonresults(&p1));

    assert(standardclient.lastPutnodesResultFirstHandle != UNDEF);
    Node* n2 = standardclient.client.nodebyhandle(standardclient.lastPutnodesResultFirstHandle);

    out() << "Testing make public link for node: " << n2->displaypath();

    // try to get a link on an existing unshared folder
    promise<Error> pe1, pe1a, pe2, pe3, pe4;
    standardclient.getpubliclink(n2, 0, 0, false, false, pe1);
    ASSERT_EQ(API_EACCESS, pe1.get_future().get());

    // create on existing node
    standardclient.exportnode(n2, 0, 0, false, false, pe1a);
    ASSERT_EQ(API_OK, pe1a.get_future().get());

    // get link on existing shared folder node, with link already  (different command response)
    standardclient.getpubliclink(n2, 0, 0, false, false, pe2);
    ASSERT_EQ(API_OK, pe2.get_future().get());

    // delete existing link on node
    standardclient.getpubliclink(n2, 1, 0, false, false, pe3);
    ASSERT_EQ(API_OK, pe3.get_future().get());

    // create on non existent node
    n2->nodehandle = UNDEF;
    standardclient.getpubliclink(n2, 0, 0, false, false, pe4);
    ASSERT_EQ(API_EACCESS, pe4.get_future().get());
}

#ifndef _WIN32_SUPPORTS_SYMLINKS_IT_JUST_NEEDS_TURNING_ON
TEST_F(SyncTest, BasicSync_CreateAndDeleteLink)
{
    // confirm change is synced to remote, and also seen and applied in a second client that syncs the same folder
    fs::path localtestroot = makeNewTestRoot();
    StandardClient clientA1(localtestroot, "clientA1");   // user 1 client 1
    StandardClient clientA2(localtestroot, "clientA2");   // user 1 client 2

    ASSERT_TRUE(clientA1.login_reset_makeremotenodes("MEGA_EMAIL", "MEGA_PWD", "f", 1, 1));
    ASSERT_TRUE(clientA2.login_fetchnodes("MEGA_EMAIL", "MEGA_PWD"));
    ASSERT_EQ(clientA1.basefolderhandle, clientA2.basefolderhandle);

    Model model;
    model.root->addkid(model.buildModelSubdirs("f", 1, 1, 0));

    // set up sync for A1, it should build matching local folders
    handle backupId1 = clientA1.setupSync_mainthread("sync1", "f", false, true);
    ASSERT_NE(backupId1, UNDEF);
    handle backupId2 = clientA2.setupSync_mainthread("sync2", "f", false, false);
    ASSERT_NE(backupId2, UNDEF);

    waitonsyncs(std::chrono::seconds(4), &clientA1, &clientA2);
    clientA1.logcb = clientA2.logcb = true;
    // check everything matches (model has expected state of remote and local)
    ASSERT_TRUE(clientA1.confirmModel_mainthread(model.findnode("f"), backupId1));
    ASSERT_TRUE(clientA2.confirmModel_mainthread(model.findnode("f"), backupId2));


    // move something in the local filesystem and see if we catch up in A1 and A2 (deleter and observer syncs)
    error_code linkage_error;
    fs::create_symlink(clientA1.syncSet(backupId1).localpath / "f_0", clientA1.syncSet(backupId1).localpath / "linked", linkage_error);
    ASSERT_TRUE(!linkage_error) << linkage_error;

    // let them catch up
    waitonsyncs(DEFAULTWAIT, &clientA1, &clientA2);

    //check client 2 is unaffected
    ASSERT_TRUE(clientA2.confirmModel_mainthread(model.findnode("f"), backupId2));


    fs::remove(clientA1.syncSet(backupId1).localpath / "linked");
    // let them catch up
    waitonsyncs(DEFAULTWAIT, &clientA1, &clientA2);

    //check client 2 is unaffected
    ASSERT_TRUE(clientA2.confirmModel_mainthread(model.findnode("f"), backupId2));
}

TEST_F(SyncTest, BasicSync_CreateRenameAndDeleteLink)
{
    // confirm change is synced to remote, and also seen and applied in a second client that syncs the same folder
    fs::path localtestroot = makeNewTestRoot();
    StandardClient clientA1(localtestroot, "clientA1");   // user 1 client 1
    StandardClient clientA2(localtestroot, "clientA2");   // user 1 client 2

    ASSERT_TRUE(clientA1.login_reset_makeremotenodes("MEGA_EMAIL", "MEGA_PWD", "f", 1, 1));
    ASSERT_TRUE(clientA2.login_fetchnodes("MEGA_EMAIL", "MEGA_PWD"));
    ASSERT_EQ(clientA1.basefolderhandle, clientA2.basefolderhandle);

    Model model;
    model.root->addkid(model.buildModelSubdirs("f", 1, 1, 0));

    // set up sync for A1, it should build matching local folders
    handle backupId1 = clientA1.setupSync_mainthread("sync1", "f", false, true);
    ASSERT_NE(backupId1, UNDEF);
    handle backupId2 = clientA2.setupSync_mainthread("sync2", "f", false, false);
    ASSERT_NE(backupId2, UNDEF);

    waitonsyncs(std::chrono::seconds(4), &clientA1, &clientA2);
    clientA1.logcb = clientA2.logcb = true;
    // check everything matches (model has expected state of remote and local)
    ASSERT_TRUE(clientA1.confirmModel_mainthread(model.findnode("f"), backupId1));
    ASSERT_TRUE(clientA2.confirmModel_mainthread(model.findnode("f"), backupId2));


    // move something in the local filesystem and see if we catch up in A1 and A2 (deleter and observer syncs)
    error_code linkage_error;
    fs::create_symlink(clientA1.syncSet(backupId1).localpath / "f_0", clientA1.syncSet(backupId1).localpath / "linked", linkage_error);
    ASSERT_TRUE(!linkage_error) << linkage_error;

    // let them catch up
    waitonsyncs(DEFAULTWAIT, &clientA1, &clientA2);

    //check client 2 is unaffected
    ASSERT_TRUE(clientA2.confirmModel_mainthread(model.findnode("f"), backupId2));

    fs::rename(clientA1.syncSet(backupId1).localpath / "linked", clientA1.syncSet(backupId1).localpath / "linkrenamed", linkage_error);

    // let them catch up
    waitonsyncs(DEFAULTWAIT, &clientA1, &clientA2);

    //check client 2 is unaffected
    ASSERT_TRUE(clientA2.confirmModel_mainthread(model.findnode("f"), backupId2));

    fs::remove(clientA1.syncSet(backupId1).localpath / "linkrenamed");

    // let them catch up
    waitonsyncs(DEFAULTWAIT, &clientA1, &clientA2);

    //check client 2 is unaffected
    ASSERT_TRUE(clientA2.confirmModel_mainthread(model.findnode("f"), backupId2));
}

#ifndef WIN32

// what is supposed to happen for this one?  It seems that the `linked` symlink is no longer ignored on windows?  client2 is affected!

TEST_F(SyncTest, BasicSync_CreateAndReplaceLinkLocally)
{
    // confirm change is synced to remote, and also seen and applied in a second client that syncs the same folder
    fs::path localtestroot = makeNewTestRoot();
    StandardClient clientA1(localtestroot, "clientA1");   // user 1 client 1
    StandardClient clientA2(localtestroot, "clientA2");   // user 1 client 2

    ASSERT_TRUE(clientA1.login_reset_makeremotenodes("MEGA_EMAIL", "MEGA_PWD", "f", 1, 1));
    ASSERT_TRUE(clientA2.login_fetchnodes("MEGA_EMAIL", "MEGA_PWD"));
    ASSERT_EQ(clientA1.basefolderhandle, clientA2.basefolderhandle);

    Model model;
    model.root->addkid(model.buildModelSubdirs("f", 1, 1, 0));

    // set up sync for A1, it should build matching local folders
    handle backupId1 = clientA1.setupSync_mainthread("sync1", "f", false, true);
    ASSERT_NE(backupId1, UNDEF);
    handle backupId2 = clientA2.setupSync_mainthread("sync2", "f", false, false);
    ASSERT_NE(backupId2, UNDEF);

    waitonsyncs(std::chrono::seconds(4), &clientA1, &clientA2);
    clientA1.logcb = clientA2.logcb = true;
    // check everything matches (model has expected state of remote and local)
    ASSERT_TRUE(clientA1.confirmModel_mainthread(model.findnode("f"), backupId1));
    ASSERT_TRUE(clientA2.confirmModel_mainthread(model.findnode("f"), backupId2));


    // move something in the local filesystem and see if we catch up in A1 and A2 (deleter and observer syncs)
    error_code linkage_error;
    fs::create_symlink(clientA1.syncSet(backupId1).localpath / "f_0", clientA1.syncSet(backupId1).localpath / "linked", linkage_error);
    ASSERT_TRUE(!linkage_error) << linkage_error;

    clientA1.triggerPeriodicScanEarly(backupId1);

    // let them catch up
    waitonsyncs(DEFAULTWAIT, &clientA1, &clientA2);

    //check client 2 is unaffected
    ASSERT_TRUE(clientA2.confirmModel_mainthread(model.findnode("f"), backupId2));
    fs::rename(clientA1.syncSet(backupId1).localpath / "f_0", clientA1.syncSet(backupId1).localpath / "linked", linkage_error);

    // let them catch up
    waitonsyncs(DEFAULTWAIT, &clientA1, &clientA2);

    //check client 2 is unaffected
    ASSERT_TRUE(clientA2.confirmModel_mainthread(model.findnode("f"), backupId2));

    fs::remove(clientA1.syncSet(backupId1).localpath / "linked");

    clientA1.triggerPeriodicScanEarly(backupId1);

    ASSERT_TRUE(createNameFile(clientA1.syncSet(backupId1).localpath, "linked"));

    clientA1.triggerPeriodicScanEarly(backupId1);

    // Wait for the engine to synchronize changes.
    waitonsyncs(DEFAULTWAIT, &clientA1, &clientA2);

    model.findnode("f")->addkid(model.makeModelSubfile("linked"));
    model.ensureLocalDebrisTmpLock("f"); // since we downloaded files

    //check client 2 is as expected
    ASSERT_TRUE(clientA2.confirmModel_mainthread(model.findnode("f"), backupId2));
}


TEST_F(SyncTest, BasicSync_CreateAndReplaceLinkUponSyncDown)
{
    // confirm change is synced to remote, and also seen and applied in a second client that syncs the same folder
    fs::path localtestroot = makeNewTestRoot();
    StandardClient clientA1(localtestroot, "clientA1");   // user 1 client 1
    StandardClient clientA2(localtestroot, "clientA2");   // user 1 client 2

    ASSERT_TRUE(clientA1.login_reset_makeremotenodes("MEGA_EMAIL", "MEGA_PWD", "f", 1, 1));
    ASSERT_TRUE(clientA2.login_fetchnodes("MEGA_EMAIL", "MEGA_PWD"));
    ASSERT_EQ(clientA1.basefolderhandle, clientA2.basefolderhandle);

    Model model;
    model.root->addkid(model.buildModelSubdirs("f", 1, 1, 0));

    // set up sync for A1, it should build matching local folders
    handle backupId1 = clientA1.setupSync_mainthread("sync1", "f", false, true);
    ASSERT_NE(backupId1, UNDEF);
    handle backupId2 = clientA2.setupSync_mainthread("sync2", "f", false, false);
    ASSERT_NE(backupId2, UNDEF);

    waitonsyncs(std::chrono::seconds(4), &clientA1, &clientA2);
    clientA1.logcb = clientA2.logcb = true;
    // check everything matches (model has expected state of remote and local)
    ASSERT_TRUE(clientA1.confirmModel_mainthread(model.findnode("f"), backupId1));
    ASSERT_TRUE(clientA2.confirmModel_mainthread(model.findnode("f"), backupId2));

    // move something in the local filesystem and see if we catch up in A1 and A2 (deleter and observer syncs)
    error_code linkage_error;
    fs::create_symlink(clientA1.syncSet(backupId1).localpath / "f_0", clientA1.syncSet(backupId1).localpath / "linked", linkage_error);
    ASSERT_TRUE(!linkage_error) << linkage_error;

    clientA1.triggerPeriodicScanEarly(backupId1);

    // let them catch up
    waitonsyncs(DEFAULTWAIT, &clientA1, &clientA2);

    //check client 2 is unaffected
    ASSERT_TRUE(clientA2.confirmModel_mainthread(model.findnode("f"), backupId2));

    ASSERT_TRUE(createNameFile(clientA2.syncSet(backupId2).localpath, "linked"));

    clientA2.triggerPeriodicScanEarly(backupId2);

    // let them catch up

    clientA1.triggerPeriodicScanEarly(backupId1);

    waitonsyncs(DEFAULTWAIT, &clientA1, &clientA2);

    model.findnode("f")->addkid(model.makeModelSubfolder("linked")); //notice: the deleted here is folder because what's actually deleted is a symlink that points to a folder
                                                                     //ideally we could add full support for symlinks in this tests suite

    model.movetosynctrash("f/linked","f");
    model.findnode("f")->addkid(model.makeModelSubfile("linked"));
    model.ensureLocalDebrisTmpLock("f"); // since we downloaded files

    //check client 2 is as expected
    ASSERT_TRUE(clientA1.confirmModel_mainthread(model.findnode("f"), backupId1));
}
#endif

#endif

TEST_F(SyncTest, BasicSync_NewVersionsCreatedWhenFilesModified)
{
    // Convenience.
    using FileFingerprintPtr = unique_ptr<FileFingerprint>;

    const auto TESTROOT = makeNewTestRoot();
    const auto TIMEOUT  = std::chrono::seconds(4);

    StandardClient c(TESTROOT, "c");

    // Log callbacks.
    c.logcb = true;

    // Helper for generating fingerprints.
    auto fingerprint =
      [&c](const fs::path& fsPath) -> FileFingerprintPtr
      {
          // Convenience.
          auto& fsAccess = *c.client.fsaccess;

          // Needed so we can access the filesystem.
          auto fileAccess = fsAccess.newfileaccess(false);

          // Translate input path into something useful.
          auto path = LocalPath::fromAbsolutePath(fsPath.u8string());

          // Try and open file for reading.
          if (fileAccess->fopen(path, true, false))
          {
              auto fingerprint = ::mega::make_unique<FileFingerprint>();

              // Generate fingerprint.
              if (fingerprint->genfingerprint(fileAccess.get()))
              {
                  return fingerprint;
              }
          }

          return nullptr;
      };

    // Fingerprints for each revision.
    vector<FileFingerprintPtr> fingerprints;

    // Log client in.
    ASSERT_TRUE(c.login_reset_makeremotenodes("MEGA_EMAIL", "MEGA_PWD", "x", 0, 0));

    // Add and start sync.
    const auto id = c.setupSync_mainthread("s", "x", false, true);
    ASSERT_NE(id, UNDEF);

    const auto SYNCROOT = c.syncSet(id).localpath;

    // Create and populate model.
    Model model;

    model.addfile("f", "a");
    model.generate(SYNCROOT);

    // Keep track of fingerprint.
    fingerprints.emplace_back(fingerprint(SYNCROOT / "f"));
    ASSERT_TRUE(fingerprints.back());

    c.triggerPeriodicScanEarly(id);

    // Wait for initial sync to complete.
    waitonsyncs(TIMEOUT, &c);

    // Check that the file made it to the cloud.
    ASSERT_TRUE(c.confirmModel_mainthread(model.root.get(), id));

    // Create a new revision of f.
    model.addfile("f", "b");
    model.generate(SYNCROOT);

    // Update fingerprint.
    fingerprints.emplace_back(fingerprint(SYNCROOT / "f"));
    ASSERT_TRUE(fingerprints.back());

    c.triggerPeriodicScanEarly(id);

    // Wait for change to propagate.
    waitonsyncs(TIMEOUT, &c);

    // Validate model.
    ASSERT_TRUE(c.confirmModel_mainthread(model.root.get(), id));

    // Create yet anothet revision of f.
    model.addfile("f", "c");
    model.generate(SYNCROOT);

    // Update fingerprint.
    fingerprints.emplace_back(fingerprint(SYNCROOT / "f"));
    ASSERT_TRUE(fingerprints.back());

    c.triggerPeriodicScanEarly(id);

    // Wait for change to propagate.
    waitonsyncs(TIMEOUT, &c);

    // Validate model.
    ASSERT_TRUE(c.confirmModel_mainthread(model.root.get(), id));

    // Get our hands on f's node.
    auto *f = c.drillchildnodebyname(c.gettestbasenode(), "x/f");
    ASSERT_TRUE(f);

    // Validate the version chain.
    auto i = fingerprints.crbegin();
    auto matched = true;

    while (f && i != fingerprints.crend())
    {
        matched &= *f == **i++;

        f = f->children.empty() ? nullptr : f->children.front();
    }

    matched &= !f && i == fingerprints.crend();
    ASSERT_TRUE(matched);
}

TEST_F(SyncTest, BasicSync_ClientToSDKConfigMigration)
{
    const auto TESTROOT = makeNewTestRoot();
    const auto TIMEOUT  = std::chrono::seconds(4);

    SyncConfig config0;
    SyncConfig config1;
    Model model;

    // Create some syncs for us to migrate.
    {
        StandardClient c0(TESTROOT, "c0");

        // Log callbacks.
        c0.logcb = true;

        // Log in client.
        ASSERT_TRUE(c0.login_reset_makeremotenodes("MEGA_EMAIL", "MEGA_PWD", "s", 1, 2));

        // Add syncs.
        auto id0 = c0.setupSync_mainthread("s0", "s/s_0", false, true);
        ASSERT_NE(id0, UNDEF);

        auto id1 = c0.setupSync_mainthread("s1", "s/s_1", false, false);
        ASSERT_NE(id1, UNDEF);

        // Populate filesystem.
        auto root0 = c0.syncSet(id0).localpath;
        auto root1 = c0.syncSet(id1).localpath;

        model.addfile("d/f");
        model.addfile("f");
        model.generate(root0);
        model.generate(root1, true);

        c0.triggerPeriodicScanEarly(id0);
        c0.triggerPeriodicScanEarly(id1);

        // Wait for sync to complete.
        waitonsyncs(TIMEOUT, &c0);

        // Make sure everything arrived safely.
        ASSERT_TRUE(c0.confirmModel_mainthread(model.root.get(), id0));
        ASSERT_TRUE(c0.confirmModel_mainthread(model.root.get(), id1));

        // Get our hands on the configs.
        config0 = c0.syncConfigByBackupID(id0);
        config1 = c0.syncConfigByBackupID(id1);
    }

    // Migrate the configs.
    StandardClient c1(TESTROOT, "c1");

    // Log callbacks.
    c1.logcb = true;

    // Log in the client.
    ASSERT_TRUE(c1.login("MEGA_EMAIL", "MEGA_PWD"));

    // Make sure sync user attributes are present.
    ASSERT_TRUE(c1.ensureSyncUserAttributes());

    // Update configs so they're useful for this client.
    {
        FSACCESS_CLASS fsAccess;
        auto root0 = TESTROOT / "c1" / "s0";
        auto root1 = TESTROOT / "c1" / "s1";

        // Issue new backup IDs.
        config0.mBackupId = UNDEF;
        config1.mBackupId = UNDEF;

        // Update path for c1.
        config0.mLocalPath = LocalPath::fromAbsolutePath(root0.u8string());
        config1.mLocalPath = LocalPath::fromAbsolutePath(root1.u8string());

        // Make sure local sync roots exist.
        fs::create_directories(root0);
        fs::create_directories(root1);
    }

    // Migrate the configs.
    auto id0 = c1.copySyncConfig(config0);
    ASSERT_NE(id0, UNDEF);
    auto id1 = c1.copySyncConfig(config1);
    ASSERT_NE(id1, UNDEF);

    // So we can wait until the syncs are resumed.
    promise<void> notify;

    // Hook onAutoResumeResult callback.
    c1.onAutoResumeResult = ([id0, id1, &notify]() {
        auto waiting = std::make_shared<set<handle>>();

        // Track the syncs we're waiting for.
        waiting->emplace(id0);
        waiting->emplace(id1);

        // Return effective callback.
        return [&notify, waiting](const SyncConfig& config, bool, bool) {
            // This sync's been resumed.
            waiting->erase(config.mBackupId);

            // Are we still waiting for any syncs to resume?
            if (!waiting->empty()) return;

            // Let the waiter know the syncs are up.
            notify.set_value();
        };
    })();

    // Fetch nodes (and resume syncs.)
    ASSERT_TRUE(c1.fetchnodes());

    // Wait for the syncs to be resumed.
    notify.get_future().get();

    // Wait for sync to complete.
    waitonsyncs(TIMEOUT, &c1);

    // Check that all files from the cloud were downloaded.
    model.ensureLocalDebrisTmpLock("");
    ASSERT_TRUE(c1.confirmModel_mainthread(model.root.get(), id0));
    model.removenode(DEBRISFOLDER);
    ASSERT_TRUE(c1.confirmModel_mainthread(model.root.get(), id1));
}

/*
TEST_F(SyncTest, DetectsAndReportsNameClashes)
{
    const auto TESTFOLDER = makeNewTestRoot();
    const auto TIMEOUT = chrono::seconds(4);

    StandardClient client(TESTFOLDER, "c");

    // Log in client.
    ASSERT_TRUE(client.login_reset_makeremotenodes("MEGA_EMAIL", "MEGA_PWD", "x", 0, 0));

    // Needed so that we can create files with the same name.
    client.client.versions_disabled = true;

    // Populate local filesystem.
    const auto root = TESTFOLDER / "c" / "s";

    fs::create_directories(root / "d" / "e");

    createNameFile(root / "d", "f0");
    createNameFile(root / "d", "f%30");
    createNameFile(root / "d" / "e", "g0");
    createNameFile(root / "d" / "e", "g%30");

    // Start the sync.
    handle backupId1 = client.setupSync_mainthread("s", "x");
    ASSERT_NE(backupId1, UNDEF);

    // Give the client time to synchronize.
    waitonsyncs(TIMEOUT, &client);

    // Helpers.
    auto localConflictDetected = [](const NameConflict& nc, const LocalPath& name)
    {
        auto i = nc.clashingLocalNames.begin();
        auto j = nc.clashingLocalNames.end();

        return std::find(i, j, name) != j;
    };

    // Were any conflicts detected?
    ASSERT_TRUE(client.conflictsDetected());

    // Can we obtain a list of the conflicts?
    list<NameConflict> conflicts;
    ASSERT_TRUE(client.conflictsDetected(conflicts));
    ASSERT_EQ(conflicts.size(), 2u);
    ASSERT_EQ(conflicts.back().localPath, LocalPath::fromPath("d", *client.fsaccess).prependNewWithSeparator(client.syncByBackupId(backupId1)->localroot->localname));
    ASSERT_EQ(conflicts.back().clashingLocalNames.size(), 2u);
    ASSERT_TRUE(localConflictDetected(conflicts.back(), LocalPath::fromPath("f%30", *client.fsaccess)));
    ASSERT_TRUE(localConflictDetected(conflicts.back(), LocalPath::fromPath("f0", *client.fsaccess)));
    ASSERT_EQ(conflicts.back().clashingCloudNames.size(), 0u);

    client.triggerPeriodicScanEarly(backupId1);

    // Resolve the f0 / f%30 conflict.
    ASSERT_TRUE(fs::remove(root / "d" / "f%30"));

    // Give the sync some time to think.
    waitonsyncs(TIMEOUT, &client);

    // We should still detect conflicts.
    ASSERT_TRUE(client.conflictsDetected());

    // Has the list of conflicts changed?
    conflicts.clear();
    ASSERT_TRUE(client.conflictsDetected(conflicts));
    ASSERT_GE(conflicts.size(), 1u);
    ASSERT_EQ(conflicts.front().localPath, LocalPath::fromPath("e", *client.fsaccess)
        .prependNewWithSeparator(LocalPath::fromPath("d", *client.fsaccess))
        .prependNewWithSeparator(client.syncByBackupId(backupId1)->localroot->localname));
    ASSERT_EQ(conflicts.front().clashingLocalNames.size(), 2u);
    ASSERT_TRUE(localConflictDetected(conflicts.front(), LocalPath::fromPath("g%30", *client.fsaccess)));
    ASSERT_TRUE(localConflictDetected(conflicts.front(), LocalPath::fromPath("g0", *client.fsaccess)));
    ASSERT_EQ(conflicts.front().clashingCloudNames.size(), 0u);

    // Resolve the g / g%30 conflict.
    ASSERT_TRUE(fs::remove(root / "d" / "e" / "g%30"));

    client.triggerPeriodicScanEarly(backupId1);

    // Give the sync some time to think.
    waitonsyncs(TIMEOUT, &client);

    // No conflicts should be reported.
    ASSERT_FALSE(client.conflictsDetected());

    // Is the list of conflicts empty?
    conflicts.clear();
    ASSERT_FALSE(client.conflictsDetected(conflicts));
    ASSERT_EQ(conflicts.size(), 0u);

    // Create a remote name clash.
    auto* node = client.drillchildnodebyname(client.gettestbasenode(), "x/d");
    ASSERT_TRUE(!!node);
    ASSERT_TRUE(client.uploadFile(root / "d" / "f0", "h", node));
    ASSERT_TRUE(client.uploadFile(root / "d" / "f0", "h", node));

    // Let the client attempt to synchronize.
    waitonsyncs(TIMEOUT, &client);

    // Have we detected any conflicts?
    conflicts.clear();
    ASSERT_TRUE(client.conflictsDetected(conflicts));

    // Does our list of conflicts include remotes?
    ASSERT_GE(conflicts.size(), 1u);
    ASSERT_EQ(conflicts.front().cloudPath, string("/mega_test_sync/x/d"));
    ASSERT_EQ(conflicts.front().clashingCloudNames.size(), 2u);
    ASSERT_EQ(conflicts.front().clashingCloudNames[0], string("h"));
    ASSERT_EQ(conflicts.front().clashingCloudNames[1], string("h"));
    ASSERT_EQ(conflicts.front().clashingLocalNames.size(), 0u);

    // Resolve the remote conflict.
    ASSERT_TRUE(client.deleteremote("x/d/h"));

    // Wait for the client to process our changes.
    waitonsyncs(TIMEOUT, &client);

    conflicts.clear();
    client.conflictsDetected(conflicts);
    ASSERT_EQ(0, conflicts.size());

    // Conflicts should be resolved.
    ASSERT_FALSE(client.conflictsDetected());
}
*/

// TODO: re-enable after sync rework is merged
TEST_F(SyncTest, DISABLED_DoesntDownloadFilesWithClashingNames)
{
    const auto TESTFOLDER = makeNewTestRoot();
    const auto TIMEOUT = chrono::seconds(4);

    // Populate cloud.
    {
        StandardClient cu(TESTFOLDER, "cu");

        // Log callbacks.
        cu.logcb = true;

        // Log client in.
        ASSERT_TRUE(cu.login_reset_makeremotenodes("MEGA_EMAIL", "MEGA_PWD", "x", 0, 0));

        // Needed so that we can create files with the same name.
        cu.client.versions_disabled = true;

        // Create local test hierarchy.
        const auto root = TESTFOLDER / "cu" / "x";

        // d will be duplicated and generate a clash.
        fs::create_directories(root / "d");

        // dd will be singular, no clash.
        fs::create_directories(root / "dd");

        // f will be duplicated and generate a clash.
        ASSERT_TRUE(createNameFile(root, "f"));

        // ff will be singular, no clash.
        ASSERT_TRUE(createNameFile(root, "ff"));

        auto* node = cu.drillchildnodebyname(cu.gettestbasenode(), "x");
        ASSERT_TRUE(!!node);

        // Upload d twice, generate clash.
        ASSERT_TRUE(cu.uploadFolderTree(root / "d", node));
        ASSERT_TRUE(cu.uploadFolderTree(root / "d", node));

        // Upload dd once.
        ASSERT_TRUE(cu.uploadFolderTree(root / "dd", node));

        // Upload f twice, generate clash.
        ASSERT_TRUE(cu.uploadFile(root / "f", node));
        ASSERT_TRUE(cu.uploadFile(root / "f", node));

        // Upload ff once.
        ASSERT_TRUE(cu.uploadFile(root / "ff", node));
    }

    StandardClient cd(TESTFOLDER, "cd");

    // Log callbacks.
    cd.logcb = true;

    // Log in client.
    ASSERT_TRUE(cd.login_fetchnodes("MEGA_EMAIL", "MEGA_PWD"));

    // Add and start sync.
    handle backupId1 = cd.setupSync_mainthread("sd", "x", false, false);
    ASSERT_NE(backupId1, UNDEF);

    // Wait for initial sync to complete.
    waitonsyncs(TIMEOUT, &cd);

    // Populate and confirm model.
    Model model;

    // d and f are missing due to name collisions in the cloud.
    model.root->addkid(model.makeModelSubfolder("x"));
    model.findnode("x")->addkid(model.makeModelSubfolder("dd"));
    model.findnode("x")->addkid(model.makeModelSubfile("ff"));

    // Needed because we've downloaded files.
    model.ensureLocalDebrisTmpLock("x");

    // Confirm the model.
    ASSERT_TRUE(cd.confirmModel_mainthread(
                  model.findnode("x"),
                  backupId1,
                  false,
                  StandardClient::CONFIRM_LOCAL));

    // Resolve the name collisions.
    ASSERT_TRUE(cd.deleteremote("x/d"));
    ASSERT_TRUE(cd.deleteremote("x/f"));

    // Wait for the sync to update.
    waitonsyncs(TIMEOUT, &cd);

    // Confirm that d and f have now been downloaded.
    model.findnode("x")->addkid(model.makeModelSubfolder("d"));
    model.findnode("x")->addkid(model.makeModelSubfile("f"));

    // Local FS, Local Tree and Remote Tree should now be consistent.
    ASSERT_TRUE(cd.confirmModel_mainthread(model.findnode("x"), backupId1));
}

// TODO: re-enable after sync rework is merged
TEST_F(SyncTest, DISABLED_DoesntUploadFilesWithClashingNames)
{
    const auto TESTFOLDER = makeNewTestRoot();
    const auto TIMEOUT = chrono::seconds(4);

    // Download client.
    StandardClient cd(TESTFOLDER, "cd");
    // Upload client.
    StandardClient cu(TESTFOLDER, "cu");

    // Log callbacks.
    cd.logcb = true;
    cu.logcb = true;

    // Log in the clients.
    ASSERT_TRUE(cu.login_reset_makeremotenodes("MEGA_EMAIL", "MEGA_PWD", "x", 0, 0));
    ASSERT_TRUE(cd.login_fetchnodes("MEGA_EMAIL", "MEGA_PWD"));
    ASSERT_EQ(cd.basefolderhandle, cu.basefolderhandle);

    // Populate the local filesystem.
    const auto root = TESTFOLDER / "cu" / "su";

    // Make sure clashing directories are skipped.
    fs::create_directories(root / "d0");
    fs::create_directories(root / "d%30");

    // Make sure other directories are uploaded.
    fs::create_directories(root / "d1");

    // Make sure clashing files are skipped.
    createNameFile(root, "f0");
    createNameFile(root, "f%30");

    // Make sure other files are uploaded.
    createNameFile(root, "f1");
    createNameFile(root / "d1", "f0");

    // Start the syncs.
    handle backupId1 = cd.setupSync_mainthread("sd", "x", false, true);
    handle backupId2 = cu.setupSync_mainthread("su", "x", false, false);
    ASSERT_NE(backupId1, UNDEF);
    ASSERT_NE(backupId2, UNDEF);

    // Wait for the initial sync to complete.
    waitonsyncs(TIMEOUT, &cu, &cd);

    // Populate and confirm model.
    Model model;

    model.root->addkid(model.makeModelSubfolder("root"));
    model.findnode("root")->addkid(model.makeModelSubfolder("d1"));
    model.findnode("root")->addkid(model.makeModelSubfile("f1"));
    model.findnode("root/d1")->addkid(model.makeModelSubfile("f0"));

    model.ensureLocalDebrisTmpLock("root");

    ASSERT_TRUE(cd.confirmModel_mainthread(model.findnode("root"), backupId1));

    // Remove the clashing nodes.
    fs::remove_all(root / "d0");
    fs::remove_all(root / "f0");

    cu.triggerPeriodicScanEarly(backupId2);

    // Wait for the sync to complete.
    waitonsyncs(TIMEOUT, &cd, &cu);

    // Confirm that d0 and f0 have been downloaded.
    model.findnode("root")->addkid(model.makeModelSubfolder("d0"));
    model.findnode("root")->addkid(model.makeModelSubfile("f0", "f%30"));

    ASSERT_TRUE(cu.confirmModel_mainthread(model.findnode("root"), backupId2, true));
}

TEST_F(SyncTest, DISABLED_RemotesWithControlCharactersSynchronizeCorrectly)
{
    const auto TESTROOT = makeNewTestRoot();
    const auto TIMEOUT = chrono::seconds(4);

    // Populate cloud.
    {
        // Upload client.
        StandardClient cu(TESTROOT, "cu");

        // Log callbacks.
        cu.logcb = true;

        // Log in client and clear remote contents.
        ASSERT_TRUE(cu.login_reset_makeremotenodes("MEGA_EMAIL", "MEGA_PWD", "x", 0, 0));

        auto* node = cu.drillchildnodebyname(cu.gettestbasenode(), "x");
        ASSERT_TRUE(!!node);

        // Create some directories containing control characters.
        vector<NewNode> nodes(2);

        // Only some platforms will escape BEL.
        cu.client.putnodes_prepareOneFolder(&nodes[0], "d\7");
        cu.client.putnodes_prepareOneFolder(&nodes[1], "d");

        ASSERT_TRUE(cu.putnodes(node->nodeHandle(), NoVersioning, std::move(nodes)));

        // Do the same but with some files.
        auto root = TESTROOT / "cu" / "x";
        fs::create_directories(root);

        // Placeholder name.
        ASSERT_TRUE(createNameFile(root, "f"));

        // Upload files.
        ASSERT_TRUE(cu.uploadFile(root / "f", "f\7", node));
        ASSERT_TRUE(cu.uploadFile(root / "f", node));
    }

    // Download client.
    StandardClient cd(TESTROOT, "cd");

    // Log callbacks.
    cd.logcb = true;

    // Log in client.
    ASSERT_TRUE(cd.login_fetchnodes("MEGA_EMAIL", "MEGA_PWD"));

    // Add and start sync.
    handle backupId1 = cd.setupSync_mainthread("sd", "x", false, false);
    ASSERT_NE(backupId1, UNDEF);

    // Wait for initial sync to complete.
    waitonsyncs(TIMEOUT, &cd);

    // Populate and confirm model.
    Model model;

    model.addfolder("x/d\7");
    model.addfolder("x/d");
    model.addfile("x/f\7", "f");
    model.addfile("x/f", "f");

    // Needed because we've downloaded files.
    model.ensureLocalDebrisTmpLock("x");

    ASSERT_TRUE(cd.confirmModel_mainthread(model.findnode("x"), backupId1));

    // Remotely remove d\7.
    ASSERT_TRUE(cd.deleteremote("x/d\7"));
    ASSERT_TRUE(model.movetosynctrash("x/d\7", "x"));

    // Locally remove f\7.
    auto syncRoot = TESTROOT / "cd" / "sd";
#ifdef _WIN32
    ASSERT_TRUE(fs::remove(syncRoot / "f%07"));
#else /* _WIN32 */
    ASSERT_TRUE(fs::remove(syncRoot / "f\7"));
#endif /* ! _WIN32 */
    ASSERT_TRUE(!!model.removenode("x/f\7"));

    cd.triggerPeriodicScanEarly(backupId1);

    // Wait for synchronization to complete.
    waitonsyncs(TIMEOUT, &cd);

    // Confirm models.
    ASSERT_TRUE(cd.confirmModel_mainthread(model.findnode("x"), backupId1));

    // Locally create some files with escapes in their names.
#ifdef _WIN32
    ASSERT_TRUE(fs::create_directories(syncRoot / "dd%07"));
    ASSERT_TRUE(createDataFile(syncRoot / "ff%07", "ff"));
#else
    ASSERT_TRUE(fs::create_directories(syncRoot / "dd\7"));
    ASSERT_TRUE(createDataFile(syncRoot / "ff\7", "ff"));
#endif /* ! _WIN32 */
    cd.triggerPeriodicScanEarly(backupId1);

    // Wait for synchronization to complete.
    waitonsyncs(TIMEOUT, &cd);

    // Update and confirm models.
    model.addfolder("x/dd\7");
    model.addfile("x/ff\7", "ff");

    ASSERT_TRUE(cd.confirmModel_mainthread(model.findnode("x"), backupId1));
}

// TODO: re-enable after sync rework is merged
TEST_F(SyncTest, DISABLED_RemotesWithEscapesSynchronizeCorrectly)
{
    const auto TESTROOT = makeNewTestRoot();
    const auto TIMEOUT = chrono::seconds(4);

    // Populate cloud.
    {
        // Upload client.
        StandardClient cu(TESTROOT, "cu");

        // Log callbacks.
        cu.logcb = true;

        // Log in client and clear remote contents.
        ASSERT_TRUE(cu.login_reset_makeremotenodes("MEGA_EMAIL", "MEGA_PWD", "x", 0, 0));

        // Build test hierarchy.
        const auto root = TESTROOT / "cu" / "x";

        // Escapes will not be decoded as we're uploading directly.
        fs::create_directories(root / "d0");
        fs::create_directories(root / "d%30");

        ASSERT_TRUE(createNameFile(root, "f0"));
        ASSERT_TRUE(createNameFile(root, "f%30"));

        auto* node = cu.drillchildnodebyname(cu.gettestbasenode(), "x");
        ASSERT_TRUE(!!node);

        // Upload directories.
        ASSERT_TRUE(cu.uploadFolderTree(root / "d0", node));
        ASSERT_TRUE(cu.uploadFolderTree(root / "d%30", node));

        // Upload files.
        ASSERT_TRUE(cu.uploadFile(root / "f0", node));
        ASSERT_TRUE(cu.uploadFile(root / "f%30", node));
    }

    // Download client.
    StandardClient cd(TESTROOT, "cd");

    // Log callbacks.
    cd.logcb = true;

    // Log in client.
    ASSERT_TRUE(cd.login_fetchnodes("MEGA_EMAIL", "MEGA_PWD"));

    // Add and start sync.
    handle backupId1 = cd.setupSync_mainthread("sd", "x", false, false);

    // Wait for initial sync to complete.
    waitonsyncs(TIMEOUT, &cd);

    // Populate and confirm local fs.
    Model model;

    model.addfolder("x/d0");
    model.addfolder("x/d%30")->fsName("d%2530");
    model.addfile("x/f0", "f0");
    model.addfile("x/f%30", "f%30")->fsName("f%2530");

    // Needed as we've downloaded files.
    model.ensureLocalDebrisTmpLock("x");

    ASSERT_TRUE(cd.confirmModel_mainthread(model.findnode("x"), backupId1));

    // Locally remove an escaped node.
    const auto syncRoot = cd.syncSet(backupId1).localpath;

    fs::remove_all(syncRoot / "d%2530");
    ASSERT_TRUE(!!model.removenode("x/d%30"));

    // Remotely remove an escaped file.
    ASSERT_TRUE(cd.deleteremote("x/f%30"));
    ASSERT_TRUE(model.movetosynctrash("x/f%30", "x"));

    // Wait for sync up to complete.
    waitonsyncs(TIMEOUT, &cd);

    // Confirm models.
    ASSERT_TRUE(cd.confirmModel_mainthread(model.findnode("x"), backupId1));

    // Locally create some files with escapes in their names.
    {
        // Bogus escapes.
        ASSERT_TRUE(fs::create_directories(syncRoot / "dd%"));
        model.addfolder("x/dd%");

        ASSERT_TRUE(createNameFile(syncRoot, "ff%"));
        model.addfile("x/ff%", "ff%");

        // Sane character escapes.
        ASSERT_TRUE(fs::create_directories(syncRoot / "dd%31"));
        model.addfolder("x/dd1")->fsName("dd%31");

        ASSERT_TRUE(createNameFile(syncRoot, "ff%31"));
        model.addfile("x/ff1", "ff%31")->fsName("ff%31");

    }

    // Wait for synchronization to complete.
    waitonsyncs(TIMEOUT, &cd);

    // Confirm model.
    ASSERT_TRUE(cd.confirmModel_mainthread(model.findnode("x"), backupId1));

    // Let's try with escaped control sequences.
    ASSERT_TRUE(fs::create_directories(syncRoot / "dd%250a"));
    model.addfolder("x/dd%0a")->fsName("dd%250a");

    ASSERT_TRUE(createNameFile(syncRoot, "ff%250a"));
    model.addfile("x/ff%0a", "ff%250a")->fsName("ff%250a");

    // Wait for sync and confirm model.
    waitonsyncs(TIMEOUT, &cd);
    ASSERT_TRUE(cd.confirmModel_mainthread(model.findnode("x"), backupId1));

    // Remotely delete the nodes with control sequences.
    ASSERT_TRUE(cd.deleteremote("x/dd%0a"));
    model.movetosynctrash("x/dd%0a", "x");

    ASSERT_TRUE(cd.deleteremote("x/ff%0a"));
    model.movetosynctrash("x/ff%0a", "x");

    // Wait for sync and confirm model.
    waitonsyncs(TIMEOUT, &cd);
    ASSERT_TRUE(cd.confirmModel_mainthread(model.findnode("x"), backupId1));
}

#ifdef _WIN32
#define SEP "\\"
#else // _WIN32
#define SEP "/"
#endif // ! _WIN32

class AnomalyReporter
  : public FilenameAnomalyReporter
{
public:
    struct Anomaly
    {
        string localPath;
        string remotePath;
        int type;
    }; // Anomaly

    AnomalyReporter(const LocalPath& localRoot, const string& remoteRoot)
      : mAnomalies()
      , mLocalRoot(localRoot)
      , mRemoteRoot(remoteRoot)
    {
        assert(!mLocalRoot.empty());
        assert(!mRemoteRoot.empty());

        // Add trailing separators if necessary.
        mLocalRoot.appendWithSeparator(LocalPath::fromRelativePath(""), true);

        if (mRemoteRoot.back() != '/')
        {
            mRemoteRoot.push_back('/');
        }
    }

    void anomalyDetected(FilenameAnomalyType type,
                         const LocalPath& localPath,
                         const string& remotePath) override
    {
        assert(startsWith(localPath.toPath(), mLocalRoot.toPath()));
        assert(startsWith(remotePath, mRemoteRoot));

        mAnomalies.emplace_back();

        auto& anomaly = mAnomalies.back();
        anomaly.localPath = localPath.toPath().substr(mLocalRoot.toPath().size());
        anomaly.remotePath = remotePath.substr(mRemoteRoot.size());
        anomaly.type = type;
    }

    vector<Anomaly> mAnomalies;

private:
    bool startsWith(const string& lhs, const string& rhs) const
    {
        return lhs.compare(0, rhs.size(), rhs) == 0;
    }

    LocalPath mLocalRoot;
    string mRemoteRoot;
}; // AnomalyReporter

TEST_F(SyncTest, AnomalousManualDownload)
{
    auto TESTROOT = makeNewTestRoot();
    auto TIMEOUT  = chrono::seconds(4);

    // Upload two files for us to download.
    {
        StandardClient cu(TESTROOT, "cu");

        // Log callbacks.
        cu.logcb = true;

        // Log client in.
        ASSERT_TRUE(cu.login_reset_makeremotenodes("MEGA_EMAIL", "MEGA_PWD", "s", 0, 0));

        // Create a sync so we can upload some files.
        auto id = cu.setupSync_mainthread("s", "s", false, false);
        ASSERT_NE(id, UNDEF);

        // Get our hands on the sync root.
        auto root = cu.syncSet(id).localpath;

        // Create the test files.
        Model model;

        model.addfile("f");
        model.addfile("g:0")->fsName("g%3a0");
        model.generate(root);

        cu.triggerPeriodicScanEarly(id);

        // Wait for the upload to complete.
        waitonsyncs(TIMEOUT, &cu);

        // Make sure the files were uploaded.
        ASSERT_TRUE(cu.confirmModel_mainthread(model.root.get(), id));
    }

    StandardClient cd(TESTROOT, "cd");

    // Log callbacks.
    cd.logcb = true;

    // Log client in.
    ASSERT_TRUE(cd.login_fetchnodes("MEGA_EMAIL", "MEGA_PWD"));

    // Determine root paths.
    auto root = TESTROOT / "cd";

    // Set anomalous filename reporter.
    AnomalyReporter* reporter =
      new AnomalyReporter(LocalPath::fromAbsolutePath(root.u8string()),
                          cd.gettestbasenode()->displaypath());

    cd.client.mFilenameAnomalyReporter.reset(reporter);

    // cu's sync root.
    auto* s = cd.drillchildnodebyname(cd.gettestbasenode(), "s");
    ASSERT_TRUE(s);

    // Simple validation helper.
    auto read_string = [](const fs::path& path) {
        // How much buffer space do we need?
        auto length = fs::file_size(path);
        assert(length > 0);

        // Read in the file's contents.
        ifstream istream(path.u8string(), ios::binary);
        string buffer(length, 0);

        istream.read(&buffer[0], length);

        // Make sure the read was successful.
        assert(istream.good());

        return buffer;
    };

    // Download a regular file.
    {
        // Regular file, s/f.
        auto* f = cd.drillchildnodebyname(s, "f");
        ASSERT_TRUE(f);

        // Download.
        auto destination = root / "f";
        ASSERT_TRUE(cd.downloadFile(*f, destination));

        // Make sure the file was downloaded.
        ASSERT_TRUE(fs::is_regular_file(destination));
        ASSERT_EQ(read_string(destination), "f");

        // No anomalies should be reported.
        ASSERT_TRUE(reporter->mAnomalies.empty());
    }

    // Download an anomalous file.
    {
        // Anomalous file, s/g:0.
        auto* g0 = cd.drillchildnodebyname(s, "g:0");
        ASSERT_TRUE(g0);

        // Download.
        auto destination = root / "g%3a0";
        ASSERT_TRUE(cd.downloadFile(*g0, destination));

        // Make sure the file was downloaded.
        ASSERT_TRUE(fs::is_regular_file(destination));
        ASSERT_EQ(read_string(destination), "g:0");

        // A single anomaly should be reported.
        ASSERT_EQ(reporter->mAnomalies.size(), 1u);

        auto& anomaly = reporter->mAnomalies.front();

        ASSERT_EQ(anomaly.localPath, "g%3a0");
        ASSERT_EQ(anomaly.remotePath, "s/g:0");
        ASSERT_EQ(anomaly.type, FILENAME_ANOMALY_NAME_MISMATCH);
    }
}

TEST_F(SyncTest, AnomalousManualUpload)
{
    auto TESTROOT = makeNewTestRoot();
    auto TIMEOUT  = chrono::seconds(4);

    // Upload client.
    StandardClient cu(TESTROOT, "cu");

    // Verification client.
    StandardClient cv(TESTROOT, "cv");

    // Log callbacks.
    cu.logcb = true;
    cv.logcb = true;

    // Log in clients.
    ASSERT_TRUE(cu.login_reset_makeremotenodes("MEGA_EMAIL", "MEGA_PWD", "s", 0, 0));
    ASSERT_TRUE(cv.login_fetchnodes("MEGA_EMAIL", "MEGA_PWD"));

    // Determine local root.
    auto root = TESTROOT / "cu";

    // Set up anomalous name reporter.
    AnomalyReporter* reporter =
      new AnomalyReporter(LocalPath::fromAbsolutePath(root.u8string()),
                          cu.gettestbasenode()->displaypath());

    cu.client.mFilenameAnomalyReporter.reset(reporter);

    // Create a sync so we can verify uploads.
    auto id = cv.setupSync_mainthread("s", "s", false, false);
    ASSERT_NE(id, UNDEF);

    Model model;

    // Upload a regular file.
    {
        // Add file to model.
        model.addfile("f0");
        model.generate(root);

        // Upload file.
        auto* s = cu.client.nodeByHandle(cv.syncSet(id).h);
        ASSERT_TRUE(s);
        ASSERT_TRUE(cu.uploadFile(root / "f0", s));

        // Necessary as cv has downloaded a file.
        model.ensureLocalDebrisTmpLock("");

        // Make sure the file uploaded successfully.
        waitonsyncs(TIMEOUT, &cv);

        ASSERT_TRUE(cv.confirmModel_mainthread(model.root.get(), id));

        // No anomalies should be reported.
        ASSERT_TRUE(reporter->mAnomalies.empty());
    }

    // Upload an anomalous file.
    {
        // Add an anomalous file.
        model.addfile("f:0")->fsName("f%3a0");
        model.generate(root);

        // Upload file.
        auto* s = cu.client.nodeByHandle(cv.syncSet(id).h);
        ASSERT_TRUE(s);
        ASSERT_TRUE(cu.uploadFile(root / "f%3a0", "f:0", s));

        // Make sure the file uploaded ok.
        waitonsyncs(TIMEOUT, &cv);

        ASSERT_TRUE(cv.confirmModel_mainthread(model.root.get(), id));

        // A single anomaly should've been reported.
        ASSERT_EQ(reporter->mAnomalies.size(), 1u);

        auto& anomaly = reporter->mAnomalies.front();

        ASSERT_EQ(anomaly.localPath, "f%3a0");
        ASSERT_EQ(anomaly.remotePath, "s/f:0");
        ASSERT_EQ(anomaly.type, FILENAME_ANOMALY_NAME_MISMATCH);
    }
}

TEST_F(SyncTest, AnomalousSyncDownload)
{
    auto TESTROOT = makeNewTestRoot();
    auto TIMEOUT  = chrono::seconds(4);

    // For verification.
    Model model;

    // Upload test files.
    {
        // Upload client.
        StandardClient cu(TESTROOT, "cu");

        // Log callbacks.
        cu.logcb = true;

        // Log in client.
        ASSERT_TRUE(cu.login_reset_makeremotenodes("MEGA_EMAIL", "MEGA_PWD", "s", 0, 0));

        // Create the directories d and d/0.
        {
            vector<NewNode> nodes(2);

            // Prepare nodes.
            cu.client.putnodes_prepareOneFolder(&nodes[0], "d");
            cu.client.putnodes_prepareOneFolder(&nodes[1], "d/0");

            // Create the nodes in the cloud.
            ASSERT_TRUE(cu.putnodes("s", NoVersioning, std::move(nodes)));

            // Update model.
            model.addfolder("d");
            model.addfolder("d?0")->fsName("d%2f0").name = "d/0";
        }

        // Upload the files f and f/0.
        {
            auto filePath = cu.fsBasePath / "f";
            auto rootPath = string("/mega_test_sync/s");

            // Create a dummy for us to upload.
            ASSERT_TRUE(createDataFile(filePath, "f"));

            // Upload the files.
            ASSERT_TRUE(cu.uploadFile(filePath, string("f"), rootPath));
            ASSERT_TRUE(cu.uploadFile(filePath, string("f/0"), rootPath));

            // Update the model.
            model.addfile("f", "f");
            model.addfile("f?0", "f")->fsName("f%2f0").name = "f/0";
        }
    }

    // Download test files.
    StandardClient cd(TESTROOT, "cd");

    // Log client in.
    ASSERT_TRUE(cd.login_fetchnodes("MEGA_EMAIL", "MEGA_PWD"));

    // Set anomalous filename reporter.
    AnomalyReporter* reporter;
    {
        auto* root = cd.gettestbasenode();
        ASSERT_TRUE(root);

        auto* s = cd.drillchildnodebyname(root, "s");
        ASSERT_TRUE(s);

        auto local = (TESTROOT / "cd" / "s").u8string();
        auto remote = s->displaypath();

        reporter = new AnomalyReporter(LocalPath::fromAbsolutePath(local), remote);
        cd.client.mFilenameAnomalyReporter.reset(reporter);
    }

    // Add and start sync.
    auto id = cd.setupSync_mainthread("s", "s", false, false);
    ASSERT_NE(id, UNDEF);

    // Get our hands on the sync root.
    auto root = cd.syncSet(id).localpath;

    // Wait for sync to complete.
    waitonsyncs(TIMEOUT, &cd);

    // Necessary as cd has downloaded files.
    model.ensureLocalDebrisTmpLock("");

    // Were all the files downloaded okay?
    ASSERT_TRUE(cd.confirmModel_mainthread(model.root.get(), id));

    // Two anomalies should be reported.
    ASSERT_EQ(reporter->mAnomalies.size(), 2u);

    auto anomaly = reporter->mAnomalies.begin();

    // d:0
    ASSERT_EQ(anomaly->localPath, "d%2f0");
    ASSERT_EQ(anomaly->remotePath, "d/0");
    ASSERT_EQ(anomaly->type, FILENAME_ANOMALY_NAME_MISMATCH);

    ++anomaly;

    // f:0
    ASSERT_EQ(anomaly->localPath, "f%2f0");
    ASSERT_EQ(anomaly->remotePath, "f/0");
    ASSERT_EQ(anomaly->type, FILENAME_ANOMALY_NAME_MISMATCH);
}

TEST_F(SyncTest, AnomalousSyncLocalRename)
{
    auto TESTROOT = makeNewTestRoot();
    auto TIMEOUT = chrono::seconds(4);

    // Sync client.
    StandardClient cx(TESTROOT, "cx");

    // Log in client.
    ASSERT_TRUE(cx.login_reset_makeremotenodes("MEGA_EMAIL", "MEGA_PWD", "s", 0, 0));

    // Add and start sync.
    auto id = cx.setupSync_mainthread("s", "s", false, false);
    ASSERT_NE(id, UNDEF);

    auto root = cx.syncSet(id).localpath;

    // Set anomalous filename reporter.
    AnomalyReporter* reporter =
      new AnomalyReporter(LocalPath::fromAbsolutePath(root.u8string()), "/mega_test_sync/s");

    cx.client.mFilenameAnomalyReporter.reset(reporter);

    // Populate filesystem.
    Model model;

    model.addfile("d/f");
    model.addfile("f");
    model.generate(root);

    cx.triggerPeriodicScanEarly(id);

    // Wait for synchronization to complete.
    waitonsyncs(TIMEOUT, &cx);

    // Make sure everything uploaded okay.
    ASSERT_TRUE(cx.confirmModel_mainthread(model.root.get(), id));

    // Rename d/f -> d/g.
    model.findnode("d/f")->name = "g";
    fs::rename(root / "d" / "f", root / "d" / "g");

    cx.triggerPeriodicScanEarly(id);

    // Wait for synchronization to complete.
    waitonsyncs(TIMEOUT, &cx);

    // Confirm move.
    ASSERT_TRUE(cx.confirmModel_mainthread(model.root.get(), id));

    // There should be no anomalies.
    ASSERT_TRUE(reporter->mAnomalies.empty());

    // Rename d/g -> d/g:0.
    model.findnode("d/g")->fsName("g%3a0").name = "g:0";
    fs::rename(root / "d" / "g", root / "d" / "g%3a0");

    cx.triggerPeriodicScanEarly(id);

    // Wait for synchronization to complete.
    waitonsyncs(TIMEOUT, &cx);

    // Confirm move.
    ASSERT_TRUE(cx.confirmModel_mainthread(model.root.get(), id));

    // There should be a single anomaly.
    ASSERT_EQ(reporter->mAnomalies.size(), 1u);
    {
        auto& anomaly = reporter->mAnomalies.back();

        ASSERT_EQ(anomaly.localPath, "d" SEP "g%3a0");
        ASSERT_EQ(anomaly.remotePath, "d/g:0");
        ASSERT_EQ(anomaly.type, FILENAME_ANOMALY_NAME_MISMATCH);
    }
    reporter->mAnomalies.clear();

    // Move f -> d/g:0.    (which overwrites the file that is already there)
    model.findnode("d/g:0")->content = "f";
    model.removenode("f");
    fs::rename(root / "f", root / "d" / "g%3a0");

    cx.triggerPeriodicScanEarly(id);

    // Wait for sync to complete.
    waitonsyncs(TIMEOUT, &cx);

    // Confirm move.
    ASSERT_TRUE(cx.confirmModel_mainthread(model.root.get(), id));

    // No anomalies should be reported.
    ASSERT_TRUE(reporter->mAnomalies.empty());
}

TEST_F(SyncTest, AnomalousSyncRemoteRename)
{
    auto TESTROOT = makeNewTestRoot();
    auto TIMEOUT = chrono::seconds(4);

    // Sync client.
    StandardClient cx(TESTROOT, "cx");

    // Rename client.
    StandardClient cr(TESTROOT, "cr");

    // Log in clients.
    ASSERT_TRUE(cx.login_reset_makeremotenodes("MEGA_EMAIL", "MEGA_PWD", "s", 0, 0));
    ASSERT_TRUE(cr.login_fetchnodes("MEGA_EMAIL", "MEGA_PWD"));

    // Add and start sync.
    auto id = cx.setupSync_mainthread("s", "s", false, false);
    ASSERT_NE(id, UNDEF);

    auto root = cx.syncSet(id).localpath;

    // Set up anomalous filename reporter.
    auto* reporter = new AnomalyReporter(LocalPath::fromAbsolutePath(root.u8string()), "/mega_test_sync/s");
    cx.client.mFilenameAnomalyReporter.reset(reporter);

    // Populate filesystem.
    Model model;

    model.addfile("d/f");
    model.addfile("f");
    model.generate(root);

    cx.triggerPeriodicScanEarly(id);

    // Wait for sync to complete.
    waitonsyncs(TIMEOUT, &cx);

    // Verify upload.
    ASSERT_TRUE(cx.confirmModel_mainthread(model.root.get(), id));

    // Rename d/f -> d/g.
    auto* s = cr.client.nodeByHandle(cx.syncSet(id).h);
    ASSERT_TRUE(s);

    auto* d = cr.drillchildnodebyname(s, "d");
    ASSERT_TRUE(d);

    {
        auto* f = cr.drillchildnodebyname(d, "f");
        ASSERT_TRUE(f);

        ASSERT_TRUE(cr.setattr(f, attr_map('n', "g")));
    }

    // Wait for sync to complete.
    waitonsyncs(TIMEOUT, &cx);

    // Update model.
    model.findnode("d/f")->name = "g";

    // Verify rename.
    ASSERT_TRUE(cx.confirmModel_mainthread(model.root.get(), id));

    // There should be no anomalies.
    ASSERT_TRUE(reporter->mAnomalies.empty());

    // Rename d/g -> d/g:0.
    {
        auto* g = cr.drillchildnodebyname(d, "g");
        ASSERT_TRUE(g);

        ASSERT_TRUE(cr.setattr(g, attr_map('n', "g/0")));
    }

    // Wait for sync to complete.
    waitonsyncs(TIMEOUT, &cx);

    // Update model.
    model.findnode("d/g")->fsName("g%2f0").name = "g/0";

    // Verify rename.
    ASSERT_TRUE(cx.confirmModel_mainthread(model.root.get(), id));

    // There should be a single anomaly.
    ASSERT_EQ(reporter->mAnomalies.size(), 1u);
    {
        auto& anomaly = reporter->mAnomalies.back();

        ASSERT_EQ(anomaly.localPath, "d" SEP "g%2f0");
        ASSERT_EQ(anomaly.remotePath, "d/g/0");
        ASSERT_EQ(anomaly.type, FILENAME_ANOMALY_NAME_MISMATCH);
    }
    reporter->mAnomalies.clear();
}

TEST_F(SyncTest, AnomalousSyncUpload)
{
    auto TESTROOT = makeNewTestRoot();
    auto TIMEOUT = chrono::seconds(4);

    // Upload client.
    StandardClient cu(TESTROOT, "cu");

    // Log client in.
    ASSERT_TRUE(cu.login_reset_makeremotenodes("MEGA_EMAIL", "MEGA_PWD", "s", 0, 0));

    // Add and start sync.
    auto id = cu.setupSync_mainthread("s", "s", false, false);
    ASSERT_NE(id, UNDEF);

    auto root = cu.syncSet(id).localpath;

    // Set up anomalous filename reporter.
    AnomalyReporter* reporter =
      new AnomalyReporter(LocalPath::fromAbsolutePath(root.u8string()), "/mega_test_sync/s");

    cu.client.mFilenameAnomalyReporter.reset(reporter);

    // Populate filesystem.
    Model model;

    model.addfile("f");
    model.addfile("f:0")->fsName("f%3a0");
    model.addfolder("d");
    model.addfolder("d:0")->fsName("d%3a0");
    model.generate(root);

    cu.triggerPeriodicScanEarly(id);

    // Wait for synchronization to complete.
    waitonsyncs(TIMEOUT, &cu);

    // Ensure everything uploaded okay.
    ASSERT_TRUE(cu.confirmModel_mainthread(model.root.get(), id));

    // Two anomalies should've been reported.
    ASSERT_EQ(reporter->mAnomalies.size(), 2u);

    auto anomaly = reporter->mAnomalies.begin();

    // d:0
    ASSERT_EQ(anomaly->localPath, "d%3a0");
    ASSERT_EQ(anomaly->remotePath, "d:0");
    ASSERT_EQ(anomaly->type, FILENAME_ANOMALY_NAME_MISMATCH);

    ++anomaly;

    // f:0
    ASSERT_EQ(anomaly->localPath, "f%3a0");
    ASSERT_EQ(anomaly->remotePath, "f:0");
    ASSERT_EQ(anomaly->type, FILENAME_ANOMALY_NAME_MISMATCH);
}

#undef SEP

TEST_F(SyncTest, BasicSyncExportImport)
{
    auto TESTROOT = makeNewTestRoot();
    auto TIMEOUT  = chrono::seconds(4);

    // Sync client.
    unique_ptr<StandardClient> cx(new StandardClient(TESTROOT, "cx"));

    // Log callbacks.
    cx->logcb = true;

    // Log in client.
    ASSERT_TRUE(cx->login_reset_makeremotenodes("MEGA_EMAIL", "MEGA_PWD", "s", 1, 3));

    // Create and start syncs.
    auto id0 = cx->setupSync_mainthread("s0", "s/s_0", false, false);
    ASSERT_NE(id0, UNDEF);

    auto id1 = cx->setupSync_mainthread("s1", "s/s_1", false, false);
    ASSERT_NE(id1, UNDEF);

    auto id2 = cx->setupSync_mainthread("s2", "s/s_2", false, false);
    ASSERT_NE(id2, UNDEF);

    // Get our hands on the sync's local root.
    auto root0 = cx->syncSet(id0).localpath;
    auto root1 = cx->syncSet(id1).localpath;
    auto root2 = cx->syncSet(id2).localpath;

    // Give the syncs something to synchronize.
    Model model0;
    Model model1;
    Model model2;

    model0.addfile("d0/f0");
    model0.addfile("f0");
    model0.generate(root0);

    model1.addfile("d0/f0");
    model1.addfile("d0/f1");
    model1.addfile("d1/f0");
    model1.addfile("d1/f1");
    model1.generate(root1);

    model2.addfile("f0");
    model2.addfile("f1");
    model2.generate(root2);

    cx->triggerPeriodicScanEarly(id0);
    cx->triggerPeriodicScanEarly(id1);
    cx->triggerPeriodicScanEarly(id2);

    // Wait for synchronization to complete.
    waitonsyncs(TIMEOUT, cx.get());

    // Make sure everything was uploaded okay.
    ASSERT_TRUE(cx->confirmModel_mainthread(model0.root.get(), id0));
    ASSERT_TRUE(cx->confirmModel_mainthread(model1.root.get(), id1));
    ASSERT_TRUE(cx->confirmModel_mainthread(model2.root.get(), id2));

    // Export the syncs.
    auto configs = cx->exportSyncConfigs();
    ASSERT_FALSE(configs.empty());

    // Log out client, don't keep caches.
    cx.reset();

    // Recreate client.
    cx.reset(new StandardClient(TESTROOT, "cx"));

    // Log client back in.
    ASSERT_TRUE(cx->login_fetchnodes("MEGA_EMAIL", "MEGA_PWD"));

    // Import the syncs.
    ASSERT_TRUE(cx->importSyncConfigs(std::move(configs)));

    // Determine the imported sync's backup IDs.
    id0 = cx->backupIdForSyncPath(root0);
    ASSERT_NE(id0, UNDEF);

    id1 = cx->backupIdForSyncPath(root1);
    ASSERT_NE(id1, UNDEF);

    id2 = cx->backupIdForSyncPath(root2);
    ASSERT_NE(id2, UNDEF);

    // Make sure nothing's changed since we exported the syncs.
    ASSERT_TRUE(cx->confirmModel_mainthread(model0.root.get(), id0));
    ASSERT_TRUE(cx->confirmModel_mainthread(model1.root.get(), id1));
    ASSERT_TRUE(cx->confirmModel_mainthread(model2.root.get(), id2));

    // Make some changes.
    model0.addfile("d0/f1");
    model0.generate(root0);

    model1.addfile("f0");
    model1.generate(root1);

    model2.addfile("d0/d0f0");
    model2.generate(root2);

    // Imported syncs should be disabled.
    // So, we're waiting for the syncs to do precisely nothing.
    waitonsyncs(TIMEOUT, cx.get());

    // Confirm should fail.
    ASSERT_FALSE(cx->confirmModel_mainthread(model0.root.get(), id0, false, StandardClient::Confirm::CONFIRM_ALL, true));
    ASSERT_FALSE(cx->confirmModel_mainthread(model1.root.get(), id1, false, StandardClient::Confirm::CONFIRM_ALL, true));
    ASSERT_FALSE(cx->confirmModel_mainthread(model2.root.get(), id2, false, StandardClient::Confirm::CONFIRM_ALL, true));

    // Enable the imported syncs.
    ASSERT_TRUE(cx->enableSyncByBackupId(id0, "sync0 "));
    ASSERT_TRUE(cx->enableSyncByBackupId(id1, "sync1 "));
    ASSERT_TRUE(cx->enableSyncByBackupId(id2, "sync2 "));

    // Wait for sync to complete.
    waitonsyncs(TIMEOUT, cx.get());

    // Changes should now be in the cloud.
    ASSERT_TRUE(cx->confirmModel_mainthread(model0.root.get(), id0));
    ASSERT_TRUE(cx->confirmModel_mainthread(model1.root.get(), id1));
    ASSERT_TRUE(cx->confirmModel_mainthread(model2.root.get(), id2));
}

TEST_F(SyncTest, RenameReplaceFileBetweenSyncs)
{
    const auto TESTROOT = makeNewTestRoot();
    const auto TIMEOUT  = chrono::seconds(4);

    StandardClient c0(TESTROOT, "c0");

    // Log callbacks.
    c0.logcb = true;

    // Log in client.
    ASSERT_TRUE(c0.login_reset_makeremotenodes("MEGA_EMAIL", "MEGA_PWD", "s0", 0, 0));
    ASSERT_TRUE(c0.makeCloudSubdirs("s1", 0, 0));

    // Set up syncs.
    const auto id0 = c0.setupSync_mainthread("s0", "s0", false, false);
    ASSERT_NE(id0, UNDEF);

    const auto id1 = c0.setupSync_mainthread("s1", "s1", false, false);
    ASSERT_NE(id1, UNDEF);

    // Convenience.
    const auto SYNCROOT0 = TESTROOT / "c0" / "s0";
    const auto SYNCROOT1 = TESTROOT / "c0" / "s1";

    // Set up models.
    Model model0;
    Model model1;

    model0.addfile("f0", "x");
    model0.generate(SYNCROOT0);

    c0.triggerPeriodicScanEarly(id0);

    // Wait for synchronization to complete.
    waitonsyncs(TIMEOUT, &c0);

    // Confirm models.
    ASSERT_TRUE(c0.confirmModel_mainthread(model0.root.get(), id0));
    ASSERT_TRUE(c0.confirmModel_mainthread(model1.root.get(), id1));

    // Move s0/f0 to s1/f0.
    model1 = model0;

    fs::rename(SYNCROOT0 / "f0", SYNCROOT1 / "f0");

    // Replace s0/f0.
    model0.removenode("f0");
    model0.addfile("f0", "y");

    ASSERT_TRUE(createDataFile(SYNCROOT0 / "f0", "y"));

    c0.triggerPeriodicScanEarly(id0);
    c0.triggerPeriodicScanEarly(id1);
    // Wait for synchronization to complete.
    waitonsyncs(TIMEOUT, &c0);

    // Confirm models.
    ASSERT_TRUE(c0.confirmModel_mainthread(model0.root.get(), id0));
    ASSERT_TRUE(c0.confirmModel_mainthread(model1.root.get(), id1));

    // Disable s0.
    ASSERT_TRUE(c0.disableSync(id0, NO_SYNC_ERROR, false));

    // Make sure s0 is disabled.
    ASSERT_TRUE(createDataFile(SYNCROOT0 / "f1", "z"));

    c0.triggerPeriodicScanEarly(id0);

    // Wait for synchronization to complete.
    waitonsyncs(TIMEOUT, &c0);

    // Confirm models.
    ASSERT_TRUE(c0.confirmModel_mainthread(
                  model0.root.get(),
                  id0,
                  false,
                  StandardClient::CONFIRM_REMOTE));

    // Move s1/f0 to s0/f2.
    model1.removenode("f0");

    fs::rename(SYNCROOT1 / "f0", SYNCROOT0 / "f2");

    // Replace s1/f0.
    model1.addfile("f0", "q");

    ASSERT_TRUE(createDataFile(SYNCROOT1 / "f0", "q"));

    c0.triggerPeriodicScanEarly(id0);
    c0.triggerPeriodicScanEarly(id1);

    // Wait for synchronization to complete.
    waitonsyncs(TIMEOUT, &c0);

    // Confirm models.
    ASSERT_TRUE(c0.confirmModel_mainthread(
                  model0.root.get(),
                  id0,
                  false,
                  StandardClient::CONFIRM_REMOTE));

    ASSERT_TRUE(c0.confirmModel_mainthread(model1.root.get(), id1));
}

TEST_F(SyncTest, RenameReplaceFileWithinSync)
{
    auto TESTROOT = makeNewTestRoot();
    auto TIMEOUT = std::chrono::seconds(8);

    // Create the client.
    auto c = ::mega::make_unique<StandardClient>(TESTROOT, "c");

    // Log in the client, taking care to clear the cloud.
    ASSERT_TRUE(c->login_reset_makeremotenodes("MEGA_EMAIL", "MEGA_PWD", "s", 0, 0));

    // Populate model.
    Model m;

    // Will be rename-replaced to /ft.
    m.addfile("fs");

    // Will be rename-replaced down to /dd/dt/ft.
    m.addfile("dd/fs");
    m.addfolder("dd/dt");

    // Will be rename-replaced up to /du/ft.
    m.addfile("du/ds/fs");

    // Populate local filesystem.
    m.generate(c->fsBasePath / "s");

    // Add and start sync.
    auto id = c->setupSync_mainthread("s", "s", false, false);
    ASSERT_NE(id, UNDEF);

    // Wait for the initial sync to complete.
    waitonsyncs(TIMEOUT, c.get());

    // Make sure the initial sync was successful.
    ASSERT_TRUE(c->confirmModel_mainthread(m.root.get(), id));

    // Rename/replace across siblings.
    //
    // Models this case:
    //   echo fs > fs
    //   <synchronize>
    //   mv fs ft && echo x > fs
    //   <synchronize>
    {
        // Locally move fs to ft.
        fs::rename(c->fsBasePath / "s" / "fs",
                   c->fsBasePath / "s" / "ft");

        m.findnode("fs")->name = "ft";

        // Replace fs.
        ASSERT_TRUE(createDataFile(c->fsBasePath / "s" / "fs", "x"));

        m.addfile("fs", "x");

        // For periodic scanning.
        //c->triggerFullScan(id);

        // Wait for the change to be synchronized.
        waitonsyncs(TIMEOUT, c.get());

        // Was the change correctly synchronized?
        ASSERT_TRUE(c->confirmModel_mainthread(m.root.get(), id));
    }

    // Rename/replace down the hierarchy.
    //
    // Models this case:
    //   mkdir -p dd/dt
    //   echo dd/fs > dd/fs
    //   <synchronize>
    //   mv dd/fs dd/dt/ft && echo x > dd/fs
    //   <synchronize>
    {
        // Move /dd/fs to /dd/dt/ft.
        fs::rename(c->fsBasePath / "s" / "dd" / "fs",
                   c->fsBasePath / "s" / "dd" / "dt" / "ft");

        m.movenode("dd/fs", "dd/dt");
        m.findnode("dd/dt/fs")->name = "ft";

        // Replace /dd/fs.
        ASSERT_TRUE(createDataFile(c->fsBasePath / "s" / "dd" / "fs", "x"));

        m.addfile("dd/fs", "x");

        // For periodic scanning.
        //c->triggerFullScan(id);

        // Wait for the change to be synchronized.
        waitonsyncs(TIMEOUT, c.get());

        // Was the change correctly synchronized?
        ASSERT_TRUE(c->confirmModel_mainthread(m.root.get(), id));
    }

    // Rename/replace up the hierarchy.
    //
    // Models this case:
    //   mkdir -p du/ds
    //   echo du/ds/fs > du/ds/fs
    //   <synchronize>
    //   mv du/ds/fs du/fs && echo x > du/ds/fs
    //   <synchronize>
    {
        // Move du/ds/fs to du/ft.
        fs::rename(c->fsBasePath / "s" / "du" / "ds" / "fs",
                   c->fsBasePath / "s" / "du" / "ft");

        m.movenode("du/ds/fs", "du");
        m.findnode("du/fs")->name = "ft";

        // Replace du/ds/fs.
        ASSERT_TRUE(createDataFile(c->fsBasePath / "s" / "du" / "ds" / "fs", "x"));

        m.addfile("du/ds/fs", "x");

        // For periodic scanning.
        //c->triggerFullScan(id);

        // Wait for the change to be synchronized.
        waitonsyncs(TIMEOUT, c.get());

        // Was the change correctly synchronized?
        ASSERT_TRUE(c->confirmModel_mainthread(m.root.get(), id));
    }
}

// TODO: re-enable after sync rework is merged
TEST_F(SyncTest, DISABLED_RenameReplaceFolderBetweenSyncs)
{
    const auto TESTROOT = makeNewTestRoot();
    const auto TIMEOUT  = chrono::seconds(4);

    StandardClient c0(TESTROOT, "c0");

    // Log callbacks.
    c0.logcb = true;

    // Log in client.
    ASSERT_TRUE(c0.login_reset_makeremotenodes("MEGA_EMAIL", "MEGA_PWD", "s0", 0, 0));
    ASSERT_TRUE(c0.makeCloudSubdirs("s1", 0, 0));

    // Set up syncs.
    const auto id0 = c0.setupSync_mainthread("s0", "s0", false, false);
    ASSERT_NE(id0, UNDEF);

    const auto id1 = c0.setupSync_mainthread("s1", "s1", false, false);
    ASSERT_NE(id1, UNDEF);

    // Convenience.
    const auto SYNCROOT0 = TESTROOT / "c0" / "s0";
    const auto SYNCROOT1 = TESTROOT / "c0" / "s1";

    // Set up models.
    Model model0;
    Model model1;

    model0.addfile("d0/f0");
    model0.generate(SYNCROOT0);

    c0.triggerPeriodicScanEarly(id0);

    // Wait for synchronization to complete.
    waitonsyncs(TIMEOUT, &c0);

    // Confirm models.
    ASSERT_TRUE(c0.confirmModel_mainthread(model0.root.get(), id0));
    ASSERT_TRUE(c0.confirmModel_mainthread(model1.root.get(), id1));

    // Move s0/d0 to s1/d0. (and replace)
    model1 = model0;

    fs::rename(SYNCROOT0 / "d0", SYNCROOT1 / "d0");

    // Replace s0/d0.
    model0.removenode("d0/f0");

    fs::create_directories(SYNCROOT0 / "d0");

    c0.triggerPeriodicScanEarly(id0);
    c0.triggerPeriodicScanEarly(id1);

    // Wait for synchronization to complete.
    waitonsyncs(TIMEOUT, &c0);

    // Confirm models.
    ASSERT_TRUE(c0.confirmModel_mainthread(model0.root.get(), id0));
    ASSERT_TRUE(c0.confirmModel_mainthread(model1.root.get(), id1));

    // Disable s0.
    ASSERT_TRUE(c0.disableSync(id0, NO_SYNC_ERROR, false));

    // Make sure s0 is disabled.
    fs::create_directories(SYNCROOT0 / "d1");

    // Wait for synchronization to complete.
    waitonsyncs(TIMEOUT, &c0);

    // Confirm models.
    ASSERT_TRUE(c0.confirmModel_mainthread(
                  model0.root.get(),
                  id0,
                  false,
                  StandardClient::CONFIRM_REMOTE));

    // Move s1/d0 to s0/d2.
    model1.removenode("d0/f0");

    fs::rename(SYNCROOT1 / "d0", SYNCROOT0 / "d2");

    // Replace s1/d0.
    fs::create_directories(SYNCROOT1 / "d0");

    c0.triggerPeriodicScanEarly(id0);
    c0.triggerPeriodicScanEarly(id1);

    // Wait for synchronization to complete.
    waitonsyncs(TIMEOUT, &c0);

    // Confirm models.
    ASSERT_TRUE(c0.confirmModel_mainthread(
                  model0.root.get(),
                  id0,
                  false,
                  StandardClient::CONFIRM_REMOTE));

    ASSERT_TRUE(c0.confirmModel_mainthread(model1.root.get(), id1));
}

TEST_F(SyncTest, RenameReplaceFolderWithinSync)
{
    const auto TESTROOT = makeNewTestRoot();
    const auto TIMEOUT  = chrono::seconds(4);

    StandardClient c0(TESTROOT, "c0");

    // Log callbacks.
    c0.logcb = true;

    // Log in client and clear remote contents.
    ASSERT_TRUE(c0.login_reset_makeremotenodes("MEGA_EMAIL", "MEGA_PWD", "s0", 0, 0));

    // Set up sync.
    const auto id = c0.setupSync_mainthread("s0", "s0", false, false);
    ASSERT_NE(id, UNDEF);

    // Populate local FS.
    const auto SYNCROOT = TESTROOT / "c0" / "s0";

    Model model;

    model.addfile("d1/f0");
    model.generate(SYNCROOT);

    c0.triggerPeriodicScanEarly(id);

    // Wait for synchronization to complete.
    waitonsyncs(chrono::seconds(15), &c0);

    // Confirm model.
    ASSERT_TRUE(c0.confirmModel_mainthread(model.root.get(), id));

    // Rename /d1 to /d2.
    // This tests the case where the target is processed after the source.
    model.addfolder("d2");
    model.movenode("d1/f0", "d2");

    fs::rename(SYNCROOT / "d1", SYNCROOT / "d2");

    // Replace /d1.
    fs::create_directories(SYNCROOT / "d1");

    c0.triggerPeriodicScanEarly(id);

    // Wait for synchronization to complete.
    waitonsyncs(TIMEOUT, &c0);

    // Confirm model.
    ASSERT_TRUE(c0.confirmModel_mainthread(model.root.get(), id));

    // Rename /d2 to /d0.
    // This tests the case where the target is processed before the source.
    model.addfolder("d0");
    model.movenode("d2/f0", "d0");

    fs::rename(SYNCROOT / "d2", SYNCROOT / "d0");

    // Replace /d2.
    fs::create_directories(SYNCROOT / "d2");

    c0.triggerPeriodicScanEarly(id);

    // Wait for synchronization to complete.
    waitonsyncs(TIMEOUT, &c0);

    // Confirm model.
    ASSERT_TRUE(c0.confirmModel_mainthread(model.root.get(), id));
}

TEST_F(SyncTest, DownloadedDirectoriesHaveFilesystemWatch)
{
    const auto TESTROOT = makeNewTestRoot();
    const auto TIMEOUT  = chrono::seconds(4);

    StandardClient c(TESTROOT, "c");

    // Log callbacks.
    c.logcb = true;

    // Log in client.
    ASSERT_TRUE(c.login_reset_makeremotenodes("MEGA_EMAIL", "MEGA_PWD", "s", 0, 0));

    // Create /d in the cloud.
    {
        vector<NewNode> nodes(1);

        // Initialize new node.
        c.client.putnodes_prepareOneFolder(&nodes[0], "d");

        // Get our hands on the sync root.
        auto* root = c.drillchildnodebyname(c.gettestbasenode(), "s");
        ASSERT_TRUE(root);

        // Create new node in the cloud.
        ASSERT_TRUE(c.putnodes(root->nodeHandle(), NoVersioning, std::move(nodes)));
    }

    // Add and start sync.
    const auto id = c.setupSync_mainthread("s", "s", false, false);
    ASSERT_NE(id, UNDEF);

    const auto SYNCROOT = c.syncSet(id).localpath;

    // Wait for synchronization to complete.
    waitonsyncs(TIMEOUT, &c);

    // Confirm /d has made it to disk.
    Model model;

    model.addfolder("d");

    ASSERT_TRUE(c.confirmModel_mainthread(model.root.get(), id));

    // Trigger a filesystem notification.
    model.addfile("d/f", "x");

    ASSERT_TRUE(createDataFile(SYNCROOT / "d" / "f", "x"));

    c.triggerPeriodicScanEarly(id);

    // Wait for synchronization to complete.
    waitonsyncs(TIMEOUT, &c);

    // Confirm /d/f made it to the cloud.
    ASSERT_TRUE(c.confirmModel_mainthread(model.root.get(), id));
}

TEST_F(SyncTest, FilesystemWatchesPresentAfterResume)
{
    const auto TESTROOT = makeNewTestRoot();
    const auto TIMEOUT  = chrono::seconds(4);

    auto c = ::mega::make_unique<StandardClient>(TESTROOT, "c");

    // Log callbacks.
    c->logcb = true;

    // Log in client.
    ASSERT_TRUE(c->login_reset_makeremotenodes("MEGA_EMAIL", "MEGA_PWD", "s", 0, 0));

    // Add and start sync.
    const auto id = c->setupSync_mainthread("s", "s", false, false);
    ASSERT_NE(id, UNDEF);

    const auto SYNCROOT = c->syncSet(id).localpath;

    // Build model and populate filesystem.
    Model model;

    model.addfolder("d0/d0d0");
    model.generate(SYNCROOT);

    c->triggerPeriodicScanEarly(id);

    // Wait for initial sync to complete.
    waitonsyncs(TIMEOUT, c.get());

    // Make sure directories made it to the cloud.
    ASSERT_TRUE(c->confirmModel_mainthread(model.root.get(), id));

    // Logout / Resume.
    {
        string session;

        // Save session.
        c->client.dumpsession(session);

        // Logout (taking care to preserve the caches.)
        c->localLogout();

        // Recreate client.
        c.reset(new StandardClient(TESTROOT, "c"));

        // Hook onAutoResumeResult callback.
        promise<void> notify;

        c->onAutoResumeResult = [&](const SyncConfig&, bool, bool) {
            notify.set_value();
        };

        // Resume session.
        ASSERT_TRUE(c->login_fetchnodes(session));

        // Wait for the sync to be resumed.
        notify.get_future().get();

        // Wait for sync to complete.
        waitonsyncs(TIMEOUT, c.get());

        // Make sure everything's as we left it.
        ASSERT_TRUE(c->confirmModel_mainthread(model.root.get(), id));
    }

    c->received_node_actionpackets = false;

    // Trigger some filesystem notifications.
    {
        model.addfile("f", "f");
        ASSERT_TRUE(createDataFile(SYNCROOT / "f", "f"));

        model.addfile("d0/d0f", "d0f");
        ASSERT_TRUE(createDataFile(SYNCROOT / "d0" / "d0f", "d0f"));

        model.addfile("d0/d0d0/d0d0f", "d0d0f");
        ASSERT_TRUE(createDataFile(SYNCROOT / "d0" / "d0d0" / "d0d0f", "d0d0f"));
    }

    ASSERT_TRUE(c->waitForNodesUpdated(30)) << " no actionpacket received";

    // Wait for synchronization to complete.
    waitonsyncs(TIMEOUT, c.get());

    // Did the new files make it to the cloud?
    ASSERT_TRUE(c->confirmModel_mainthread(model.root.get(), id));
}

TEST_F(SyncTest, MoveTargetHasFilesystemWatch)
{
    const auto TESTROOT = makeNewTestRoot();
    const auto TIMEOUT  = chrono::seconds(4);

    StandardClient c(TESTROOT, "c");

    // Log callbacks.
    c.logcb = true;

    // Log in client.
    ASSERT_TRUE(c.login_reset_makeremotenodes("MEGA_EMAIL", "MEGA_PWD", "s", 0, 0));

    // Set up sync.
    const auto id = c.setupSync_mainthread("s", "s", false, false);
    ASSERT_NE(id, UNDEF);

    const auto SYNCROOT = c.syncSet(id).localpath;

    // Build model and populate filesystem.
    Model model;

    model.addfolder("d0/dq");
    model.addfolder("d1");
    model.addfolder("d2/dx");
    model.generate(SYNCROOT);

    c.triggerPeriodicScanEarly(id);

    // Wait for initial sync to complete.
    waitonsyncs(TIMEOUT, &c);

    // Confirm directories have hit the cloud.
    ASSERT_TRUE(c.confirmModel_mainthread(model.root.get(), id));

    // Local move.
    {
        // d0/dq -> d1/dq (ascending.)
        model.movenode("d0/dq", "d1");

        fs::rename(SYNCROOT / "d0" / "dq",
                   SYNCROOT / "d1" / "dq");

        // d2/dx -> d1/dx (descending.)
        model.movenode("d2/dx", "d1");

        fs::rename(SYNCROOT / "d2" / "dx",
                   SYNCROOT / "d1" / "dx");
    }

    c.triggerPeriodicScanEarly(id);

    // Wait for sync to complete.
    waitonsyncs(TIMEOUT, &c);

    // Make sure movement has propagated to the cloud.
    ASSERT_TRUE(c.confirmModel_mainthread(model.root.get(), id));

    // Trigger some filesystem notifications.
    model.addfile("d1/dq/fq", "q");
    model.addfile("d1/dx/fx", "x");

    ASSERT_TRUE(createDataFile(SYNCROOT / "d1" / "dq" / "fq", "q"));
    ASSERT_TRUE(createDataFile(SYNCROOT / "d1" / "dx" / "fx", "x"));

    c.triggerPeriodicScanEarly(id);

    // Wait for sync to complete.
    waitonsyncs(TIMEOUT, &c);

    // Have the files made it up to the cloud?
    ASSERT_TRUE(c.confirmModel_mainthread(model.root.get(), id));

    // So we can detect whether we've received packets for the below.
    c.received_node_actionpackets = false;

    // Remotely move.
    {
        StandardClient cr(TESTROOT, "cr");

        // Log in client.
        ASSERT_TRUE(cr.login_fetchnodes("MEGA_EMAIL", "MEGA_PWD"));

        // d1/dq -> d2/dq (ascending.)
        model.movenode("d1/dq", "d2");

        ASSERT_TRUE(cr.movenode("s/d1/dq", "s/d2"));

        // d1/dx -> d0/dx (descending.)
        model.movenode("d1/dx", "d0");

        ASSERT_TRUE(cr.movenode("s/d1/dx", "s/d0"));
    }

    // Wait for the client to receive action packets for the above change.
    ASSERT_TRUE(c.waitForNodesUpdated(30));

    // Wait for sync to complete.
    waitonsyncs(TIMEOUT, &c);

    // Make sure movements occured on disk.
    ASSERT_TRUE(c.confirmModel_mainthread(model.root.get(), id));

    // Trigger some filesystem notifications.
    model.removenode("d2/dq/fq");
    model.removenode("d0/dx/fx");

    fs::remove(SYNCROOT / "d2" / "dq" / "fq");
    fs::remove(SYNCROOT / "d0" / "dx" / "fx");

    c.triggerPeriodicScanEarly(id);

    // Wait for sync to complete.
    waitonsyncs(TIMEOUT, &c);

    // Make sure removes propagated to the cloud.
    ASSERT_TRUE(c.confirmModel_mainthread(model.root.get(), id));
}

// TODO: re-enable after sync rework is merged
TEST_F(SyncTest, DISABLED_DeleteReplaceReplacementHasFilesystemWatch)
{
    const auto TESTROOT = makeNewTestRoot();
    const auto TIMEOUT  = chrono::seconds(4);

    StandardClient c(TESTROOT, "c");

    // Log callbacks.
    c.logcb = true;

    // Log in client.
    ASSERT_TRUE(c.login_reset_makeremotenodes("MEGA_EMAIL", "MEGA_PWD", "s", 0, 0));

    // Add and start sync.
    const auto id = c.setupSync_mainthread("s", "s", false, false);
    ASSERT_NE(id, UNDEF);

    const auto ROOT = c.syncSet(id).localpath;

    // Populate filesystem.
    Model model;

    model.addfolder("dx/f");
    model.generate(ROOT);

    c.triggerPeriodicScanEarly(id);

    // Wait for sync to complete.
    waitonsyncs(TIMEOUT, &c);

    // Make sure the directory's been uploaded to the cloud.
    ASSERT_TRUE(c.confirmModel_mainthread(model.root.get(), id));

    // Remove/replace the directory.
    fs::remove_all(ROOT / "dx");
    fs::create_directory(ROOT / "dx");

    c.triggerPeriodicScanEarly(id);

    // Wait for all notifications to be processed.
    waitonsyncs(TIMEOUT, &c);

    // Make sure the new directory is in the cloud.
    model.removenode("dx/f");

    ASSERT_TRUE(c.confirmModel_mainthread(model.root.get(), id));

    // Add a file in the new directory so we trigger a notification.
    out() << "creating file dx/g";
    model.addfile("dx/g", "g");

    ASSERT_TRUE(createDataFile(ROOT / "dx" / "g", "g"));

    c.triggerPeriodicScanEarly(id);

    // Wait for notifications to be processed.
    waitonsyncs(TIMEOUT, &c);

    // Check if g has been uploaded.
    // If it hasn't, we probably didn't receive a notification from the filesystem.
    ASSERT_TRUE(c.confirmModel_mainthread(model.root.get(), id));
}

TEST_F(SyncTest, RenameReplaceSourceAndTargetHaveFilesystemWatch)
{
    const auto TESTROOT = makeNewTestRoot();
    const auto TIMEOUT = chrono::seconds(8);

    StandardClient c(TESTROOT, "c");

    // Log callbacks.
    c.logcb = true;

    // Log in client.
    ASSERT_TRUE(c.login_reset_makeremotenodes("MEGA_EMAIL", "MEGA_PWD", "s", 0, 0));

    // Add and start sync.
    const auto id = c.setupSync_mainthread("s", "s", false, false);
    ASSERT_NE(id, UNDEF);

    const auto SYNCROOT = c.syncSet(id).localpath;

    // Build model and populate filesystem.
    Model model;

    model.addfolder("dq");
    model.addfolder("dz");
    model.generate(SYNCROOT);

    c.triggerPeriodicScanEarly(id);

    // Wait for initial sync to complete.
    waitonsyncs(TIMEOUT, &c);

    // Make sure directories have made it to the cloud.
    ASSERT_TRUE(c.confirmModel_mainthread(model.root.get(), id));

    // Rename /dq -> /dr (ascending), replace /dq.
    model.addfolder("dr");

    fs::rename(SYNCROOT / "dq", SYNCROOT / "dr");
    fs::create_directories(SYNCROOT / "dq");

    // Rename /dz -> /dy (descending), replace /dz.
    model.addfolder("dy");

    fs::rename(SYNCROOT / "dz", SYNCROOT / "dy");
    fs::create_directories(SYNCROOT / "dz");

    c.triggerPeriodicScanEarly(id);

    // Wait for sync to complete.
    waitonsyncs(TIMEOUT, &c);

    // Make sure moves made it to the cloud.
    ASSERT_TRUE(c.confirmModel_mainthread(model.root.get(), id));

    // Make sure rename targets still receive notifications.
    model.addfile("dr/fr", "r");
    model.addfile("dy/fy", "y");

    ASSERT_TRUE(createDataFile(SYNCROOT / "dr" / "fr", "r"));
    ASSERT_TRUE(createDataFile(SYNCROOT / "dy" / "fy", "y"));

    c.triggerPeriodicScanEarly(id);

    // Wait for sync to complete.
    waitonsyncs(TIMEOUT, &c);

    // Did the files make it to the cloud?
    ASSERT_TRUE(c.confirmModel_mainthread(model.root.get(), id));

    // Make sure (now replaced) rename sources still receive notifications.
    model.addfile("dq/fq", "q");
    model.addfile("dz/fz", "z");

    LOG_debug << " --- Creating files fq and fz now ----";

    ASSERT_TRUE(createDataFile(SYNCROOT / "dq" / "fq", "q"));
    ASSERT_TRUE(createDataFile(SYNCROOT / "dz" / "fz", "z"));

    c.triggerPeriodicScanEarly(id);

    // Wait for sync to complete.
    waitonsyncs(TIMEOUT, &c);

    // Did the files make it to the cloud?
    ASSERT_TRUE(c.confirmModel_mainthread(model.root.get(), id));
}

TEST_F(SyncTest, RenameTargetHasFilesystemWatch)
{
    const auto TESTROOT = makeNewTestRoot();
    const auto TIMEOUT = chrono::seconds(4);

    StandardClient c(TESTROOT, "c");

    // Log callbacks.
    c.logcb = true;

    // Log in client.
    ASSERT_TRUE(c.login_reset_makeremotenodes("MEGA_EMAIL", "MEGA_PWD", "s", 0, 0));

    // Add and start sync.
    const auto id = c.setupSync_mainthread("s", "s", false, false);
    ASSERT_NE(id, UNDEF);

    const auto SYNCROOT = c.syncSet(id).localpath;

    // Build model and populate filesystem.
    Model model;

    model.addfolder("dq");
    model.addfolder("dz");
    model.generate(SYNCROOT);

    c.triggerPeriodicScanEarly(id);

    // Wait for synchronization to complete.
    waitonsyncs(TIMEOUT, &c);

    // Confirm model.
    ASSERT_TRUE(c.confirmModel_mainthread(model.root.get(), id));

    // Locally rename.
    {
        // - dq -> dr (ascending)
        model.removenode("dq");
        model.addfolder("dr");

        fs::rename(SYNCROOT / "dq", SYNCROOT / "dr");

        // - dz -> dy (descending)
        model.removenode("dz");
        model.addfolder("dy");

        fs::rename(SYNCROOT / "dz", SYNCROOT / "dy");
    }

    c.triggerPeriodicScanEarly(id);

    // Wait for synchronization to complete.
    waitonsyncs(TIMEOUT, &c);

    // Make sure rename has hit the cloud.
    ASSERT_TRUE(c.confirmModel_mainthread(model.root.get(), id));

    // Make sure rename targets receive notifications.
    model.addfile("dr/f", "x");
    model.addfile("dy/f", "y");

    ASSERT_TRUE(createDataFile(SYNCROOT / "dr" / "f", "x"));
    ASSERT_TRUE(createDataFile(SYNCROOT / "dy" / "f", "y"));

    c.triggerPeriodicScanEarly(id);

    // Wait for synchronization to complete.
    waitonsyncs(TIMEOUT, &c);

    // Check file has made it to the cloud.
    ASSERT_TRUE(c.confirmModel_mainthread(model.root.get(), id));

    // Remotely rename.
    {
        StandardClient cr(TESTROOT, "cc");

        // Log in client.
        ASSERT_TRUE(cr.login_fetchnodes("MEGA_EMAIL", "MEGA_PWD"));

        auto* root = cr.gettestbasenode();
        ASSERT_TRUE(root);

        // dr -> ds (ascending.)
        model.removenode("dr");
        model.addfile("ds/f", "x");

        auto* dr = cr.drillchildnodebyname(root, "s/dr");
        ASSERT_TRUE(dr);

        ASSERT_TRUE(cr.setattr(dr, attr_map('n', "ds")));

        // dy -> dx (descending.)
        model.removenode("dy");
        model.addfile("dx/f", "y");

        auto* dy = cr.drillchildnodebyname(root, "s/dy");
        ASSERT_TRUE(dy);

        ASSERT_TRUE(cr.setattr(dy, attr_map('n', "dx")));
    }

    // it can take a while for APs to arrive (or to be sent)
    WaitMillisec(4000);

    // Wait for synchronization to complete.
    waitonsyncs(TIMEOUT, &c);

    // Confirm move has occured locally.
    ASSERT_TRUE(c.confirmModel_mainthread(model.root.get(), id));

    c.received_node_actionpackets = false;

    // Check that /ds and /dx receive notifications.
    model.removenode("ds/f");
    model.removenode("dx/f");
    fs::remove(SYNCROOT / "ds" / "f");
    fs::remove(SYNCROOT / "dx" / "f");

    c.triggerPeriodicScanEarly(id);

    ASSERT_TRUE(c.waitForNodesUpdated(30)) << " no actionpacket received in c";

    // Wait for synchronization to complete.
    waitonsyncs(TIMEOUT, &c);

    // Confirm remove has hit the cloud.
    ASSERT_TRUE(c.confirmModel_mainthread(model.root.get(), id));
}

TEST_F(SyncTest, RootHasFilesystemWatch)
{
    const auto TESTROOT = makeNewTestRoot();
    const auto TIMEOUT  = chrono::seconds(4);

    StandardClient c(TESTROOT, "c");

    // Log callbacks.
    c.logcb = true;

    // Log in client and clear remote contents.
    ASSERT_TRUE(c.login_reset_makeremotenodes("MEGA_EMAIL", "MEGA_PWD", "s", 0, 0));

    // Set up sync
    const auto id = c.setupSync_mainthread("s", "s", false, false);
    ASSERT_NE(id, UNDEF);

    // Wait for sync to complete.
    waitonsyncs(TIMEOUT, &c);

    // Trigger some filesystem notifications.
    Model model;

    model.addfolder("d0");
    model.addfile("f0");
    model.generate(c.syncSet(id).localpath);

    c.triggerPeriodicScanEarly(id);

    // Wait for sync to complete.
    waitonsyncs(TIMEOUT, &c);

    // Confirm models.
    ASSERT_TRUE(c.confirmModel_mainthread(model.root.get(), id));
}

struct TwoWaySyncSymmetryCase
{
    enum SyncType { type_twoWay, type_backupSync, type_numTypes };

    enum Action { action_rename, action_moveWithinSync, action_moveOutOfSync, action_moveIntoSync, action_delete, action_numactions };

    enum MatchState { match_exact,      // the sync destination has the exact same file/folder at the same relative path
                      match_older,      // the sync destination has an older file/folder at the same relative path
                      match_newer,      // the sync destination has a newer file/folder at the same relative path
                      match_absent };   // the sync destination has no node at the same relative path

    SyncType syncType = type_twoWay;
    Action action = action_rename;
    bool selfChange = false; // changed by our own client or another
    bool up = false;  // or down - sync direction
    bool file = false;  // or folder.  Which one this test changes
    bool isExternal = false;
    bool pauseDuringAction = false;
    Model localModel;
    Model remoteModel;
    handle backupId = UNDEF;

    bool printTreesBeforeAndAfter = false;

    struct State
    {
        StandardClient& steadyClient;
        StandardClient& resumeClient;
        StandardClient& nonsyncClient;
        fs::path localBaseFolderSteady;
        fs::path localBaseFolderResume;
        std::string remoteBaseFolder = "twoway";   // leave out initial / so we can drill down from root node
        std::string first_test_name;
        fs::path first_test_initiallocalfolders;

        State(StandardClient& ssc, StandardClient& rsc, StandardClient& sc2) : steadyClient(ssc), resumeClient(rsc), nonsyncClient(sc2) {}
    };

    State& state;
    TwoWaySyncSymmetryCase(State& wholestate) : state(wholestate) {}

    std::string typeName()
    {
        switch (syncType)
        {
        case type_twoWay:
            return "twoWay_";
        case type_backupSync:
            return isExternal ? "external_backup_"
                              : "internal_backup_";
        default:
            assert(false);
            return "";
        }
    }

    std::string actionName()
    {
        switch (action)
        {
        case action_rename: return "rename";
        case action_moveWithinSync: return "move";
        case action_moveOutOfSync: return "moveOut";
        case action_moveIntoSync: return "moveIn";
        case action_delete: return "delete";
        default: assert(false); return "";
        }
    }

    std::string matchName(MatchState m)
    {
        switch (m)
        {
            case match_exact: return "exact";
            case match_older: return "older";
            case match_newer: return "newer";
            case match_absent: return "absent";
        }
        return "bad enum";
    }

    std::string name()
    {
        return  typeName() + actionName() +
                (up?"_up" : "_down") +
                (selfChange?"_self":"_other") +
                (file?"_file":"_folder") +
                (pauseDuringAction?"_resumed":"_steady");
    }

    fs::path localTestBasePathSteady;
    fs::path localTestBasePathResume;
    std::string remoteTestBasePath;

    Model& sourceModel() { return up ? localModel : remoteModel; }
    Model& destinationModel() { return up ? remoteModel : localModel; }

    StandardClient& client1() { return pauseDuringAction ? state.resumeClient : state.steadyClient; }
    StandardClient& changeClient() { return selfChange ? client1() : state.nonsyncClient; }

    fs::path localTestBasePath() { return pauseDuringAction ? localTestBasePathResume : localTestBasePathSteady; }

    bool CopyLocalTree(const fs::path& destination, const fs::path& source) try
    {
        using PathPair = std::pair<fs::path, fs::path>;

        // Assume we've already copied if the destination exists.
        if (fs::exists(destination)) return true;

        std::list<PathPair> pending;

        pending.emplace_back(destination, source);

        for (; !pending.empty(); pending.pop_front())
        {
            const auto& dst = pending.front().first;
            const auto& src = pending.front().second;

            // Assume target directory doesn't exist.
            fs::create_directories(dst);

            // Iterate over source directory's children.
            auto i = fs::directory_iterator(src);
            auto j = fs::directory_iterator();

            for ( ; i != j; ++i)
            {
                auto from = i->path();
                auto to = dst / from.filename();

                // If it's a file, copy it and preserve its modification time.
                if (fs::is_regular_file(from))
                {
                    // Copy the file.
                    fs::copy_file(from, to);

                    // Preserve modification time.
                    fs::last_write_time(to, fs::last_write_time(from));

                    // Process next child.
                    continue;
                }

                // If it's not a file, it must be a directory.
                assert(fs::is_directory(from));

                // So, create it!
                fs::create_directories(to);

                // And copy its content.
                pending.emplace_back(to, from);
            }
        }

        return true;
    }
    catch (...)
    {
        return false;
    }

    void makeMtimeFile(std::string name, int mtime_delta, Model& m1, Model& m2)
    {
        createNameFile(state.first_test_initiallocalfolders, name);
        auto initial_mtime = fs::last_write_time(state.first_test_initiallocalfolders / name);
        fs::last_write_time(localTestBasePath() / name, initial_mtime + std::chrono::seconds(mtime_delta));
        fs::rename(state.first_test_initiallocalfolders / name, state.first_test_initiallocalfolders / "f" / name); // move it after setting the time to be 100% sure the sync sees it with the adjusted mtime only
        m1.findnode("f")->addkid(m1.makeModelSubfile(name));
        m2.findnode("f")->addkid(m2.makeModelSubfile(name));
    }

    PromiseBoolSP cloudCopySetupPromise = makeSharedPromise<bool>();

    // prepares a local folder for testing, which will be two-way synced before the test
    void SetupForSync()
    {
        // Prepare Cloud
        {
            remoteTestBasePath = state.remoteBaseFolder + "/" + name();

            auto& client = changeClient();

            auto* root = client.gettestbasenode();
            ASSERT_NE(root, nullptr);

            root = client.drillchildnodebyname(root, state.remoteBaseFolder);
            ASSERT_NE(root, nullptr);

            auto* from = client.drillchildnodebyname(root, "initial");
            ASSERT_NE(from, nullptr);

            ASSERT_TRUE(client.cloudCopyTreeAs(from, root, name()));
        }

        // Prepare Local Filesystem
        {
            localTestBasePathSteady = state.localBaseFolderSteady / name();
            localTestBasePathResume = state.localBaseFolderResume / name();

            auto from = state.nonsyncClient.fsBasePath / "twoway" / "initial";
            ASSERT_TRUE(CopyLocalTree(localTestBasePathResume, from));
            ASSERT_TRUE(CopyLocalTree(localTestBasePathSteady, from));

            ASSERT_TRUE(CopyLocalTree(state.localBaseFolderResume / "initial", from));
            ASSERT_TRUE(CopyLocalTree(state.localBaseFolderSteady / "initial", from));
        }

        // Prepare models.
        {
            localModel.root->addkid(localModel.buildModelSubdirs("f", 2, 2, 2));
            localModel.root->addkid(localModel.buildModelSubdirs("outside", 2, 1, 1));
            localModel.addfile("f/file_older_1", "file_older_1");
            localModel.addfile("f/file_older_2", "file_older_2");
            localModel.addfile("f/file_newer_1", "file_newer_1");
            localModel.addfile("f/file_newer_2", "file_newer_2");
            remoteModel = localModel;
        }
    }

    bool isBackup() const
    {
        return syncType == type_backupSync;
    }

    bool isExternalBackup() const
    {
        return isExternal && isBackup();
    }

    bool isInternalBackup() const
    {
        return !isExternal && isBackup();
    }

    bool shouldRecreateOnResume() const
    {
        if (pauseDuringAction)
        {
            return isExternalBackup();
        }

        return false;
    }

    bool shouldDisableSync() const
    {
        if (up)
        {
            return false;
        }

        if (pauseDuringAction)
        {
            return isInternalBackup();
        }

        return isBackup();
    }

    bool shouldUpdateDestination() const
    {
        return up || !isBackup();
    }

    bool shouldUpdateModel() const
    {
        return up
               || !pauseDuringAction
               || !isExternalBackup();
    }

    fs::path localSyncRootPath()
    {
        return localTestBasePath() / "f";
    }

    string remoteSyncRootPath()
    {
        return remoteTestBasePath + "/f";
    }

    Node* remoteSyncRoot()
    {
        Node* root = client1().client.nodebyhandle(client1().basefolderhandle);
        if (root)
        {
            return client1().drillchildnodebyname(root, remoteSyncRootPath());
        }

        return nullptr;
    }

    handle BackupAdd(const string& drivePath, const string& sourcePath, const string& targetPath, const string& logname)
    {
        return client1().backupAdd_mainthread(drivePath, sourcePath, targetPath, logname);
    }

    handle SetupSync(const string& sourcePath, const string& targetPath, bool uploadIgnoreFirst = true)
    {
        return client1().setupSync_mainthread(sourcePath, targetPath, isBackup(), uploadIgnoreFirst);
    }

    void SetupTwoWaySync()
    {
        ASSERT_NE(remoteSyncRoot(), nullptr);

        string basePath   = client1().fsBasePath.u8string();
        string drivePath  = localTestBasePath().u8string();
        string sourcePath = localSyncRootPath().u8string();
        string targetPath = remoteSyncRootPath();

        drivePath.erase(0, basePath.size() + 1);
        sourcePath.erase(0, basePath.size() + 1);

        if (isExternalBackup())
        {
            backupId = BackupAdd(drivePath, sourcePath, targetPath, "");
        }
        else
        {
            backupId = SetupSync(sourcePath, targetPath, false);
        }

        ASSERT_NE(backupId, UNDEF);

        if (Sync* sync = client1().syncByBackupId(backupId))
        {
            sync->syncname += "/" + name() + " ";
        }
    }

    void PauseTwoWaySync()
    {
        if (shouldRecreateOnResume())
        {
            client1().delSync_mainthread(backupId);
        }
    }

    void ResumeTwoWaySync()
    {
        if (shouldRecreateOnResume())
        {
            SetupTwoWaySync();
        }
    }

    void remote_rename(std::string nodepath, std::string newname, bool updatemodel, bool reportaction, bool deleteTargetFirst)
    {
        std::lock_guard<std::recursive_mutex> g(changeClient().clientMutex);

        if (deleteTargetFirst) remote_delete(parentpath(nodepath) + "/" + newname, updatemodel, reportaction, true); // in case the target already exists

        if (updatemodel) remoteModel.emulate_rename(nodepath, newname);

        Node* testRoot = changeClient().client.nodebyhandle(client1().basefolderhandle);
        Node* n = changeClient().drillchildnodebyname(testRoot, remoteTestBasePath + "/" + nodepath);
        ASSERT_TRUE(!!n);

        if (reportaction) out() << name() << " action: remote rename " << n->displaypath() << " to " << newname;

        attr_map updates('n', newname);
        auto e = changeClient().client.setattr(n, move(updates), ++next_request_tag, nullptr, nullptr, false);

        ASSERT_EQ(API_OK, error(e));
    }

    void remote_move(std::string nodepath, std::string newparentpath, bool updatemodel, bool reportaction, bool deleteTargetFirst)
    {
        std::lock_guard<std::recursive_mutex> g(changeClient().clientMutex);

        if (deleteTargetFirst) remote_delete(newparentpath + "/" + leafname(nodepath), updatemodel, reportaction, true); // in case the target already exists

        if (updatemodel) remoteModel.emulate_move(nodepath, newparentpath);

        Node* testRoot = changeClient().client.nodebyhandle(changeClient().basefolderhandle);
        Node* n1 = changeClient().drillchildnodebyname(testRoot, remoteTestBasePath + "/" + nodepath);
        Node* n2 = changeClient().drillchildnodebyname(testRoot, remoteTestBasePath + "/" + newparentpath);
        ASSERT_TRUE(!!n1);
        ASSERT_TRUE(!!n2);

        if (reportaction) out() << name() << " action: remote move " << n1->displaypath() << " to " << n2->displaypath();

        auto e = changeClient().client.rename(n1, n2, SYNCDEL_NONE, NodeHandle(), nullptr, nullptr);
        ASSERT_EQ(API_OK, e);
    }

    void remote_copy(std::string nodepath, std::string newparentpath, bool updatemodel, bool reportaction)
    {
        std::lock_guard<std::recursive_mutex> g(changeClient().clientMutex);

        if (updatemodel) remoteModel.emulate_copy(nodepath, newparentpath);

        Node* testRoot = changeClient().client.nodebyhandle(changeClient().basefolderhandle);
        Node* n1 = changeClient().drillchildnodebyname(testRoot, remoteTestBasePath + "/" + nodepath);
        Node* n2 = changeClient().drillchildnodebyname(testRoot, remoteTestBasePath + "/" + newparentpath);
        ASSERT_TRUE(!!n1);
        ASSERT_TRUE(!!n2);

        if (reportaction) out() << name() << " action: remote copy " << n1->displaypath() << " to " << n2->displaypath();

        TreeProcCopy tc;
        changeClient().client.proctree(n1, &tc, false, true);
        tc.allocnodes();
        changeClient().client.proctree(n1, &tc, false, true);
        tc.nn[0].parenthandle = UNDEF;

        SymmCipher key;
        AttrMap attrs;
        string attrstring;
        key.setkey((const ::mega::byte*)tc.nn[0].nodekey.data(), n1->type);
        attrs = n1->attrs;
        attrs.getjson(&attrstring);
        client1().client.makeattr(&key, tc.nn[0].attrstring, attrstring.c_str());
        changeClient().client.putnodes(n2->nodeHandle(), NoVersioning, move(tc.nn), nullptr, ++next_request_tag);
    }

    void remote_renamed_copy(std::string nodepath, std::string newparentpath, string newname, bool updatemodel, bool reportaction)
    {
        std::lock_guard<std::recursive_mutex> g(changeClient().clientMutex);

        if (updatemodel)
        {
            remoteModel.emulate_rename_copy(nodepath, newparentpath, newname);
        }

        Node* testRoot = changeClient().client.nodebyhandle(changeClient().basefolderhandle);
        Node* n1 = changeClient().drillchildnodebyname(testRoot, remoteTestBasePath + "/" + nodepath);
        Node* n2 = changeClient().drillchildnodebyname(testRoot, remoteTestBasePath + "/" + newparentpath);
        ASSERT_TRUE(!!n1);
        ASSERT_TRUE(!!n2);

        if (reportaction) out() << name() << " action: remote rename + copy " << n1->displaypath() << " to " << n2->displaypath() << " as " << newname;

        TreeProcCopy tc;
        changeClient().client.proctree(n1, &tc, false, true);
        tc.allocnodes();
        changeClient().client.proctree(n1, &tc, false, true);
        tc.nn[0].parenthandle = UNDEF;

        SymmCipher key;
        AttrMap attrs;
        string attrstring;
        key.setkey((const ::mega::byte*)tc.nn[0].nodekey.data(), n1->type);
        attrs = n1->attrs;
        LocalPath::utf8_normalize(&newname);
        attrs.map['n'] = newname;
        attrs.getjson(&attrstring);
        client1().client.makeattr(&key, tc.nn[0].attrstring, attrstring.c_str());
        changeClient().client.putnodes(n2->nodeHandle(), NoVersioning, move(tc.nn), nullptr, ++next_request_tag);
    }

    void remote_renamed_move(std::string nodepath, std::string newparentpath, string newname, bool updatemodel, bool reportaction)
    {
        std::lock_guard<std::recursive_mutex> g(changeClient().clientMutex);

        if (updatemodel)
        {
            remoteModel.emulate_rename_copy(nodepath, newparentpath, newname);
        }

        Node* testRoot = changeClient().client.nodebyhandle(changeClient().basefolderhandle);
        Node* n1 = changeClient().drillchildnodebyname(testRoot, remoteTestBasePath + "/" + nodepath);
        Node* n2 = changeClient().drillchildnodebyname(testRoot, remoteTestBasePath + "/" + newparentpath);
        ASSERT_TRUE(!!n1);
        ASSERT_TRUE(!!n2);

        if (reportaction) out() << name() << " action: remote rename + move " << n1->displaypath() << " to " << n2->displaypath() << " as " << newname;

        error e = changeClient().client.rename(n1, n2, SYNCDEL_NONE, NodeHandle(), newname.c_str(), nullptr);
        EXPECT_EQ(e, API_OK);
    }

    void remote_delete(std::string nodepath, bool updatemodel, bool reportaction, bool mightNotExist)
    {
        std::lock_guard<std::recursive_mutex> g(changeClient().clientMutex);

        Node* testRoot = changeClient().client.nodebyhandle(changeClient().basefolderhandle);
        Node* n = changeClient().drillchildnodebyname(testRoot, remoteTestBasePath + "/" + nodepath);
        if (mightNotExist && !n) return;  // eg when checking to remove an item that is a move target but there isn't one

        ASSERT_TRUE(!!n);

        if (reportaction) out() << name() << " action: remote delete " << n->displaypath();

        if (updatemodel) remoteModel.emulate_delete(nodepath);

        auto e = changeClient().client.unlink(n, false, ++next_request_tag);
        ASSERT_TRUE(!e);
    }

    fs::path fixSeparators(std::string p)
    {
        for (auto& c : p)
            if (c == '/')
                c = fs::path::preferred_separator;
        return fs::u8path(p);
    }

    void local_rename(std::string path, std::string newname, bool updatemodel, bool reportaction, bool deleteTargetFirst)
    {
        if (deleteTargetFirst) local_delete(parentpath(path) + "/" + newname, updatemodel, reportaction, true); // in case the target already exists

        if (updatemodel) localModel.emulate_rename(path, newname);

        fs::path p1(localTestBasePath());
        p1 /= fixSeparators(path);
        fs::path p2 = p1.parent_path() / newname;

        if (reportaction) out() << name() << " action: local rename " << p1 << " to " << p2;

        std::error_code ec;
        for (int i = 0; i < 5; ++i)
        {
            fs::rename(p1, p2, ec);
            if (!ec) break;
            WaitMillisec(100);
        }

        if (!pauseDuringAction)
            client1().triggerPeriodicScanEarly(backupId);

        ASSERT_TRUE(!ec) << "local_rename " << p1 << " to " << p2 << " failed: " << ec.message();
    }

    void local_move(std::string from, std::string to, bool updatemodel, bool reportaction, bool deleteTargetFirst)
    {
        if (deleteTargetFirst) local_delete(to + "/" + leafname(from), updatemodel, reportaction, true);

        if (updatemodel) localModel.emulate_move(from, to);

        fs::path p1(localTestBasePath());
        fs::path p2(localTestBasePath());
        p1 /= fixSeparators(from);
        p2 /= fixSeparators(to);
        p2 /= p1.filename();  // non-existing file in existing directory case

        if (reportaction) out() << name() << " action: local move " << p1 << " to " << p2;

        std::error_code ec;
        fs::rename(p1, p2, ec);
        if (ec)
        {
            fs::remove_all(p2, ec);
            fs::rename(p1, p2, ec);
        }

        if (!pauseDuringAction)
            client1().triggerPeriodicScanEarly(backupId);

        ASSERT_TRUE(!ec) << "local_move " << p1 << " to " << p2 << " failed: " << ec.message();
    }

    void local_copy(std::string from, std::string to, bool updatemodel, bool reportaction)
    {
        if (updatemodel) localModel.emulate_copy(from, to);

        fs::path p1(localTestBasePath());
        fs::path p2(localTestBasePath());
        p1 /= fixSeparators(from);
        p2 /= fixSeparators(to);

        if (reportaction) out() << name() << " action: local copy " << p1 << " to " << p2;

        std::error_code ec;
        fs::copy(p1, p2, ec);

        if (!pauseDuringAction)
            client1().triggerPeriodicScanEarly(backupId);

        ASSERT_TRUE(!ec) << "local_copy " << p1 << " to " << p2 << " failed: " << ec.message();
    }

    void local_delete(std::string path, bool updatemodel, bool reportaction, bool mightNotExist)
    {
        fs::path p(localTestBasePath());
        p /= fixSeparators(path);

        if (mightNotExist && !fs::exists(p)) return;

        if (reportaction) out() << name() << " action: local_delete " << p;

        std::error_code ec;
        fs::remove_all(p, ec);

        if (!pauseDuringAction)
            client1().triggerPeriodicScanEarly(backupId);

        ASSERT_TRUE(!ec) << "local_delete " << p << " failed: " << ec.message();
        if (updatemodel) localModel.emulate_delete(path);
    }

    void source_rename(std::string nodepath, std::string newname, bool updatemodel, bool reportaction, bool deleteTargetFirst)
    {
        if (up) local_rename(nodepath, newname, updatemodel, reportaction, deleteTargetFirst);
        else remote_rename(nodepath, newname, updatemodel, reportaction, deleteTargetFirst);
    }

    void source_move(std::string nodepath, std::string newparentpath, bool updatemodel, bool reportaction, bool deleteTargetFirst)
    {
        if (up) local_move(nodepath, newparentpath, updatemodel, reportaction, deleteTargetFirst);
        else remote_move(nodepath, newparentpath, updatemodel, reportaction, deleteTargetFirst);
    }

    void source_copy(std::string nodepath, std::string newparentpath, bool updatemodel, bool reportaction)
    {
        if (up) local_copy(nodepath, newparentpath, updatemodel, reportaction);
        else remote_copy(nodepath, newparentpath, updatemodel, reportaction);
    }

    void source_delete(std::string nodepath, bool updatemodel, bool reportaction = false)
    {
        if (up) local_delete(nodepath, updatemodel, reportaction, false);
        else remote_delete(nodepath, updatemodel, reportaction, false);
    }

    void fileMayDiffer(std::string filepath)
    {
        fs::path p(localTestBasePath());
        p /= fixSeparators(filepath);

        client1().localFSFilesThatMayDiffer.insert(p);
        out() << "File may differ: " << p;
    }

    // Two-way sync has been started and is stable.  Now perform the test action

    enum ModifyStage { Prepare, MainAction };

    void PrintLocalTree(fs::path p)
    {
        out() << p;
        if (fs::is_directory(p))
        {
            for (auto i = fs::directory_iterator(p); i != fs::directory_iterator(); ++i)
            {
                PrintLocalTree(*i);
            }
        }
    }

    void PrintLocalTree(const LocalNode& node)
    {
        out() << node.getLocalPath().toPath();

        if (node.type == FILENODE) return;

        for (const auto& childIt : node.children)
        {
            PrintLocalTree(*childIt.second);
        }
    }

    void PrintRemoteTree(Node* n, string prefix = "")
    {
        prefix += string("/") + n->displayname();
        out() << prefix;
        if (n->type == FILENODE) return;
        for (auto& c : n->children)
        {
            PrintRemoteTree(c, prefix);
        }
    }

    void PrintModelTree(Model::ModelNode* n, string prefix = "")
    {
        prefix += string("/") + n->name;
        out() << prefix;
        if (n->type == Model::ModelNode::file) return;
        for (auto& c : n->kids)
        {
            PrintModelTree(c.get(), prefix);
        }
    }

    void Modify(ModifyStage stage)
    {
        bool prep = stage == Prepare;
        bool act = stage == MainAction;

        if (prep) out() << "Preparing action ";
        if (act) out() << "Executing action ";

        if (prep && printTreesBeforeAndAfter)
        {
            out() << " ---- local filesystem initial state ----";
            PrintLocalTree(fs::path(localTestBasePath()));

            if (auto* sync = client1().syncByBackupId(backupId))
            {
                out() << " ---- local node tree initial state ----";
                PrintLocalTree(*sync->localroot);
            }

            out() << " ---- remote node tree initial state ----";
            Node* testRoot = client1().client.nodebyhandle(changeClient().basefolderhandle);
            if (Node* n = client1().drillchildnodebyname(testRoot, remoteTestBasePath))
            {
                PrintRemoteTree(n);
            }
        }

        switch (action)
        {
        case action_rename:
            if (prep)
            {
            }
            else if (act)
            {
                if (file)
                {
                    source_rename("f/f_0/file0_f_0", "file0_f_0_renamed", shouldUpdateModel(), true, true);
                    if (shouldUpdateDestination())
                    {
                        destinationModel().emulate_rename("f/f_0/file0_f_0", "file0_f_0_renamed");
                    }
                }
                else
                {
                    source_rename("f/f_0", "f_0_renamed", shouldUpdateModel(), true, false);
                    if (shouldUpdateDestination())
                    {
                        destinationModel().emulate_rename("f/f_0", "f_0_renamed");
                    }
                }
            }
            break;

        case action_moveWithinSync:
            if (prep)
            {
            }
            else if (act)
            {
                if (file)
                {
                    source_move("f/f_1/file0_f_1", "f/f_0", shouldUpdateModel(), true, false);
                    if (shouldUpdateDestination())
                    {
                        destinationModel().emulate_move("f/f_1/file0_f_1", "f/f_0");
                    }
                }
                else
                {
                    source_move("f/f_1", "f/f_0", shouldUpdateModel(), true, false);
                    if (shouldUpdateDestination())
                    {
                        destinationModel().emulate_move("f/f_1", "f/f_0");
                    }
                }
            }
            break;

        case action_moveOutOfSync:
            if (prep)
            {
            }
            else if (act)
            {
                if (file)
                {
                    source_move("f/f_0/file0_f_0", "outside", shouldUpdateModel(), false, false);
                    if (shouldUpdateDestination())
                    {
                        destinationModel().emulate_delete("f/f_0/file0_f_0");
                    }
                }
                else
                {
                    source_move("f/f_0", "outside", shouldUpdateModel(), false, false);
                    if (shouldUpdateDestination())
                    {
                        destinationModel().emulate_delete("f/f_0");
                    }
                }
            }
            break;

        case action_moveIntoSync:
            if (prep)
            {
            }
            else if (act)
            {
                if (file)
                {
                    source_move("outside/file0_outside", "f/f_0", shouldUpdateModel(), false, false);
                    if (shouldUpdateDestination())
                    {
                        destinationModel().emulate_copy("outside/file0_outside", "f/f_0");
                    }
                }
                else
                {
                    source_move("outside", "f/f_0", shouldUpdateModel(), false, false);
                    if (shouldUpdateDestination())
                    {
                        destinationModel().emulate_delete("f/f_0/outside");
                        destinationModel().emulate_copy("outside", "f/f_0");
                    }
                }
            }
            break;

        case action_delete:
            if (prep)
            {
            }
            else if (act)
            {
                if (file)
                {
                    source_delete("f/f_0/file0_f_0", shouldUpdateModel(), true);
                    if (shouldUpdateDestination())
                    {
                        destinationModel().emulate_delete("f/f_0/file0_f_0");
                    }
                }
                else
                {
                    source_delete("f/f_0", shouldUpdateModel(), true);
                    if (shouldUpdateDestination())
                    {
                        destinationModel().emulate_delete("f/f_0");
                    }
                }
            }
            break;

        default: ASSERT_TRUE(false);
        }
    }

    void CheckSetup(State&, bool initial)
    {
        if (!initial && printTreesBeforeAndAfter)
        {
            out() << " ---- local filesystem before change ----";
            PrintLocalTree(fs::path(localTestBasePath()));

            if (auto* sync = client1().syncByBackupId(backupId))
            {
                out() << " ---- local node tree before change ----";
                PrintLocalTree(*sync->localroot);
            }

            out() << " ---- remote node tree before change ----";
            Node* testRoot = client1().client.nodebyhandle(changeClient().basefolderhandle);
            if (Node* n = client1().drillchildnodebyname(testRoot, remoteTestBasePath))
            {
                PrintRemoteTree(n);
            }
        }

        if (!initial) out() << "Checking setup state (should be no changes in twoway sync source): "<< name();

        // confirm source is unchanged after setup  (Two-way is not sending changes to the wrong side)
        bool localfs = client1().confirmModel(backupId, localModel.findnode("f"), StandardClient::CONFIRM_LOCALFS, true, false, false); // todo: later enable debris checks
        bool localnode = client1().confirmModel(backupId, localModel.findnode("f"), StandardClient::CONFIRM_LOCALNODE, true, false, false); // todo: later enable debris checks
        bool remote = client1().confirmModel(backupId, remoteModel.findnode("f"), StandardClient::CONFIRM_REMOTE, true, false, false); // todo: later enable debris checks
        EXPECT_EQ(localfs, localnode);
        EXPECT_EQ(localnode, remote);
        EXPECT_TRUE(localfs && localnode && remote) << " failed in " << name();
    }


    // Two-way sync is stable again after the change.  Check the results.
    bool finalResult = false;
    void CheckResult(State&)
    {
        Sync* sync = client1().syncByBackupId(backupId);

        if (printTreesBeforeAndAfter)
        {
            out() << " ---- local filesystem after sync of change ----";
            PrintLocalTree(fs::path(localTestBasePath()));

            if (sync)
            {
                out() << " ---- local node tree after sync of change ----";
                PrintLocalTree(*sync->localroot);
            }

            out() << " ---- remote node tree after sync of change ----";
            Node* testRoot = client1().client.nodebyhandle(changeClient().basefolderhandle);
            if (Node* n = client1().drillchildnodebyname(testRoot, remoteTestBasePath))
            {
                PrintRemoteTree(n);
            }
            out() << " ---- expected sync destination (model) ----";
            PrintModelTree(destinationModel().findnode("f"));
        }

        out() << "Checking twoway sync "<< name();

        if (shouldDisableSync())
        {
            bool lfs = client1().confirmModel(backupId, localModel.findnode("f"), localSyncRootPath(), true, false, false);
            bool rnt = client1().confirmModel(backupId, remoteModel.findnode("f"), remoteSyncRoot(), false, false);

            EXPECT_EQ(sync, nullptr) << "Sync isn't disabled: " << name();
            EXPECT_TRUE(lfs) << "Couldn't confirm LFS: " << name();
            EXPECT_TRUE(rnt) << "Couldn't confirm RNT: " << name();

            finalResult = sync == nullptr;
            finalResult &= lfs;
            finalResult &= rnt;
        }
        else
        {
            EXPECT_NE(sync, (Sync*)nullptr);
            EXPECT_TRUE(sync && sync->state() == SYNC_ACTIVE);

            bool localfs = client1().confirmModel(backupId, localModel.findnode("f"), StandardClient::CONFIRM_LOCALFS, true, false, false); // todo: later enable debris checks
            bool localnode = client1().confirmModel(backupId, localModel.findnode("f"), StandardClient::CONFIRM_LOCALNODE, true, false, false); // todo: later enable debris checks
            bool remote = client1().confirmModel(backupId, remoteModel.findnode("f"), StandardClient::CONFIRM_REMOTE, true, false, false); // todo: later enable debris checks
            EXPECT_EQ(localfs, localnode);
            EXPECT_EQ(localnode, remote);
            EXPECT_TRUE(localfs && localnode && remote) << " failed in " << name();

            finalResult = localfs && localnode && remote && sync && sync->state() == SYNC_ACTIVE;
        }

    }
};

bool CatchupClients(StandardClient* c1, StandardClient* c2, StandardClient* c3)
{
    out() << "Catching up";
    auto pb1 = makeSharedPromise<bool>();
    auto pb2 = makeSharedPromise<bool>();
    auto pb3 = makeSharedPromise<bool>();
    if (c1) c1->catchup(pb1);
    if (c2) c2->catchup(pb2);
    if (c3) c3->catchup(pb3);

    auto f1 = pb1->get_future();
    auto f2 = pb2->get_future();
    auto f3 = pb3->get_future();

    if (c1 && f1.wait_for(chrono::seconds(10)) == future_status::timeout) return false;
    if (c2 && f2.wait_for(chrono::seconds(10)) == future_status::timeout) return false;
    if (c3 && f3.wait_for(chrono::seconds(10)) == future_status::timeout) return false;

    EXPECT_TRUE((!c1 || f1.get()) &&
                (!c2 || f2.get()) &&
                (!c3 || f3.get()));
    out() << "Caught up";
    return true;
}

void PrepareForSync(StandardClient& client)
{
    auto local = client.fsBasePath / "twoway" / "initial";

    fs::create_directories(local);

    ASSERT_TRUE(buildLocalFolders(local, "f", 2, 2, 2));
    ASSERT_TRUE(buildLocalFolders(local, "outside", 2, 1, 1));

    constexpr auto delta = std::chrono::seconds(3600);

    ASSERT_TRUE(createDataFile(local / "f" / "file_older_1", "file_older_1", -delta));
    ASSERT_TRUE(createDataFile(local / "f" / "file_older_2", "file_older_2", -delta));
    ASSERT_TRUE(createDataFile(local / "f" / "file_newer_1", "file_newer_1", delta));
    ASSERT_TRUE(createDataFile(local / "f" / "file_newer_2", "file_newer_2", delta));

    auto* remote = client.drillchildnodebyname(client.gettestbasenode(), "twoway");
    ASSERT_NE(remote, nullptr);


    // Upload initial sync contents.
    ASSERT_TRUE(client.uploadFolderTree(local, remote));
    ASSERT_TRUE(client.uploadFilesInTree(local, remote));
}

bool WaitForRemoteMatch(map<string, TwoWaySyncSymmetryCase>& testcases,
                        chrono::seconds timeout)
{
    auto total = std::chrono::milliseconds(0);
    constexpr auto sleepIncrement = std::chrono::milliseconds(500);

    do
    {
        auto i = testcases.begin();
        auto j = testcases.end();

        for ( ; i != j; ++i)
        {
            auto& testcase = i->second;

            if (testcase.pauseDuringAction) continue;

            auto& client = testcase.client1();
            auto& id = testcase.backupId;
            auto& model = testcase.remoteModel;

            if (!client.match(id, model.findnode("f")))
            {
                out() << "Cloud/model misatch: " << testcase.name();
                break;
            }
        }

        if (i == j)
        {
            out() << "Cloud/model matched.";
            return true;
        }

        out() << "Waiting for cloud/model match...";

        std::this_thread::sleep_for(sleepIncrement);
        total += sleepIncrement;
    }
    while (total < timeout);

    out() << "Timed out waiting for cloud/model match.";

    return false;
}

TEST_F(SyncTest, TwoWay_Highlevel_Symmetries)
{
    // confirm change is synced to remote, and also seen and applied in a second client that syncs the same folder
    fs::path localtestroot = makeNewTestRoot();

    StandardClient clientA2(localtestroot, "clientA2");

    ASSERT_TRUE(clientA2.login_reset_makeremotenodes("MEGA_EMAIL", "MEGA_PWD", "twoway", 0, 0, true));

    PrepareForSync(clientA2);

    StandardClient clientA1Steady(localtestroot, "clientA1S");
    StandardClient clientA1Resume(localtestroot, "clientA1R");
    ASSERT_TRUE(clientA1Steady.login_fetchnodes("MEGA_EMAIL", "MEGA_PWD", false, true));
    ASSERT_TRUE(clientA1Resume.login_fetchnodes("MEGA_EMAIL", "MEGA_PWD", false, true));
    fs::create_directory(clientA1Steady.fsBasePath / fs::u8path("twoway"));
    fs::create_directory(clientA1Resume.fsBasePath / fs::u8path("twoway"));
    fs::create_directory(clientA2.fsBasePath / fs::u8path("twoway"));

    TwoWaySyncSymmetryCase::State allstate(clientA1Steady, clientA1Resume, clientA2);
    allstate.localBaseFolderSteady = clientA1Steady.fsBasePath / fs::u8path("twoway");
    allstate.localBaseFolderResume = clientA1Resume.fsBasePath / fs::u8path("twoway");

    std::map<std::string, TwoWaySyncSymmetryCase> cases;

    static set<string> tests = {
    }; // tests

    for (int syncType = TwoWaySyncSymmetryCase::type_numTypes; syncType--; )
    {
        // do not test backup types, since they need to be placed
        // at special location /Vault/My backups/<device-folder>
        if (syncType == TwoWaySyncSymmetryCase::type_backupSync) continue;

        for (int selfChange = 0; selfChange < 2; ++selfChange)
        {
            //if (!selfChange) continue;

            for (int up = 0; up < 2; ++up)
            {
                //if (!up) continue;

                for (int action = 0; action < (int)TwoWaySyncSymmetryCase::action_numactions; ++action)
                {
                    //if (action != TwoWaySyncSymmetryCase::action_rename) continue;

                    for (int file = 0; file < 2; ++file)
                    {
                        //if (!file) continue;

                        for (int isExternal = 0; isExternal < 2; ++isExternal)
                        {
                            if (isExternal && syncType != TwoWaySyncSymmetryCase::type_backupSync)
                            {
                                continue;
                            }

                            for (int pauseDuringAction = 0; pauseDuringAction < 2; ++pauseDuringAction)
                            {
                                //if (pauseDuringAction) continue;

                                // we can't make changes if the client is not running
                                if (pauseDuringAction && selfChange) continue;

                                TwoWaySyncSymmetryCase testcase(allstate);
                                testcase.syncType = TwoWaySyncSymmetryCase::SyncType(syncType);
                                testcase.selfChange = selfChange != 0;
                                testcase.up = up;
                                testcase.action = TwoWaySyncSymmetryCase::Action(action);
                                testcase.file = file;
                                testcase.isExternal = isExternal;
                                testcase.pauseDuringAction = pauseDuringAction;
                                testcase.printTreesBeforeAndAfter = !tests.empty();

                                if (tests.empty() || tests.count(testcase.name()) > 0)
                                {
                                    auto name = testcase.name();
                                    cases.emplace(name, move(testcase));
                                }
                            }
                        }
                    }
                }
            }
        }
    }

    out() << "Creating initial local files/folders for " << cases.size() << " sync test cases";
    for (auto& testcase : cases)
    {
        testcase.second.SetupForSync();
    }

    // set up sync for A1, it should build matching cloud files/folders as the test cases add local files/folders
    handle backupId1 = clientA1Steady.setupSync_mainthread("twoway", "twoway", false, false);
    ASSERT_NE(backupId1, UNDEF);
    handle backupId2 = clientA1Resume.setupSync_mainthread("twoway", "twoway", false, false);
    ASSERT_NE(backupId2, UNDEF);
    ASSERT_EQ(allstate.localBaseFolderSteady, clientA1Steady.syncSet(backupId1).localpath);
    ASSERT_EQ(allstate.localBaseFolderResume, clientA1Resume.syncSet(backupId2).localpath);

    out() << "Full-sync all test folders to the cloud for setup";
    waitonsyncs(std::chrono::seconds(10), &clientA1Steady, &clientA1Resume);
    CatchupClients(&clientA1Steady, &clientA1Resume, &clientA2);
    waitonsyncs(std::chrono::seconds(20), &clientA1Steady, &clientA1Resume);

    out() << "Stopping full-sync";
    ASSERT_TRUE(clientA1Steady.delSync_mainthread(backupId1));
    ASSERT_TRUE(clientA1Resume.delSync_mainthread(backupId2));

    out() << "Setting up each sub-test's Two-way sync of 'f'";
    for (auto& testcase : cases)
    {
        testcase.second.SetupTwoWaySync();
    }

    out() << "Letting all " << cases.size() << " Two-way syncs run";
    waitonsyncs(std::chrono::seconds(10), &clientA1Steady, &clientA1Resume);

    CatchupClients(&clientA1Steady, &clientA1Resume, &clientA2);
    waitonsyncs(std::chrono::seconds(10), &clientA1Steady, &clientA1Resume);

    out() << "Checking intial state";
    for (auto& testcase : cases)
    {
        testcase.second.CheckSetup(allstate, true);
    }

    // make changes in destination to set up test
    for (auto& testcase : cases)
    {
        testcase.second.Modify(TwoWaySyncSymmetryCase::Prepare);
    }

    CatchupClients(&clientA1Steady, &clientA1Resume, &clientA2);

    out() << "Letting all " << cases.size() << " Two-way syncs run";
    waitonsyncs(std::chrono::seconds(15), &clientA1Steady, &clientA1Resume, &clientA2);

    out() << "Checking Two-way source is unchanged";
    for (auto& testcase : cases)
    {
        testcase.second.CheckSetup(allstate, false);
    }

    auto backupsAreMonitoring = [&cases]() {
        for (auto& i : cases)
        {
            // Convenience.
            auto& testcase = i.second;

            // Only check backup syncs.
            if (!testcase.isBackup()) continue;

            // Only check active syncs.
            if (!testcase.client1().syncByBackupId(testcase.backupId)) continue;

            // Get the sync's config so we can determine if it's monitoring.
            auto config = testcase.client1().syncConfigByBackupID(testcase.backupId);

            // Is the sync monitoring as it should be?
            if (config.getBackupState() != SYNC_BACKUP_MONITOR) return false;
        }

        // Everyone's monitoring as they should be.
        return true;
    };

    out() << "Checking Backups are Monitoring";
    ASSERT_TRUE(backupsAreMonitoring());

    int paused = 0;
    for (auto& testcase : cases)
    {
        if (testcase.second.pauseDuringAction)
        {
            testcase.second.PauseTwoWaySync();
            ++paused;
        }
    }

    // save session and local log out A1R to set up for resume
    string session;
    clientA1Resume.client.dumpsession(session);
    clientA1Resume.localLogout();

    auto remainingResumeSyncs = clientA1Resume.client.syncs.getConfigs(false);
    ASSERT_EQ(0u, remainingResumeSyncs.size());

    if (paused)
    {
        out() << "Paused " << paused << " Two-way syncs";
        WaitMillisec(1000);
    }

    clientA1Steady.logcb = clientA1Resume.logcb = clientA2.logcb = true;

    out() << "Performing action ";
    for (auto& testcase : cases)
    {
        testcase.second.Modify(TwoWaySyncSymmetryCase::MainAction);
    }
    waitonsyncs(std::chrono::seconds(15), &clientA1Steady, &clientA2);   // leave out clientA1Resume as it's 'paused' (locallogout'd) for now
    CatchupClients(&clientA1Steady, &clientA2);
    waitonsyncs(std::chrono::seconds(15), &clientA1Steady, &clientA2);   // leave out clientA1Resume as it's 'paused' (locallogout'd) for now

    // resume A1R session (with sync), see if A2 nodes and localnodes get in sync again
    clientA1Resume.received_syncs_restored = false;
    ASSERT_TRUE(clientA1Resume.login_fetchnodes(session));
    ASSERT_EQ(clientA1Resume.basefolderhandle, clientA2.basefolderhandle);

    // wait for normal sync resumes to complete
    clientA1Resume.waitFor([&](StandardClient& sc){ return sc.received_syncs_restored; }, std::chrono::seconds(30));

    // now resume remainder - some are external syncs
    int resumed = 0;
    for (auto& testcase : cases)
    {
        if (testcase.second.pauseDuringAction)
        {
            testcase.second.ResumeTwoWaySync();
            ++resumed;
        }
    }
    if (resumed)
    {
        out() << "Resumed " << resumed << " Two-way syncs";
        WaitMillisec(3000);
    }

    out() << "Waiting for remote changes to make it to clients...";
    EXPECT_TRUE(WaitForRemoteMatch(cases, chrono::seconds(64)));  // 64 because the jenkins machines can be slow

    out() << "Letting all " << cases.size() << " Two-way syncs run";

    waitonsyncs(std::chrono::seconds(15), &clientA1Steady, &clientA1Resume, &clientA2);

    CatchupClients(&clientA1Steady, &clientA1Resume, &clientA2);
    waitonsyncs(std::chrono::seconds(15), &clientA1Steady, &clientA1Resume, &clientA2);

    out() << "Checking Backups are Monitoring";
    ASSERT_TRUE(backupsAreMonitoring());

    out() << "Checking local and remote state in each sub-test";

    for (auto& testcase : cases)
    {
        testcase.second.CheckResult(allstate);
    }
    int succeeded = 0, failed = 0;
    for (auto& testcase : cases)
    {
        if (testcase.second.finalResult) ++succeeded;
        else
        {
            out() << "failed: " << testcase.second.name();
            ++failed;
        }
    }
    out() << "Succeeded: " << succeeded << " Failed: " << failed;

    // Clear tree-state cache.
    {
        StandardClient cC(localtestroot, "cC");
        ASSERT_TRUE(cC.login_fetchnodes("MEGA_EMAIL", "MEGA_PWD", false, true));
    }
}

TEST_F(SyncTest, MoveExistingIntoNewDirectoryWhilePaused)
{
    auto TESTROOT = makeNewTestRoot();
    auto TIMEOUT  = chrono::seconds(4);

    Model model;
    fs::path root;
    string session;
    handle id;

    // Initial setup.
    {
        StandardClient c(TESTROOT, "c");

        // Log in client.
        ASSERT_TRUE(c.login_reset_makeremotenodes("MEGA_EMAIL", "MEGA_PWD", "s", 0, 0));

        // Add and start sync.
        id = c.setupSync_mainthread("s", "s", false, false);
        ASSERT_NE(id, UNDEF);

        // Squirrel away for later use.
        root = c.syncSet(id).localpath.u8string();

        // Populate filesystem.
        model.addfolder("a");
        model.addfolder("c");
        model.generate(root);

        c.triggerPeriodicScanEarly(id);

        // Wait for initial sync to complete.
        waitonsyncs(TIMEOUT, &c);

        // Make sure everything arrived safely.
        ASSERT_TRUE(c.confirmModel_mainthread(model.root.get(), id));

        // Save the session so we can resume later.
        c.client.dumpsession(session);

        // Log out client, taking care to keep caches.
        c.localLogout();
    }

    StandardClient c(TESTROOT, "c");

    // Add a new hierarchy to be scanned.
    model.addfolder("b");
    model.generate(root);

    // Move c under b.
    fs::rename(root / "c", root / "b" / "c");

    // Update the model.
    model.movenode("c", "b");

    // Hook onAutoResumeResult callback.
    promise<void> notify;

    c.onAutoResumeResult = [&notify](const SyncConfig&, bool, bool) {
        notify.set_value();
    };

    // Log in client resuming prior session.
    ASSERT_TRUE(c.login_fetchnodes(session));

    // Wait for the sync to be resumed.
    notify.get_future().get();

    // Wait for the sync to catch up.
    waitonsyncs(TIMEOUT, &c);

    // Were the changes propagated?
    ASSERT_TRUE(c.confirmModel_mainthread(model.root.get(), id));
}

// Useful predicates.
const auto SyncDisabled = [](handle id) {
    return [id](StandardClient& client) {
        return client.syncByBackupId(id) == nullptr;
    };
};

const auto SyncMonitoring = [](handle id) {
    return [id](StandardClient& client) {
        const auto* sync = client.syncByBackupId(id);
        return sync && sync->isBackupMonitoring();
    };
};

TEST_F(SyncTest, DISABLED_ForeignChangesInTheCloudDisablesMonitoringBackup)
{
    const auto TESTROOT = makeNewTestRoot();
    const auto TIMEOUT  = chrono::seconds(4);

    StandardClient c(TESTROOT, "c");

    // Log callbacks.
    c.logcb = true;

    // Log in client.
    ASSERT_TRUE(c.login_reset_makeremotenodes("MEGA_EMAIL", "MEGA_PWD", "s", 0, 0));

    // Add and start sync.
    const auto id = c.setupSync_mainthread("s", "s", true, false);
    ASSERT_NE(id, UNDEF);

    // Wait for initial sync to complete.
    waitonsyncs(TIMEOUT, &c);

    // Make sure we're in monitoring mode.
    ASSERT_TRUE(c.waitFor(SyncMonitoring(id), TIMEOUT));

    // Make a (foreign) change to the cloud.
    {
        StandardClient cu(TESTROOT, "cu");

        // Log callbacks.
        cu.logcb = true;

        // Log in client.
        ASSERT_TRUE(cu.login_fetchnodes("MEGA_EMAIL", "MEGA_PWD"));

        // Create a directory.
        vector<NewNode> node(1);

        cu.client.putnodes_prepareOneFolder(&node[0], "d");

        ASSERT_TRUE(cu.putnodes(c.syncSet(id).h, NoVersioning, std::move(node)));
    }

    // Give our sync some time to process remote changes.
    waitonsyncs(TIMEOUT, &c);

    // Wait for the sync to be disabled.
    ASSERT_TRUE(c.waitFor(SyncDisabled(id), TIMEOUT));

    // Has the sync failed?
    {
        SyncConfig config = c.syncConfigByBackupID(id);

        ASSERT_EQ(config.mBackupState, SYNC_BACKUP_MONITOR);
        ASSERT_EQ(config.mEnabled, false);
        ASSERT_EQ(config.mError, BACKUP_MODIFIED);
    }
}

class BackupClient
  : public StandardClient
{
public:
    BackupClient(const fs::path& basePath, const string& name)
      : StandardClient(basePath, name)
      , mOnFileAdded()
    {
    }

    void file_added(File* file) override
    {
        StandardClient::file_added(file);

        if (mOnFileAdded) mOnFileAdded(*file);
    }

    using FileAddedCallback = std::function<void(File&)>;

    FileAddedCallback mOnFileAdded;
}; // Client

TEST_F(SyncTest, DISABLED_MonitoringExternalBackupRestoresInMirroringMode)
{
    const auto TESTROOT = makeNewTestRoot();
    const auto TIMEOUT  = chrono::seconds(4);

    // Model.
    Model m;

    // Sync Root Handle.
    NodeHandle rootHandle;

    // Session ID.
    string sessionID;

    // Sync Backup ID.
    handle id;

    {
        StandardClient cb(TESTROOT, "cb");

        // Log callbacks.
        cb.logcb = true;

        // Log in client.
        ASSERT_TRUE(cb.login_reset_makeremotenodes("MEGA_EMAIL", "MEGA_PWD", "s", 0, 0));

        // Create some files to synchronize.
        m.addfile("d/f");
        m.addfile("f");
        m.generate(cb.fsBasePath / "s");

        // Add and start sync.
        {
            // Generate drive ID.
            auto driveID = generateDriveId(cb.client.rng);

            // Write drive ID.
            auto drivePath = cb.fsBasePath.u8string();
            auto result = writeDriveId(*cb.client.fsaccess, drivePath.c_str(), driveID);
            ASSERT_EQ(result, API_OK);

            // Add sync.
            id = cb.backupAdd_mainthread("", "s", "s", "");
            ASSERT_NE(id, UNDEF);
        }

        // Wait for sync to complete.
        waitonsyncs(TIMEOUT, &cb);

        // Make sure everything made it to the cloud.
        ASSERT_TRUE(cb.confirmModel_mainthread(m.root.get(), id));

        // Wait for sync to transition to monitoring mode.
        ASSERT_TRUE(cb.waitFor(SyncMonitoring(id), TIMEOUT));

        // Get our hands on the sync's root handle.
        rootHandle = cb.syncSet(id).h;

        // Record this client's session.
        cb.client.dumpsession(sessionID);

        // Log out the client.
        cb.localLogout();
    }

    StandardClient cb(TESTROOT, "cb");

    cb.logcb = true;

    // Log in client.
    ASSERT_TRUE(cb.login_fetchnodes(sessionID));

    // Make a change in the cloud.
    {
        vector<NewNode> node(1);

        cb.client.putnodes_prepareOneFolder(&node[0], "g");

        ASSERT_TRUE(cb.putnodes(rootHandle, NoVersioning, std::move(node)));
    }

    // Restore the backup sync.
    ASSERT_TRUE(cb.backupOpenDrive(cb.fsBasePath));

    // Re-enable the sync.
    ASSERT_TRUE(cb.enableSyncByBackupId(id, "cb"));

    // Wait for the mirror to complete.
    waitonsyncs(TIMEOUT, &cb);

    // Cloud should mirror the local disk. (ie, g should be gone in the cloud)
    ASSERT_TRUE(cb.confirmModel_mainthread(m.root.get(), id));
}

TEST_F(SyncTest, DISABLED_MonitoringExternalBackupResumesInMirroringMode)
{
    const auto TESTROOT = makeNewTestRoot();
    const auto TIMEOUT  = chrono::seconds(4);

    StandardClient cb(TESTROOT, "cb");

    // Log callbacks.
    cb.logcb = true;

    // Log in client.
    ASSERT_TRUE(cb.login_reset_makeremotenodes("MEGA_EMAIL", "MEGA_PWD", "s", 0, 0));

    // Create some files to be synchronized.
    Model m;

    m.addfile("d/f");
    m.addfile("f");
    m.generate(cb.fsBasePath / "s");

    // Add and start sync.
    auto id = UNDEF;

    {
        // Generate drive ID.
        auto driveID = generateDriveId(cb.client.rng);

        // Write drive ID.
        auto drivePath = cb.fsBasePath.u8string();
        auto result = writeDriveId(*cb.client.fsaccess, drivePath.c_str(), driveID);
        ASSERT_EQ(result, API_OK);

        // Add sync.
        id = cb.backupAdd_mainthread("", "s", "s", "");
        ASSERT_NE(id, UNDEF);
    }

    // Wait for the mirror to complete.
    waitonsyncs(TIMEOUT, &cb);

    // Make sure everything arrived safe and sound.
    ASSERT_TRUE(cb.confirmModel_mainthread(m.root.get(), id));

    // Wait for transition to monitoring mode.
    ASSERT_TRUE(cb.waitFor(SyncMonitoring(id), TIMEOUT));

    // Disable the sync.
    ASSERT_TRUE(cb.disableSync(id, NO_SYNC_ERROR, true));

    // Make sure the sync's config is as we expect.
    {
        auto config = cb.syncConfigByBackupID(id);

        // Backup should remain in monitoring mode.
        ASSERT_EQ(config.mBackupState, SYNC_BACKUP_MONITOR);

        // Disabled external backups are always considered "user-disabled."
        // That is, the user must consciously decide to resume these syncs.
        ASSERT_EQ(config.mEnabled, false);
    }

    // Make a change in the cloud.
    {
        vector<NewNode> node(1);

        cb.client.putnodes_prepareOneFolder(&node[0], "g");

        auto rootHandle = cb.syncSet(id).h;
        ASSERT_TRUE(cb.putnodes(rootHandle, NoVersioning, std::move(node)));
    }

    // Re-enable the sync.
    ASSERT_TRUE(cb.enableSyncByBackupId(id, ""));

    // Wait for the mirror to complete.
    waitonsyncs(TIMEOUT, &cb);

    // Cloud should mirror the disk.
    ASSERT_TRUE(cb.confirmModel_mainthread(m.root.get(), id));
}

TEST_F(SyncTest, DISABLED_MirroringInternalBackupResumesInMirroringMode)
{
    const auto TESTROOT = makeNewTestRoot();
    const auto TIMEOUT  = chrono::seconds(4);

    // Session ID.
    string sessionID;

    // Sync Backup ID.
    handle id;

    // Sync Root Handle.
    NodeHandle rootHandle;

    // "Foreign" client.
    StandardClient cf(TESTROOT, "cf");

    // Model.
    Model m;

    // Log callbacks.
    cf.logcb = true;

    // Log client in.
    ASSERT_TRUE(cf.login_reset_makeremotenodes("MEGA_EMAIL", "MEGA_PWD", "s", 0, 0));

    // Check manual resume.
    {
        BackupClient cb(TESTROOT, "cb");

        // Log callbacks.
        cb.logcb = true;

        // Log client in.
        ASSERT_TRUE(cb.login_fetchnodes("MEGA_EMAIL", "MEGA_PWD"));

        // Set upload throttle.
        //
        // This is so that we can disable the sync before it transitions
        // to the monitoring state.
        cb.client.setmaxuploadspeed(1);

        // Give the sync something to backup.
        m.addfile("d/f", randomData(16384));
        m.addfile("f", randomData(16384));
        m.generate(cb.fsBasePath / "s");

        // Disable the sync when it starts uploading a file.
        cb.mOnFileAdded = [&cb, &id](File& file) {

            // the upload has been set super slow so there's loads of time.

            // get the single sync
            SyncConfig config;
            ASSERT_TRUE(cb.client.syncs.syncConfigByBackupId(id, config));

            // Make sure the sync's in mirroring mode.
            ASSERT_EQ(config.mBackupId, id);
            ASSERT_EQ(config.mSyncType, SyncConfig::TYPE_BACKUP);
            ASSERT_EQ(config.mBackupState, SYNC_BACKUP_MIRROR);

            // Disable the sync.
            cb.client.syncs.disableSyncs(false, NO_SYNC_ERROR, true, nullptr);

            // Callback's done its job.
            cb.mOnFileAdded = nullptr;
        };

        // Add and start sync.
        id = cb.setupSync_mainthread("s", "s", true, false);
        ASSERT_NE(id, UNDEF);

        // Let the sync mirror.
        waitonsyncs(TIMEOUT, &cb);

        // Make sure the sync's been disabled.
        ASSERT_FALSE(cb.syncByBackupId(id));

        // Make sure it's still in mirror mode.
        {
            auto config = cb.syncConfigByBackupID(id);

            ASSERT_EQ(config.mBackupState, SYNC_BACKUP_MIRROR);
            ASSERT_EQ(config.mEnabled, true);
            ASSERT_EQ(config.mError, NO_SYNC_ERROR);
        }

        // Get our hands on sync root's cloud handle.
        rootHandle = cb.syncSet(id).h;
        ASSERT_TRUE(!rootHandle.isUndef());

        // Make some changes to the cloud.
        vector<NewNode> node(1);

        cf.client.putnodes_prepareOneFolder(&node[0], "g");

        ASSERT_TRUE(cf.putnodes(rootHandle, NoVersioning, std::move(node)));

        // Log out the client when we try and upload a file.
        std::promise<void> waiter;

        cb.mOnFileAdded = [&cb, &waiter, &id](File& file) {

            // get the single sync
            SyncConfig config;
            ASSERT_TRUE(cb.client.syncs.syncConfigByBackupId(id, config));

            // Make sure we're mirroring.
            ASSERT_EQ(config.mBackupId, id);
            ASSERT_EQ(config.mSyncType, SyncConfig::TYPE_BACKUP);
            ASSERT_EQ(config.mBackupState, SYNC_BACKUP_MIRROR);

            // Notify the waiter.
            waiter.set_value();

            // Callback's done its job.
            cb.mOnFileAdded = nullptr;
        };

        // Resume the backup.
        ASSERT_TRUE(cb.enableSyncByBackupId(id, ""));

        // Wait for the sync to try and upload a file.
        waiter.get_future().get();

        // Save the session ID.
        cb.client.dumpsession(sessionID);

        // Log out the client.
        cb.localLogout();
    }

    // Create a couple new nodes.
    {
        vector<NewNode> nodes(2);

        cf.client.putnodes_prepareOneFolder(&nodes[0], "h0");
        cf.client.putnodes_prepareOneFolder(&nodes[1], "h1");

        ASSERT_TRUE(cf.putnodes(rootHandle, NoVersioning, std::move(nodes)));
    }

    // Check automatic resume.
    StandardClient cb(TESTROOT, "cb");

    // Log callbacks.
    cb.logcb = true;

    // So we can pause execution until al the syncs are restored.
    promise<void> notifier;

    // Hook the onAutoResumeResult callback.
    cb.onAutoResumeResult = [&](const SyncConfig&, bool, bool) {
        // Let waiters know we've restored the sync.
        notifier.set_value();
    };

    // Log in client, resuming prior session.
    ASSERT_TRUE(cb.login_fetchnodes(sessionID));

    // Wait for the sync to be restored.
    ASSERT_NE(notifier.get_future().wait_for(std::chrono::seconds(8)),
              future_status::timeout);

    // Check config has been resumed.
    ASSERT_TRUE(cb.syncByBackupId(id));

    // Just let the sync mirror, Marge!
    waitonsyncs(TIMEOUT, &cb);

    // The cloud should match the local disk precisely.
    ASSERT_TRUE(cb.confirmModel_mainthread(m.root.get(), id));
}

TEST_F(SyncTest, DISABLED_MonitoringInternalBackupResumesInMonitoringMode)
{
    const auto TESTROOT = makeNewTestRoot();
    const auto TIMEOUT = chrono::seconds(8);

    // Sync Backup ID.
    handle id;

    // Sync Root Handle.
    NodeHandle rootHandle;

    // Session ID.
    string sessionID;

    // "Foreign" client.
    StandardClient cf(TESTROOT, "cf");

    // Model.
    Model m;

    // Log callbacks.
    cf.logcb = true;

    // Log foreign client in.
    ASSERT_TRUE(cf.login_reset_makeremotenodes("MEGA_EMAIL", "MEGA_PWD", "s", 0, 0));

    // Manual resume.
    {
        StandardClient cb(TESTROOT, "cb");

        // Log callbacks.
        cb.logcb = true;

        // Log in client.
        ASSERT_TRUE(cb.login_fetchnodes("MEGA_EMAIL", "MEGA_PWD"));

        // Give the sync something to mirror.
        m.addfile("d/f");
        m.addfile("f");
        m.generate(cb.fsBasePath / "s");

        // Add and start backup.
        id = cb.setupSync_mainthread("s", "s", true, false);
        ASSERT_NE(id, UNDEF);

        // Wait for the backup to complete.
        waitonsyncs(TIMEOUT, &cb);

        // Wait for transition to monitoring mode.
        ASSERT_TRUE(cb.waitFor(SyncMonitoring(id), TIMEOUT));

        // Disable the sync.
        ASSERT_TRUE(cb.disableSync(id, NO_SYNC_ERROR, true));

        // Make sure the sync was monitoring.
        {
            auto config = cb.syncConfigByBackupID(id);

            ASSERT_EQ(config.mBackupState, SYNC_BACKUP_MONITOR);
            ASSERT_EQ(config.mEnabled, true);
            ASSERT_EQ(config.mError, NO_SYNC_ERROR);
        }

        // Get our hands on the sync's root handle.
        rootHandle = cb.syncSet(id).h;

        // Make a remote change.
        //
        // This is so the backup will fail upon resume.
        {
            vector<NewNode> node(1);

            cf.client.putnodes_prepareOneFolder(&node[0], "g");

            ASSERT_TRUE(cf.putnodes(rootHandle, NoVersioning, std::move(node)));
        }

        // Enable the backup.
        ASSERT_TRUE(cb.enableSyncByBackupId(id, ""));

        // Give the sync some time to think.
        waitonsyncs(TIMEOUT, &cb);

        // Wait for the sync to be disabled.
        ASSERT_TRUE(cb.waitFor(SyncDisabled(id), TIMEOUT));

        // Make sure it's been disabled for the right reasons.
        {
            auto config = cb.syncConfigByBackupID(id);

            ASSERT_EQ(config.mBackupState, SYNC_BACKUP_MONITOR);
            ASSERT_EQ(config.mEnabled, false);
            ASSERT_EQ(config.mError, BACKUP_MODIFIED);
        }

        // Manually enable the sync.
        // It should come up in mirror mode.
        ASSERT_TRUE(cb.enableSyncByBackupId(id, ""));

        // Let it bring the cloud in line.
        waitonsyncs(TIMEOUT, &cb);

        // Cloud should match the local disk precisely.
        ASSERT_TRUE(cb.confirmModel_mainthread(m.root.get(), id));

        // Save the session ID.
        cb.client.dumpsession(sessionID);

        // Log out the client.
        cb.localLogout();
    }

    // Make a remote change.
    {
        vector<NewNode> node(1);

        cf.client.putnodes_prepareOneFolder(&node[0], "h");

        ASSERT_TRUE(cf.putnodes(rootHandle, NoVersioning, std::move(node)));
    }

    // Automatic resume.
    StandardClient cb(TESTROOT, "cb");

    // Log callbacks.
    cb.logcb = true;

    // Hook onAutoResumeResult callback.
    promise<void> notify;

    cb.onAutoResumeResult = [&notify](const SyncConfig&, bool, bool) {
        notify.set_value();
    };

    // Log in the client.
    ASSERT_TRUE(cb.login_fetchnodes(sessionID));

    // Wait for the sync to be resumed.
    notify.get_future().get();

    // Give the sync some time to think.
    waitonsyncs(TIMEOUT, &cb);

    // Wait for the sync to be disabled.
    ASSERT_TRUE(cb.waitFor(SyncDisabled(id), TIMEOUT));

    // Make sure it's been disabled for the right reasons.
    {
        auto config = cb.syncConfigByBackupID(id);

        ASSERT_EQ(config.mBackupState, SYNC_BACKUP_MONITOR);
        ASSERT_EQ(config.mEnabled, false);
        ASSERT_EQ(config.mError, BACKUP_MODIFIED);
    }

    // Re-enable the sync.
    ASSERT_TRUE(cb.enableSyncByBackupId(id, ""));

    // Wait for the sync to complete mirroring.
    waitonsyncs(TIMEOUT, &cb);

    // Cloud should mirror the disk.
    ASSERT_TRUE(cb.confirmModel_mainthread(m.root.get(), id));
}

#ifdef DEBUG

class BackupBehavior
  : public ::testing::Test
{
public:
    void doTest(const string& initialContent, const string& updatedContent);
}; // BackupBehavior

void BackupBehavior::doTest(const string& initialContent,
                            const string& updatedContent)
{
    auto TESTROOT = makeNewTestRoot();
    auto TIMEOUT  = std::chrono::seconds(8);

    StandardClient cu(TESTROOT, "cu");

    // Log callbacks.
    cu.logcb = true;

    // Log in uploader client.
    ASSERT_TRUE(cu.login_reset_makeremotenodes("MEGA_EMAIL", "MEGA_PWD", "s", 0, 0));

    // Add and start a backup sync.
    const auto idU = cu.setupSync_mainthread("su", "s", true);
    ASSERT_NE(idU, UNDEF);

    // Add a file for the engine to synchronize.
    Model m;

    m.addfile("f", initialContent);
    m.generate(cu.fsBasePath / "su");

    cu.triggerPeriodicScanEarly(idU);

    // Wait for the engine to process and upload the file.
    waitonsyncs(TIMEOUT, &cu);

    // Make sure the file made it to the cloud.
    ASSERT_TRUE(cu.confirmModel_mainthread(m.root.get(), idU));

    // Update file.
    {
        // Capture file's current mtime.
        auto mtime = fs::last_write_time(cu.fsBasePath / "su" / "f");

        // Update the file's content.
        m.addfile("f", updatedContent);

        // Hook callback so we can tweak the mtime.
        cu.mOnSyncDebugNotification = [&](const SyncConfig&, int, const Notification& notification) {
            // Roll back the mtime now that we know it will be processed.
            fs::last_write_time(cu.fsBasePath / "su" / "f", mtime);

            // No need for the engine to call us again.
            cu.mOnSyncDebugNotification = nullptr;
        };

        // Write the file.
        m.generate(cu.fsBasePath / "su", true);

        // do not Rewind the file's mtime here. Let the callback just above do it.
        // otherwise, on checking the fs notification we will conclude "Self filesystem notification skipped"
        // possibly we could do it this way after sync rework is merged.
        // fs::last_write_time(cu.fsBasePath / "su" / "f", mtime);

        cu.triggerPeriodicScanEarly(idU);
    }

    // Wait for the engine to process the change.
    waitonsyncs(TIMEOUT, &cu);

    // Make sure the sync hasn't been disabled.
    {
        auto config = cu.syncConfigByBackupID(idU);

        ASSERT_EQ(config.mEnabled, true);
        ASSERT_EQ(config.mError, NO_SYNC_ERROR);
    }

    // Check that the file's been uploaded to the cloud.
    {
        StandardClient cd(TESTROOT, "cd");

        // Log in client.
        ASSERT_TRUE(cd.login_fetchnodes("MEGA_EMAIL", "MEGA_PWD"));

        // Add and start a new sync.
        auto idD = cd.setupSync_mainthread("sd", "s");
        ASSERT_NE(idD, UNDEF);

        // Wait for the sync to complete.
        waitonsyncs(TIMEOUT, &cd);

        // Make sure we haven't uploaded anything.
        ASSERT_TRUE(cu.confirmModel_mainthread(m.root.get(), idU));

        // Necessary since we've downloaded a file.
        m.ensureLocalDebrisTmpLock("");

        // Check that we've downloaded what we should've.
        ASSERT_TRUE(cd.confirmModel_mainthread(m.root.get(), idD));
    }
}

TEST_F(BackupBehavior, DISABLED_SameMTimeSmallerCRC)
{
    // File's small enough that the content is the CRC.
    auto initialContent = string("f");
    auto updatedContent = string("e");

    doTest(initialContent, updatedContent);
}

TEST_F(BackupBehavior, DISABLED_SameMTimeSmallerSize)
{
    auto initialContent = string("ff");
    auto updatedContent = string("f");

    doTest(initialContent, updatedContent);
}

#endif // DEBUG

TEST_F(SyncTest, UndecryptableSharesBehavior)
{
    const auto TESTROOT = makeNewTestRoot();

    StandardClient client0(TESTROOT, "client0");
    StandardClient client1(TESTROOT, "client1");
    StandardClient client2(TESTROOT, "client2");

    // Log in the clients.
    ASSERT_TRUE(client0.login_reset("MEGA_EMAIL", "MEGA_PWD"));
    ASSERT_TRUE(client1.login_reset("MEGA_EMAIL_AUX", "MEGA_PWD_AUX"));
    ASSERT_TRUE(client2.login_reset("MEGA_EMAIL_AUX2", "MEGA_PWD_AUX2"));

    // Make sure our "contacts" know about each other.
    {
        // Convenience predicate.
        auto contactRequestReceived = [](handle id) {
            return [id](StandardClient& client) {
                return client.ipcr(id);
            };
        };

        // Convenience helper.
        auto contactAdd = [&](StandardClient& client, const string& name) {
            // Get our hands on the contact's email.
            string email = getenv(name.c_str());

            // Are we already associated with this contact?
            if (client0.iscontact(email))
            {
                // Then remove them.
                ASSERT_TRUE(client0.rmcontact(email));
            }

            // Remove pending contact request, if any.
            if (client0.opcr(email))
            {
                ASSERT_TRUE(client0.opcr(email, OPCA_DELETE));
            }

            // Add the contact.
            auto id = client0.opcr(email, OPCA_ADD);
            ASSERT_NE(id, UNDEF);

            // Wait for the contact to receive the request.
            ASSERT_TRUE(client.waitFor(contactRequestReceived(id), DEFAULTWAIT));

            // Accept the contact request.
            ASSERT_TRUE(client.ipcr(id, IPCA_ACCEPT));
        };

        // Introduce the contacts to each other.
        ASSERT_NO_FATAL_FAILURE(contactAdd(client1, "MEGA_EMAIL_AUX"));
        ASSERT_NO_FATAL_FAILURE(contactAdd(client2, "MEGA_EMAIL_AUX2"));
    }

    Model model;

    // Populate the local filesystem.
    model.addfile("t/f");
    model.addfile("u/f");
    model.addfile("v/f");
    model.addfile("f");
    model.addfile(".megaignore", "#");
    model.generate(client1.fsBasePath / "s");

    // Get our hands on the remote test root.
    Node* r = client0.gettestbasenode();
    ASSERT_NE(r, nullptr);

    // Populate the remote test root.
    {
        auto sPath = client1.fsBasePath / "s";

        ASSERT_TRUE(client0.uploadFolderTree(sPath, r));
        ASSERT_TRUE(client0.uploadFilesInTree(sPath, r));
    }

    // Get our hands on the remote sync root.
    Node* s = client0.drillchildnodebyname(r, "s");
    ASSERT_NE(s, nullptr);

    // Share the test root with client 1.
    ASSERT_TRUE(client0.share(*r, getenv("MEGA_EMAIL_AUX"), FULL));
    ASSERT_TRUE(client1.waitFor(SyncRemoteNodePresent(*r), DEFAULTWAIT));

    // Share the sync root with client 2.
    ASSERT_TRUE(client0.share(*s, getenv("MEGA_EMAIL_AUX2"), FULL));
    ASSERT_TRUE(client2.waitFor(SyncRemoteNodePresent(*s), DEFAULTWAIT));

    // Add and start a new sync.
    auto id = UNDEF;

    {
        // View s from client 1's perspective.
        auto* xs = client1.client.nodebyhandle(s->nodehandle);
        ASSERT_NE(xs, nullptr);

        // Add the sync.
        id = client1.setupSync_mainthread("s", *xs, false, false);
        ASSERT_NE(id, UNDEF);
    }

    // Wait for the initial sync to complete.
    waitonsyncs(DEFAULTWAIT, &client1);

    // Make sure the clients all agree with what's in the cloud.
    ASSERT_TRUE(client1.confirmModel_mainthread(model.root.get(), id));
    ASSERT_TRUE(client2.waitFor(SyncRemoteMatch(*s, model.root.get()), DEFAULTWAIT));

    // Log out the sharing client so that it doesn't maintain keys.
    client0.logout(false);

    // Make a couple changes to client1's sync via client2.
    {
        // Nodes from client2's perspective.
        auto* xs = client2.client.nodebyhandle(s->nodehandle);
        ASSERT_NE(xs, nullptr);

        auto* xt = client2.client.childnodebyname(xs, "t");
        ASSERT_NE(xt, nullptr);

        auto* xu = client2.client.childnodebyname(xs, "u");
        ASSERT_NE(xu, nullptr);

        auto* xv = client2.client.childnodebyname(xs, "v");
        ASSERT_NE(xv, nullptr);

        // Create a new directory w under s.
        {
            vector<NewNode> node(1);

            client1.received_node_actionpackets = false;

            model.addfolder("w");

            client2.client.putnodes_prepareOneFolder(&node[0], "w");
            ASSERT_TRUE(client2.putnodes(xs->nodeHandle(), NoVersioning, std::move(node)));
            ASSERT_TRUE(client1.waitForNodesUpdated(30));
        }

        // Get our hands on w from client 2's perspective.
        auto* xw = client2.client.childnodebyname(xs, "w");
        ASSERT_NE(xw, nullptr);

        // Be certain that client 1 can see w.
        ASSERT_TRUE(client1.waitFor(SyncRemoteNodePresent(*xw), DEFAULTWAIT));
        
        // Let the engine try and process the change.
        waitonsyncs(DEFAULTWAIT, &client1);

        // Move t, u and v under w.
        client1.received_node_actionpackets = false;

        model.movenode("t", "w");

        ASSERT_TRUE(client2.movenode(xt->nodehandle, xw->nodehandle));
        ASSERT_TRUE(client1.waitForNodesUpdated(30));

        client1.received_node_actionpackets = false;

        model.movenode("u", "w");

        ASSERT_TRUE(client2.movenode(xu->nodehandle, xw->nodehandle));
        ASSERT_TRUE(client1.waitForNodesUpdated(30));

        client1.received_node_actionpackets = false;

        model.movenode("v", "w");

        ASSERT_TRUE(client2.movenode(xv->nodehandle, xw->nodehandle));
        ASSERT_TRUE(client1.waitForNodesUpdated(30));
    }

    // Wait for client 1 to stall (due to undecryptable nodes.)
    //ASSERT_TRUE(client1.waitFor(SyncStallState(true), DEFAULTWAIT));

    // Temporarily log out client 1.
    //
    // Undecrpytable nodes won't be serialized.
    string session;

    client1.client.dumpsession(session);
    client1.localLogout();

    // Hook resume callback.
    promise<void> notify;

    //client1.mOnSyncStateConfig = [&](const SyncConfig& config) {
    //    if (config.mRunState != SyncRunState::Run)
    //        return;

    //    notify.set_value();
    //    client1.mOnSyncStateConfig = nullptr;
    //};

    client1.onAutoResumeResult = [&](const SyncConfig&, bool, bool) {
        notify.set_value();
        client1.onAutoResumeResult = nullptr;
    };

    // Log the client back in.
    ASSERT_TRUE(client1.login_fetchnodes(session));

    // Wait for the sync to resume.
    ASSERT_NE(notify.get_future().wait_for(DEFAULTWAIT), future_status::timeout);

    // Give the sync some time to process changes.
    waitonsyncs(DEFAULTWAIT, &client1);

    // Make sure the client hasn't stalled.
    //ASSERT_FALSE(client1.client.syncs.syncStallDetected());

    // client 1 should've wipedd everything.
    //
    // This is the behavior we're going to want to fix.
    model.movetosynctrash("w", "");
    model.ensureLocalDebrisTmpLock("");

    ASSERT_TRUE(client1.confirmModel_mainthread(model.root.get(), id, true, StandardClient::CONFIRM_LOCALFS));
}

#endif<|MERGE_RESOLUTION|>--- conflicted
+++ resolved
@@ -1796,67 +1796,6 @@
     }
 }
 
-<<<<<<< HEAD
-=======
-void StandardClient::backupAdd_inthread(const string& drivePath,
-                        string sourcePath,
-                        const string& targetPath,
-                        std::function<void(error, SyncError, handle)> completion,
-                        const string& logname)
-{
-    auto* rootNode = client.nodebyhandle(basefolderhandle);
-
-    // Root isn't in the cloud.
-    if (!rootNode)
-    {
-        return;
-    }
-
-    auto* targetNode = drillchildnodebyname(rootNode, targetPath);
-
-    // Target path doesn't exist.
-    if (!targetNode)
-    {
-        return;
-    }
-
-    // Generate drive ID if necessary.
-    auto id = UNDEF;
-    auto result = readDriveId(*client.fsaccess, drivePath.c_str(), id);
-
-    if (result == API_ENOENT)
-    {
-        id = generateDriveId(client.rng);
-        result = writeDriveId(*client.fsaccess, drivePath.c_str(), id);
-    }
-
-    if (result != API_OK)
-    {
-        completion(result, NO_SYNC_ERROR, UNDEF);
-        return;
-    }
-
-    auto config =
-        SyncConfig(LocalPath::fromAbsolutePath(sourcePath),
-                    sourcePath,
-                    targetNode->nodeHandle(),
-                    targetNode->displaypath(),
-                    0,
-                    LocalPath::fromAbsolutePath(drivePath),
-                    //string_vector(),
-                    true,
-                    SyncConfig::TYPE_BACKUP);
-
-    EXPECT_TRUE(!config.mOriginalPathOfRemoteRootNode.empty() &&
-        config.mOriginalPathOfRemoteRootNode.front() == '/')
-        << "config.mOriginalPathOfRemoteRootNode: " << config.mOriginalPathOfRemoteRootNode.c_str();
-
-
-    // Try and add the backup.  Result via completion
-    client.addsync(config, true, completion, logname);
-}
-
->>>>>>> e2c777d6
 handle StandardClient::backupAdd_mainthread(const string& drivePath,
                             const string& sourcePath,
                             const string& targetPath,
@@ -1884,7 +1823,7 @@
     return result.get();
 }
 
-<<<<<<< HEAD
+//<<<<<<< HEAD
 error StandardClient::addSync(const string& displayPath, const fs::path& localpath, handle remoteNode,
                               function<void(error, SyncError, handle)> addSyncCompletion, const string& logname,
                               SyncConfig::Type type)
@@ -1945,7 +1884,8 @@
 
     error e = client.registerbackup(subfoldername, "", thenAddSync);
     return !e;
-=======
+}
+//=======
 handle StandardClient::setupSync_mainthread(const string& localPath,
                                             const Node& remoteNode,
                                             const bool isBackup,
@@ -2039,7 +1979,7 @@
             result->set_value(id);
         };
 
-        client.addsync(config, true, std::move(completion), localPath + " ");
+        client.addsync(move(config), true, std::move(completion), localPath + " ");
     };
 
     // Do we need to upload an ignore file?
@@ -2109,7 +2049,7 @@
         return UNDEF;
 
     return result.get();
->>>>>>> e2c777d6
+//>>>>>>> feature/SDK-1918_backup-rework
 }
 
 void StandardClient::importSyncConfigs(string configs, PromiseBoolSP result)
