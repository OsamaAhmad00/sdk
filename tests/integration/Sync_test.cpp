--- conflicted
+++ resolved
@@ -1112,11 +1112,7 @@
                 attrs.map['n'] = newname;
                 attrs.getjson(&attrstring);
                 client.makeattr(&key, tc.nn[0].attrstring, attrstring.c_str());
-<<<<<<< HEAD
-                client.putnodes(n2->nodehandle, move(tc.nn), client.reqtag);
-=======
                 client.putnodes(n2->nodehandle, move(tc.nn), nullptr, 0, std::move(completion));
->>>>>>> 9aecb955
             },
             nullptr);
     }
@@ -1131,11 +1127,7 @@
                               ++next_request_tag,
                               [&]()
                               {
-<<<<<<< HEAD
-                                  client.putnodes(parentHandle, std::move(nodes), client.reqtag);
-=======
                                   client.putnodes(parentHandle, std::move(nodes), nullptr, 0, std::move(completion));
->>>>>>> 9aecb955
                               },
                               nullptr);
     }
@@ -1154,7 +1146,7 @@
     void uploadFolderTree_recurse(handle parent, handle& h, const fs::path& p, vector<NewNode>& newnodes)
     {
         NewNode n;
-        client.putnodes_prepareOneFolder(&n, p.filename().u8string(), client.rng, client.tmpnodecipher);
+        client.putnodes_prepareOneFolder(&n, p.filename().u8string());
         handle thishandle = n.nodehandle = h++;
         n.parenthandle = parent;
         newnodes.emplace_back(std::move(n));
@@ -1179,11 +1171,7 @@
                 vector<NewNode> newnodes;
                 handle h = 1;
                 uploadFolderTree_recurse(UNDEF, h, p, newnodes);
-<<<<<<< HEAD
-                client.putnodes(n2->nodehandle, move(newnodes), client.reqtag);
-=======
                 client.putnodes(n2->nodehandle, move(newnodes), nullptr, 0, std::move(completion));
->>>>>>> 9aecb955
             },
             nullptr);
     }
@@ -1402,7 +1390,7 @@
     NewNode makeSubfolder(const string& utf8Name)
     {
         NewNode newnode;
-        client.putnodes_prepareOneFolder(&newnode, utf8Name, client.rng, client.tmpnodecipher);
+        client.putnodes_prepareOneFolder(&newnode, utf8Name);
         return newnode;
     }
 
@@ -1475,11 +1463,6 @@
                 vector<NewNode> nn(1);
                 nn[0] = makeSubfolder("mega_test_sync");
 
-<<<<<<< HEAD
-                resultproc.prepresult(PUTNODES, ++next_request_tag,
-                    [&](){ client.putnodes(root->nodehandle, move(nn), client.reqtag); },
-                    [this, pb](error e) { ensureTestBaseFolder(false, pb); return true; });
-=======
                 auto completion = BasicPutNodesCompletion([this, pb](const Error&) {
                     ensureTestBaseFolder(false, pb);
                 });
@@ -1487,7 +1470,6 @@
                 resultproc.prepresult(COMPLETION, ++next_request_tag,
                     [&](){ client.putnodes(root->nodehandle, move(nn), nullptr, 0, std::move(completion)); },
                     nullptr);
->>>>>>> 9aecb955
 
                 return;
             }
@@ -1551,18 +1533,6 @@
                 nodearray[i] = std::move(*n);
             }
 
-<<<<<<< HEAD
-            resultproc.prepresult(PUTNODES, ++next_request_tag,
-                [&](){ client.putnodes(atnode->nodehandle, move(nodearray), client.reqtag); },
-                [pb](error e) {
-                    pb->set_value(!e);
-                    if (e)
-                    {
-                        out() << "putnodes result: " << e;
-                    }
-                    return true;
-                });
-=======
             auto completion = [pb, this](const Error& e, targettype_t, vector<NewNode>& nodes, bool) {
                 lastPutnodesResultFirstHandle = nodes.empty() ? UNDEF : nodes[0].mAddedHandle;
                 pb->set_value(!e);
@@ -1573,7 +1543,6 @@
                     client.putnodes(atnode->nodehandle, move(nodearray), nullptr, 0, std::move(completion));
                 },
                 nullptr);
->>>>>>> 9aecb955
         }
     }
 
@@ -4403,10 +4372,10 @@
 
     vector<NewNode> newnodes(4);
 
-    standardclient.client.putnodes_prepareOneFolder(&newnodes[0], "folder1", standardclient.client.rng, standardclient.client.tmpnodecipher);
-    standardclient.client.putnodes_prepareOneFolder(&newnodes[1], "folder2", standardclient.client.rng, standardclient.client.tmpnodecipher);
-    standardclient.client.putnodes_prepareOneFolder(&newnodes[2], "folder2.1", standardclient.client.rng, standardclient.client.tmpnodecipher);
-    standardclient.client.putnodes_prepareOneFolder(&newnodes[3], "folder2.2", standardclient.client.rng, standardclient.client.tmpnodecipher);
+    standardclient.client.putnodes_prepareOneFolder(&newnodes[0], "folder1");
+    standardclient.client.putnodes_prepareOneFolder(&newnodes[1], "folder2");
+    standardclient.client.putnodes_prepareOneFolder(&newnodes[2], "folder2.1");
+    standardclient.client.putnodes_prepareOneFolder(&newnodes[3], "folder2.2");
 
     newnodes[1].nodehandle = newnodes[2].parenthandle = newnodes[3].parenthandle = 2;
 
@@ -4414,8 +4383,8 @@
 
     std::atomic<bool> putnodesDone{false};
     standardclient.resultproc.prepresult(StandardClient::PUTNODES,  ++next_request_tag,
-        [&](){ standardclient.client.putnodes(targethandle, move(newnodes), standardclient.client.reqtag); },
-        [&putnodesDone](error e) { putnodesDone = true; return true; });
+        [&](){ standardclient.client.putnodes(targethandle, move(newnodes), nullptr, standardclient.client.reqtag); },
+        [&putnodesDone](error) { putnodesDone = true; return true; });
 
     while (!putnodesDone)
     {
@@ -5227,8 +5196,8 @@
         vector<NewNode> nodes(2);
 
         // Only some platforms will escape BEL.
-        cu.client.putnodes_prepareOneFolder(&nodes[0], "d\7", cu.client.rng, cu.client.tmpnodecipher);
-        cu.client.putnodes_prepareOneFolder(&nodes[1], "d", cu.client.rng, cu.client.tmpnodecipher);
+        cu.client.putnodes_prepareOneFolder(&nodes[0], "d\7");
+        cu.client.putnodes_prepareOneFolder(&nodes[1], "d");
 
         ASSERT_TRUE(cu.putnodes(node->nodehandle, std::move(nodes)));
 
@@ -6497,7 +6466,7 @@
         vector<NewNode> nodes(1);
 
         // Initialize new node.
-        c.client.putnodes_prepareOneFolder(&nodes[0], "d", c.client.rng, c.client.tmpnodecipher);
+        c.client.putnodes_prepareOneFolder(&nodes[0], "d");
 
         // Get our hands on the sync root.
         auto* root = c.drillchildnodebyname(c.gettestbasenode(), "s");
@@ -7396,7 +7365,7 @@
         attrs = n1->attrs;
         attrs.getjson(&attrstring);
         client1().client.makeattr(&key, tc.nn[0].attrstring, attrstring.c_str());
-        changeClient().client.putnodes(n2->nodehandle, move(tc.nn), ++next_request_tag);
+        changeClient().client.putnodes(n2->nodehandle, move(tc.nn), nullptr, ++next_request_tag);
     }
 
     void remote_renamed_copy(std::string nodepath, std::string newparentpath, string newname, bool updatemodel, bool reportaction)
@@ -7431,7 +7400,7 @@
         attrs.map['n'] = newname;
         attrs.getjson(&attrstring);
         client1().client.makeattr(&key, tc.nn[0].attrstring, attrstring.c_str());
-        changeClient().client.putnodes(n2->nodehandle, move(tc.nn), ++next_request_tag);
+        changeClient().client.putnodes(n2->nodehandle, move(tc.nn), nullptr, ++next_request_tag);
     }
 
     void remote_renamed_move(std::string nodepath, std::string newparentpath, string newname, bool updatemodel, bool reportaction)
