--- conflicted
+++ resolved
@@ -834,18 +834,11 @@
 
     void onCallback() { lastcb = chrono::steady_clock::now(); };
 
-<<<<<<< HEAD
-    void syncupdate_stateconfig(handle backupId) override { onCallback(); if (logcb) { lock_guard<mutex> g(om);  out() << clientname << " syncupdate_stateconfig() " << backupId << endl; } }
-    void syncupdate_scanning(bool b) override { if (logcb) { onCallback(); lock_guard<mutex> g(om); out() << clientname << " syncupdate_scanning()" << b << endl; } }
-    void syncupdate_stalled(bool b) override { if (logcb) { onCallback(); lock_guard<mutex> g(om); out() << clientname << " syncupdate_stalled()" << b << endl; } }
-    void syncupdate_local_folder_addition(Sync* s, const LocalPath& path) override { onCallback(); if (logcb) { lock_guard<mutex> g(om); out() << clientname << " yncupdate_local_folder_addition() " << path.toPath(*client.fsaccess) << endl; }}
-    void syncupdate_local_folder_deletion(Sync*, const LocalPath& path) override { if (logcb) { onCallback(); lock_guard<mutex> g(om);  out() << clientname << "syncupdate_local_folder_deletion() " << path.toPath(*client.fsaccess) << endl; }}
-=======
     void syncupdate_stateconfig(handle backupId) override { onCallback(); if (logcb) { lock_guard<mutex> g(om);  out() << clientname << " syncupdate_stateconfig() " << backupId; } }
     void syncupdate_scanning(bool b) override { if (logcb) { onCallback(); lock_guard<mutex> g(om); out() << clientname << " syncupdate_scanning()" << b; } }
+    void syncupdate_stalled(bool b) override { if (logcb) { onCallback(); lock_guard<mutex> g(om); out() << clientname << " syncupdate_stalled()" << b; } }
     void syncupdate_local_folder_addition(Sync* s, const LocalPath& path) override { onCallback(); if (logcb) { lock_guard<mutex> g(om); out() << clientname << " yncupdate_local_folder_addition() " << path.toPath(*client.fsaccess); }}
     void syncupdate_local_folder_deletion(Sync*, const LocalPath& path) override { if (logcb) { onCallback(); lock_guard<mutex> g(om);  out() << clientname << "syncupdate_local_folder_deletion() " << path.toPath(*client.fsaccess); }}
->>>>>>> 716db9ab
     void syncupdate_local_file_addition(Sync*, const LocalPath& path) override { onCallback(); if (logcb) {
         lock_guard<mutex> g(om); out() << clientname << "syncupdate_local_file_addition() " << path.toPath(*client.fsaccess) << " ";
     }}
@@ -2272,13 +2265,8 @@
 
     void fetchnodes_result(const Error& e) override
     {
-<<<<<<< HEAD
-        out() << clientname << " Fetchnodes: " << e << endl;
-        resultproc.processresult(FETCHNODES, e, client.restag);
-=======
         out() << clientname << " Fetchnodes: " << e;
         resultproc.processresult(FETCHNODES, e, UNDEF);
->>>>>>> 716db9ab
     }
 
     bool setattr(Node* node, attr_map&& updates)
@@ -2816,18 +2804,7 @@
 
         if (any_activity || StandardClient::debugging)
         {
-<<<<<<< HEAD
             startNoActivity = chrono::steady_clock::now();
-=======
-            //lock_guard<mutex> g(StandardClient::om);
-            //out() << "sync state: ";
-            //for (auto n : syncstates)
-            //{
-            //    cout << n;
-            //    if (n != SYNC_ACTIVE) allactive = false;
-            //}
-            //out();
->>>>>>> 716db9ab
         }
         if (any_still_syncing || StandardClient::debugging)
         {
@@ -2855,13 +2832,8 @@
 
         if ((chrono::steady_clock::now() - totalTimeoutStart) > std::chrono::minutes(5))
         {
-<<<<<<< HEAD
-            out() << "Waiting for syncing to stop timed out at 5 minutes" << endl;
+            out() << "Waiting for syncing to stop timed out at 5 minutes";
             return result;
-=======
-            out() << "Waiting for syncing to stop timed out at 5 minutes";
-            return;
->>>>>>> 716db9ab
         }
     }
 }
@@ -9428,13 +9400,9 @@
         WaitMillisec(1000);
     }
 
-<<<<<<< HEAD
     clientA1Steady.logcb = clientA1Resume.logcb = clientA2.logcb = true;
 
-    out() << "Performing action " << endl;
-=======
     out() << "Performing action ";
->>>>>>> 716db9ab
     for (auto& testcase : cases)
     {
         testcase.second.Modify(TwoWaySyncSymmetryCase::MainAction);
@@ -9470,7 +9438,6 @@
     CatchupClients(&clientA1Steady, &clientA1Resume, &clientA2);
     waitonsyncs(std::chrono::seconds(15), &clientA1Steady, &clientA1Resume, &clientA2);
 
-<<<<<<< HEAD
     out() << "Checking Backups are Monitoring" << endl;
     anyNotMonitoring = false;
     for (auto& testcase : cases)
@@ -9486,10 +9453,7 @@
     }
     ASSERT_FALSE(anyNotMonitoring);
 
-    out() << "Checking local and remote state in each sub-test" << endl;
-=======
     out() << "Checking local and remote state in each sub-test";
->>>>>>> 716db9ab
 
     for (auto& testcase : cases)
     {
