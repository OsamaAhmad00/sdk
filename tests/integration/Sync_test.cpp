/**
 * @file tests/synctests.cpp
 * @brief Mega SDK test file
 *
 * (c) 2018 by Mega Limited, Wellsford, New Zealand
 *
 * This file is part of the MEGA SDK - Client Access Engine.
 *
 * Applications using the MEGA API must present a valid application key
 * and comply with the the rules set forth in the Terms of Service.
 *
 * The MEGA SDK is distributed in the hope that it will be useful,
 * but WITHOUT ANY WARRANTY; without even the implied warranty of
 * MERCHANTABILITY or FITNESS FOR A PARTICULAR PURPOSE.
 *
 * @copyright Simplified (2-clause) BSD License.
 *
 * You should have received a copy of the license along with this
 * program.
 */

// Many of these tests are still being worked on.
// The file uses some C++17 mainly for the very convenient std::filesystem library, though the main SDK must still build with C++11 (and prior)


#include "test.h"
#include "stdfs.h"
#include <mega.h>
#include "gtest/gtest.h"
#include <stdio.h>
#include <map>
#include <future>
//#include <mega/tsthooks.h>
#include <fstream>
#include <atomic>
#include <random>

#include <megaapi_impl.h>

#define DEFAULTWAIT std::chrono::seconds(20)

using namespace ::mega;
using namespace ::std;


template<typename T>
using shared_promise = std::shared_ptr<promise<T>>;

using PromiseBoolSP   = shared_promise<bool>;
using PromiseHandleSP = shared_promise<handle>;
using PromiseStringSP = shared_promise<string>;

PromiseBoolSP newPromiseBoolSP()
{
    return PromiseBoolSP(new promise<bool>());
}



#ifdef ENABLE_SYNC

namespace {

bool suppressfiles = false;

typedef ::mega::byte byte;

// Creates a temporary directory in the current path
fs::path makeTmpDir(const int maxTries = 1000)
{
    const auto cwd = fs::current_path();
    std::random_device dev;
    std::mt19937 prng{dev()};
    std::uniform_int_distribution<uint64_t> rand{0};
    fs::path path;
    for (int i = 0;; ++i)
    {
        std::ostringstream os;
        os << std::hex << rand(prng);
        path = cwd / os.str();
        if (fs::create_directory(path))
        {
            break;
        }
        if (i == maxTries)
        {
            throw std::runtime_error{"Couldn't create tmp dir"};
        }
    }
    return path;
}

// Copies a file while maintaining the write time.
void copyFile(const fs::path& source, const fs::path& target)
{
    assert(fs::is_regular_file(source));
    const auto tmpDir = makeTmpDir();
    const auto tmpFile = tmpDir / "copied_file";
    fs::copy_file(source, tmpFile);
    fs::last_write_time(tmpFile, fs::last_write_time(source));
    fs::rename(tmpFile, target);
    fs::remove(tmpDir);
}

string leafname(const string& p)
{
    auto n = p.find_last_of("/");
    return n == string::npos ? p : p.substr(n+1);
}

string parentpath(const string& p)
{
    auto n = p.find_last_of("/");
    return n == string::npos ? "" : p.substr(0, n-1);
}

void WaitMillisec(unsigned n)
{
#ifdef _WIN32
    if (n > 1000)
    {
        for (int i = 0; i < 10; ++i)
        {
            // better for debugging, with breakpoints, pauses, etc
            Sleep(n/10);
        }
    }
    else
    {
        Sleep(n);
    }
#else
    usleep(n * 1000);
#endif
}

bool createFile(const fs::path &path, const void *data, const size_t data_length)
{
#if (__cplusplus >= 201700L)
    ofstream ostream(path, ios::binary);
#else
    ofstream ostream(path.u8string(), ios::binary);
#endif

    ostream.write(reinterpret_cast<const char *>(data), data_length);

    return ostream.good();
}

bool createDataFile(const fs::path &path, const std::string &data)
{
    return createFile(path, data.data(), data.size());
}

struct Model
{
    // records what we think the tree should look like after sync so we can confirm it

    struct ModelNode
    {
        enum nodetype { file, folder };
        nodetype type = folder;
        string mCloudName;
        string mFsName;
        string name;
        string content;
        vector<unique_ptr<ModelNode>> kids;
        ModelNode* parent = nullptr;
        bool changed = false;

        ModelNode() = default;

        ModelNode(const ModelNode& other)
          : type(other.type)
          , mCloudName()
          , mFsName()
          , name(other.name)
          , content(other.content)
          , kids()
          , parent()
          , changed(other.changed)
        {
            for (auto& child : other.kids)
            {
                addkid(child->clone());
            }
        }

        ModelNode& fsName(const string& name)
        {
            return mFsName = name, *this;
        }

        const string& fsName() const
        {
            return mFsName.empty() ? name : mFsName;
        }

        ModelNode& cloudName(const string& name)
        {
            return mCloudName = name, *this;
        }

        const string& cloudName() const
        {
            return mCloudName.empty() ? name : mCloudName;
        }

        void generate(const fs::path& path, bool force)
        {
            const fs::path ourPath = path / fsName();

            if (type == file)
            {
                if (changed || force)
                {
                    ASSERT_TRUE(createDataFile(ourPath, content));
                    changed = false;
                }
            }
            else
            {
                fs::create_directory(ourPath);

                for (auto& child : kids)
                {
                    child->generate(ourPath, force);
                }
            }
        }

        string path()
        {
            string s;
            for (auto p = this; p; p = p->parent)
                s = "/" + p->name + s;
            return s;
        }

        ModelNode* addkid()
        {
            return addkid(::mega::make_unique<ModelNode>());
        }

        ModelNode* addkid(unique_ptr<ModelNode>&& p)
        {
            p->parent = this;
            kids.emplace_back(move(p));

            return kids.back().get();
        }

        bool typematchesnodetype(nodetype_t nodetype)
        {
            switch (type)
            {
            case file: return nodetype == FILENODE;
            case folder: return nodetype == FOLDERNODE;
            }
            return false;
        }

        void print(string prefix="")
        {
            out() << prefix << name << endl;
            prefix.append(name).append("/");
            for (const auto &in: kids)
            {
                in->print(prefix);
            }
        }

        std::unique_ptr<ModelNode> clone()
        {
            return ::mega::make_unique<ModelNode>(*this);
        }
    };

    Model()
      : root(makeModelSubfolder("root"))
    {
    }

    Model(const Model& other)
      : root(other.root->clone())
    {
    }

    Model& operator=(const Model& rhs)
    {
        Model temp(rhs);

        swap(temp);

        return *this;
    }

    ModelNode* addfile(const string& path, const string& content)
    {
        auto* node = addnode(path, ModelNode::file);

        node->content = content;
        node->changed = true;

        return node;
    }

    ModelNode* addfile(const string& path)
    {
        return addfile(path, path);
    }

    ModelNode* addfolder(const string& path)
    {
        return addnode(path, ModelNode::folder);
    }

    ModelNode* addnode(const string& path, ModelNode::nodetype type)
    {
        ModelNode* child;
        ModelNode* node = root.get();
        string name;
        size_t current = 0;
        size_t end = path.size();

        while (current < end)
        {
            size_t delimiter = path.find('/', current);

            if (delimiter == path.npos)
            {
                break;
            }

            name = path.substr(current, delimiter - current);

            if (!(child = childnodebyname(node, name)))
            {
                child = node->addkid();

                child->name = name;
                child->type = ModelNode::folder;
            }

            assert(child->type == ModelNode::folder);

            current = delimiter + 1;
            node = child;
        }

        assert(current < end);

        name = path.substr(current);

        if (!(child = childnodebyname(node, name)))
        {
            child = node->addkid();

            child->name = name;
            child->type = type;
        }

        assert(child->type == type);

        return child;
    }

    ModelNode* copynode(const string& src, const string& dst)
    {
        const ModelNode* source = findnode(src);
        ModelNode* destination = addnode(dst, source->type);

        destination->content = source->content;
        destination->kids.clear();

        for (auto& child : source->kids)
        {
            destination->addkid(child->clone());
        }

        return destination;
    }

    unique_ptr<ModelNode> makeModelSubfolder(const string& utf8Name)
    {
        unique_ptr<ModelNode> n(new ModelNode);
        n->name = utf8Name;
        return n;
    }

    unique_ptr<ModelNode> makeModelSubfile(const string& utf8Name, string content = {})
    {
        unique_ptr<ModelNode> n(new ModelNode);
        n->name = utf8Name;
        n->type = ModelNode::file;
        n->content = content.empty() ? utf8Name : std::move(content);
        return n;
    }

    unique_ptr<ModelNode> buildModelSubdirs(const string& prefix, int n, int recurselevel, int filesperdir)
    {
        if (suppressfiles) filesperdir = 0;

        unique_ptr<ModelNode> nn = makeModelSubfolder(prefix);

        for (int i = 0; i < filesperdir; ++i)
        {
            nn->addkid(makeModelSubfile("file" + to_string(i) + "_" + prefix));
        }

        if (recurselevel > 0)
        {
            for (int i = 0; i < n; ++i)
            {
                unique_ptr<ModelNode> sn = buildModelSubdirs(prefix + "_" + to_string(i), n, recurselevel - 1, filesperdir);
                sn->parent = nn.get();
                nn->addkid(move(sn));
            }
        }
        return nn;
    }

    ModelNode* childnodebyname(ModelNode* n, const std::string& s)
    {
        for (auto& m : n->kids)
        {
            if (m->name == s)
            {
                return m.get();
            }
        }
        return nullptr;
    }

    ModelNode* findnode(string path, ModelNode* startnode = nullptr)
    {
        ModelNode* n = startnode ? startnode : root.get();
        while (n && !path.empty())
        {
            auto pos = path.find("/");
            n = childnodebyname(n, path.substr(0, pos));
            path.erase(0, pos == string::npos ? path.size() : pos + 1);
        }
        return n;
    }

    unique_ptr<ModelNode> removenode(const string& path)
    {
        ModelNode* n = findnode(path);
        if (n && n->parent)
        {
            unique_ptr<ModelNode> extracted;
            ModelNode* parent = n->parent;
            auto newend = std::remove_if(parent->kids.begin(), parent->kids.end(), [&extracted, n](unique_ptr<ModelNode>& v) { if (v.get() == n) return extracted = move(v), true; else return false; });
            parent->kids.erase(newend, parent->kids.end());
            return extracted;
        }
        return nullptr;
    }

    bool movenode(const string& sourcepath, const string& destpath)
    {
        ModelNode* source = findnode(sourcepath);
        ModelNode* dest = findnode(destpath);
        if (source && source && source->parent && dest)
        {
            auto replaced_node = removenode(destpath + "/" + source->name);

            unique_ptr<ModelNode> n;
            ModelNode* parent = source->parent;
            auto newend = std::remove_if(parent->kids.begin(), parent->kids.end(), [&n, source](unique_ptr<ModelNode>& v) { if (v.get() == source) return n = move(v), true; else return false; });
            parent->kids.erase(newend, parent->kids.end());
            if (n)
            {
                dest->addkid(move(n));
                return true;
            }
        }
        return false;
    }

    bool movetosynctrash(const string& path, const string& syncrootpath)
    {
        ModelNode* syncroot;
        if (!(syncroot = findnode(syncrootpath)))
        {
            return false;
        }

        ModelNode* trash;
        if (!(trash = childnodebyname(syncroot, DEBRISFOLDER)))
        {
            auto uniqueptr = makeModelSubfolder(DEBRISFOLDER);
            trash = uniqueptr.get();
            syncroot->addkid(move(uniqueptr));
        }

        char today[50];
        auto rawtime = time(NULL);
        strftime(today, sizeof today, "%F", localtime(&rawtime));

        ModelNode* dayfolder;
        if (!(dayfolder = findnode(today, trash)))
        {
            auto uniqueptr = makeModelSubfolder(today);
            dayfolder = uniqueptr.get();
            trash->addkid(move(uniqueptr));
        }

        if (auto uniqueptr = removenode(path))
        {
            dayfolder->addkid(move(uniqueptr));
            return true;
        }
        return false;
    }

    void ensureLocalDebrisTmpLock(const string& syncrootpath)
    {
        // if we've downloaded a file then it's put in debris/tmp initially, and there is a lock file
        if (ModelNode* syncroot = findnode(syncrootpath))
        {
            ModelNode* trash;
            if (!(trash = childnodebyname(syncroot, DEBRISFOLDER)))
            {
                auto uniqueptr = makeModelSubfolder(DEBRISFOLDER);
                trash = uniqueptr.get();
                syncroot->addkid(move(uniqueptr));
            }

            ModelNode* tmpfolder;
            if (!(tmpfolder = findnode("tmp", trash)))
            {
                auto uniqueptr = makeModelSubfolder("tmp");
                tmpfolder = uniqueptr.get();
                trash->addkid(move(uniqueptr));
            }

            ModelNode* lockfile;
            if (!(lockfile = findnode("lock", tmpfolder)))
            {
                tmpfolder->addkid(makeModelSubfile("lock"));
            }
        }
    }

    bool removesynctrash(const string& syncrootpath, const string& subpath = "")
    {
        if (subpath.empty())
        {
            return removenode(syncrootpath + "/" + DEBRISFOLDER).get();
        }
        else
        {
            char today[50];
            auto rawtime = time(NULL);
            strftime(today, sizeof today, "%F", localtime(&rawtime));

            return removenode(syncrootpath + "/" + DEBRISFOLDER + "/" + today + "/" + subpath).get();
        }
    }

    void emulate_rename(std::string nodepath, std::string newname)
    {
        auto node = findnode(nodepath);
        ASSERT_TRUE(!!node);
        if (node) node->name = newname;
    }

    void emulate_move(std::string nodepath, std::string newparentpath)
    {
        auto removed = removenode(newparentpath + "/" + leafname(nodepath));

        ASSERT_TRUE(movenode(nodepath, newparentpath));
    }

    void emulate_copy(std::string nodepath, std::string newparentpath)
    {
        auto node = findnode(nodepath);
        auto newparent = findnode(newparentpath);
        ASSERT_TRUE(!!node);
        ASSERT_TRUE(!!newparent);
        newparent->addkid(node->clone());
    }

    void emulate_rename_copy(std::string nodepath, std::string newparentpath, std::string newname)
    {
        auto node = findnode(nodepath);
        auto newparent = findnode(newparentpath);
        ASSERT_TRUE(!!node);
        ASSERT_TRUE(!!newparent);
        auto newnode = node->clone();
        newnode->name = newname;
        newparent->addkid(std::move(newnode));
    }

    void emulate_delete(std::string nodepath)
    {
        auto removed = removenode(nodepath);
       // ASSERT_TRUE(!!removed);
    }

    void generate(const fs::path& path, bool force = false)
    {
        fs::create_directories(path);

        for (auto& child : root->kids)
        {
            child->generate(path, force);
        }
    }

    void swap(Model& other)
    {
        using std::swap;

        swap(root, other.root);
    }

    unique_ptr<ModelNode> root;
};


bool waitonresults(future<bool>* r1 = nullptr, future<bool>* r2 = nullptr, future<bool>* r3 = nullptr, future<bool>* r4 = nullptr)
{
    if (r1) r1->wait();
    if (r2) r2->wait();
    if (r3) r3->wait();
    if (r4) r4->wait();
    return (!r1 || r1->get()) && (!r2 || r2->get()) && (!r3 || r3->get()) && (!r4 || r4->get());
}

atomic<int> next_request_tag{ 1 << 30 };

struct StandardClient : public MegaApp
{
    WAIT_CLASS waiter;
#ifdef GFX_CLASS
    GFX_CLASS gfx;
#endif

    string client_dbaccess_path;
    std::unique_ptr<HttpIO> httpio;
    std::unique_ptr<FileSystemAccess> fsaccess;
    std::recursive_mutex clientMutex;
    MegaClient client;
    std::atomic<bool> clientthreadexit{false};
    bool fatalerror = false;
    string clientname;
    std::function<void()> nextfunctionMC;
    std::function<void()> nextfunctionSC;
    std::condition_variable functionDone;
    std::mutex functionDoneMutex;
    std::string salt;
    std::set<fs::path> localFSFilesThatMayDiffer;

    fs::path fsBasePath;

    handle basefolderhandle = UNDEF;

    enum resultprocenum { PRELOGIN, LOGIN, FETCHNODES, PUTNODES, UNLINK, MOVENODE, CATCHUP, SETATTR,
                          COMPLETION };  // use COMPLETION when we use a completion function, rather than trying to match tags on callbacks

    struct ResultProc
    {
        StandardClient& client;
        ResultProc(StandardClient& c) : client(c) {}

        struct id_callback
        {
            int request_tag = 0;
            handle h = UNDEF;
            std::function<bool(error)> f;
            id_callback(std::function<bool(error)> cf, int tag, handle ch) : request_tag(tag), h(ch), f(cf) {}
        };

        recursive_mutex mtx;  // recursive because sometimes we need to set up new operations during a completion callback
        map<resultprocenum, deque<id_callback>> m;

        void prepresult(resultprocenum rpe, int tag, std::function<void()>&& requestfunc, std::function<bool(error)>&& f, handle h = UNDEF)
        {
            if (rpe != COMPLETION)
            {
                lock_guard<recursive_mutex> g(mtx);
                auto& entry = m[rpe];
                entry.emplace_back(move(f), tag, h);
            }

            std::lock_guard<std::recursive_mutex> lg(client.clientMutex);

            assert(tag > 0);
            int oldtag = client.client.reqtag;
            client.client.reqtag = tag;
            requestfunc();
            client.client.reqtag = oldtag;

            client.client.waiter->notify();
        }

        void processresult(resultprocenum rpe, error e, handle h = UNDEF)
        {
            int tag = client.client.restag;
            if (tag == 0 && rpe != CATCHUP)
            {
                //out() << "received notification of SDK initiated operation " << rpe << " tag " << tag << endl; // too many of those to output
                return;
            }

            if (tag < (2 << 30))
            {
                out() << "ignoring callback from SDK internal sync operation " << rpe << " tag " << tag << endl;
                return;
            }

            lock_guard<recursive_mutex> g(mtx);
            auto& entry = m[rpe];

            if (rpe == CATCHUP)
            {
                while (!entry.empty())
                {
                    entry.front().f(e);
                    entry.pop_front();
                }
                return;
            }

            if (entry.empty())
            {
                //out() << client.client.clientname
                //      << "received notification of operation type " << rpe << " completion but we don't have a record of it.  tag: " << tag << endl;
                return;
            }

            if (tag != entry.front().request_tag)
            {
                out() << client.client.clientname
                      << "tag mismatch for operation completion of " << rpe << " tag " << tag << ", we expected " << entry.front().request_tag << endl;
                return;
            }

            if (entry.front().f(e))
            {
                entry.pop_front();
            }
        }
    } resultproc;

    // thread as last member so everything else is initialised before we start it
    std::thread clientthread;

    string ensureDir(const fs::path& p)
    {
        fs::create_directories(p);

        string result = p.u8string();

        if (result.back() != fs::path::preferred_separator)
        {
            result += fs::path::preferred_separator;
        }

        return result;
    }

    StandardClient(const fs::path& basepath, const string& name)
        : client_dbaccess_path(ensureDir(basepath / name))
        , httpio(new HTTPIO_CLASS)
        , fsaccess(new FSACCESS_CLASS)
        , client(this,
                 &waiter,
                 httpio.get(),
                 fsaccess.get(),
#ifdef DBACCESS_CLASS
                 new DBACCESS_CLASS(LocalPath::fromPath(client_dbaccess_path, *fsaccess)),
#else
                 NULL,
#endif
#ifdef GFX_CLASS
                 &gfx,
#else
                 NULL,
#endif
                 "N9tSBJDC",
                 USER_AGENT.c_str(),
                 THREADS_PER_MEGACLIENT)
        , clientname(name)
        , fsBasePath(basepath / fs::u8path(name))
        , resultproc(*this)
        , clientthread([this]() { threadloop(); })
    {
        client.clientname = clientname + " ";
#ifdef GFX_CLASS
        gfx.startProcessingThread();
#endif
    }

    ~StandardClient()
    {
        // shut down any syncs on the same thread, or they stall the client destruction (CancelIo instead of CancelIoEx on the WinDirNotify)
        auto result =
          thread_do<bool>([](MegaClient& mc, PromiseBoolSP result)
                          {
                              mc.logout(false);
                              result->set_value(true);
                          });

        // Make sure logout completes before we escape.
        result.get();

        clientthreadexit = true;
        waiter.notify();
        clientthread.join();
    }

    void localLogout()
    {
        auto result =
          thread_do<bool>([](MegaClient& mc, PromiseBoolSP result)
                          {
                              mc.locallogout(false, true);
                              result->set_value(true);
                          });

        // Make sure logout completes before we escape.
        result.get();
    }

    static mutex om;
    bool logcb = false;
    chrono::steady_clock::time_point lastcb = std::chrono::steady_clock::now();

    string lp(LocalNode* ln) { return ln->getLocalPath().toName(*client.fsaccess); }

    void onCallback() { lastcb = chrono::steady_clock::now(); };

    void syncupdate_stateconfig(handle backupId) override { onCallback(); if (logcb) { lock_guard<mutex> g(om);  out() << clientname << " syncupdate_stateconfig() " << backupId << endl; } }
    void syncupdate_scanning(bool b) override { if (logcb) { onCallback(); lock_guard<mutex> g(om); out() << clientname << " syncupdate_scanning()" << b << endl; } }
<<<<<<< HEAD
    void syncupdate_stalled(bool b) override { if (logcb) { onCallback(); lock_guard<mutex> g(om); out() << clientname << " syncupdate_stalled()" << b << endl; } }
=======
>>>>>>> 8e2f186d
    void syncupdate_local_folder_addition(Sync* s, const LocalPath& path) override { onCallback(); if (logcb) { lock_guard<mutex> g(om); out() << clientname << " yncupdate_local_folder_addition() " << path.toPath(*client.fsaccess) << endl; }}
    void syncupdate_local_folder_deletion(Sync*, const LocalPath& path) override { if (logcb) { onCallback(); lock_guard<mutex> g(om);  out() << clientname << "syncupdate_local_folder_deletion() " << path.toPath(*client.fsaccess) << endl; }}
    void syncupdate_local_file_addition(Sync*, const LocalPath& path) override { onCallback(); if (logcb) {
        lock_guard<mutex> g(om); out() << clientname << "syncupdate_local_file_addition() " << path.toPath(*client.fsaccess) << " " << endl;
    }}
    void syncupdate_local_file_deletion(Sync*, const LocalPath& path) override { if (logcb) { onCallback(); lock_guard<mutex> g(om); out() << clientname << "syncupdate_local_file_deletion() " << path.toPath(*client.fsaccess) << endl; }}
    void syncupdate_local_file_change(Sync*, const LocalPath& path) override { onCallback(); if (logcb) { lock_guard<mutex> g(om); out() << clientname << "syncupdate_local_file_change() " << path.toPath(*client.fsaccess) << endl; }}
    void syncupdate_local_move(Sync*, const LocalPath& oldPath, const LocalPath& newPath) override
    {
        onCallback();
        if (logcb) {
            lock_guard<mutex> g(om);
            out() << clientname << " syncupdate_local_move() from:" << oldPath.toPath(*client.fsaccess) << " to:" << newPath.toPath(*client.fsaccess) << endl;
        }
    }
    void syncupdate_local_lockretry(bool b) override { if (logcb) { onCallback(); lock_guard<mutex> g(om); out() << clientname << "syncupdate_local_lockretry() " << b << endl; }}
    void syncupdate_get(Sync*, Node* n, const char* cp) override { onCallback(); if (logcb) { lock_guard<mutex> g(om); out() << clientname << "syncupdate_get()" << n->displaypath() << " " << cp << endl; }}
    void syncupdate_put(Sync*, const char* cp) override { onCallback(); if (logcb) { lock_guard<mutex> g(om); out() << clientname << "syncupdate_put()" << cp << endl; }}
    void syncupdate_remote_file_addition(Sync*, Node* n) override { onCallback(); if (logcb) { lock_guard<mutex> g(om); out() << clientname << "syncupdate_remote_file_addition() " << n->displaypath() << endl; }}
    void syncupdate_remote_file_deletion(Sync*, Node* n) override { onCallback(); if (logcb) { lock_guard<mutex> g(om); out() << clientname << "syncupdate_remote_file_deletion() " << n->displaypath() << endl; }}
    void syncupdate_remote_folder_addition(Sync*, Node* n) override { onCallback(); if (logcb) { lock_guard<mutex> g(om); out() << clientname << "syncupdate_remote_folder_addition() " << n->displaypath() << endl; }}
    void syncupdate_remote_folder_deletion(Sync*, Node* n) override { onCallback(); if (logcb) { lock_guard<mutex> g(om); out() << clientname << "syncupdate_remote_folder_deletion() " << n->displaypath() << endl; }}
    void syncupdate_remote_copy(Sync*, const char* cp) override { onCallback(); if (logcb) { lock_guard<mutex> g(om); out() << clientname << "syncupdate_remote_copy() " << cp << endl; }}
    void syncupdate_remote_move(Sync*, Node* n1, Node* n2) override
    {
        onCallback();
        if (logcb) {
            lock_guard<mutex> g(om);
            out() << clientname << "syncupdate_remote_move() to:" << n1->displaypath() << " from:" << n2->displaypath() << endl;
        }
    }
    void syncupdate_remote_rename(Sync*, Node* n, const char* cp) override { onCallback(); if (logcb) {
        lock_guard<mutex> g(om);
        out() << clientname << "syncupdate_remote_rename() new: " << n->displaypath() << " old: " << cp << endl;
    }}
    //void syncupdate_treestate(LocalNode* ln) override { onCallback(); if (logcb) { lock_guard<mutex> g(om);   out() << clientname << " syncupdate_treestate() " << ln->ts << " " << ln->dts << " " << lp(ln) << endl; }}

    bool sync_syncable(Sync* sync, const char* name, LocalPath& path, Node*) override
    {
        return sync_syncable(sync, name, path);
    }

    bool sync_syncable(Sync*, const char*, LocalPath&) override
    {
        onCallback();

        return true;
    }

    std::atomic<unsigned> transfersAdded{0}, transfersRemoved{0}, transfersPrepared{0}, transfersFailed{0}, transfersUpdated{0}, transfersComplete{0};

    void transfer_added(Transfer*) override { onCallback(); ++transfersAdded; }
    void transfer_removed(Transfer*) override { onCallback(); ++transfersRemoved; }
    void transfer_prepare(Transfer*) override { onCallback(); ++transfersPrepared; }
    void transfer_failed(Transfer*,  const Error&, dstime = 0) override { onCallback(); ++transfersFailed; }
    void transfer_update(Transfer*) override { onCallback(); ++transfersUpdated; }
    void transfer_complete(Transfer*) override { onCallback(); ++transfersComplete; }

    void threadloop()
        try
    {
        while (!clientthreadexit)
        {
            int r;

            {
                std::lock_guard<std::recursive_mutex> lg(clientMutex);
                r = client.preparewait();
            }

            if (!r)
            {
                r |= client.dowait();
            }

            std::lock_guard<std::recursive_mutex> lg(clientMutex);
            r |= client.checkevents();

            {
                std::lock_guard<mutex> g(functionDoneMutex);
                if (nextfunctionMC)
                {
                    nextfunctionMC();
                    nextfunctionMC = nullptr;
                    functionDone.notify_all();
                    r |= Waiter::NEEDEXEC;
                }
                if (nextfunctionSC)
                {
                    nextfunctionSC();
                    nextfunctionSC = nullptr;
                    functionDone.notify_all();
                    r |= Waiter::NEEDEXEC;
                }
            }
            if ((r & Waiter::NEEDEXEC))
            {
                client.exec();
            }
        }
        out() << clientname << " thread exiting naturally" << endl;
    }
    catch (std::exception& e)
    {
        out() << clientname << " thread exception, StandardClient " << clientname << " terminated: " << e.what() << endl;
    }
    catch (...)
    {
        out() << clientname << " thread exception, StandardClient " << clientname << " terminated" << endl;
    }

    static bool debugging;  // turn this on to prevent the main thread timing out when stepping in the MegaClient

    template <class PROMISE_VALUE>
    future<PROMISE_VALUE> thread_do(std::function<void(MegaClient&, shared_promise<PROMISE_VALUE>)> f)
    {
        unique_lock<mutex> guard(functionDoneMutex);
        std::shared_ptr<promise<PROMISE_VALUE>> promiseSP(new promise<PROMISE_VALUE>());
        nextfunctionMC = [this, promiseSP, f](){ f(this->client, promiseSP); };
        waiter.notify();
        while (!functionDone.wait_until(guard, chrono::steady_clock::now() + chrono::seconds(600), [this]() { return !nextfunctionMC; }))
        {
            if (!debugging)
            {
                promiseSP->set_value(PROMISE_VALUE());
                break;
            }
        }
        return promiseSP->get_future();
    }

    template <class PROMISE_VALUE>
    future<PROMISE_VALUE> thread_do(std::function<void(StandardClient&, shared_promise<PROMISE_VALUE>)> f)
    {
        unique_lock<mutex> guard(functionDoneMutex);
        std::shared_ptr<promise<PROMISE_VALUE>> promiseSP(new promise<PROMISE_VALUE>());
        nextfunctionMC = [this, promiseSP, f]() { f(*this, promiseSP); };
        waiter.notify();
        while (!functionDone.wait_until(guard, chrono::steady_clock::now() + chrono::seconds(600), [this]() { return !nextfunctionSC; }))
        {
            if (!debugging)
            {
                promiseSP->set_value(PROMISE_VALUE());
                break;
            }
        }
        return promiseSP->get_future();
    }

    void preloginFromEnv(const string& userenv, PromiseBoolSP pb)
    {
        string user = getenv(userenv.c_str());

        ASSERT_FALSE(user.empty());

        resultproc.prepresult(PRELOGIN, ++next_request_tag,
            [&](){ client.prelogin(user.c_str()); },
            [pb](error e) { pb->set_value(!e); return true; });

    }

    void loginFromEnv(const string& userenv, const string& pwdenv, PromiseBoolSP pb)
    {
        string user = getenv(userenv.c_str());
        string pwd = getenv(pwdenv.c_str());

        ASSERT_FALSE(user.empty());
        ASSERT_FALSE(pwd.empty());

        byte pwkey[SymmCipher::KEYLENGTH];

        resultproc.prepresult(LOGIN, ++next_request_tag,
            [&](){
                if (client.accountversion == 1)
                {
                    if (error e = client.pw_key(pwd.c_str(), pwkey))
                    {
                        ASSERT_TRUE(false) << "login error: " << e;
                    }
                    else
                    {
                        client.login(user.c_str(), pwkey);
                    }
                }
                else if (client.accountversion == 2 && !salt.empty())
                {
                    client.login2(user.c_str(), pwd.c_str(), &salt);
                }
                else
                {
                    ASSERT_TRUE(false) << "Login unexpected error";
                }
            },
            [pb](error e) { pb->set_value(!e); return true; });

    }

    void loginFromSession(const string& session, PromiseBoolSP pb)
    {
        resultproc.prepresult(LOGIN, ++next_request_tag,
            [&](){ client.login(session); },
            [pb](error e) { pb->set_value(!e);  return true; });
    }

    void cloudCopyTreeAs(Node* n1, Node* n2, std::string newname, PromiseBoolSP pb)
    {
        resultproc.prepresult(PUTNODES, ++next_request_tag,
            [&](){
                TreeProcCopy tc;
                client.proctree(n1, &tc, false, true);
                tc.allocnodes();
                client.proctree(n1, &tc, false, true);
                tc.nn[0].parenthandle = UNDEF;

                SymmCipher key;
                AttrMap attrs;
                string attrstring;
                key.setkey((const ::mega::byte*)tc.nn[0].nodekey.data(), n1->type);
                attrs = n1->attrs;
                client.fsaccess->normalize(&newname);
                attrs.map['n'] = newname;
                attrs.getjson(&attrstring);
                client.makeattr(&key, tc.nn[0].attrstring, attrstring.c_str());
                client.putnodes(n2->nodehandle, move(tc.nn), nullptr, client.reqtag);
            },
            [pb](error e) {
                pb->set_value(!e);
                return true;
            });
    }

    void putnodes(const handle parentHandle, std::vector<NewNode>&& nodes, PromiseBoolSP pb)
    {
        resultproc.prepresult(PUTNODES,
                              ++next_request_tag,
                              [&]()
                              {
                                  client.putnodes(parentHandle, std::move(nodes), nullptr, client.reqtag);
                              },
                              [pb](error e)
                              {
                                  pb->set_value(!e);
                                  return !e;
                              });
    }

    bool putnodes(const handle parentHandle, std::vector<NewNode>&& nodes)
    {
        auto result =
          thread_do<bool>([&](StandardClient& client, PromiseBoolSP pb)
                    {
                        client.putnodes(parentHandle, std::move(nodes), pb);
                    });

        return result.get();
    }

    void uploadFolderTree_recurse(handle parent, handle& h, const fs::path& p, vector<NewNode>& newnodes)
    {
        NewNode n;
        client.putnodes_prepareOneFolder(&n, p.filename().u8string());
        handle thishandle = n.nodehandle = h++;
        n.parenthandle = parent;
        newnodes.emplace_back(std::move(n));

        for (fs::directory_iterator i(p); i != fs::directory_iterator(); ++i)
        {
            if (fs::is_directory(*i))
            {
                uploadFolderTree_recurse(thishandle, h, *i, newnodes);
            }
        }
    }

    void uploadFolderTree(fs::path p, Node* n2, PromiseBoolSP pb)
    {
        resultproc.prepresult(PUTNODES, ++next_request_tag,
            [&](){
                vector<NewNode> newnodes;
                handle h = 1;
                uploadFolderTree_recurse(UNDEF, h, p, newnodes);
                client.putnodes(n2->nodehandle, move(newnodes), nullptr, client.reqtag);
            },
            [pb](error e) { pb->set_value(!e);  return true; });
    }

    // Necessary to make sure we release the file once we're done with it.
    struct FileGet : public File {
        void completed(Transfer* t, LocalNode* n) override
        {
            File::completed(t, n);
            result->set_value(true);
            delete this;
        }

        void terminated() override
        {
            result->set_value(false);
            delete this;
        }

        PromiseBoolSP result;
    }; // FileGet

    void downloadFile(const Node& node, const fs::path& destination, PromiseBoolSP result)
    {
        unique_ptr<FileGet> file(new FileGet());

        file->h = node.nodeHandle();
        file->hprivate = true;
        file->localname = LocalPath::fromPath(destination.u8string(), *client.fsaccess);
        file->name = node.displayname();
        file->result = std::move(result);

        reinterpret_cast<FileFingerprint&>(*file) = node;

        DBTableTransactionCommitter committer(client.tctable);
        client.startxfer(GET, file.release(), committer);
    }

    bool downloadFile(const Node& node, const fs::path& destination)
    {
        auto result =
          thread_do<bool>([&](StandardClient& client, PromiseBoolSP result)
                          {
                              client.downloadFile(node, destination, result);
                          });

        return result.get();
    }

    struct FilePut : public File {
        void completed(Transfer* t, LocalNode* n) override
        {
            File::completed(t, n);
            delete this;
        }

        void terminated() override
        {
            delete this;
        }
    }; // FilePut

    bool uploadFolderTree(fs::path p, Node* n2)
    {
        auto result =
          thread_do<bool>([&](StandardClient& sc, PromiseBoolSP pb)
                    {
                        sc.uploadFolderTree(p, n2, pb);
                    });

        return result.get();
    }

    void uploadFile(const fs::path& path, const string& name, Node* parent, DBTableTransactionCommitter& committer)
    {
        unique_ptr<File> file(new FilePut());

        file->h = parent->nodeHandle();
        file->localname = LocalPath::fromPath(path.u8string(), *client.fsaccess);
        file->name = name;

        client.startxfer(PUT, file.release(), committer);
    }

    void uploadFile(const fs::path& path, const string& name, Node* parent, PromiseBoolSP pb)
    {
        resultproc.prepresult(PUTNODES,
                              ++next_request_tag,
                              [&]()
                              {
                                  DBTableTransactionCommitter committer(client.tctable);
                                  uploadFile(path, name, parent, committer);
                              },
                              [pb](error e)
                              {
                                  pb->set_value(!e);
                                  return !e;
                              });
    }

    bool uploadFile(const fs::path& path, const string& name, Node* parent)
    {
        auto result =
          thread_do<bool>([&](StandardClient& client, PromiseBoolSP pb)
                    {
                        client.uploadFile(path, name, parent, pb);
                    });

        return result.get();
    }

    bool uploadFile(const fs::path& path, Node* parent)
    {
        return uploadFile(path, path.filename().u8string(), parent);
    }

    void uploadFilesInTree_recurse(Node* target, const fs::path& p, std::atomic<int>& inprogress, DBTableTransactionCommitter& committer)
    {
        if (fs::is_regular_file(p))
        {
            ++inprogress;
            uploadFile(p, p.filename().u8string(), target, committer);
        }
        else if (fs::is_directory(p))
        {
            if (auto newtarget = client.childnodebyname(target, p.filename().u8string().c_str()))
            {
                for (fs::directory_iterator i(p); i != fs::directory_iterator(); ++i)
                {
                    uploadFilesInTree_recurse(newtarget, *i, inprogress, committer);
                }
            }
        }
    }


    void uploadFilesInTree(fs::path p, Node* n2, std::atomic<int>& inprogress, PromiseBoolSP pb)
    {
        resultproc.prepresult(PUTNODES, ++next_request_tag,
            [&](){
                DBTableTransactionCommitter committer(client.tctable);
                uploadFilesInTree_recurse(n2, p, inprogress, committer);
            },
            [pb, &inprogress](error e)
            {
                if (!--inprogress)
                    pb->set_value(true);
                return !inprogress;
            });
    }



    class TreeProcPrintTree : public TreeProc
    {
    public:
        void proc(MegaClient* client, Node* n) override
        {
            //out() << "fetchnodes tree: " << n->displaypath() << endl;;
        }
    };

    // mark node as removed and notify

    std::function<void (StandardClient& mc, PromiseBoolSP pb)> onFetchNodes;

    void fetchnodes(bool noCache, PromiseBoolSP pb)
    {
        resultproc.prepresult(FETCHNODES, ++next_request_tag,
            [&](){ client.fetchnodes(noCache); },
            [this, pb](error e)
            {
                if (e)
                {
                    pb->set_value(false);
                }
                else
                {
                    TreeProcPrintTree tppt;
                    client.proctree(client.nodebyhandle(client.rootnodes[0]), &tppt);

                    if (onFetchNodes)
                    {
                        onFetchNodes(*this, pb);
                    }
                    else
                    {
                        pb->set_value(true);
                    }
                }
                onFetchNodes = nullptr;
                return true;
            });
    }

    bool fetchnodes(bool noCache = false)
    {
        auto result =
          thread_do<bool>([=](StandardClient& client, PromiseBoolSP result)
                          {
                              client.fetchnodes(noCache, result);
                          });

        return result.get();
    }

    NewNode makeSubfolder(const string& utf8Name)
    {
        NewNode newnode;
        client.putnodes_prepareOneFolder(&newnode, utf8Name);
        return newnode;
    }

    void catchup(PromiseBoolSP pb)
    {
        resultproc.prepresult(CATCHUP, ++next_request_tag,
            [&](){
                client.catchup();
            },
            [pb](error e) {
                if (e)
                {
                    out() << "catchup reports: " << e << endl;
                }
                pb->set_value(!e);
                return true;
            });
    }

    void deleteTestBaseFolder(bool mayneeddeleting, PromiseBoolSP pb)
    {
        if (Node* root = client.nodebyhandle(client.rootnodes[0]))
        {
            if (Node* basenode = client.childnodebyname(root, "mega_test_sync", false))
            {
                if (mayneeddeleting)
                {
                    //out() << "old test base folder found, deleting" << endl;
                    resultproc.prepresult(UNLINK, ++next_request_tag,
                        [&](){ client.unlink(basenode, false, client.reqtag); },
                        [this, pb](error e) {
                            if (e)
                            {
                                out() << "delete of test base folder reply reports: " << e << endl;
                            }
                            deleteTestBaseFolder(false, pb);
                            return true;
                        });
                    return;
                }
                out() << "base folder found, but not expected, failing" << endl;
                pb->set_value(false);
                return;
            }
            else
            {
                //out() << "base folder not found, wasn't present or delete successful" << endl;
                pb->set_value(true);
                return;
            }
        }
        out() << "base folder not found, as root was not found!" << endl;
        pb->set_value(false);
    }

    void ensureTestBaseFolder(bool mayneedmaking, PromiseBoolSP pb)
    {
        if (Node* root = client.nodebyhandle(client.rootnodes[0]))
        {
            if (Node* basenode = client.childnodebyname(root, "mega_test_sync", false))
            {
                if (basenode->type == FOLDERNODE)
                {
                    basefolderhandle = basenode->nodehandle;
                    //out() << clientname << " Base folder: " << Base64Str<MegaClient::NODEHANDLE>(basefolderhandle) << endl;
                    //parentofinterest = Base64Str<MegaClient::NODEHANDLE>(basefolderhandle);
                    pb->set_value(true);
                    return;
                }
            }
            else if (mayneedmaking)
            {
                vector<NewNode> nn(1);
                nn[0] = makeSubfolder("mega_test_sync");

                resultproc.prepresult(PUTNODES, ++next_request_tag,
                    [&](){ client.putnodes(root->nodehandle, move(nn), nullptr, client.reqtag); },
                    [this, pb](error e) { ensureTestBaseFolder(false, pb); return true; });

                return;
            }
        }
        pb->set_value(false);
    }

    NewNode* buildSubdirs(list<NewNode>& nodes, const string& prefix, int n, int recurselevel)
    {
        nodes.emplace_back(makeSubfolder(prefix));
        auto& nn = nodes.back();
        nn.nodehandle = nodes.size();

        if (recurselevel > 0)
        {
            for (int i = 0; i < n; ++i)
            {
                buildSubdirs(nodes, prefix + "_" + to_string(i), n, recurselevel - 1)->parenthandle = nn.nodehandle;
            }
        }

        return &nn;
    }

    bool makeCloudSubdirs(const string& prefix, int depth, int fanout)
    {
        auto result =
          thread_do<bool>([=](StandardClient& client, PromiseBoolSP result)
                          {
                              client.makeCloudSubdirs(prefix, depth, fanout, result);
                          });

        return result.get();
    }

    void makeCloudSubdirs(const string& prefix, int depth, int fanout, PromiseBoolSP pb, const string& atpath = "")
    {
        assert(basefolderhandle != UNDEF);

        std::list<NewNode> nodes;
        NewNode* nn = buildSubdirs(nodes, prefix, fanout, depth);
        nn->parenthandle = UNDEF;
        nn->ovhandle = UNDEF;

        Node* atnode = client.nodebyhandle(basefolderhandle);
        if (atnode && !atpath.empty())
        {
            atnode = drillchildnodebyname(atnode, atpath);
        }
        if (!atnode)
        {
            out() << "path not found: " << atpath << endl;
            pb->set_value(false);
        }
        else
        {
            auto nodearray = vector<NewNode>(nodes.size());
            size_t i = 0;
            for (auto n = nodes.begin(); n != nodes.end(); ++n, ++i)
            {
                nodearray[i] = std::move(*n);
            }

            resultproc.prepresult(PUTNODES, ++next_request_tag,
                [&](){ client.putnodes(atnode->nodehandle, move(nodearray), nullptr, client.reqtag); },
                [pb](error e) {
                    pb->set_value(!e);
                    if (e)
                    {
                        out() << "putnodes result: " << e << endl;
                    }
                    return true;
                });
        }
    }

    struct SyncInfo
    {
        NodeHandle h;
        fs::path localpath;
    };

    SyncConfig syncConfigByBackupID(handle backupID) const
    {
        auto* config = client.syncs.syncConfigByBackupId(backupID);

        assert(config);

        return *config;
    }

    bool syncSet(handle backupId, SyncInfo& info) const
    {
        if (auto* config = client.syncs.syncConfigByBackupId(backupId))
        {
            info.h = config->getRemoteNode();
            info.localpath = config->getLocalPath().toPath(*client.fsaccess);

            return true;
        }

        return false;
    }

    SyncInfo syncSet(handle backupId)
    {
        SyncInfo result;

        out() << "looking up id " << backupId << '\n';

        client.syncs.forEachUnifiedSync([](UnifiedSync& us){
            out() << " ids are: " << us.mConfig.mBackupId << " with local path '" << us.mConfig.getLocalPath().toPath(*us.mClient.fsaccess) << "'\n";
        });

        bool found = syncSet(backupId, result);
        assert(found);

        return result;
    }

    Node* getcloudrootnode()
    {
        return client.nodebyhandle(client.rootnodes[0]);
    }

    Node* gettestbasenode()
    {
        return client.childnodebyname(getcloudrootnode(), "mega_test_sync", false);
    }

    Node* getcloudrubbishnode()
    {
        return client.nodebyhandle(client.rootnodes[RUBBISHNODE - ROOTNODE]);
    }

    Node* drillchildnodebyname(Node* n, const string& path)
    {
        for (size_t p = 0; n && p < path.size(); )
        {
            auto pos = path.find("/", p);
            if (pos == string::npos) pos = path.size();
            n = client.childnodebyname(n, path.substr(p, pos - p).c_str(), false);
            p = pos == string::npos ? path.size() : pos + 1;
        }
        return n;
    }

    vector<Node*> drillchildnodesbyname(Node* n, const string& path)
    {
        auto pos = path.find("/");
        if (pos == string::npos)
        {
            return client.childnodesbyname(n, path.c_str(), false);
        }
        else
        {
            vector<Node*> results, subnodes = client.childnodesbyname(n, path.c_str(), false);
            for (size_t i = subnodes.size(); i--; )
            {
                if (subnodes[i]->type != FILENODE)
                {
                    vector<Node*> v = drillchildnodesbyname(subnodes[i], path.substr(pos + 1));
                    results.insert(results.end(), v.begin(), v.end());
                }
            }
            return results;
        }
    }

    bool backupAdd_inthread(const string& drivePath,
                            string sourcePath,
                            const string& targetPath,
                            SyncCompletionFunction completion)
    {
        auto* rootNode = client.nodebyhandle(basefolderhandle);

        // Root isn't in the cloud.
        if (!rootNode)
        {
            return false;
        }

        auto* targetNode = drillchildnodebyname(rootNode, targetPath);

        // Target path doesn't exist.
        if (!targetNode)
        {
            return false;
        }

        // Generate drive ID if necessary.
        auto id = UNDEF;
        auto result = client.readDriveId(drivePath.c_str(), id);

        if (result == API_ENOENT)
        {
            id = client.generateDriveId();
            result = client.writeDriveId(drivePath.c_str(), id);
        }

        if (result != API_OK)
        {
            completion(nullptr, NO_SYNC_ERROR, result);
            return false;
        }

        auto config =
          SyncConfig(LocalPath::fromPath(sourcePath, *client.fsaccess),
                     sourcePath,
                     targetNode->nodeHandle(),
                     targetPath,
                     0,
                     LocalPath::fromPath(drivePath, *client.fsaccess),
                     //string_vector(),
                     true,
                     SyncConfig::TYPE_BACKUP);

        // Try and add the backup.
        return client.addsync(config, true, completion) == API_OK;
    }

    handle backupAdd_mainthread(const string& drivePath,
                                const string& sourcePath,
                                const string& targetPath)
    {
        const fs::path dp = fsBasePath / fs::u8path(drivePath);
        const fs::path sp = fsBasePath / fs::u8path(sourcePath);

        fs::create_directories(dp);
        fs::create_directories(sp);

        auto result =
          thread_do<handle>(
            [&](StandardClient& client, PromiseHandleSP result)
            {
                auto completion =
                  [=](UnifiedSync* us, const SyncError& se, error e)
                  {
                    auto success = !!us && !se && !e;
                    result->set_value(success ? us->mConfig.mBackupId : UNDEF);
                  };

                  client.backupAdd_inthread(dp.u8string(),
                                            sp.u8string(),
                                            targetPath,
                                            std::move(completion));
            });

        return result.get();
    }

    bool setupSync_inthread(const string& subfoldername, const fs::path& localpath, const bool isBackup,
                            SyncCompletionFunction addSyncCompletion)
    {
        if (Node* n = client.nodebyhandle(basefolderhandle))
        {
            if (Node* m = drillchildnodebyname(n, subfoldername))
            {
                cout << clientname << "Setting up sync from " << m->displaypath() << " to " << localpath << endl;
                auto syncConfig =
                    SyncConfig(LocalPath::fromPath(localpath.u8string(), *client.fsaccess),
                               localpath.u8string(),
                               NodeHandle().set6byte(m->nodehandle),
                               subfoldername,
                               0,
                               LocalPath(),
                               //string_vector(),
                               true,
                               isBackup ? SyncConfig::TYPE_BACKUP : SyncConfig::TYPE_TWOWAY);

                error e = client.addsync(syncConfig, true, addSyncCompletion);
                return !e;
            }
        }
        assert(false);
        return false;
    }

    void importSyncConfigs(string configs, PromiseBoolSP result)
    {
        auto completion = [result](error e) { result->set_value(!e); };
        client.importSyncConfigs(configs.c_str(), std::move(completion));
    }

    bool importSyncConfigs(string configs)
    {
        auto result =
          thread_do<bool>([=](StandardClient& client, PromiseBoolSP result)
                          {
                              client.importSyncConfigs(configs, result);
                          });

        return result.get();
    }

    string exportSyncConfigs()
    {
        auto result =
          thread_do<string>([](MegaClient& client, PromiseStringSP result)
                            {
                                auto configs = client.syncs.exportSyncConfigs();
                                result->set_value(configs);
                            });

        return result.get();
    }

    bool delSync_inthread(handle backupId, const bool keepCache)
    {
        const auto handle = syncSet(backupId).h;
        bool removed = false;

        client.syncs.removeSelectedSyncs(
          [&](SyncConfig& c, Sync*)
          {
              const bool matched = c.getRemoteNode() == handle;

              removed |= matched;

              return matched;
          });

        return removed;
    }

    bool recursiveConfirm(Model::ModelNode* mn, Node* n, int& descendants, const string& identifier, int depth, bool& firstreported)
    {
        // top level names can differ so we don't check those
        if (!mn || !n) return false;

        if (depth)
        {
            if (0 != compareUtf(mn->cloudName(), false, n->displayname(), false, false))
            {
                out() << "Node name mismatch: " << mn->path() << " " << n->displaypath() << endl;
                return false;
            }
        }

        if (!mn->typematchesnodetype(n->type))
        {
            out() << "Node type mismatch: " << mn->path() << ":" << mn->type << " " << n->displaypath() << ":" << n->type << endl;
            return false;
        }

        if (n->type == FILENODE)
        {
            // not comparing any file versioning (for now)
            return true;
        }

        multimap<string, Model::ModelNode*> ms;
        multimap<string, Node*> ns;
        for (auto& m : mn->kids)
        {
            ms.emplace(m->cloudName(), m.get());
        }
        for (auto& n2 : n->children)
        {
            ns.emplace(n2->displayname(), n2);
        }

        int matched = 0;
        vector<string> matchedlist;
        for (auto m_iter = ms.begin(); m_iter != ms.end(); )
        {
            if (!depth && m_iter->first == DEBRISFOLDER)
            {
                m_iter = ms.erase(m_iter); // todo: add checks of the remote debris folder later
                continue;
            }

            auto er = ns.equal_range(m_iter->first);
            auto next_m = m_iter;
            ++next_m;
            bool any_equal_matched = false;
            for (auto i = er.first; i != er.second; ++i)
            {
                int rdescendants = 0;
                if (recursiveConfirm(m_iter->second, i->second, rdescendants, identifier, depth+1, firstreported))
                {
                    ++matched;
                    matchedlist.push_back(m_iter->first);
                    ns.erase(i);
                    ms.erase(m_iter);
                    descendants += rdescendants;
                    any_equal_matched = true;
                    break;
                }
            }
            if (!any_equal_matched)
            {
                break;
            }
            m_iter = next_m;
        }
        if (ns.empty() && ms.empty())
        {
            descendants += matched;
            return true;
        }
        else if (!firstreported)
        {
            firstreported = true;
            out() << clientname << " " << identifier << " after matching " << matched << " child nodes [";
            for (auto& ml : matchedlist) out() << ml << " ";
            out(false) << "](with " << descendants << " descendants) in " << mn->path() << ", ended up with unmatched model nodes:";
            for (auto& m : ms) out(false) << " " << m.first;
            out(false) << " and unmatched remote nodes:";
            for (auto& i : ns) out(false) << " " << i.first;
            out(false) << endl;
        };
        return false;
    }

    bool localNodesMustHaveNodes = true;

    bool recursiveConfirm(Model::ModelNode* mn, LocalNode* n, int& descendants, const string& identifier, int depth, bool& firstreported)
    {
        // top level names can differ so we don't check those
        if (!mn || !n) return false;

        if (depth)
        {
            if (0 != compareUtf(mn->cloudName(), false, n->name, false, false))
            {
                out() << "LocalNode name mismatch: " << mn->path() << " " << n->name << endl;
                return false;
            }
        }

        if (!mn->typematchesnodetype(n->type))
        {
            out() << "LocalNode type mismatch: " << mn->path() << ":" << mn->type << " " << n->name << ":" << n->type << endl;
            return false;
        }

        auto localpath = n->getLocalPath().toName(*client.fsaccess);
        string n_localname = n->localname.toName(*client.fsaccess);
        if (n_localname.size())
        {
            EXPECT_EQ(n->name, n_localname);
        }
        if (localNodesMustHaveNodes)
        {
            if (n->syncedCloudNodeHandle.isUndef())
            {
                EXPECT_TRUE(!n->syncedCloudNodeHandle.isUndef()) << "expected synced non-undef handle at localnode: " << n->localnodedisplaypath(*client.fsaccess);
            }
            if (!client.nodeByHandle(n->syncedCloudNodeHandle))
            {
                EXPECT_TRUE(!!client.nodeByHandle(n->syncedCloudNodeHandle)) << "expected synced handle that looks up node at localnode: " << n->localnodedisplaypath(*client.fsaccess);;
            }
        }
        Node* syncedNode = client.nodeByHandle(n->syncedCloudNodeHandle);
        if (depth && syncedNode)
        {
            EXPECT_TRUE(0 == compareUtf(syncedNode->displayname(), false, n->name, false, false)) << "Localnode's associated Node vs model node name mismatch: '" << syncedNode->displayname() << "', '" << n->name << "'";
        }
        if (depth && mn->parent)
        {
            EXPECT_EQ(mn->parent->type, Model::ModelNode::folder);
            EXPECT_EQ(n->parent->type, FOLDERNODE);

            string parentpath = n->parent->getLocalPath().toName(*client.fsaccess);
            EXPECT_EQ(localpath.substr(0, parentpath.size()), parentpath);
        }
        Node* parentSyncedNode = n->parent ? client.nodeByHandle(n->parent->syncedCloudNodeHandle) : nullptr;
        if (syncedNode && n->parent && parentSyncedNode)
        {
            string p = syncedNode->displaypath();
            string pp = parentSyncedNode->displaypath();
            EXPECT_EQ(p.substr(0, pp.size()), pp);
            EXPECT_EQ(parentSyncedNode, syncedNode->parent);
        }

        multimap<string, Model::ModelNode*> ms;
        multimap<string, LocalNode*> ns;
        for (auto& m : mn->kids)
        {
            ms.emplace(m->cloudName(), m.get());
        }
        for (auto& n2 : n->children)
        {
            ns.emplace(n2.second->name, n2.second); // todo: should LocalNodes marked as deleted actually have been removed by now?
        }

        int matched = 0;
        vector<string> matchedlist;
        for (auto m_iter = ms.begin(); m_iter != ms.end(); )
        {
            if (!depth && m_iter->first == DEBRISFOLDER)
            {
                m_iter = ms.erase(m_iter); // todo: are there LocalNodes representing the trash?
                continue;
            }

            auto er = ns.equal_range(m_iter->first);
            auto next_m = m_iter;
            ++next_m;
            bool any_equal_matched = false;
            for (auto i = er.first; i != er.second; ++i)
            {
                int rdescendants = 0;
                if (recursiveConfirm(m_iter->second, i->second, rdescendants, identifier, depth+1, firstreported))
                {
                    ++matched;
                    matchedlist.push_back(m_iter->first);
                    ns.erase(i);
                    ms.erase(m_iter);
                    descendants += rdescendants;
                    any_equal_matched = true;
                    break;
                }
            }
            if (!any_equal_matched)
            {
                break;
            }
            m_iter = next_m;
        }
        if (ns.empty() && ms.empty())
        {
            return true;
        }
        else if (!firstreported)
        {
            firstreported = true;
            out() << clientname << " " << identifier << " after matching " << matched << " child nodes [";
            for (auto& ml : matchedlist) out() << ml << " ";
            out(false) << "](with " << descendants << " descendants) in " << mn->path() << ", ended up with unmatched model nodes:";
            for (auto& m : ms) out(false) << " " << m.first;
            out(false) << " and unmatched LocalNodes:";
            for (auto& i : ns) out(false) << " " << i.first;
            out(false) << endl;
        };
        return false;
    }


    bool recursiveConfirm(Model::ModelNode* mn, fs::path p, int& descendants, const string& identifier, int depth, bool ignoreDebris, bool& firstreported)
    {
        struct Comparator
        {
            bool operator()(const string& lhs, const string& rhs) const
            {
                return compare(lhs, rhs) < 0;
            }

            int compare(const string& lhs, const string& rhs) const
            {
                return compareUtf(lhs, true, rhs, true, false);
            }
        }; // Comparator

        static Comparator comparator;

        if (!mn) return false;

        if (depth)
        {
            if (comparator.compare(p.filename().u8string(), mn->fsName()))
            {
                out() << "filesystem name mismatch: " << mn->path() << " " << p << endl;
                return false;
            }
        }

        nodetype_t pathtype = fs::is_directory(p) ? FOLDERNODE : fs::is_regular_file(p) ? FILENODE : TYPE_UNKNOWN;
        if (!mn->typematchesnodetype(pathtype))
        {
            out() << "Path type mismatch: " << mn->path() << ":" << mn->type << " " << p.u8string() << ":" << pathtype << endl;
            return false;
        }

        if (pathtype == FILENODE && p.filename().u8string() != "lock")
        {
            if (localFSFilesThatMayDiffer.find(p) == localFSFilesThatMayDiffer.end())
            {
                ifstream fs(p, ios::binary);
                std::vector<char> buffer;
                buffer.resize(mn->content.size() + 1024);
                fs.read(reinterpret_cast<char *>(buffer.data()), buffer.size());
                EXPECT_EQ(size_t(fs.gcount()), mn->content.size()) << " file is not expected size " << p;
                EXPECT_TRUE(!memcmp(buffer.data(), mn->content.data(), mn->content.size())) << " file data mismatch " << p;
            }
        }

        if (pathtype != FOLDERNODE)
        {
            return true;
        }

        multimap<string, Model::ModelNode*, Comparator> ms;
        multimap<string, fs::path, Comparator> ps;

        for (auto& m : mn->kids)
        {
            ms.emplace(m->fsName(), m.get());
        }

        for (fs::directory_iterator pi(p); pi != fs::directory_iterator(); ++pi)
        {
            ps.emplace(pi->path().filename().u8string(), pi->path());
        }

        if (ignoreDebris)
        {
            ms.erase(DEBRISFOLDER);
            ps.erase(DEBRISFOLDER);
        }

        int matched = 0;
        vector<string> matchedlist;
        for (auto m_iter = ms.begin(); m_iter != ms.end(); )
        {
            auto er = ps.equal_range(m_iter->first);
            auto next_m = m_iter;
            ++next_m;
            bool any_equal_matched = false;
            for (auto i = er.first; i != er.second; ++i)
            {
                int rdescendants = 0;
                if (recursiveConfirm(m_iter->second, i->second, rdescendants, identifier, depth+1, ignoreDebris, firstreported))
                {
                    ++matched;
                    matchedlist.push_back(m_iter->first);
                    ps.erase(i);
                    ms.erase(m_iter);
                    descendants += rdescendants;
                    any_equal_matched = true;
                    break;
                }
            }
            if (!any_equal_matched)
            {
                break;
            }
            m_iter = next_m;
        }
        //if (ps.size() == 1 && !mn->parent && ps.begin()->first == DEBRISFOLDER)
        //{
        //    ps.clear();
        //}
        if (ps.empty() && ms.empty())
        {
            return true;
        }
        else if (!firstreported)
        {
            firstreported = true;
            out() << clientname << " " << identifier << " after matching " << matched << " child nodes [";
            for (auto& ml : matchedlist) out() << ml << " ";
            out(false) << "](with " << descendants << " descendants) in " << mn->path() << ", ended up with unmatched model nodes:";
            for (auto& m : ms) out(false) << " " << m.first;
            out(false) << " and unmatched filesystem paths:";
            for (auto& i : ps) out(false) << " " << i.second.filename();
            out(false) << " in " << p << endl;
        };
        return false;
    }

    Sync* syncByBackupId(handle backupId)
    {
        return client.syncs.runningSyncByBackupId(backupId);
    }

    void enableSyncByBackupId(handle id, PromiseBoolSP result)
    {
        UnifiedSync* sync;
        result->set_value(!client.syncs.enableSyncByBackupId(id, false, sync));
    }

    bool enableSyncByBackupId(handle id)
    {
        auto result =
          thread_do<bool>([=](StandardClient& client, PromiseBoolSP result)
                          {
                              client.enableSyncByBackupId(id, result);
                          });

        return result.get();
    }

    void backupIdForSyncPath(const fs::path& path, PromiseHandleSP result)
    {
        auto localPath = LocalPath::fromPath(path.u8string(), *client.fsaccess);
        auto id = UNDEF;

        client.syncs.forEachSyncConfig(
          [&](const SyncConfig& config)
          {
              if (config.mLocalPath != localPath) return;
              if (id != UNDEF) return;

              id = config.mBackupId;
          });

        result->set_value(id);
    }

    handle backupIdForSyncPath(fs::path path)
    {
        auto result =
          thread_do<handle>([=](StandardClient& client, PromiseHandleSP result)
                            {
                                client.backupIdForSyncPath(path, result);
                            });

        return result.get();
    }

    enum Confirm
    {
        CONFIRM_LOCALFS = 0x01,
        CONFIRM_LOCALNODE = 0x02,
        CONFIRM_LOCAL = CONFIRM_LOCALFS | CONFIRM_LOCALNODE,
        CONFIRM_REMOTE = 0x04,
        CONFIRM_ALL = CONFIRM_LOCAL | CONFIRM_REMOTE,
    };

    bool confirmModel_mainthread(handle id, Model::ModelNode* mRoot, Node* rRoot)
    {
        auto result =
          thread_do<bool>(
            [=](StandardClient& client, PromiseBoolSP result)
            {
                result->set_value(client.confirmModel(id, mRoot, rRoot));
            });

        return result.get();
    }

    bool confirmModel_mainthread(handle id, Model::ModelNode* mRoot, LocalNode* lRoot)
    {
        auto result =
          thread_do<bool>(
            [=](StandardClient& client, PromiseBoolSP result)
            {
                result->set_value(client.confirmModel(id, mRoot, lRoot));
            });

        return result.get();
    }

    bool confirmModel_mainthread(handle id, Model::ModelNode* mRoot, fs::path lRoot, const bool ignoreDebris = false)
    {
        auto result =
          thread_do<bool>(
            [=](StandardClient& client, PromiseBoolSP result)
            {
                result->set_value(client.confirmModel(id, mRoot, lRoot, ignoreDebris));
            });

        return result.get();
    }

    bool confirmModel(handle id, Model::ModelNode* mRoot, Node* rRoot)
    {
        string name = "Sync " + toHandle(id);
        int descendents = 0;
        bool reported = false;

        if (!recursiveConfirm(mRoot, rRoot, descendents, name, 0, reported))
        {
            out() << clientname << " syncid " << toHandle(id) << " comparison against remote nodes failed" << endl;
            return false;
        }

        return true;
    }

    bool confirmModel(handle id, Model::ModelNode* mRoot, LocalNode* lRoot)
    {
        string name = "Sync " + toHandle(id);
        int descendents = 0;
        bool reported = false;

        if (!recursiveConfirm(mRoot, lRoot, descendents, name, 0, reported))
        {
            out() << clientname << " syncid " << toHandle(id) << " comparison against LocalNodes failed" << endl;
            return false;
        }

        return true;
    }

    bool confirmModel(handle id, Model::ModelNode* mRoot, fs::path lRoot, const bool ignoreDebris = false)
    {
        string name = "Sync " + toHandle(id);
        int descendents = 0;
        bool reported = false;

        if (!recursiveConfirm(mRoot, lRoot, descendents, name, 0, ignoreDebris, reported))
        {
            out() << clientname << " syncid " << toHandle(id) << " comparison against local filesystem failed" << endl;
            return false;
        }

        return true;
    }

    bool confirmModel(handle backupId, Model::ModelNode* mnode, const int confirm, const bool ignoreDebris)
    {
        SyncInfo si;

        if (!syncSet(backupId, si))
        {
            out() << clientname << " backupId " << toHandle(backupId) << " not found " << endl;
            return false;
        }

        // compare model against nodes representing remote state
        if ((confirm & CONFIRM_REMOTE) && !confirmModel(backupId, mnode, client.nodeByHandle(si.h)))
        {
            return false;
        }

        // compare model against LocalNodes
        if (Sync* sync = syncByBackupId(backupId))
        {
            if ((confirm & CONFIRM_LOCALNODE) && !confirmModel(backupId, mnode, sync->localroot.get()))
            {
                return false;
            }
        }

        // compare model against local filesystem
        if ((confirm & CONFIRM_LOCALFS) && !confirmModel(backupId, mnode, si.localpath, ignoreDebris))
        {
            return false;
        }

        return true;
    }

    void prelogin_result(int, string*, string* salt, error e) override
    {
        out() << clientname << " Prelogin: " << e << endl;
        if (!e)
        {
            this->salt = *salt;
        }
        resultproc.processresult(PRELOGIN, e, UNDEF);
    }

    void login_result(error e) override
    {
        out() << clientname << " Login: " << e << endl;
        resultproc.processresult(LOGIN, e, UNDEF);
    }

    void fetchnodes_result(const Error& e) override
    {
        out() << clientname << " Fetchnodes: " << e << endl;
        resultproc.processresult(FETCHNODES, e, client.restag);
    }

    bool setattr(Node* node, attr_map&& updates)
    {
        auto result =
          thread_do<bool>(
            [=](StandardClient& client, PromiseBoolSP result) mutable
            {
                client.setattr(node, std::move(updates), result);
            });

        return result.get();
    }

    void setattr(Node* node, attr_map&& updates, PromiseBoolSP result)
    {
        resultproc.prepresult(SETATTR,
                              ++next_request_tag,
                              [=]()
                              {
<<<<<<< HEAD
                                  client.setattr(node, attr_map(updates), client.reqtag);
=======
                                  client.setattr(node, attr_map(updates), client.reqtag, nullptr);
>>>>>>> 8e2f186d
                              },
                              [result](error e)
                              {
                                  result->set_value(!e);
                                  return true;
                              });
    }

    void setattr_result(handle h, Error e) override
    {
        resultproc.processresult(SETATTR, e, h);
    }

    void unlink_result(handle h, error e) override
    {
        resultproc.processresult(UNLINK, e, h);
    }

    handle lastPutnodesResultFirstHandle = UNDEF;

    void putnodes_result(const Error& e, targettype_t tt, vector<NewNode>& nn, bool targetOverride) override
    {
        if (!nn.empty() && nn[0].mError == API_OK)
        {
            lastPutnodesResultFirstHandle = nn[0].mAddedHandle;
        }
        else
        {
            lastPutnodesResultFirstHandle = UNDEF;
        }

        resultproc.processresult(PUTNODES, e, client.restag);
    }

    void rename_result(handle h, error e)  override
    {
        resultproc.processresult(MOVENODE, e, h);
    }

    void catchup_result() override
    {
        resultproc.processresult(CATCHUP, error(API_OK));
    }

    void disableSync(handle id, SyncError error, bool enabled, PromiseBoolSP result)
    {
        auto matched = false;

        client.syncs.disableSelectedSyncs(
          [&](SyncConfig& config, Sync*)
          {
              matched |= config.mBackupId == id;
              return matched;
          },
          error,
          enabled);

        result->set_value(matched);
    }

    bool disableSync(handle id, SyncError error, bool enabled)
    {
        auto result =
            thread_do<bool>([=](StandardClient& client, PromiseBoolSP result)
                            {
                                client.disableSync(id, error, enabled, result);
                            });

        return result.get();
    }

    // already existing line 1071
    //
    //void putnodes(handle parent, vector<NewNode>&& nodes, PromiseBoolSP result)
    //{
    //    resultproc.prepresult(PUTNODES,
    //                          ++next_request_tag,
    //                          [&]()
    //                          {
    //                              client.putnodes(parent, move(nodes));
    //                          },
    //                          [result](error e)
    //                          {
    //                              result->set_value(!e);
    //                              return true;
    //                          });
    //}

    //bool putnodes(handle parent, vector<NewNode>&& nodes)
    //{
    //    auto result =
    //      thread_do<bool>([&](StandardClient& client, PromiseBoolSP result)
    //                      {
    //                          client.putnodes(parent, move(nodes), result);
    //                      });

    //    return result.get();
    //}

    //void putnodes_result(const Error& e, targettype_t tt, vector<NewNode>& nn, bool targetOverride) override
    //{
    //    resultproc.processresult(PUTNODES, e, UNDEF);
    //}

    //void rename_result(handle h, error e)  override
    //{
    //    resultproc.processresult(MOVENODE, e, h);
    //}

    void deleteremote(string path, PromiseBoolSP pb)
    {
        if (Node* n = drillchildnodebyname(gettestbasenode(), path))
        {
            auto f = [pb](handle h, error e){ pb->set_value(!e); }; // todo: probably need better lifetime management for the promise, so multiple things can be tracked at once
            resultproc.prepresult(UNLINK, ++next_request_tag,
                [&](){ client.unlink(n, false, 0, f); },
                [pb](error e) { pb->set_value(!e); return true; });
        }
        else
        {
            pb->set_value(false);
        }
    }

    bool deleteremote(string path)
    {
        auto result =
          thread_do<bool>([&](StandardClient& sc, PromiseBoolSP pb)
                    {
                        sc.deleteremote(path, pb);
                    });

        return result.get();
    }

    void deleteremotenodes(vector<Node*> ns, PromiseBoolSP pb)
    {
        if (ns.empty())
        {
            pb->set_value(true);
        }
        else
        {
            for (size_t i = ns.size(); i--; )
            {
                resultproc.prepresult(UNLINK, ++next_request_tag,
                    [&](){ client.unlink(ns[i], false, client.reqtag); },
                    [pb, i](error e) { if (!i) pb->set_value(!e); return true; });
            }
        }
    }

    bool movenode(string path, string newParentPath)
    {
        using std::future_status;

        auto promise = newPromiseBoolSP();
        auto future = promise->get_future();

        movenode(std::move(path),
                 std::move(newParentPath),
                 std::move(promise));

        auto status = future.wait_for(DEFAULTWAIT);

        return status == future_status::ready && future.get();
    }

    void movenode(string path, string newparentpath, PromiseBoolSP pb)
    {
        Node* n = drillchildnodebyname(gettestbasenode(), path);
        Node* p = drillchildnodebyname(gettestbasenode(), newparentpath);
        if (n && p)
        {
            resultproc.prepresult(MOVENODE, ++next_request_tag,
                [&](){ client.rename(n, p); },
                [pb](error e) { pb->set_value(!e); return true; });
            return;
        }
        out() << "node or new parent not found" << endl;
        pb->set_value(false);
    }

    void movenode(handle h1, handle h2, PromiseBoolSP pb)
    {
        Node* n = client.nodebyhandle(h1);
        Node* p = client.nodebyhandle(h2);
        if (n && p)
        {
            resultproc.prepresult(MOVENODE, ++next_request_tag,
                [&](){ client.rename(n, p);},
                [pb](error e) { pb->set_value(!e); return true; });
            return;
        }
        out() << "node or new parent not found by handle" << endl;
        pb->set_value(false);
    }

    void movenodetotrash(string path, PromiseBoolSP pb)
    {
        Node* n = drillchildnodebyname(gettestbasenode(), path);
        Node* p = getcloudrubbishnode();
        if (n && p && n->parent)
        {
            resultproc.prepresult(MOVENODE, ++next_request_tag,
                [&](){ client.rename(n, p, SYNCDEL_NONE, n->parent->nodehandle); },
                [pb](error e) { pb->set_value(!e);  return true; });
            return;
        }
        out() << "node or rubbish or node parent not found" << endl;
        pb->set_value(false);
    }

    void exportnode(Node* n, int del, m_time_t expiry, bool writable, promise<Error>& pb)
    {
        resultproc.prepresult(COMPLETION, ++next_request_tag,
            [&](){
                error e = client.exportnode(n, del, expiry, writable, client.reqtag, [&](Error e, handle, handle){ pb.set_value(e); });
                if (e)
                {
                    pb.set_value(e);
                }
            }, nullptr);  // no need to match callbacks with requests when we use completion functions
    }

    void getpubliclink(Node* n, int del, m_time_t expiry, bool writable, promise<Error>& pb)
    {
        resultproc.prepresult(COMPLETION, ++next_request_tag,
            [&](){ client.requestPublicLink(n, del, expiry, writable, client.reqtag, [&](Error e, handle, handle){ pb.set_value(e); }); },
            nullptr);
    }


    void waitonsyncs(chrono::seconds d = chrono::seconds(2))
    {
        auto start = chrono::steady_clock::now();
        for (;;)
        {
            bool any_add_del = false;;
            vector<int> syncstates;

            thread_do<bool>([&syncstates, &any_add_del, this](StandardClient& mc, PromiseBoolSP pb)
            {
                mc.client.syncs.forEachRunningSync(
                  [&](Sync* s)
                  {
                      syncstates.push_back(s->state);
                      any_add_del |= !s->deleteq.empty();
                      any_add_del |= !s->insertq.empty();
                  });

                if (!(client.todebris.empty() && client.tounlink.empty() /*&& client.synccreate.empty()*/))
                {
                    any_add_del = true;
                }
                if (!client.transfers[GET].empty() || !client.transfers[PUT].empty())
                {
                    any_add_del = true;
                }
                pb->set_value(true);
            }).get();
            bool allactive = true;
            {
                lock_guard<mutex> g(StandardClient::om);
                //std::out() << "sync state: ";
                //for (auto n : syncstates)
                //{
                //    out() << n;
                //    if (n != SYNC_ACTIVE) allactive = false;
                //}
                //out() << endl;
            }

            if (any_add_del || debugging)
            {
                start = chrono::steady_clock::now();
            }

            if (allactive && ((chrono::steady_clock::now() - start) > d) && ((chrono::steady_clock::now() - lastcb) > d))
            {
               break;
            }
//out() << "waiting 500" << endl;
            WaitMillisec(500);
        }

    }

    bool conflictsDetected(list<NameConflict>& conflicts)
    {
        auto result =
          thread_do<bool>([&](StandardClient& client, PromiseBoolSP pb)
                    {
                        pb->set_value(
                          client.client.conflictsDetected(conflicts));
                    });

        return result.get();
    }

    bool conflictsDetected()
    {
        auto result =
          thread_do<bool>([](StandardClient& client, PromiseBoolSP pb)
                    {
                        pb->set_value(client.client.conflictsDetected());
                    });

        return result.get();
    }

    bool login_reset(const string& user, const string& pw, bool noCache = false)
    {
        future<bool> p1;
        p1 = thread_do<bool>([=](StandardClient& sc, PromiseBoolSP pb) { sc.preloginFromEnv(user, pb); });
        if (!waitonresults(&p1))
        {
            out() << "preloginFromEnv failed" << endl;
            return false;
        }
        p1 = thread_do<bool>([=](StandardClient& sc, PromiseBoolSP pb) { sc.loginFromEnv(user, pw, pb); });
        if (!waitonresults(&p1))
        {
            out() << "loginFromEnv failed" << endl;
            return false;
        }
        p1 = thread_do<bool>([=](StandardClient& sc, PromiseBoolSP pb) { sc.fetchnodes(noCache, pb); });
        if (!waitonresults(&p1)) {
            out() << "fetchnodes failed" << endl;
            return false;
        }
        p1 = thread_do<bool>([](StandardClient& sc, PromiseBoolSP pb) { sc.deleteTestBaseFolder(true, pb); });  // todo: do we need to wait for server response now
        if (!waitonresults(&p1)) {
            out() << "deleteTestBaseFolder failed" << endl;
            return false;
        }
        p1 = thread_do<bool>([](StandardClient& sc, PromiseBoolSP pb) { sc.ensureTestBaseFolder(true, pb); });
        if (!waitonresults(&p1)) {
            out() << "ensureTestBaseFolder failed" << endl;
            return false;
        }
        return true;
    }

    bool login_reset_makeremotenodes(const string& user, const string& pw, const string& prefix, int depth, int fanout, bool noCache = false)
    {
        if (!login_reset(user, pw, noCache))
        {
            out() << "login_reset failed" << endl;
            return false;
        }
        future<bool> p1 = thread_do<bool>([=](StandardClient& sc, PromiseBoolSP pb) { sc.makeCloudSubdirs(prefix, depth, fanout, pb); });
        if (!waitonresults(&p1))
        {
            out() << "makeCloudSubdirs failed" << endl;
            return false;
        }
        return true;
    }

    void ensureSyncUserAttributes(PromiseBoolSP result)
    {
        auto completion = [result](Error e) { result->set_value(!e); };
        client.ensureSyncUserAttributes(std::move(completion));
    }

    bool ensureSyncUserAttributes()
    {
        auto result =
          thread_do<bool>([](StandardClient& client, PromiseBoolSP result)
                          {
                              client.ensureSyncUserAttributes(result);
                          });

        return result.get();
    }

    void copySyncConfig(SyncConfig config, PromiseHandleSP result)
    {
        auto completion =
          [result](handle id, error e)
          {
              result->set_value(e ? UNDEF : id);
          };

        client.copySyncConfig(config, std::move(completion));
    }

    handle copySyncConfig(const SyncConfig& config)
    {
        auto result =
          thread_do<handle>([=](StandardClient& client, PromiseHandleSP result)
                          {
                              client.copySyncConfig(config, result);
                          });

        return result.get();
    }

    bool login(const string& user, const string& pw)
    {
        future<bool> p;
        p = thread_do<bool>([=](StandardClient& sc, PromiseBoolSP pb) { sc.preloginFromEnv(user, pb); });
        if (!waitonresults(&p)) return false;
        p = thread_do<bool>([=](StandardClient& sc, PromiseBoolSP pb) { sc.loginFromEnv(user, pw, pb); });
        return waitonresults(&p);
    }

    bool login_fetchnodes(const string& user, const string& pw, bool makeBaseFolder = false, bool noCache = false)
    {
        future<bool> p2;
        p2 = thread_do<bool>([=](StandardClient& sc, PromiseBoolSP pb) { sc.preloginFromEnv(user, pb); });
        if (!waitonresults(&p2)) return false;
        p2 = thread_do<bool>([=](StandardClient& sc, PromiseBoolSP pb) { sc.loginFromEnv(user, pw, pb); });
        if (!waitonresults(&p2)) return false;
        p2 = thread_do<bool>([=](StandardClient& sc, PromiseBoolSP pb) { sc.fetchnodes(noCache, pb); });
        if (!waitonresults(&p2)) return false;
        p2 = thread_do<bool>([makeBaseFolder](StandardClient& sc, PromiseBoolSP pb) { sc.ensureTestBaseFolder(makeBaseFolder, pb); });
        if (!waitonresults(&p2)) return false;
        return true;
    }

    bool login_fetchnodes(const string& session)
    {
        future<bool> p2;
        p2 = thread_do<bool>([=](StandardClient& sc, PromiseBoolSP pb) { sc.loginFromSession(session, pb); });
        if (!waitonresults(&p2)) return false;
        p2 = thread_do<bool>([](StandardClient& sc, PromiseBoolSP pb) { sc.fetchnodes(false, pb); });
        if (!waitonresults(&p2)) return false;
        p2 = thread_do<bool>([](StandardClient& sc, PromiseBoolSP pb) { sc.ensureTestBaseFolder(false, pb); });
        if (!waitonresults(&p2)) return false;
        return true;
    }

    //bool setupSync_mainthread(const std::string& localsyncrootfolder, const std::string& remotesyncrootfolder, handle syncid)
    //{
    //    //SyncConfig config{(fsBasePath / fs::u8path(localsyncrootfolder)).u8string(), drillchildnodebyname(gettestbasenode(), remotesyncrootfolder)->nodehandle, 0};
    //    return setupSync_mainthread(localsyncrootfolder, remotesyncrootfolder, syncid);
    //}

    handle setupSync_mainthread(const std::string& localsyncrootfolder, const std::string& remotesyncrootfolder, const bool isBackup = false)
    {
        fs::path syncdir = fsBasePath / fs::u8path(localsyncrootfolder);
        fs::create_directory(syncdir);
        auto fb = thread_do<handle>([=](StandardClient& mc, PromiseHandleSP pb)
            {
                mc.setupSync_inthread(remotesyncrootfolder, syncdir, isBackup,
                    [pb](UnifiedSync* us, const SyncError& se, error e)
                    {
                        pb->set_value(us != nullptr && !e && !se ? us->mConfig.getBackupId() : UNDEF);
                    });
            });
        return fb.get();
    }

    bool delSync_mainthread(handle backupId, bool keepCache = false)
    {
        future<bool> fb = thread_do<bool>([=](StandardClient& mc, PromiseBoolSP pb) { pb->set_value(mc.delSync_inthread(backupId, keepCache)); });
        return fb.get();
    }

    bool confirmModel_mainthread(Model::ModelNode* mnode, handle backupId, const bool ignoreDebris = false, const int confirm = CONFIRM_ALL)
    {
        future<bool> fb;
        fb = thread_do<bool>([backupId, mnode, ignoreDebris, confirm](StandardClient& sc, PromiseBoolSP pb) { pb->set_value(sc.confirmModel(backupId, mnode, confirm, ignoreDebris)); });
        return fb.get();
    }

    void wouldBeEscapedOnDownload(fs::path root, string remoteName, PromiseBoolSP result)
    {
        auto fsAccess = client.fsaccess;
        auto localRoot = LocalPath::fromPath(root.u8string(), *fsAccess);
        auto type = fsAccess->getlocalfstype(localRoot);
        auto localName = LocalPath::fromName(remoteName, *fsAccess, type);

        result->set_value(localName.toPath() != remoteName);
    }

    bool wouldBeEscapedOnDownload(fs::path root, string remoteName)
    {
        auto result =
          thread_do<bool>(
            [=](StandardClient& client, PromiseBoolSP result)
            {
                client.wouldBeEscapedOnDownload(root, remoteName, result);
            });

        return result.get();
    }
};


void waitonsyncs(std::function<bool(int64_t millisecNoActivity, int64_t millisecNoSyncing)> endCondition, StandardClient* c1 = nullptr, StandardClient* c2 = nullptr, StandardClient* c3 = nullptr, StandardClient* c4 = nullptr)
{
    auto totalTimeoutStart = chrono::steady_clock::now();
    auto startNoActivity = chrono::steady_clock::now();
    auto startNoSyncing = chrono::steady_clock::now();
    std::vector<StandardClient*> v{ c1, c2, c3, c4 };
    for (;;)
    {
        bool any_activity = false;
        bool any_still_syncing = false;
        vector<int> syncstates;

        for (auto vn : v) if (vn)
        {
            vn->thread_do<bool>([&syncstates, &any_activity, &any_still_syncing](StandardClient& mc, PromiseBoolSP pb)
                {
                mc.client.syncs.forEachRunningSync(
                  [&](Sync* s)
                  {
                      syncstates.push_back(s->state);
                      if (s->deleteq.size() || s->insertq.size())
                          any_activity = true;
                  });

                    if (!(mc.client.todebris.empty() && mc.client.tounlink.empty() //&& mc.client.synccreate.empty()
                        && mc.client.transferlist.transfers[GET].empty() && mc.client.transferlist.transfers[PUT].empty()))
                    {
                        any_activity = true;
                    }
                    if (mc.client.isAnySyncSyncing())
                    {
                        any_still_syncing = true;
                    }
                    if (mc.client.reqs.cmdsInflight())
                    {
                        // helps with waiting for 500s to pass
                        any_activity = true;
                    }
                    pb->set_value(true);
                }).get();
        }

        if (any_activity || StandardClient::debugging)
        {
            startNoActivity = chrono::steady_clock::now();
        }
        if (any_still_syncing || StandardClient::debugging)
        {
            startNoSyncing = chrono::steady_clock::now();
        }

        auto minNoActivityTime = std::chrono::milliseconds(6 * 60 * 1000);
        auto minNoSyncingTime = std::chrono::milliseconds(6 * 60 * 1000);
        for (auto vn : v) if (vn)
        {
            auto t1 = chrono::duration_cast<chrono::milliseconds>(chrono::steady_clock::now() - startNoActivity);
            auto t2 = chrono::duration_cast<chrono::milliseconds>(chrono::steady_clock::now() - vn->lastcb);
            if (t1 < minNoActivityTime) minNoActivityTime = t1;
            if (t2 < minNoActivityTime) minNoActivityTime = t2;

            auto t3 = chrono::duration_cast<chrono::milliseconds>(chrono::steady_clock::now() - startNoSyncing);
            if (t3 < minNoSyncingTime) minNoSyncingTime = t3;
        }
        if (endCondition(minNoActivityTime.count(), minNoSyncingTime.count()))
        {
            return;
        }

        WaitMillisec(400);

        if ((chrono::steady_clock::now() - totalTimeoutStart) > std::chrono::minutes(5))
        {
            out() << "Waiting for syncing to stop timed out at 5 minutes" << endl;
            return;
        }
    }
}

void waitonsyncs(chrono::seconds d = std::chrono::seconds(4), StandardClient* c1 = nullptr, StandardClient* c2 = nullptr, StandardClient* c3 = nullptr, StandardClient* c4 = nullptr)
{
    auto endCondition = [d](int64_t millisecNoActivity, int64_t millisecNoSyncing) {
        return std::chrono::duration_cast<chrono::milliseconds>(d).count() < millisecNoActivity
            && std::chrono::duration_cast<chrono::milliseconds>(d).count() < millisecNoSyncing;
    };

    waitonsyncs(endCondition, c1, c2, c3, c4);
}





mutex StandardClient::om;
bool StandardClient::debugging = false;



//std::atomic<int> fileSizeCount = 20;

bool createNameFile(const fs::path &p, const string &filename)
{
    return createFile(p / fs::u8path(filename), filename.data(), filename.size());
}

bool createDataFileWithTimestamp(const fs::path &path,
                             const std::string &data,
                             const fs::file_time_type &timestamp)
{
    const bool result = createDataFile(path, data);

    if (result)
    {
        fs::last_write_time(path, timestamp);
    }

    return result;
}

bool buildLocalFolders(fs::path targetfolder, const string& prefix, int n, int recurselevel, int filesperfolder)
{
    if (suppressfiles) filesperfolder = 0;

    fs::path p = targetfolder / fs::u8path(prefix);
    if (!fs::create_directory(p))
        return false;

    for (int i = 0; i < filesperfolder; ++i)
    {
        string filename = "file" + to_string(i) + "_" + prefix;
        createNameFile(p, filename);
        //int thisSize = (++fileSizeCount)/2;
        //for (int j = 0; j < thisSize; ++j) fs << ('0' + j % 10);
    }

    if (recurselevel > 0)
    {
        for (int i = 0; i < n; ++i)
        {
            if (!buildLocalFolders(p, prefix + "_" + to_string(i), n, recurselevel - 1, filesperfolder))
                return false;
        }
    }

    return true;
}

void renameLocalFolders(fs::path targetfolder, const string& newprefix)
{
    std::list<fs::path> toRename;
    for (fs::directory_iterator i(targetfolder); i != fs::directory_iterator(); ++i)
    {
        if (fs::is_directory(i->path()))
        {
            renameLocalFolders(i->path(), newprefix);
        }
        toRename.push_back(i->path());
    }

    for (auto p : toRename)
    {
        auto newpath = p.parent_path() / (newprefix + p.filename().u8string());
        fs::rename(p, newpath);
    }
}


#ifdef __linux__
bool createSpecialFiles(fs::path targetfolder, const string& prefix, int n = 1)
{
    fs::path p = targetfolder;
    for (int i = 0; i < n; ++i)
    {
        string filename = "file" + to_string(i) + "_" + prefix;
        fs::path fp = p / fs::u8path(filename);

        int fdtmp = openat(AT_FDCWD, p.c_str(), O_RDWR|O_CLOEXEC|O_TMPFILE, 0600);
        write(fdtmp, filename.data(), filename.size());

        stringstream fdproc;
        fdproc << "/proc/self/fd/";
        fdproc << fdtmp;

        int r = linkat(AT_FDCWD, fdproc.str().c_str() , AT_FDCWD, fp.c_str(), AT_SYMLINK_FOLLOW);
        if (r)
        {
            cerr << " errno =" << errno << endl;
            return false;
        }
        close(fdtmp);
    }
    return true;
}
#endif

} // anonymous

class SyncFingerprintCollision
  : public ::testing::Test
{
public:
    SyncFingerprintCollision()
      : client0()
      , client1()
      , model0()
      , model1()
      , arbitraryFileLength(16384)
    {
        const fs::path root = makeNewTestRoot();

        client0 = ::mega::make_unique<StandardClient>(root, "c0");
        client1 = ::mega::make_unique<StandardClient>(root, "c1");

        client0->logcb = true;
        client1->logcb = true;
    }

    ~SyncFingerprintCollision()
    {
    }

    void SetUp() override
    {
        ASSERT_TRUE(client0->login_reset_makeremotenodes("MEGA_EMAIL", "MEGA_PWD", "d", 1, 2));
        ASSERT_TRUE(client1->login_fetchnodes("MEGA_EMAIL", "MEGA_PWD"));
        ASSERT_EQ(client0->basefolderhandle, client1->basefolderhandle);

        model0.root->addkid(model0.buildModelSubdirs("d", 2, 1, 0));
        model1.root->addkid(model1.buildModelSubdirs("d", 2, 1, 0));

        startSyncs();
        waitOnSyncs();
        confirmModels();
    }

    void addModelFile(Model &model,
                      const std::string &directory,
                      const std::string &file,
                      const std::string &content)
    {
        auto *node = model.findnode(directory);
        ASSERT_NE(node, nullptr);

        node->addkid(model.makeModelSubfile(file, content));
    }

    void confirmModel(StandardClient &client, Model &model, handle backupId)
    {
        ASSERT_TRUE(client.confirmModel_mainthread(model.findnode("d"), backupId));
    }

    void confirmModels()
    {
        confirmModel(*client0, model0, backupId0);
        confirmModel(*client1, model1, backupId1);
    }

    const fs::path localRoot0() const
    {
        return client0->syncSet(backupId0).localpath;
    }

    const fs::path localRoot1() const
    {
        return client1->syncSet(backupId1).localpath;
    }

    std::string randomData(const std::size_t length) const
    {
        std::vector<uint8_t> data(length);

        std::generate_n(data.begin(), data.size(), [](){ return (uint8_t)std::rand(); });

        return std::string((const char*)data.data(), data.size());
    }

    void startSyncs()
    {
        backupId0 = client0->setupSync_mainthread("s0", "d");
        ASSERT_NE(backupId0, UNDEF);
        backupId1 = client1->setupSync_mainthread("s1", "d");
        ASSERT_NE(backupId1, UNDEF);
    }

    void waitOnSyncs()
    {
        waitonsyncs(chrono::seconds(4), client0.get(), client1.get());
    }

    handle backupId0 = UNDEF;
    handle backupId1 = UNDEF;

    std::unique_ptr<StandardClient> client0;
    std::unique_ptr<StandardClient> client1;
    Model model0;
    Model model1;
    const std::size_t arbitraryFileLength;
}; /* SyncFingerprintCollision */

// todo: re-enable
TEST_F(SyncFingerprintCollision, DISABLED_DifferentMacSameName)
{
    auto data0 = randomData(arbitraryFileLength);
    auto data1 = data0;
    const auto path0 = localRoot0() / "d_0" / "a";
    const auto path1 = localRoot0() / "d_1" / "a";

    // Alter MAC but leave fingerprint untouched.
    data1[0x41] = static_cast<uint8_t>(~data1[0x41]);

    ASSERT_TRUE(createDataFile(path0, data0));
    waitOnSyncs();

    auto result0 =
      client0->thread_do<bool>([&](StandardClient &sc, PromiseBoolSP p)
                         {
                             p->set_value(
                                 createDataFileWithTimestamp(
                                 path1,
                                 data1,
                                 fs::last_write_time(path0)));
                         });

    ASSERT_TRUE(waitonresults(&result0));
    waitOnSyncs();

    addModelFile(model0, "d/d_0", "a", data0);
    addModelFile(model0, "d/d_1", "a", data1);
    addModelFile(model1, "d/d_0", "a", data0);
    addModelFile(model1, "d/d_1", "a", data0);
    model1.ensureLocalDebrisTmpLock("d");

    confirmModels();
}

TEST_F(SyncFingerprintCollision, DifferentMacDifferentName)
{
    auto data0 = randomData(arbitraryFileLength);
    auto data1 = data0;
    const auto path0 = localRoot0() / "d_0" / "a";
    const auto path1 = localRoot0() / "d_0" / "b";

    data1[0x41] = static_cast<uint8_t>(~data1[0x41]);

    ASSERT_TRUE(createDataFile(path0, data0));
    waitOnSyncs();

    auto result0 =
      client0->thread_do<bool>([&](StandardClient &sc, PromiseBoolSP p)
                         {
                             p->set_value(
                                 createDataFileWithTimestamp(
                                 path1,
                                 data1,
                                 fs::last_write_time(path0)));
                         });

    ASSERT_TRUE(waitonresults(&result0));
    waitOnSyncs();

    addModelFile(model0, "d/d_0", "a", data0);
    addModelFile(model0, "d/d_0", "b", data1);
    addModelFile(model1, "d/d_0", "a", data0);
    addModelFile(model1, "d/d_0", "b", data1);
    model1.ensureLocalDebrisTmpLock("d");

    confirmModels();
}

TEST_F(SyncFingerprintCollision, SameMacDifferentName)
{
    auto data0 = randomData(arbitraryFileLength);
    const auto path0 = localRoot0() / "d_0" / "a";
    const auto path1 = localRoot0() / "d_0" / "b";

    ASSERT_TRUE(createDataFile(path0, data0));
    waitOnSyncs();

    auto result0 =
      client0->thread_do<bool>([&](StandardClient &sc, PromiseBoolSP p)
                         {
                            p->set_value(
                                 createDataFileWithTimestamp(
                                 path1,
                                 data0,
                                 fs::last_write_time(path0)));
                         });

    ASSERT_TRUE(waitonresults(&result0));
    waitOnSyncs();

    addModelFile(model0, "d/d_0", "a", data0);
    addModelFile(model0, "d/d_0", "b", data0);
    addModelFile(model1, "d/d_0", "a", data0);
    addModelFile(model1, "d/d_0", "b", data0);
    model1.ensureLocalDebrisTmpLock("d");

    confirmModels();
}

GTEST_TEST(Sync, BasicSync_DelRemoteFolder)
{
    // delete a remote folder and confirm the client sending the request and another also synced both correctly update the disk
    fs::path localtestroot = makeNewTestRoot();
    StandardClient clientA1(localtestroot, "clientA1");   // user 1 client 1
    StandardClient clientA2(localtestroot, "clientA2");   // user 1 client 2


    ASSERT_TRUE(clientA1.login_reset_makeremotenodes("MEGA_EMAIL", "MEGA_PWD", "f", 3, 3));
    ASSERT_TRUE(clientA2.login_fetchnodes("MEGA_EMAIL", "MEGA_PWD"));
    ASSERT_EQ(clientA1.basefolderhandle, clientA2.basefolderhandle);

    handle backupId1 = clientA1.setupSync_mainthread("sync1", "f");
    ASSERT_NE(backupId1, UNDEF);
    handle backupId2 = clientA2.setupSync_mainthread("sync2", "f");
    ASSERT_NE(backupId2, UNDEF);
    waitonsyncs(std::chrono::seconds(4), &clientA1, &clientA2);
    clientA1.logcb = clientA2.logcb = true;

    Model model;
    model.root->addkid(model.buildModelSubdirs("f", 3, 3, 0));

    // check everything matches (model has expected state of remote and local)
    ASSERT_TRUE(clientA1.confirmModel_mainthread(model.findnode("f"), backupId1));
    ASSERT_TRUE(clientA2.confirmModel_mainthread(model.findnode("f"), backupId2));

    // delete something remotely and let sync catch up
    future<bool> fb = clientA1.thread_do<bool>([](StandardClient& sc, PromiseBoolSP pb) { sc.deleteremote("f/f_2/f_2_1", pb); });
    ASSERT_TRUE(waitonresults(&fb));
    waitonsyncs(std::chrono::seconds(4), &clientA1, &clientA2);

    // check everything matches in both syncs (model has expected state of remote and local)
    ASSERT_TRUE(model.movetosynctrash("f/f_2/f_2_1", "f"));
    ASSERT_TRUE(clientA1.confirmModel_mainthread(model.findnode("f"), backupId1));
    ASSERT_TRUE(clientA2.confirmModel_mainthread(model.findnode("f"), backupId2));
}

GTEST_TEST(Sync, BasicSync_DelLocalFolder)
{
    // confirm change is synced to remote, and also seen and applied in a second client that syncs the same folder
    fs::path localtestroot = makeNewTestRoot();
    StandardClient clientA1(localtestroot, "clientA1");   // user 1 client 1
    StandardClient clientA2(localtestroot, "clientA2");   // user 1 client 2

    ASSERT_TRUE(clientA1.login_reset_makeremotenodes("MEGA_EMAIL", "MEGA_PWD", "f", 3, 3));
    ASSERT_TRUE(clientA2.login_fetchnodes("MEGA_EMAIL", "MEGA_PWD"));
    ASSERT_EQ(clientA1.basefolderhandle, clientA2.basefolderhandle);

    // set up sync for A1, it should build matching local folders
    handle backupId1 = clientA1.setupSync_mainthread("sync1", "f");
    ASSERT_NE(backupId1, UNDEF);
    handle backupId2 = clientA2.setupSync_mainthread("sync2", "f");
    ASSERT_NE(backupId2, UNDEF);
    waitonsyncs(std::chrono::seconds(4), &clientA1, &clientA2);
    clientA1.logcb = clientA2.logcb = true;

    // check everything matches (model has expected state of remote and local)
    Model model;
    model.root->addkid(model.buildModelSubdirs("f", 3, 3, 0));
    ASSERT_TRUE(clientA1.confirmModel_mainthread(model.findnode("f"), backupId1));
    ASSERT_TRUE(clientA2.confirmModel_mainthread(model.findnode("f"), backupId2));

    auto checkpath = clientA1.syncSet(backupId1).localpath.u8string();
    out() << "checking paths " << checkpath << '\n';
    LOG_debug << "checking paths" << checkpath;
    for(auto& p: fs::recursive_directory_iterator(TestFS::GetTestFolder()))
    {
        out() << "checking path is present: " << p.path().u8string() << '\n';
        LOG_debug << "checking path is present: " << p.path().u8string();
    }
    // delete something in the local filesystem and see if we catch up in A1 and A2 (deleter and observer syncs)
    error_code e;
    auto nRemoved = fs::remove_all(clientA1.syncSet(backupId1).localpath / "f_2" / "f_2_1", e);
    ASSERT_TRUE(!e) << "remove failed " << (clientA1.syncSet(backupId1).localpath / "f_2" / "f_2_1").u8string() << " error " << e;
    ASSERT_GT(nRemoved, 0) << e;

    // let them catch up
    waitonsyncs(std::chrono::seconds(4), &clientA1, &clientA2);

    // check everything matches (model has expected state of remote and local)
    ASSERT_TRUE(model.movetosynctrash("f/f_2/f_2_1", "f"));
    ASSERT_TRUE(clientA2.confirmModel_mainthread(model.findnode("f"), backupId2));
    ASSERT_TRUE(model.removesynctrash("f"));
    ASSERT_TRUE(clientA1.confirmModel_mainthread(model.findnode("f"), backupId1));
}

GTEST_TEST(Sync, BasicSync_MoveLocalFolder)
{
    // confirm change is synced to remote, and also seen and applied in a second client that syncs the same folder
    fs::path localtestroot = makeNewTestRoot();
    StandardClient clientA1(localtestroot, "clientA1");   // user 1 client 1
    StandardClient clientA2(localtestroot, "clientA2");   // user 1 client 2

    ASSERT_TRUE(clientA1.login_reset_makeremotenodes("MEGA_EMAIL", "MEGA_PWD", "f", 3, 3));
    ASSERT_TRUE(clientA2.login_fetchnodes("MEGA_EMAIL", "MEGA_PWD"));
    ASSERT_EQ(clientA1.basefolderhandle, clientA2.basefolderhandle);

    Model model;
    model.root->addkid(model.buildModelSubdirs("f", 3, 3, 0));

    // set up sync for A1, it should build matching local folders
    handle backupId1 = clientA1.setupSync_mainthread("sync1", "f");
    ASSERT_NE(backupId1, UNDEF);
    handle backupId2 = clientA2.setupSync_mainthread("sync2", "f");
    ASSERT_NE(backupId2, UNDEF);
    waitonsyncs(std::chrono::seconds(4), &clientA1, &clientA2);
    clientA1.logcb = clientA2.logcb = true;

    // check everything matches (model has expected state of remote and local)
    ASSERT_TRUE(clientA1.confirmModel_mainthread(model.findnode("f"), backupId1));
    ASSERT_TRUE(clientA2.confirmModel_mainthread(model.findnode("f"), backupId2));

    // move something in the local filesystem and see if we catch up in A1 and A2 (deleter and observer syncs)
    error_code rename_error;
    fs::rename(clientA1.syncSet(backupId1).localpath / "f_2" / "f_2_1", clientA1.syncSet(backupId1).localpath / "f_2_1", rename_error);
    ASSERT_TRUE(!rename_error) << rename_error;

    // let them catch up
    waitonsyncs(std::chrono::seconds(4), &clientA1, &clientA2);

    // check everything matches (model has expected state of remote and local)
    ASSERT_TRUE(model.movenode("f/f_2/f_2_1", "f"));
    ASSERT_TRUE(clientA1.confirmModel_mainthread(model.findnode("f"), backupId1));
    ASSERT_TRUE(clientA2.confirmModel_mainthread(model.findnode("f"), backupId2));
}

GTEST_TEST(Sync, BasicSync_MoveLocalFolderBetweenSyncs)
{
    // confirm change is synced to remote, and also seen and applied in a second client that syncs the same folder
    fs::path localtestroot = makeNewTestRoot();
    StandardClient clientA1(localtestroot, "clientA1");   // user 1 client 1
    StandardClient clientA2(localtestroot, "clientA2");   // user 1 client 2
    StandardClient clientA3(localtestroot, "clientA3");   // user 1 client 3

    ASSERT_TRUE(clientA1.login_reset_makeremotenodes("MEGA_EMAIL", "MEGA_PWD", "f", 3, 3));
    ASSERT_TRUE(clientA2.login_fetchnodes("MEGA_EMAIL", "MEGA_PWD"));
    ASSERT_TRUE(clientA3.login_fetchnodes("MEGA_EMAIL", "MEGA_PWD"));
    ASSERT_EQ(clientA1.basefolderhandle, clientA2.basefolderhandle);

    // set up sync for A1 and A2, it should build matching local folders
    handle backupId11 = clientA1.setupSync_mainthread("sync1", "f/f_0");
    ASSERT_NE(backupId11, UNDEF);
    handle backupId12 = clientA1.setupSync_mainthread("sync2", "f/f_2");
    ASSERT_NE(backupId12, UNDEF);
    handle backupId21 = clientA2.setupSync_mainthread("syncA2_1", "f/f_0");
    ASSERT_NE(backupId21, UNDEF);
    handle backupId22 = clientA2.setupSync_mainthread("syncA2_2", "f/f_2");
    ASSERT_NE(backupId22, UNDEF);
    handle backupId31 = clientA3.setupSync_mainthread("syncA3", "f");
    ASSERT_NE(backupId31, UNDEF);
    waitonsyncs(std::chrono::seconds(4), &clientA1, &clientA2, &clientA3);
    clientA1.logcb = clientA2.logcb = clientA3.logcb = true;

    // check everything matches (model has expected state of remote and local)
    Model model;
    model.root->addkid(model.buildModelSubdirs("f", 3, 3, 0));
    ASSERT_TRUE(clientA1.confirmModel_mainthread(model.findnode("f/f_0"), backupId11));
    ASSERT_TRUE(clientA1.confirmModel_mainthread(model.findnode("f/f_2"), backupId12));
    ASSERT_TRUE(clientA2.confirmModel_mainthread(model.findnode("f/f_0"), backupId21));
    ASSERT_TRUE(clientA2.confirmModel_mainthread(model.findnode("f/f_2"), backupId22));
    ASSERT_TRUE(clientA3.confirmModel_mainthread(model.findnode("f"), backupId31));

    // move a folder form one local synced folder to another local synced folder and see if we sync correctly and catch up in A2 and A3 (mover and observer syncs)
    error_code rename_error;
    fs::path path1 = clientA1.syncSet(backupId11).localpath / "f_0_1";
    fs::path path2 = clientA1.syncSet(backupId12).localpath / "f_2_1" / "f_2_1_0" / "f_0_1";
    fs::rename(path1, path2, rename_error);
    ASSERT_TRUE(!rename_error) << rename_error;

    // let them catch up
    waitonsyncs(std::chrono::seconds(4), &clientA1, &clientA2, &clientA3);

    // check everything matches (model has expected state of remote and local)
    ASSERT_TRUE(model.movenode("f/f_0/f_0_1", "f/f_2/f_2_1/f_2_1_0"));
    ASSERT_TRUE(clientA1.confirmModel_mainthread(model.findnode("f/f_0"), backupId11));
    ASSERT_TRUE(clientA1.confirmModel_mainthread(model.findnode("f/f_2"), backupId12));
    ASSERT_TRUE(clientA2.confirmModel_mainthread(model.findnode("f/f_0"), backupId21));
    ASSERT_TRUE(clientA2.confirmModel_mainthread(model.findnode("f/f_2"), backupId22));
    ASSERT_TRUE(clientA3.confirmModel_mainthread(model.findnode("f"), backupId31));
}

GTEST_TEST(Sync, BasicSync_RenameLocalFile)
{
    static auto TIMEOUT = std::chrono::seconds(4);

    const fs::path root = makeNewTestRoot();

    // Primary client.
    StandardClient client0(root, "c0");
    // Observer.
    StandardClient client1(root, "c1");

    // Log callbacks.
    client0.logcb = true;
    client1.logcb = true;

    // Log clients in.
    ASSERT_TRUE(client0.login_reset_makeremotenodes("MEGA_EMAIL", "MEGA_PWD", "x", 0, 0));
    ASSERT_TRUE(client1.login_fetchnodes("MEGA_EMAIL", "MEGA_PWD"));
    ASSERT_EQ(client0.basefolderhandle, client1.basefolderhandle);

    // Set up syncs.
    handle backupId0 = client0.setupSync_mainthread("s0", "x");
    ASSERT_NE(backupId0, UNDEF);
    handle backupId1 = client1.setupSync_mainthread("s1", "x");
    ASSERT_NE(backupId1, UNDEF);

    // Wait for initial sync to complete.
    waitonsyncs(TIMEOUT, &client0, &client1);

    // Add x/f.
    ASSERT_TRUE(createNameFile(client0.syncSet(backupId0).localpath, "f"));

    // Wait for sync to complete.
    waitonsyncs(TIMEOUT, &client0, &client1);

    // Confirm model.
    Model model1, model2;
    model1.root->addkid(model1.makeModelSubfolder("x"));
    model1.findnode("x")->addkid(model1.makeModelSubfile("f"));
    model2.root->addkid(model2.makeModelSubfolder("x"));
    model2.findnode("x")->addkid(model2.makeModelSubfile("f"));
    model2.ensureLocalDebrisTmpLock("x"); // since it downloaded f (uploaded by sync 1)

    ASSERT_TRUE(client0.confirmModel_mainthread(model1.findnode("x"), backupId0));
    ASSERT_TRUE(client1.confirmModel_mainthread(model2.findnode("x"), backupId1, true));

    // Rename x/f to x/g.
    fs::rename(client0.syncSet(backupId0).localpath / "f",
               client0.syncSet(backupId0).localpath / "g");

    // Wait for sync to complete.
    waitonsyncs(TIMEOUT, &client0, &client1);

    // Update and confirm model.
    model1.findnode("x/f")->name = "g";
    model2.findnode("x/f")->name = "g";

    ASSERT_TRUE(client0.confirmModel_mainthread(model1.findnode("x"), backupId0));
    ASSERT_TRUE(client1.confirmModel_mainthread(model2.findnode("x"), backupId1, true));
}

GTEST_TEST(Sync, BasicSync_AddLocalFolder)
{
    // confirm change is synced to remote, and also seen and applied in a second client that syncs the same folder
    fs::path localtestroot = makeNewTestRoot();
    StandardClient clientA1(localtestroot, "clientA1");   // user 1 client 1
    StandardClient clientA2(localtestroot, "clientA2");   // user 1 client 2

    ASSERT_TRUE(clientA1.login_reset_makeremotenodes("MEGA_EMAIL", "MEGA_PWD", "f", 3, 3));
    ASSERT_TRUE(clientA2.login_fetchnodes("MEGA_EMAIL", "MEGA_PWD"));
    ASSERT_EQ(clientA1.basefolderhandle, clientA2.basefolderhandle);

    Model model1, model2;
    model1.root->addkid(model1.buildModelSubdirs("f", 3, 3, 0));
    model2.root->addkid(model2.buildModelSubdirs("f", 3, 3, 0));

    // set up sync for A1, it should build matching local folders
    handle backupId1 = clientA1.setupSync_mainthread("sync1", "f");
    ASSERT_NE(backupId1, UNDEF);
    handle backupId2 = clientA2.setupSync_mainthread("sync2", "f");
    ASSERT_NE(backupId2, UNDEF);
    waitonsyncs(std::chrono::seconds(4), &clientA1, &clientA2);
    clientA1.logcb = clientA2.logcb = true;

    // check everything matches (model has expected state of remote and local)
    ASSERT_TRUE(clientA1.confirmModel_mainthread(model1.findnode("f"), backupId1));
    ASSERT_TRUE(clientA2.confirmModel_mainthread(model2.findnode("f"), backupId2));

    // make new folders (and files) in the local filesystem and see if we catch up in A1 and A2 (adder and observer syncs)
    ASSERT_TRUE(buildLocalFolders(clientA1.syncSet(backupId1).localpath / "f_2", "newkid", 2, 2, 2));

    // let them catch up
    waitonsyncs(std::chrono::seconds(4), &clientA1, &clientA2);  // two minutes should be long enough to get past API_ETEMPUNAVAIL == -18 for sync2 downloading the files uploaded by sync1

    // check everything matches (model has expected state of remote and local)
    model1.findnode("f/f_2")->addkid(model1.buildModelSubdirs("newkid", 2, 2, 2));
    model2.findnode("f/f_2")->addkid(model2.buildModelSubdirs("newkid", 2, 2, 2));
    model2.ensureLocalDebrisTmpLock("f"); // since we downloaded files

    ASSERT_TRUE(clientA1.confirmModel_mainthread(model1.findnode("f"), backupId1));
    ASSERT_TRUE(clientA2.confirmModel_mainthread(model2.findnode("f"), backupId2));
}


// todo: add this test once the sync can keep up with file system notifications - at the moment
// it's too slow because we wait for the cloud before processing the next layer of files+folders.
// So if we add enough changes to exercise the notification queue, we can't check the results because
// it's far too slow at the syncing stage.
GTEST_TEST(Sync, BasicSync_MassNotifyFromLocalFolderTree)
{
    // confirm change is synced to remote, and also seen and applied in a second client that syncs the same folder
    fs::path localtestroot = makeNewTestRoot();
    StandardClient clientA1(localtestroot, "clientA1");   // user 1 client 1
    //StandardClient clientA2(localtestroot, "clientA2");   // user 1 client 2

    ASSERT_TRUE(clientA1.login_reset_makeremotenodes("MEGA_EMAIL", "MEGA_PWD", "f", 0, 0));
    //ASSERT_TRUE(clientA2.login_fetchnodes("MEGA_EMAIL", "MEGA_PWD"));
    //ASSERT_EQ(clientA1.basefolderhandle, clientA2.basefolderhandle);

    // set up sync for A1, it should build matching local folders
    handle backupId1 = clientA1.setupSync_mainthread("sync1", "f");
    ASSERT_NE(backupId1, UNDEF);
    //ASSERT_TRUE(clientA2.setupSync_mainthread("sync2", "f", 2));
    waitonsyncs(std::chrono::seconds(4), &clientA1/*, &clientA2*/);
    //clientA1.logcb = clientA2.logcb = true;

    // Create a directory tree in one sync, it should be synced to the cloud and back to the other
    // Create enough files and folders that we put a strain on the notification logic: 3k entries
    ASSERT_TRUE(buildLocalFolders(clientA1.syncSet(backupId1).localpath, "initial", 0, 0, 16000));

    //waitonsyncs(std::chrono::seconds(10), &clientA1 /*, &clientA2*/);
    std::this_thread::sleep_for(std::chrono::seconds(5));

    // wait until the notify queues subside, it shouldn't take too long.  Limit of 5 minutes
    auto startTime = std::chrono::steady_clock::now();
    while (std::chrono::steady_clock::now() - startTime < std::chrono::seconds(5 * 60))
    {
        size_t remaining = 0;
        auto result0 = clientA1.thread_do<bool>([&](StandardClient &sc, PromiseBoolSP p)
        {
            //sc.client.syncs.forEachRunningSync(
            //  [&](Sync* s)
            //  {
            //    remaining += s->dirnotify->fsEventq.size();
            //    remaining += s->dirnotify->fsDelayedNetworkEventq.size();
            //  });

            remaining += sc.client.isAnySyncScanning() ? 1 : 0;

            p->set_value(true);
        });
        result0.get();
        if (!remaining) break;
        std::this_thread::sleep_for(std::chrono::seconds(1));
    }

    Model model;
    model.root->addkid(model.buildModelSubdirs("initial", 0, 0, 16000));

    // check everything matches (just local since it'll still be uploading files)
    clientA1.localNodesMustHaveNodes = false;
    ASSERT_TRUE(clientA1.confirmModel_mainthread(model.root.get(), backupId1, false, StandardClient::CONFIRM_LOCAL));
    //ASSERT_TRUE(clientA2.confirmModel_mainthread(model.findnode("f"), 2));

    WaitMillisec(2000);  // give it a chance to rescan the folder.  todo:  why so long tho

    ASSERT_GT(clientA1.transfersAdded.load(), 0u);
    clientA1.transfersAdded = 0;

    // rename all those files and folders, put a strain on the notify system again.
    // Also, no downloads (or uploads) should occur as a result of this.
 //   renameLocalFolders(clientA1.syncSet(backupId1).localpath, "renamed_");

    // let them catch up
    //waitonsyncs(std::chrono::seconds(10), &clientA1 /*, &clientA2*/);

    // rename is too slow to check, even just in localnodes, for now.

    //ASSERT_EQ(clientA1.transfersAdded.load(), 0u);

    //Model model2;
    //model2.root->addkid(model.buildModelSubdirs("renamed_initial", 0, 0, 100));

    //// check everything matches (model has expected state of remote and local)
    //ASSERT_TRUE(clientA1.confirmModel_mainthread(model2.root.get(), 1));
    ////ASSERT_TRUE(clientA2.confirmModel_mainthread(model2.findnode("f"), 2));
}



/* this one is too slow for regular testing with the current algorithm
GTEST_TEST(Sync, BasicSync_MAX_NEWNODES1)
{
    // create more nodes than we can upload in one putnodes.
    // this tree is 5x5 and the algorithm ends up creating nodes one at a time so it's pretty slow (and doesn't hit MAX_NEWNODES as a result)
    fs::path localtestroot = makeNewTestRoot();
    StandardClient clientA1(localtestroot, "clientA1");   // user 1 client 1
    StandardClient clientA2(localtestroot, "clientA2");   // user 1 client 2

    ASSERT_TRUE(clientA1.login_reset_makeremotenodes("MEGA_EMAIL", "MEGA_PWD", "f", 3, 3));
    ASSERT_TRUE(clientA2.login_fetchnodes("MEGA_EMAIL", "MEGA_PWD"));
    ASSERT_EQ(clientA1.basefolderhandle, clientA2.basefolderhandle);

    Model model;
    model.root->addkid(model.buildModelSubdirs("f", 3, 3, 0));

    // set up sync for A1, it should build matching local folders
    ASSERT_TRUE(clientA1.setupSync_mainthread("sync1", "f", 1));
    ASSERT_TRUE(clientA2.setupSync_mainthread("sync2", "f", 2));
    waitonsyncs(std::chrono::seconds(4), &clientA1, &clientA2);
    clientA1.logcb = clientA2.logcb = true;

    // check everything matches (model has expected state of remote and local)
    ASSERT_TRUE(clientA1.confirmModel_mainthread(model.findnode("f"), 1));
    ASSERT_TRUE(clientA2.confirmModel_mainthread(model.findnode("f"), 2));

    // make new folders in the local filesystem and see if we catch up in A1 and A2 (adder and observer syncs)
    assert(MegaClient::MAX_NEWNODES < 3125);
    ASSERT_TRUE(buildLocalFolders(clientA1.syncSet(backupId1).localpath, "g", 5, 5, 0));  // 5^5=3125 leaf folders, 625 pre-leaf etc

    // let them catch up
    waitonsyncs(std::chrono::seconds(30), &clientA1, &clientA2);

    // check everything matches (model has expected state of remote and local)
    model.findnode("f")->addkid(model.buildModelSubdirs("g", 5, 5, 0));
    ASSERT_TRUE(clientA1.confirmModel_mainthread(model.findnode("f"), 1));
    ASSERT_TRUE(clientA2.confirmModel_mainthread(model.findnode("f"), 2));
}
*/

/* this one is too slow for regular testing with the current algorithm
GTEST_TEST(Sync, BasicSync_MAX_NEWNODES2)
{
    // create more nodes than we can upload in one putnodes.
    // this tree is 5x5 and the algorithm ends up creating nodes one at a time so it's pretty slow (and doesn't hit MAX_NEWNODES as a result)
    fs::path localtestroot = makeNewTestRoot();
    StandardClient clientA1(localtestroot, "clientA1");   // user 1 client 1
    StandardClient clientA2(localtestroot, "clientA2");   // user 1 client 2

    ASSERT_TRUE(clientA1.login_reset_makeremotenodes("MEGA_EMAIL", "MEGA_PWD", "f", 3, 3));
    ASSERT_TRUE(clientA2.login_fetchnodes("MEGA_EMAIL", "MEGA_PWD"));
    ASSERT_EQ(clientA1.basefolderhandle, clientA2.basefolderhandle);

    Model model;
    model.root->addkid(model.buildModelSubdirs("f", 3, 3, 0));

    // set up sync for A1, it should build matching local folders
    ASSERT_TRUE(clientA1.setupSync_mainthread("sync1", "f", 1));
    ASSERT_TRUE(clientA2.setupSync_mainthread("sync2", "f", 2));
    waitonsyncs(std::chrono::seconds(4), &clientA1, &clientA2);
    clientA1.logcb = clientA2.logcb = true;

    // check everything matches (model has expected state of remote and local)
    ASSERT_TRUE(clientA1.confirmModel_mainthread(model.findnode("f"), 1));
    ASSERT_TRUE(clientA2.confirmModel_mainthread(model.findnode("f"), 2));

    // make new folders in the local filesystem and see if we catch up in A1 and A2 (adder and observer syncs)
    assert(MegaClient::MAX_NEWNODES < 3000);
    ASSERT_TRUE(buildLocalFolders(clientA1.syncSet(backupId1).localpath, "g", 3000, 1, 0));

    // let them catch up
    waitonsyncs(std::chrono::seconds(30), &clientA1, &clientA2);

    // check everything matches (model has expected state of remote and local)
    model.findnode("f")->addkid(model.buildModelSubdirs("g", 3000, 1, 0));
    ASSERT_TRUE(clientA1.confirmModel_mainthread(model.findnode("f"), 1));
    ASSERT_TRUE(clientA2.confirmModel_mainthread(model.findnode("f"), 2));
}
*/

GTEST_TEST(Sync, BasicSync_MoveExistingIntoNewLocalFolder)
{
    // historic case:  in the local filesystem, create a new folder then move an existing file/folder into it
    fs::path localtestroot = makeNewTestRoot();
    StandardClient clientA1(localtestroot, "clientA1");   // user 1 client 1
    StandardClient clientA2(localtestroot, "clientA2");   // user 1 client 2

    ASSERT_TRUE(clientA1.login_reset_makeremotenodes("MEGA_EMAIL", "MEGA_PWD", "f", 3, 3));
    ASSERT_TRUE(clientA2.login_fetchnodes("MEGA_EMAIL", "MEGA_PWD"));
    ASSERT_EQ(clientA1.basefolderhandle, clientA2.basefolderhandle);

    Model model;
    model.root->addkid(model.buildModelSubdirs("f", 3, 3, 0));

    // set up sync for A1, it should build matching local folders
    handle backupId1 = clientA1.setupSync_mainthread("sync1", "f");
    ASSERT_NE(backupId1, UNDEF);
    handle backupId2 = clientA2.setupSync_mainthread("sync2", "f");
    ASSERT_NE(backupId2, UNDEF);
    waitonsyncs(std::chrono::seconds(4), &clientA1, &clientA2);
    clientA1.logcb = clientA2.logcb = true;

    // check everything matches (model has expected state of remote and local)
    ASSERT_TRUE(clientA1.confirmModel_mainthread(model.findnode("f"), backupId1));
    ASSERT_TRUE(clientA2.confirmModel_mainthread(model.findnode("f"), backupId2));

    // make new folder in the local filesystem
    ASSERT_TRUE(buildLocalFolders(clientA1.syncSet(backupId1).localpath, "new", 1, 0, 0));
    // move an already synced folder into it
    error_code rename_error;
    fs::path path1 = clientA1.syncSet(backupId1).localpath / "f_2"; // / "f_2_0" / "f_2_0_0";
    fs::path path2 = clientA1.syncSet(backupId1).localpath / "new" / "f_2"; // "f_2_0_0";
    fs::rename(path1, path2, rename_error);
    ASSERT_TRUE(!rename_error) << rename_error;

    // let them catch up
    waitonsyncs(std::chrono::seconds(10), &clientA1, &clientA2);

    // check everything matches (model has expected state of remote and local)
    auto f = model.makeModelSubfolder("new");
    f->addkid(model.removenode("f/f_2")); // / f_2_0 / f_2_0_0"));
    model.findnode("f")->addkid(move(f));
    ASSERT_TRUE(clientA1.confirmModel_mainthread(model.findnode("f"), backupId1));
    ASSERT_TRUE(clientA2.confirmModel_mainthread(model.findnode("f"), backupId2));
}

GTEST_TEST(Sync, BasicSync_MoveSeveralExistingIntoDeepNewLocalFolders)
{
    // historic case:  in the local filesystem, create a new folder then move an existing file/folder into it
    fs::path localtestroot = makeNewTestRoot();
    StandardClient clientA1(localtestroot, "clientA1");   // user 1 client 1
    StandardClient clientA2(localtestroot, "clientA2");   // user 1 client 2

    ASSERT_TRUE(clientA1.login_reset_makeremotenodes("MEGA_EMAIL", "MEGA_PWD", "f", 3, 3));
    ASSERT_TRUE(clientA2.login_fetchnodes("MEGA_EMAIL", "MEGA_PWD"));
    ASSERT_EQ(clientA1.basefolderhandle, clientA2.basefolderhandle);

    Model model;
    model.root->addkid(model.buildModelSubdirs("f", 3, 3, 0));

    // set up sync for A1, it should build matching local folders
    handle backupId1 = clientA1.setupSync_mainthread("sync1", "f");
    ASSERT_NE(backupId1, UNDEF);
    handle backupId2 = clientA2.setupSync_mainthread("sync2", "f");
    ASSERT_NE(backupId2, UNDEF);
    waitonsyncs(std::chrono::seconds(4), &clientA1, &clientA2);
    clientA1.logcb = clientA2.logcb = true;

    // check everything matches (model has expected state of remote and local)
    ASSERT_TRUE(clientA1.confirmModel_mainthread(model.findnode("f"), backupId1));
    ASSERT_TRUE(clientA2.confirmModel_mainthread(model.findnode("f"), backupId2));

    // make new folder tree in the local filesystem
    ASSERT_TRUE(buildLocalFolders(clientA1.syncSet(backupId1).localpath, "new", 3, 3, 3));

    // move already synced folders to serveral parts of it - one under another moved folder too
    error_code rename_error;
    fs::rename(clientA1.syncSet(backupId1).localpath / "f_0", clientA1.syncSet(backupId1).localpath / "new" / "new_0" / "new_0_1" / "new_0_1_2" / "f_0", rename_error);
    ASSERT_TRUE(!rename_error) << rename_error;
    fs::rename(clientA1.syncSet(backupId1).localpath / "f_1", clientA1.syncSet(backupId1).localpath / "new" / "new_1" / "new_1_2" / "f_1", rename_error);
    ASSERT_TRUE(!rename_error) << rename_error;
    fs::rename(clientA1.syncSet(backupId1).localpath / "f_2", clientA1.syncSet(backupId1).localpath / "new" / "new_1" / "new_1_2" / "f_1" / "f_1_2" / "f_2", rename_error);
    ASSERT_TRUE(!rename_error) << rename_error;

    // let them catch up
    waitonsyncs(std::chrono::seconds(7), &clientA1, &clientA2);

    // check everything matches (model has expected state of remote and local)
    model.findnode("f")->addkid(model.buildModelSubdirs("new", 3, 3, 3));
    model.findnode("f/new/new_0/new_0_1/new_0_1_2")->addkid(model.removenode("f/f_0"));
    model.findnode("f/new/new_1/new_1_2")->addkid(model.removenode("f/f_1"));
    model.findnode("f/new/new_1/new_1_2/f_1/f_1_2")->addkid(model.removenode("f/f_2"));
    ASSERT_TRUE(clientA1.confirmModel_mainthread(model.findnode("f"), backupId1));
    model.ensureLocalDebrisTmpLock("f"); // since we downloaded files
    ASSERT_TRUE(clientA2.confirmModel_mainthread(model.findnode("f"), backupId2));
}

/* not expected to work yet
GTEST_TEST(Sync, BasicSync_SyncDuplicateNames)
{
    fs::path localtestroot = makeNewTestRoot();
    StandardClient clientA1(localtestroot, "clientA1");   // user 1 client 1
    StandardClient clientA2(localtestroot, "clientA2");   // user 1 client 2

    ASSERT_TRUE(clientA1.login_reset("MEGA_EMAIL", "MEGA_PWD"));
    ASSERT_TRUE(clientA2.login_fetchnodes("MEGA_EMAIL", "MEGA_PWD"));
    ASSERT_EQ(clientA1.basefolderhandle, clientA2.basefolderhandle);


    NewNode* nodearray = new NewNode[3];
    nodearray[0] = *clientA1.makeSubfolder("samename");
    nodearray[1] = *clientA1.makeSubfolder("samename");
    nodearray[2] = *clientA1.makeSubfolder("Samename");
    clientA1.resultproc.prepresult(StandardClient::PUTNODES, [this](error e) {
    });
    clientA1.client.putnodes(clientA1.basefolderhandle, nodearray, 3);

    // set up syncs, they should build matching local folders
    ASSERT_TRUE(clientA1.setupSync_mainthread("sync1", "", 1));
    ASSERT_TRUE(clientA2.setupSync_mainthread("sync2", "", 2));
    waitonsyncs(std::chrono::seconds(4), &clientA1, &clientA2);
    clientA1.logcb = clientA2.logcb = true;

    // check everything matches (model has expected state of remote and local)
    Model model;
    model.root->addkid(model.makeModelSubfolder("samename"));
    model.root->addkid(model.makeModelSubfolder("samename"));
    model.root->addkid(model.makeModelSubfolder("Samename"));
    ASSERT_TRUE(clientA1.confirmModel_mainthread(model.root.get(), 1));
    ASSERT_TRUE(clientA2.confirmModel_mainthread(model.root.get(), 2));
}*/

GTEST_TEST(Sync, BasicSync_RemoveLocalNodeBeforeSessionResume)
{
    fs::path localtestroot = makeNewTestRoot();
    auto pclientA1 = ::mega::make_unique<StandardClient>(localtestroot, "clientA1");   // user 1 client 1
    StandardClient clientA2(localtestroot, "clientA2");   // user 1 client 2

    ASSERT_TRUE(pclientA1->login_reset_makeremotenodes("MEGA_EMAIL", "MEGA_PWD", "f", 3, 3));
    ASSERT_TRUE(clientA2.login_fetchnodes("MEGA_EMAIL", "MEGA_PWD"));
    ASSERT_EQ(pclientA1->basefolderhandle, clientA2.basefolderhandle);

    Model model;
    model.root->addkid(model.buildModelSubdirs("f", 3, 3, 0));

    // set up sync for A1, it should build matching local folders
    handle backupId1 = pclientA1->setupSync_mainthread("sync1", "f");
    ASSERT_NE(backupId1, UNDEF);
    handle backupId2 = clientA2.setupSync_mainthread("sync2", "f");
    ASSERT_NE(backupId2, UNDEF);
    waitonsyncs(std::chrono::seconds(4), pclientA1.get(), &clientA2);
    pclientA1->logcb = clientA2.logcb = true;

    // check everything matches (model has expected state of remote and local)
    ASSERT_TRUE(pclientA1->confirmModel_mainthread(model.findnode("f"), backupId1));
    ASSERT_TRUE(clientA2.confirmModel_mainthread(model.findnode("f"), backupId2));

    // save session
    string session;
    pclientA1->client.dumpsession(session);

    // logout (but keep caches)
    fs::path sync1path = pclientA1->syncSet(backupId1).localpath;
    pclientA1->localLogout();

    // remove local folders
    error_code e;
    ASSERT_TRUE(fs::remove_all(sync1path / "f_2", e) != static_cast<std::uintmax_t>(-1)) << e;

    // resume session, see if nodes and localnodes get in sync
    pclientA1.reset(new StandardClient(localtestroot, "clientA1"));
    ASSERT_TRUE(pclientA1->login_fetchnodes(session));

    waitonsyncs(std::chrono::seconds(4), pclientA1.get(), &clientA2);

    // check everything matches (model has expected state of remote and local)
    ASSERT_TRUE(model.movetosynctrash("f/f_2", "f"));
    ASSERT_TRUE(clientA2.confirmModel_mainthread(model.findnode("f"), backupId2));
    ASSERT_TRUE(model.removesynctrash("f"));
    ASSERT_TRUE(pclientA1->confirmModel_mainthread(model.findnode("f"), backupId1));
}

/* not expected to work yet
GTEST_TEST(Sync, BasicSync_RemoteFolderCreationRaceSamename)
{
    // confirm change is synced to remote, and also seen and applied in a second client that syncs the same folder
    // SN tagging needed for this one
    fs::path localtestroot = makeNewTestRoot();
    StandardClient clientA1(localtestroot, "clientA1");   // user 1 client 1
    StandardClient clientA2(localtestroot, "clientA2");   // user 1 client 2

    ASSERT_TRUE(clientA1.login_reset("MEGA_EMAIL", "MEGA_PWD"));
    ASSERT_TRUE(clientA2.login_fetchnodes("MEGA_EMAIL", "MEGA_PWD"));
    ASSERT_EQ(clientA1.basefolderhandle, clientA2.basefolderhandle);

    // set up sync for both, it should build matching local folders (empty initially)
    ASSERT_TRUE(clientA1.setupSync_mainthread("sync1", "", 1));
    ASSERT_TRUE(clientA2.setupSync_mainthread("sync2", "", 2));
    waitonsyncs(std::chrono::seconds(4), &clientA1, &clientA2);
    clientA1.logcb = clientA2.logcb = true;

    // now have both clients create the same remote folder structure simultaneously.  We should end up with just one copy of it on the server and in both syncs
    future<bool> p1 = clientA1.thread_do<bool>([=](StandardClient& sc, PromiseBoolSP pb) { sc.makeCloudSubdirs("f", 3, 3, pb); });
    future<bool> p2 = clientA2.thread_do<bool>([=](StandardClient& sc, PromiseBoolSP pb) { sc.makeCloudSubdirs("f", 3, 3, pb); });
    ASSERT_TRUE(waitonresults(&p1, &p2));

    // let them catch up
    waitonsyncs(std::chrono::seconds(4), &clientA1, &clientA2);

    // check everything matches (model has expected state of remote and local)
    Model model;
    model.root->addkid(model.buildModelSubdirs("f", 3, 3, 0));
    ASSERT_TRUE(clientA1.confirmModel_mainthread(model.root.get(), 1));
    ASSERT_TRUE(clientA2.confirmModel_mainthread(model.root.get(), 2));
}*/

/* not expected to work yet
GTEST_TEST(Sync, BasicSync_LocalFolderCreationRaceSamename)
{
    // confirm change is synced to remote, and also seen and applied in a second client that syncs the same folder
    // SN tagging needed for this one
    fs::path localtestroot = makeNewTestRoot();
    StandardClient clientA1(localtestroot, "clientA1");   // user 1 client 1
    StandardClient clientA2(localtestroot, "clientA2");   // user 1 client 2

    ASSERT_TRUE(clientA1.login_reset("MEGA_EMAIL", "MEGA_PWD"));
    ASSERT_TRUE(clientA2.login_fetchnodes("MEGA_EMAIL", "MEGA_PWD"));
    ASSERT_EQ(clientA1.basefolderhandle, clientA2.basefolderhandle);

    // set up sync for both, it should build matching local folders (empty initially)
    ASSERT_TRUE(clientA1.setupSync_mainthread("sync1", "", 1));
    ASSERT_TRUE(clientA2.setupSync_mainthread("sync2", "", 2));
    waitonsyncs(std::chrono::seconds(4), &clientA1, &clientA2);
    clientA1.logcb = clientA2.logcb = true;

    // now have both clients create the same folder structure simultaneously.  We should end up with just one copy of it on the server and in both syncs
    future<bool> p1 = clientA1.thread_do<bool>([=](StandardClient& sc, PromiseBoolSP pb) { buildLocalFolders(sc.syncSet(backupId1).localpath, "f", 3, 3, 0); pb->set_value(true); });
    future<bool> p2 = clientA2.thread_do<bool>([=](StandardClient& sc, PromiseBoolSP pb) { buildLocalFolders(sc.syncSet(backupId2).localpath, "f", 3, 3, 0); pb->set_value(true); });
    ASSERT_TRUE(waitonresults(&p1, &p2));

    // let them catch up
    waitonsyncs(std::chrono::seconds(30), &clientA1, &clientA2);

    // check everything matches (model has expected state of remote and local)
    Model model;
    model.root->addkid(model.buildModelSubdirs("f", 3, 3, 0));
    ASSERT_TRUE(clientA1.confirmModel_mainthread(model.root.get(), 1));
    ASSERT_TRUE(clientA2.confirmModel_mainthread(model.root.get(), 2));
}*/


GTEST_TEST(Sync, BasicSync_ResumeSyncFromSessionAfterNonclashingLocalAndRemoteChanges )
{
    fs::path localtestroot = makeNewTestRoot();
    unique_ptr<StandardClient> pclientA1(new StandardClient(localtestroot, "clientA1"));   // user 1 client 1
    StandardClient clientA2(localtestroot, "clientA2");   // user 1 client 2

    ASSERT_TRUE(pclientA1->login_reset_makeremotenodes("MEGA_EMAIL", "MEGA_PWD", "f", 3, 3));
    ASSERT_TRUE(clientA2.login_fetchnodes("MEGA_EMAIL", "MEGA_PWD"));
    ASSERT_EQ(pclientA1->basefolderhandle, clientA2.basefolderhandle);

    // set up sync for A1, it should build matching local folders
    handle backupId1 = pclientA1->setupSync_mainthread("sync1", "f");
    ASSERT_NE(backupId1, UNDEF);
    handle backupId2 = clientA2.setupSync_mainthread("sync2", "f");
    ASSERT_NE(backupId2, UNDEF);
    waitonsyncs(std::chrono::seconds(4), pclientA1.get(), &clientA2);
    pclientA1->logcb = clientA2.logcb = true;

    // check everything matches (model has expected state of remote and local)
    Model model1, model2;
    model1.root->addkid(model1.buildModelSubdirs("f", 3, 3, 0));
    model2.root->addkid(model2.buildModelSubdirs("f", 3, 3, 0));
    ASSERT_TRUE(pclientA1->confirmModel_mainthread(model1.findnode("f"), backupId1));
    ASSERT_TRUE(clientA2.confirmModel_mainthread(model2.findnode("f"), backupId2));

    out() << "********************* save session A1" << endl;
    string session;
    pclientA1->client.dumpsession(session);

    out() << "*********************  logout A1 (but keep caches on disk)" << endl;
    fs::path sync1path = pclientA1->syncSet(backupId1).localpath;
    pclientA1->localLogout();

    out() << "*********************  add remote folders via A2" << endl;
    future<bool> p1 = clientA2.thread_do<bool>([](StandardClient& sc, PromiseBoolSP pb) { sc.makeCloudSubdirs("newremote", 2, 2, pb, "f/f_1/f_1_0"); });
    model1.findnode("f/f_1/f_1_0")->addkid(model1.buildModelSubdirs("newremote", 2, 2, 0));
    model2.findnode("f/f_1/f_1_0")->addkid(model2.buildModelSubdirs("newremote", 2, 2, 0));
    ASSERT_TRUE(waitonresults(&p1));

    out() << "*********************  remove remote folders via A2" << endl;
    p1 = clientA2.thread_do<bool>([](StandardClient& sc, PromiseBoolSP pb) { sc.deleteremote("f/f_0", pb); });
    model1.movetosynctrash("f/f_0", "f");
    model2.movetosynctrash("f/f_0", "f");
    ASSERT_TRUE(waitonresults(&p1));

    out() << "*********************  add local folders in A1" << endl;
    ASSERT_TRUE(buildLocalFolders(sync1path / "f_1/f_1_2", "newlocal", 2, 2, 2));
    model1.findnode("f/f_1/f_1_2")->addkid(model1.buildModelSubdirs("newlocal", 2, 2, 2));
    model2.findnode("f/f_1/f_1_2")->addkid(model2.buildModelSubdirs("newlocal", 2, 2, 2));

    out() << "*********************  remove local folders in A1" << endl;
    error_code e;
    ASSERT_TRUE(fs::remove_all(sync1path / "f_2", e) != static_cast<std::uintmax_t>(-1)) << e;
    model1.removenode("f/f_2");
    model2.movetosynctrash("f/f_2", "f");

    out() << "*********************  get sync2 activity out of the way" << endl;
    waitonsyncs(DEFAULTWAIT, &clientA2);

    out() << "*********************  resume A1 session (with sync), see if A2 nodes and localnodes get in sync again" << endl;
    pclientA1.reset(new StandardClient(localtestroot, "clientA1"));
    ASSERT_TRUE(pclientA1->login_fetchnodes(session));
    ASSERT_EQ(pclientA1->basefolderhandle, clientA2.basefolderhandle);
    waitonsyncs(DEFAULTWAIT, pclientA1.get(), &clientA2);

    out() << "*********************  check everything matches (model has expected state of remote and local)" << endl;
    ASSERT_TRUE(pclientA1->confirmModel_mainthread(model1.findnode("f"), backupId1));
    model2.ensureLocalDebrisTmpLock("f"); // since we downloaded files
    ASSERT_TRUE(clientA2.confirmModel_mainthread(model2.findnode("f"), backupId2));
}

GTEST_TEST(Sync, BasicSync_ResumeSyncFromSessionAfterClashingLocalAddRemoteDelete)
{
    fs::path localtestroot = makeNewTestRoot();
    unique_ptr<StandardClient> pclientA1(new StandardClient(localtestroot, "clientA1"));   // user 1 client 1
    StandardClient clientA2(localtestroot, "clientA2");   // user 1 client 2

    ASSERT_TRUE(pclientA1->login_reset_makeremotenodes("MEGA_EMAIL", "MEGA_PWD", "f", 3, 3));
    ASSERT_TRUE(clientA2.login_fetchnodes("MEGA_EMAIL", "MEGA_PWD"));
    ASSERT_EQ(pclientA1->basefolderhandle, clientA2.basefolderhandle);

    Model model;
    model.root->addkid(model.buildModelSubdirs("f", 3, 3, 0));

    // set up sync for A1, it should build matching local folders
    handle backupId1 = pclientA1->setupSync_mainthread("sync1", "f");
    ASSERT_NE(backupId1, UNDEF);
    handle backupId2 = clientA2.setupSync_mainthread("sync2", "f");
    ASSERT_NE(backupId2, UNDEF);
    waitonsyncs(std::chrono::seconds(4), pclientA1.get(), &clientA2);
    pclientA1->logcb = clientA2.logcb = true;

    // check everything matches (model has expected state of remote and local)
    ASSERT_TRUE(pclientA1->confirmModel_mainthread(model.findnode("f"), backupId1));
    ASSERT_TRUE(clientA2.confirmModel_mainthread(model.findnode("f"), backupId2));

    // save session A1
    string session;
    pclientA1->client.dumpsession(session);
    fs::path sync1path = pclientA1->syncSet(backupId1).localpath;

    // logout A1 (but keep caches on disk)
    pclientA1->localLogout();

    // remove remote folder via A2
    future<bool> p1 = clientA2.thread_do<bool>([](StandardClient& sc, PromiseBoolSP pb) { sc.deleteremote("f/f_1", pb); });
    ASSERT_TRUE(waitonresults(&p1));

    // add local folders in A1 on disk folder
    ASSERT_TRUE(buildLocalFolders(sync1path / "f_1/f_1_2", "newlocal", 2, 2, 2));

    // get sync2 activity out of the way
    waitonsyncs(std::chrono::seconds(4), &clientA2);

    // resume A1 session (with sync), see if A2 nodes and localnodes get in sync again
    pclientA1.reset(new StandardClient(localtestroot, "clientA1"));
    ASSERT_TRUE(pclientA1->login_fetchnodes(session));
    ASSERT_EQ(pclientA1->basefolderhandle, clientA2.basefolderhandle);
    waitonsyncs([&pclientA1](int64_t millisecNoActivity, int64_t millisecNoSyncing){
            map<string, SyncWaitReason> stalledNodePaths;
            map<LocalPath, SyncWaitReason> stalledLocalPaths;
            std::lock_guard<std::recursive_mutex> lg(pclientA1->clientMutex);
            return millisecNoActivity > 3000 && pclientA1->client.syncStallDetected(stalledNodePaths, stalledLocalPaths);
            },
        pclientA1.get(), &clientA2);

    ASSERT_EQ(1, pclientA1->client.mSyncFlags->stalledNodePaths.size());
    ASSERT_EQ(1, pclientA1->client.mSyncFlags->stalledLocalPaths.size());


    Model modelLocal1;
    modelLocal1.root->addkid(model.buildModelSubdirs("f", 3, 3, 0));
    modelLocal1.findnode("f/f_1/f_1_2")->addkid(model.buildModelSubdirs("newlocal", 2, 2, 2));
    pclientA1->localNodesMustHaveNodes = false;

    Model modelRemote1;
    modelRemote1.root->addkid(model.buildModelSubdirs("f", 3, 3, 0));
    ASSERT_TRUE(modelRemote1.movetosynctrash("f/f_1", "f"));

    ASSERT_TRUE(pclientA1->confirmModel_mainthread(modelLocal1.findnode("f"), backupId1, false, StandardClient::CONFIRM_LOCAL));
    ASSERT_TRUE(pclientA1->confirmModel_mainthread(modelRemote1.findnode("f"), backupId1, false, StandardClient::CONFIRM_REMOTE));
    //ASSERT_TRUE(modelRemote1.removesynctrash("f", "f_1/f_1_2/newlocal"));
    ASSERT_TRUE(clientA2.confirmModel_mainthread(modelRemote1.findnode("f"), backupId2));
}


GTEST_TEST(Sync, CmdChecks_RRAttributeAfterMoveNode)
{
    fs::path localtestroot = makeNewTestRoot();
    unique_ptr<StandardClient> pclientA1(new StandardClient(localtestroot, "clientA1"));   // user 1 client 1

    ASSERT_TRUE(pclientA1->login_reset_makeremotenodes("MEGA_EMAIL", "MEGA_PWD", "f", 3, 3));

    Node* f = pclientA1->drillchildnodebyname(pclientA1->gettestbasenode(), "f");
    handle original_f_handle = f->nodehandle;
    handle original_f_parent_handle = f->parent->nodehandle;

    // make sure there are no 'f' in the rubbish
    auto fv = pclientA1->drillchildnodesbyname(pclientA1->getcloudrubbishnode(), "f");
    future<bool> fb = pclientA1->thread_do<bool>([&fv](StandardClient& sc, PromiseBoolSP pb) { sc.deleteremotenodes(fv, pb); });
    ASSERT_TRUE(waitonresults(&fb));

    f = pclientA1->drillchildnodebyname(pclientA1->getcloudrubbishnode(), "f");
    ASSERT_TRUE(f == nullptr);


    // remove remote folder via A2
    future<bool> p1 = pclientA1->thread_do<bool>([](StandardClient& sc, PromiseBoolSP pb)
        {
            sc.movenodetotrash("f", pb);
        });
    ASSERT_TRUE(waitonresults(&p1));

    WaitMillisec(3000);  // allow for attribute delivery too

    f = pclientA1->drillchildnodebyname(pclientA1->getcloudrubbishnode(), "f");
    ASSERT_TRUE(f != nullptr);

    // check the restore-from-trash handle got set, and correctly
    nameid rrname = AttrMap::string2nameid("rr");
    ASSERT_EQ(f->nodehandle, original_f_handle);
    ASSERT_EQ(f->attrs.map[rrname], string(Base64Str<MegaClient::NODEHANDLE>(original_f_parent_handle)));
    ASSERT_EQ(f->attrs.map[rrname], string(Base64Str<MegaClient::NODEHANDLE>(pclientA1->gettestbasenode()->nodehandle)));

    // move it back

    p1 = pclientA1->thread_do<bool>([&](StandardClient& sc, PromiseBoolSP pb)
    {
        sc.movenode(f->nodehandle, pclientA1->basefolderhandle, pb);
    });
    ASSERT_TRUE(waitonresults(&p1));

    WaitMillisec(3000);  // allow for attribute delivery too

    // check it's back and the rr attribute is gone
    f = pclientA1->drillchildnodebyname(pclientA1->gettestbasenode(), "f");
    ASSERT_TRUE(f != nullptr);
    ASSERT_EQ(f->attrs.map[rrname], string());
}


#ifdef __linux__
GTEST_TEST(Sync, BasicSync_SpecialCreateFile)
{
    // confirm change is synced to remote, and also seen and applied in a second client that syncs the same folder
    fs::path localtestroot = makeNewTestRoot();
    StandardClient clientA1(localtestroot, "clientA1");   // user 1 client 1
    StandardClient clientA2(localtestroot, "clientA2");   // user 1 client 2

    ASSERT_TRUE(clientA1.login_reset_makeremotenodes("MEGA_EMAIL", "MEGA_PWD", "f", 2, 2));
    ASSERT_TRUE(clientA2.login_fetchnodes("MEGA_EMAIL", "MEGA_PWD"));
    ASSERT_EQ(clientA1.basefolderhandle, clientA2.basefolderhandle);

    Model model;
    model.root->addkid(model.buildModelSubdirs("f", 2, 2, 0));

    // set up sync for A1, it should build matching local folders
    handle backupId1 = clientA1.setupSync_mainthread("sync1", "f");
    ASSERT_NE(backupId1, UNDEF);
    handle backupId2 = clientA2.setupSync_mainthread("sync2", "f");
    ASSERT_NE(backupId2, UNDEF);

    waitonsyncs(std::chrono::seconds(4), &clientA1, &clientA2);
    clientA1.logcb = clientA2.logcb = true;
    // check everything matches (model has expected state of remote and local)
    ASSERT_TRUE(clientA1.confirmModel_mainthread(model.findnode("f"), backupId1));
    ASSERT_TRUE(clientA2.confirmModel_mainthread(model.findnode("f"), backupId2));

    // make new folders (and files) in the local filesystem and see if we catch up in A1 and A2 (adder and observer syncs)
    ASSERT_TRUE(createSpecialFiles(clientA1.syncSet(backupId1).localpath / "f_0", "newkid", 2));

    for (int i = 0; i < 2; ++i)
    {
        string filename = "file" + to_string(i) + "_" + "newkid";
        model.findnode("f/f_0")->addkid(model.makeModelSubfile(filename));
    }

    // let them catch up
    waitonsyncs(DEFAULTWAIT, &clientA1, &clientA2);

    // check everything matches (model has expected state of remote and local)
    ASSERT_TRUE(clientA1.confirmModel_mainthread(model.findnode("f"), backupId1));
    model.ensureLocalDebrisTmpLock("f"); // since we downloaded files
    ASSERT_TRUE(clientA2.confirmModel_mainthread(model.findnode("f"), backupId2));
}
#endif

GTEST_TEST(Sync, BasicSync_moveAndDeleteLocalFile)
{
    // confirm change is synced to remote, and also seen and applied in a second client that syncs the same folder
    fs::path localtestroot = makeNewTestRoot();
    StandardClient clientA1(localtestroot, "clientA1");   // user 1 client 1
    StandardClient clientA2(localtestroot, "clientA2");   // user 1 client 2

    ASSERT_TRUE(clientA1.login_reset_makeremotenodes("MEGA_EMAIL", "MEGA_PWD", "f", 1, 1));
    ASSERT_TRUE(clientA2.login_fetchnodes("MEGA_EMAIL", "MEGA_PWD"));
    ASSERT_EQ(clientA1.basefolderhandle, clientA2.basefolderhandle);

    Model model;
    model.root->addkid(model.buildModelSubdirs("f", 1, 1, 0));

    // set up sync for A1, it should build matching local folders
    handle backupId1 = clientA1.setupSync_mainthread("sync1", "f");
    ASSERT_NE(backupId1, UNDEF);
    handle backupId2 = clientA2.setupSync_mainthread("sync2", "f");
    ASSERT_NE(backupId2, UNDEF);

    waitonsyncs(std::chrono::seconds(4), &clientA1, &clientA2);
    clientA1.logcb = clientA2.logcb = true;
    // check everything matches (model has expected state of remote and local)
    ASSERT_TRUE(clientA1.confirmModel_mainthread(model.findnode("f"), backupId1));
    ASSERT_TRUE(clientA2.confirmModel_mainthread(model.findnode("f"), backupId2));


    // move something in the local filesystem and see if we catch up in A1 and A2 (deleter and observer syncs)
    error_code rename_error;
    fs::rename(clientA1.syncSet(backupId1).localpath / "f_0", clientA1.syncSet(backupId1).localpath / "renamed", rename_error);
    ASSERT_TRUE(!rename_error) << rename_error;
    fs::remove(clientA1.syncSet(backupId1).localpath / "renamed");

    // let them catch up
    waitonsyncs(DEFAULTWAIT, &clientA1, &clientA2);

    // check everything matches (model has expected state of remote and local)
    ASSERT_TRUE(model.movetosynctrash("f/f_0", "f"));
    ASSERT_TRUE(clientA2.confirmModel_mainthread(model.findnode("f"), backupId2));
    ASSERT_TRUE(model.removesynctrash("f"));
    ASSERT_TRUE(clientA1.confirmModel_mainthread(model.findnode("f"), backupId1));
}

namespace {

string makefa(const string& name, int fakecrc, int mtime)
{
    AttrMap attrs;
    attrs.map['n'] = name;

    FileFingerprint ff;
    ff.crc[0] = ff.crc[1] = ff.crc[2] = ff.crc[3] = fakecrc;
    ff.mtime = mtime;
    ff.serializefingerprint(&attrs.map['c']);

    string attrjson;
    attrs.getjson(&attrjson);
    return attrjson;
}

Node* makenode(MegaClient& mc, handle parent, ::mega::nodetype_t type, m_off_t size, handle owner, const string& attrs, ::mega::byte* key)
{
    static handle handlegenerator = 10;
    std::vector<Node*> dp;
    auto newnode = new Node(&mc, &dp, ++handlegenerator, parent, type, size, owner, nullptr, 1);

    newnode->setkey(key);
    newnode->attrstring.reset(new string);

    SymmCipher sc;
    sc.setkey(key, type);
    mc.makeattr(&sc, newnode->attrstring, attrs.c_str());

    int attrlen = int(newnode->attrstring->size());
    string base64attrstring;
    base64attrstring.resize(static_cast<size_t>(attrlen * 4 / 3 + 4));
    base64attrstring.resize(static_cast<size_t>(Base64::btoa((::mega::byte *)newnode->attrstring->data(), int(newnode->attrstring->size()), (char *)base64attrstring.data())));

    *newnode->attrstring = base64attrstring;

    return newnode;
}

} // anonymous

GTEST_TEST(Sync, NodeSorting_forPhotosAndVideos)
{
    fs::path localtestroot = makeNewTestRoot();
    StandardClient standardclient(localtestroot, "sortOrderTests");
    auto& client = standardclient.client;

    handle owner = 99999;

    ::mega::byte key[] = { 0x01, 0x02, 0x03, 0x04, 0x01, 0x02, 0x03, 0x04, 0x01, 0x02, 0x03, 0x04, 0x01, 0x02, 0x03, 0x04, 0x01, 0x02, 0x03, 0x04, 0x01, 0x02, 0x03, 0x04, 0x01, 0x02, 0x03, 0x04, 0x01, 0x02, 0x03, 0x04 };

    // first 3 are root nodes:
    auto cloudroot = makenode(client, UNDEF, ROOTNODE, -1, owner, makefa("root", 1, 1), key);
    makenode(client, UNDEF, INCOMINGNODE, -1, owner, makefa("inbox", 1, 1), key);
    makenode(client, UNDEF, RUBBISHNODE, -1, owner, makefa("bin", 1, 1), key);

    // now some files to sort
    auto photo1 = makenode(client, cloudroot->nodehandle, FILENODE, 9999, owner, makefa("abc.jpg", 1, 1570673890), key);
    auto photo2 = makenode(client, cloudroot->nodehandle, FILENODE, 9999, owner, makefa("cba.png", 1, 1570673891), key);
    auto video1 = makenode(client, cloudroot->nodehandle, FILENODE, 9999, owner, makefa("xyz.mov", 1, 1570673892), key);
    auto video2 = makenode(client, cloudroot->nodehandle, FILENODE, 9999, owner, makefa("zyx.mp4", 1, 1570673893), key);
    auto otherfile = makenode(client, cloudroot->nodehandle, FILENODE, 9999, owner, makefa("ASDF.fsda", 1, 1570673894), key);
    auto otherfolder = makenode(client, cloudroot->nodehandle, FOLDERNODE, -1, owner, makefa("myfolder", 1, 1570673895), key);

    node_vector v{ photo1, photo2, video1, video2, otherfolder, otherfile };
    for (auto n : v) n->setkey(key);

    MegaApiImpl::sortByComparatorFunction(v, MegaApi::ORDER_PHOTO_ASC, client);
    node_vector v2{ photo1, photo2, video1, video2, otherfolder, otherfile };
    ASSERT_EQ(v, v2);

    MegaApiImpl::sortByComparatorFunction(v, MegaApi::ORDER_PHOTO_DESC, client);
    node_vector v3{ photo2, photo1, video2, video1, otherfolder, otherfile };
    ASSERT_EQ(v, v3);

    MegaApiImpl::sortByComparatorFunction(v, MegaApi::ORDER_VIDEO_ASC, client);
    node_vector v4{ video1, video2, photo1, photo2, otherfolder, otherfile };
    ASSERT_EQ(v, v4);

    MegaApiImpl::sortByComparatorFunction(v, MegaApi::ORDER_VIDEO_DESC, client);
    node_vector v5{ video2, video1, photo2, photo1, otherfolder, otherfile };
    ASSERT_EQ(v, v5);
}


GTEST_TEST(Sync, PutnodesForMultipleFolders)
{
    fs::path localtestroot = makeNewTestRoot();
    StandardClient standardclient(localtestroot, "PutnodesForMultipleFolders");
    ASSERT_TRUE(standardclient.login_fetchnodes("MEGA_EMAIL", "MEGA_PWD", true));

    vector<NewNode> newnodes(4);

    standardclient.client.putnodes_prepareOneFolder(&newnodes[0], "folder1");
    standardclient.client.putnodes_prepareOneFolder(&newnodes[1], "folder2");
    standardclient.client.putnodes_prepareOneFolder(&newnodes[2], "folder2.1");
    standardclient.client.putnodes_prepareOneFolder(&newnodes[3], "folder2.2");

    newnodes[1].nodehandle = newnodes[2].parenthandle = newnodes[3].parenthandle = 2;

    handle targethandle = standardclient.client.rootnodes[0];

    std::atomic<bool> putnodesDone{false};
    standardclient.resultproc.prepresult(StandardClient::PUTNODES,  ++next_request_tag,
        [&](){ standardclient.client.putnodes(targethandle, move(newnodes), nullptr, standardclient.client.reqtag); },
        [&putnodesDone](error e) { putnodesDone = true; return true; });

    while (!putnodesDone)
    {
        WaitMillisec(100);
    }

    Node* cloudRoot = standardclient.client.nodebyhandle(targethandle);

    ASSERT_TRUE(nullptr != standardclient.drillchildnodebyname(cloudRoot, "folder1"));
    ASSERT_TRUE(nullptr != standardclient.drillchildnodebyname(cloudRoot, "folder2"));
    ASSERT_TRUE(nullptr != standardclient.drillchildnodebyname(cloudRoot, "folder2/folder2.1"));
    ASSERT_TRUE(nullptr != standardclient.drillchildnodebyname(cloudRoot, "folder2/folder2.2"));
}

GTEST_TEST(SdkCore, ExerciseCommands)
{
    fs::path localtestroot = makeNewTestRoot();
    StandardClient standardclient(localtestroot, "ExerciseCommands");
    ASSERT_TRUE(standardclient.login_fetchnodes("MEGA_EMAIL", "MEGA_PWD", true));

    // Using this set setup to execute commands direct in the SDK Core
    // so that we can test things that the MegaApi interface would
    // disallow or shortcut.

    // make sure it's a brand new folder
    future<bool> p1 = standardclient.thread_do<bool>([=](StandardClient& sc, PromiseBoolSP pb) { sc.makeCloudSubdirs("testlinkfolder_brandnew3", 1, 1, pb); });
    ASSERT_TRUE(waitonresults(&p1));

    assert(standardclient.lastPutnodesResultFirstHandle != UNDEF);
    Node* n2 = standardclient.client.nodebyhandle(standardclient.lastPutnodesResultFirstHandle);

    out() << "Testing make public link for node: " << n2->displaypath();

    // try to get a link on an existing unshared folder
    promise<Error> pe1, pe1a, pe2, pe3, pe4;
    standardclient.getpubliclink(n2, 0, 0, false, pe1);
    ASSERT_EQ(API_EACCESS, pe1.get_future().get());

    // create on existing node
    standardclient.exportnode(n2, 0, 0, false, pe1a);
    ASSERT_EQ(API_OK, pe1a.get_future().get());

    // get link on existing shared folder node, with link already  (different command response)
    standardclient.getpubliclink(n2, 0, 0, false, pe2);
    ASSERT_EQ(API_OK, pe2.get_future().get());

    // delete existing link on node
    standardclient.getpubliclink(n2, 1, 0, false, pe3);
    ASSERT_EQ(API_OK, pe3.get_future().get());

    // create on non existent node
    n2->nodehandle = UNDEF;
    standardclient.getpubliclink(n2, 0, 0, false, pe4);
    ASSERT_EQ(API_EACCESS, pe4.get_future().get());
}

#ifndef _WIN32_SUPPORTS_SYMLINKS_IT_JUST_NEEDS_TURNING_ON
GTEST_TEST(Sync, BasicSync_CreateAndDeleteLink)
{
    // confirm change is synced to remote, and also seen and applied in a second client that syncs the same folder
    fs::path localtestroot = makeNewTestRoot();
    StandardClient clientA1(localtestroot, "clientA1");   // user 1 client 1
    StandardClient clientA2(localtestroot, "clientA2");   // user 1 client 2

    ASSERT_TRUE(clientA1.login_reset_makeremotenodes("MEGA_EMAIL", "MEGA_PWD", "f", 1, 1));
    ASSERT_TRUE(clientA2.login_fetchnodes("MEGA_EMAIL", "MEGA_PWD"));
    ASSERT_EQ(clientA1.basefolderhandle, clientA2.basefolderhandle);

    Model model;
    model.root->addkid(model.buildModelSubdirs("f", 1, 1, 0));

    // set up sync for A1, it should build matching local folders
    handle backupId1 = clientA1.setupSync_mainthread("sync1", "f");
    ASSERT_NE(backupId1, UNDEF);
    handle backupId2 = clientA2.setupSync_mainthread("sync2", "f");
    ASSERT_NE(backupId2, UNDEF);

    waitonsyncs(std::chrono::seconds(4), &clientA1, &clientA2);
    clientA1.logcb = clientA2.logcb = true;
    // check everything matches (model has expected state of remote and local)
    ASSERT_TRUE(clientA1.confirmModel_mainthread(model.findnode("f"), backupId1));
    ASSERT_TRUE(clientA2.confirmModel_mainthread(model.findnode("f"), backupId2));


    // move something in the local filesystem and see if we catch up in A1 and A2 (deleter and observer syncs)
    error_code linkage_error;
    fs::create_symlink(clientA1.syncSet(backupId1).localpath / "f_0", clientA1.syncSet(backupId1).localpath / "linked", linkage_error);
    ASSERT_TRUE(!linkage_error) << linkage_error;

    // let them catch up
    waitonsyncs(DEFAULTWAIT, &clientA1, &clientA2);

    //check client 2 is unaffected
    ASSERT_TRUE(clientA2.confirmModel_mainthread(model.findnode("f"), backupId2));


    fs::remove(clientA1.syncSet(backupId1).localpath / "linked");
    // let them catch up
    waitonsyncs(DEFAULTWAIT, &clientA1, &clientA2);

    //check client 2 is unaffected
    ASSERT_TRUE(clientA2.confirmModel_mainthread(model.findnode("f"), backupId2));
}

GTEST_TEST(Sync, BasicSync_CreateRenameAndDeleteLink)
{
    // confirm change is synced to remote, and also seen and applied in a second client that syncs the same folder
    fs::path localtestroot = makeNewTestRoot();
    StandardClient clientA1(localtestroot, "clientA1");   // user 1 client 1
    StandardClient clientA2(localtestroot, "clientA2");   // user 1 client 2

    ASSERT_TRUE(clientA1.login_reset_makeremotenodes("MEGA_EMAIL", "MEGA_PWD", "f", 1, 1));
    ASSERT_TRUE(clientA2.login_fetchnodes("MEGA_EMAIL", "MEGA_PWD"));
    ASSERT_EQ(clientA1.basefolderhandle, clientA2.basefolderhandle);

    Model model;
    model.root->addkid(model.buildModelSubdirs("f", 1, 1, 0));

    // set up sync for A1, it should build matching local folders
    handle backupId1 = clientA1.setupSync_mainthread("sync1", "f");
    ASSERT_NE(backupId1, UNDEF);
    handle backupId2 = clientA2.setupSync_mainthread("sync2", "f");
    ASSERT_NE(backupId2, UNDEF);

    waitonsyncs(std::chrono::seconds(4), &clientA1, &clientA2);
    clientA1.logcb = clientA2.logcb = true;
    // check everything matches (model has expected state of remote and local)
    ASSERT_TRUE(clientA1.confirmModel_mainthread(model.findnode("f"), backupId1));
    ASSERT_TRUE(clientA2.confirmModel_mainthread(model.findnode("f"), backupId2));


    // move something in the local filesystem and see if we catch up in A1 and A2 (deleter and observer syncs)
    error_code linkage_error;
    fs::create_symlink(clientA1.syncSet(backupId1).localpath / "f_0", clientA1.syncSet(backupId1).localpath / "linked", linkage_error);
    ASSERT_TRUE(!linkage_error) << linkage_error;

    // let them catch up
    waitonsyncs(DEFAULTWAIT, &clientA1, &clientA2);

    //check client 2 is unaffected
    ASSERT_TRUE(clientA2.confirmModel_mainthread(model.findnode("f"), backupId2));

    fs::rename(clientA1.syncSet(backupId1).localpath / "linked", clientA1.syncSet(backupId1).localpath / "linkrenamed", linkage_error);

    // let them catch up
    waitonsyncs(DEFAULTWAIT, &clientA1, &clientA2);

    //check client 2 is unaffected
    ASSERT_TRUE(clientA2.confirmModel_mainthread(model.findnode("f"), backupId2));

    fs::remove(clientA1.syncSet(backupId1).localpath / "linkrenamed");

    // let them catch up
    waitonsyncs(DEFAULTWAIT, &clientA1, &clientA2);

    //check client 2 is unaffected
    ASSERT_TRUE(clientA2.confirmModel_mainthread(model.findnode("f"), backupId2));
}

#ifndef WIN32

// what is supposed to happen for this one?  It seems that the `linked` symlink is no longer ignored on windows?  client2 is affected!

GTEST_TEST(Sync, BasicSync_CreateAndReplaceLinkLocally)
{
    // confirm change is synced to remote, and also seen and applied in a second client that syncs the same folder
    fs::path localtestroot = makeNewTestRoot();
    StandardClient clientA1(localtestroot, "clientA1");   // user 1 client 1
    StandardClient clientA2(localtestroot, "clientA2");   // user 1 client 2

    ASSERT_TRUE(clientA1.login_reset_makeremotenodes("MEGA_EMAIL", "MEGA_PWD", "f", 1, 1));
    ASSERT_TRUE(clientA2.login_fetchnodes("MEGA_EMAIL", "MEGA_PWD"));
    ASSERT_EQ(clientA1.basefolderhandle, clientA2.basefolderhandle);

    Model model;
    model.root->addkid(model.buildModelSubdirs("f", 1, 1, 0));

    // set up sync for A1, it should build matching local folders
    handle backupId1 = clientA1.setupSync_mainthread("sync1", "f");
    ASSERT_NE(backupId1, UNDEF);
    handle backupId2 = clientA2.setupSync_mainthread("sync2", "f");
    ASSERT_NE(backupId2, UNDEF);

    waitonsyncs(std::chrono::seconds(4), &clientA1, &clientA2);
    clientA1.logcb = clientA2.logcb = true;
    // check everything matches (model has expected state of remote and local)
    ASSERT_TRUE(clientA1.confirmModel_mainthread(model.findnode("f"), backupId1));
    ASSERT_TRUE(clientA2.confirmModel_mainthread(model.findnode("f"), backupId2));


    // move something in the local filesystem and see if we catch up in A1 and A2 (deleter and observer syncs)
    error_code linkage_error;
    fs::create_symlink(clientA1.syncSet(backupId1).localpath / "f_0", clientA1.syncSet(backupId1).localpath / "linked", linkage_error);
    ASSERT_TRUE(!linkage_error) << linkage_error;

    // let them catch up
    waitonsyncs(DEFAULTWAIT, &clientA1, &clientA2);

    //check client 2 is unaffected
    ASSERT_TRUE(clientA2.confirmModel_mainthread(model.findnode("f"), backupId2));
    fs::rename(clientA1.syncSet(backupId1).localpath / "f_0", clientA1.syncSet(backupId1).localpath / "linked", linkage_error);

    // let them catch up
    waitonsyncs(DEFAULTWAIT, &clientA1, &clientA2);

    //check client 2 is unaffected
    ASSERT_TRUE(clientA2.confirmModel_mainthread(model.findnode("f"), backupId2));

    fs::remove(clientA1.syncSet(backupId1).localpath / "linked");
    ASSERT_TRUE(createNameFile(clientA1.syncSet(backupId1).localpath, "linked"));

    // let them catch up
    waitonsyncs(DEFAULTWAIT, &clientA1, &clientA2);

    model.findnode("f")->addkid(model.makeModelSubfile("linked"));
    model.ensureLocalDebrisTmpLock("f"); // since we downloaded files

    //check client 2 is as expected
    ASSERT_TRUE(clientA2.confirmModel_mainthread(model.findnode("f"), backupId2));
}


GTEST_TEST(Sync, BasicSync_CreateAndReplaceLinkUponSyncDown)
{
    // confirm change is synced to remote, and also seen and applied in a second client that syncs the same folder
    fs::path localtestroot = makeNewTestRoot();
    StandardClient clientA1(localtestroot, "clientA1");   // user 1 client 1
    StandardClient clientA2(localtestroot, "clientA2");   // user 1 client 2

    ASSERT_TRUE(clientA1.login_reset_makeremotenodes("MEGA_EMAIL", "MEGA_PWD", "f", 1, 1));
    ASSERT_TRUE(clientA2.login_fetchnodes("MEGA_EMAIL", "MEGA_PWD"));
    ASSERT_EQ(clientA1.basefolderhandle, clientA2.basefolderhandle);

    Model model;
    model.root->addkid(model.buildModelSubdirs("f", 1, 1, 0));

    // set up sync for A1, it should build matching local folders
    handle backupId1 = clientA1.setupSync_mainthread("sync1", "f");
    ASSERT_NE(backupId1, UNDEF);
    handle backupId2 = clientA2.setupSync_mainthread("sync2", "f");
    ASSERT_NE(backupId2, UNDEF);

    waitonsyncs(std::chrono::seconds(4), &clientA1, &clientA2);
    clientA1.logcb = clientA2.logcb = true;
    // check everything matches (model has expected state of remote and local)
    ASSERT_TRUE(clientA1.confirmModel_mainthread(model.findnode("f"), backupId1));
    ASSERT_TRUE(clientA2.confirmModel_mainthread(model.findnode("f"), backupId2));

    // move something in the local filesystem and see if we catch up in A1 and A2 (deleter and observer syncs)
    error_code linkage_error;
    fs::create_symlink(clientA1.syncSet(backupId1).localpath / "f_0", clientA1.syncSet(backupId1).localpath / "linked", linkage_error);
    ASSERT_TRUE(!linkage_error) << linkage_error;

    // let them catch up
    waitonsyncs(DEFAULTWAIT, &clientA1, &clientA2);

    //check client 2 is unaffected
    ASSERT_TRUE(clientA2.confirmModel_mainthread(model.findnode("f"), backupId2));

    ASSERT_TRUE(createNameFile(clientA2.syncSet(backupId2).localpath, "linked"));

    // let them catch up
    waitonsyncs(DEFAULTWAIT, &clientA1, &clientA2);

    model.findnode("f")->addkid(model.makeModelSubfolder("linked")); //notice: the deleted here is folder because what's actually deleted is a symlink that points to a folder
                                                                     //ideally we could add full support for symlinks in this tests suite

    model.movetosynctrash("f/linked","f");
    model.findnode("f")->addkid(model.makeModelSubfile("linked"));
    model.ensureLocalDebrisTmpLock("f"); // since we downloaded files

    //check client 2 is as expected
    ASSERT_TRUE(clientA1.confirmModel_mainthread(model.findnode("f"), backupId1));
}
#endif

#endif

TEST(Sync, BasicSync_NewVersionsCreatedWhenFilesModified)
{
    // Convenience.
    using FileFingerprintPtr = unique_ptr<FileFingerprint>;

    const auto TESTROOT = makeNewTestRoot();
    const auto TIMEOUT  = std::chrono::seconds(4);

    StandardClient c(TESTROOT, "c");

    // Log callbacks.
    c.logcb = true;

    // Helper for generating fingerprints.
    auto fingerprint =
      [&c](const fs::path& fsPath) -> FileFingerprintPtr
      {
          // Convenience.
          auto& fsAccess = *c.client.fsaccess;

          // Needed so we can access the filesystem.
          auto fileAccess = fsAccess.newfileaccess(false);

          // Translate input path into something useful.
          auto path = LocalPath::fromPath(fsPath.u8string(), fsAccess);

          // Try and open file for reading.
          if (fileAccess->fopen(path, true, false))
          {
              auto fingerprint = ::mega::make_unique<FileFingerprint>();

              // Generate fingerprint.
              if (fingerprint->genfingerprint(fileAccess.get()))
              {
                  return fingerprint;
              }
          }

          return nullptr;
      };

    // Fingerprints for each revision.
    vector<FileFingerprintPtr> fingerprints;

    // Log client in.
    ASSERT_TRUE(c.login_reset_makeremotenodes("MEGA_EMAIL", "MEGA_PWD", "x", 0, 0));

    // Add and start sync.
    const auto id = c.setupSync_mainthread("s", "x");
    ASSERT_NE(id, UNDEF);

    const auto SYNCROOT = c.syncSet(id).localpath;

    // Create and populate model.
    Model model;

    model.addfile("f", "a");
    model.generate(SYNCROOT);

    // Keep track of fingerprint.
    fingerprints.emplace_back(fingerprint(SYNCROOT / "f"));
    ASSERT_TRUE(fingerprints.back());

    // Wait for initial sync to complete.
    waitonsyncs(TIMEOUT, &c);

    // Check that the file made it to the cloud.
    ASSERT_TRUE(c.confirmModel_mainthread(model.root.get(), id));

    // Create a new revision of f.
    model.addfile("f", "b");
    model.generate(SYNCROOT);

    // Update fingerprint.
    fingerprints.emplace_back(fingerprint(SYNCROOT / "f"));
    ASSERT_TRUE(fingerprints.back());

    // Wait for change to propagate.
    waitonsyncs(TIMEOUT, &c);

    // Validate model.
    ASSERT_TRUE(c.confirmModel_mainthread(model.root.get(), id));

    // Create yet anothet revision of f.
    model.addfile("f", "c");
    model.generate(SYNCROOT);

    // Update fingerprint.
    fingerprints.emplace_back(fingerprint(SYNCROOT / "f"));
    ASSERT_TRUE(fingerprints.back());

    // Wait for change to propagate.
    waitonsyncs(TIMEOUT, &c);

    // Validate model.
    ASSERT_TRUE(c.confirmModel_mainthread(model.root.get(), id));

    // Get our hands on f's node.
    auto *f = c.drillchildnodebyname(c.gettestbasenode(), "x/f");
    ASSERT_TRUE(f);

    // Validate the version chain.
    auto i = fingerprints.crbegin();
    auto matched = true;

    while (f && i != fingerprints.crend())
    {
        matched &= *f == **i++;

        f = f->children.empty() ? nullptr : f->children.front();
    }

    matched &= !f && i == fingerprints.crend();
    ASSERT_TRUE(matched);
}

TEST(Sync, BasicSync_ClientToSDKConfigMigration)
{
    const auto TESTROOT = makeNewTestRoot();
    const auto TIMEOUT  = std::chrono::seconds(4);

    SyncConfig config0;
    SyncConfig config1;
    Model model;

    // Create some syncs for us to migrate.
    {
        StandardClient c0(TESTROOT, "c0");

        // Log callbacks.
        c0.logcb = true;

        // Log in client.
        ASSERT_TRUE(c0.login_reset_makeremotenodes("MEGA_EMAIL", "MEGA_PWD", "s", 1, 2));

        // Add syncs.
        auto id0 = c0.setupSync_mainthread("s0", "s/s_0");
        ASSERT_NE(id0, UNDEF);

        auto id1 = c0.setupSync_mainthread("s1", "s/s_1");
        ASSERT_NE(id1, UNDEF);

        // Populate filesystem.
        auto root0 = c0.syncSet(id0).localpath;
        auto root1 = c0.syncSet(id1).localpath;

        model.addfile("d/f");
        model.addfile("f");
        model.generate(root0);
        model.generate(root1, true);

        // Wait for sync to complete.
        waitonsyncs(TIMEOUT, &c0);

        // Make sure everything arrived safely.
        ASSERT_TRUE(c0.confirmModel_mainthread(model.root.get(), id0));
        ASSERT_TRUE(c0.confirmModel_mainthread(model.root.get(), id1));

        // Get our hands on the configs.
        config0 = c0.syncConfigByBackupID(id0);
        config1 = c0.syncConfigByBackupID(id1);
    }

    // Migrate the configs.
    StandardClient c1(TESTROOT, "c1");

    // Log callbacks.
    c1.logcb = true;

    // Log in the client.
    ASSERT_TRUE(c1.login("MEGA_EMAIL", "MEGA_PWD"));

    // Make sure sync user attributes are present.
    ASSERT_TRUE(c1.ensureSyncUserAttributes());

    // Update configs so they're useful for this client.
    {
        FSACCESS_CLASS fsAccess;
        auto root0 = TESTROOT / "c1" / "s0";
        auto root1 = TESTROOT / "c1" / "s1";

        // Issue new backup IDs.
        config0.mBackupId = UNDEF;
        config1.mBackupId = UNDEF;

        // Update path for c1.
        config0.mLocalPath = LocalPath::fromPath(root0.u8string(), fsAccess);
        config1.mLocalPath = LocalPath::fromPath(root1.u8string(), fsAccess);

        // Make sure local sync roots exist.
        fs::create_directories(root0);
        fs::create_directories(root1);
    }

    // Migrate the configs.
    auto id0 = c1.copySyncConfig(config0);
    ASSERT_NE(id0, UNDEF);
    auto id1 = c1.copySyncConfig(config1);
    ASSERT_NE(id1, UNDEF);

    // Fetch nodes (and resume syncs.)
    ASSERT_TRUE(c1.fetchnodes());

    // Wait for sync to complete.
    waitonsyncs(TIMEOUT, &c1);

    // Check that all files from the cloud were downloaded.
    model.ensureLocalDebrisTmpLock("");
    ASSERT_TRUE(c1.confirmModel_mainthread(model.root.get(), id0));
    model.removenode(DEBRISFOLDER);
    ASSERT_TRUE(c1.confirmModel_mainthread(model.root.get(), id1));
}

TEST(Sync, DetectsAndReportsNameClashes)
{
    const auto TESTFOLDER = makeNewTestRoot();
    const auto TIMEOUT = chrono::seconds(4);

    StandardClient client(TESTFOLDER, "c");

    // Log in client.
    ASSERT_TRUE(client.login_reset_makeremotenodes("MEGA_EMAIL", "MEGA_PWD", "x", 0, 0));

    // Needed so that we can create files with the same name.
    client.client.versions_disabled = true;

    // Populate local filesystem.
    const auto root = TESTFOLDER / "c" / "s";

    fs::create_directories(root / "d" / "e");

    createNameFile(root / "d", "f0");
    createNameFile(root / "d", "f%30");
    createNameFile(root / "d" / "e", "g0");
    createNameFile(root / "d" / "e", "g%30");

    // Start the sync.
    handle backupId1 = client.setupSync_mainthread("s", "x");
    ASSERT_NE(backupId1, UNDEF);

    // Give the client time to synchronize.
    waitonsyncs(TIMEOUT, &client);

    // Helpers.
    auto localConflictDetected = [](const NameConflict& nc, const LocalPath& name)
    {
        auto i = nc.clashingLocalNames.begin();
        auto j = nc.clashingLocalNames.end();

        return std::find(i, j, name) != j;
    };

    // Were any conflicts detected?
    ASSERT_TRUE(client.conflictsDetected());

    // Can we obtain a list of the conflicts?
    list<NameConflict> conflicts;
    ASSERT_TRUE(client.conflictsDetected(conflicts));
    ASSERT_EQ(conflicts.size(), 2u);
    ASSERT_EQ(conflicts.back().localPath, LocalPath::fromPath("d", *client.fsaccess).prependNewWithSeparator(client.syncByBackupId(backupId1)->localroot->localname));
    ASSERT_EQ(conflicts.back().clashingLocalNames.size(), 2u);
    ASSERT_TRUE(localConflictDetected(conflicts.back(), LocalPath::fromPath("f%30", *client.fsaccess)));
    ASSERT_TRUE(localConflictDetected(conflicts.back(), LocalPath::fromPath("f0", *client.fsaccess)));
    ASSERT_EQ(conflicts.back().clashingCloudNames.size(), 0u);

    // Resolve the f0 / f%30 conflict.
    ASSERT_TRUE(fs::remove(root / "d" / "f%30"));

    // Give the sync some time to think.
    waitonsyncs(TIMEOUT, &client);

    // We should still detect conflicts.
    ASSERT_TRUE(client.conflictsDetected());

    // Has the list of conflicts changed?
    conflicts.clear();
    ASSERT_TRUE(client.conflictsDetected(conflicts));
    ASSERT_GE(conflicts.size(), 1u);
    ASSERT_EQ(conflicts.front().localPath, LocalPath::fromPath("e", *client.fsaccess)
        .prependNewWithSeparator(LocalPath::fromPath("d", *client.fsaccess))
        .prependNewWithSeparator(client.syncByBackupId(backupId1)->localroot->localname));
    ASSERT_EQ(conflicts.front().clashingLocalNames.size(), 2u);
    ASSERT_TRUE(localConflictDetected(conflicts.front(), LocalPath::fromPath("g%30", *client.fsaccess)));
    ASSERT_TRUE(localConflictDetected(conflicts.front(), LocalPath::fromPath("g0", *client.fsaccess)));
    ASSERT_EQ(conflicts.front().clashingCloudNames.size(), 0u);

    // Resolve the g / g%30 conflict.
    ASSERT_TRUE(fs::remove(root / "d" / "e" / "g%30"));

    // Give the sync some time to think.
    waitonsyncs(TIMEOUT, &client);

    // No conflicts should be reported.
    ASSERT_FALSE(client.conflictsDetected());

    // Is the list of conflicts empty?
    conflicts.clear();
    ASSERT_FALSE(client.conflictsDetected(conflicts));
    ASSERT_EQ(conflicts.size(), 0u);

    // Create a remote name clash.
    auto* node = client.drillchildnodebyname(client.gettestbasenode(), "x/d");
    ASSERT_TRUE(!!node);
    ASSERT_TRUE(client.uploadFile(root / "d" / "f0", "h", node));
    ASSERT_TRUE(client.uploadFile(root / "d" / "f0", "h", node));

    // Let the client attempt to synchronize.
    waitonsyncs(TIMEOUT, &client);

    // Have we detected any conflicts?
    conflicts.clear();
    ASSERT_TRUE(client.conflictsDetected(conflicts));

    // Does our list of conflicts include remotes?
    ASSERT_GE(conflicts.size(), 1u);
    ASSERT_EQ(conflicts.front().cloudPath, string("/mega_test_sync/x/d"));
    ASSERT_EQ(conflicts.front().clashingCloudNames.size(), 2u);
    ASSERT_EQ(conflicts.front().clashingCloudNames[0], string("h"));
    ASSERT_EQ(conflicts.front().clashingCloudNames[1], string("h"));
    ASSERT_EQ(conflicts.front().clashingLocalNames.size(), 0u);

    // Resolve the remote conflict.
    ASSERT_TRUE(client.deleteremote("x/d/h"));

    // Wait for the client to process our changes.
    waitonsyncs(TIMEOUT, &client);

    conflicts.clear();
    client.conflictsDetected(conflicts);
    ASSERT_EQ(0, conflicts.size());

    // Conflicts should be resolved.
    ASSERT_FALSE(client.conflictsDetected());
}

TEST(Sync, DoesntDownloadFilesWithClashingNames)
{
    const auto TESTFOLDER = makeNewTestRoot();
    const auto TIMEOUT = chrono::seconds(4);

    // Populate cloud.
    {
        StandardClient cu(TESTFOLDER, "cu");

        // Log callbacks.
        cu.logcb = true;

        // Log client in.
        ASSERT_TRUE(cu.login_reset_makeremotenodes("MEGA_EMAIL", "MEGA_PWD", "x", 0, 0));

        // Needed so that we can create files with the same name.
        cu.client.versions_disabled = true;

        // Create local test hierarchy.
        const auto root = TESTFOLDER / "cu" / "x";

        // d will be duplicated and generate a clash.
        fs::create_directories(root / "d");

        // dd will be singular, no clash.
        fs::create_directories(root / "dd");

        // f will be duplicated and generate a clash.
        ASSERT_TRUE(createNameFile(root, "f"));

        // ff will be singular, no clash.
        ASSERT_TRUE(createNameFile(root, "ff"));

        auto* node = cu.drillchildnodebyname(cu.gettestbasenode(), "x");
        ASSERT_TRUE(!!node);

        // Upload d twice, generate clash.
        ASSERT_TRUE(cu.uploadFolderTree(root / "d", node));
        ASSERT_TRUE(cu.uploadFolderTree(root / "d", node));

        // Upload dd once.
        ASSERT_TRUE(cu.uploadFolderTree(root / "dd", node));

        // Upload f twice, generate clash.
        ASSERT_TRUE(cu.uploadFile(root / "f", node));
        ASSERT_TRUE(cu.uploadFile(root / "f", node));

        // Upload ff once.
        ASSERT_TRUE(cu.uploadFile(root / "ff", node));
    }

    StandardClient cd(TESTFOLDER, "cd");

    // Log callbacks.
    cd.logcb = true;

    // Log in client.
    ASSERT_TRUE(cd.login_fetchnodes("MEGA_EMAIL", "MEGA_PWD"));

    // Add and start sync.
    handle backupId1 = cd.setupSync_mainthread("sd", "x");
    ASSERT_NE(backupId1, UNDEF);

    // Wait for initial sync to complete.
    waitonsyncs(TIMEOUT, &cd);

    // Populate and confirm model.
    Model model;

    // d and f are missing due to name collisions in the cloud.
    model.root->addkid(model.makeModelSubfolder("x"));
    model.findnode("x")->addkid(model.makeModelSubfolder("dd"));
    model.findnode("x")->addkid(model.makeModelSubfile("ff"));

    // Needed because we've downloaded files.
    model.ensureLocalDebrisTmpLock("x");

    // Confirm the model.
    ASSERT_TRUE(cd.confirmModel_mainthread(
                  model.findnode("x"),
                  backupId1,
                  false,
                  StandardClient::CONFIRM_LOCAL));

    // Resolve the name collisions.
    ASSERT_TRUE(cd.deleteremote("x/d"));
    ASSERT_TRUE(cd.deleteremote("x/f"));

    // Wait for the sync to update.
    waitonsyncs(TIMEOUT, &cd);

    // Confirm that d and f have now been downloaded.
    model.findnode("x")->addkid(model.makeModelSubfolder("d"));
    model.findnode("x")->addkid(model.makeModelSubfile("f"));

    // Local FS, Local Tree and Remote Tree should now be consistent.
    ASSERT_TRUE(cd.confirmModel_mainthread(model.findnode("x"), backupId1));
}

TEST(Sync, DoesntUploadFilesWithClashingNames)
{
    const auto TESTFOLDER = makeNewTestRoot();
    const auto TIMEOUT = chrono::seconds(4);

    // Download client.
    StandardClient cd(TESTFOLDER, "cd");
    // Upload client.
    StandardClient cu(TESTFOLDER, "cu");

    // Log callbacks.
    cd.logcb = true;
    cu.logcb = true;

    // Log in the clients.
    ASSERT_TRUE(cu.login_reset_makeremotenodes("MEGA_EMAIL", "MEGA_PWD", "x", 0, 0));
    ASSERT_TRUE(cd.login_fetchnodes("MEGA_EMAIL", "MEGA_PWD"));
    ASSERT_EQ(cd.basefolderhandle, cu.basefolderhandle);

    // Populate the local filesystem.
    const auto root = TESTFOLDER / "cu" / "su";

    // Make sure clashing directories are skipped.
    fs::create_directories(root / "d0");
    fs::create_directories(root / "d%30");

    // Make sure other directories are uploaded.
    fs::create_directories(root / "d1");

    // Make sure clashing files are skipped.
    createNameFile(root, "f0");
    createNameFile(root, "f%30");

    // Make sure other files are uploaded.
    createNameFile(root, "f1");
    createNameFile(root / "d1", "f0");

    // Start the syncs.
    handle backupId1 = cd.setupSync_mainthread("sd", "x");
    handle backupId2 = cu.setupSync_mainthread("su", "x");
    ASSERT_NE(backupId1, UNDEF);
    ASSERT_NE(backupId2, UNDEF);

    // Wait for the initial sync to complete.
    waitonsyncs(TIMEOUT, &cu, &cd);

    // Populate and confirm model.
    Model model;

    model.root->addkid(model.makeModelSubfolder("root"));
    model.findnode("root")->addkid(model.makeModelSubfolder("d1"));
    model.findnode("root")->addkid(model.makeModelSubfile("f1"));
    model.findnode("root/d1")->addkid(model.makeModelSubfile("f0"));

    model.ensureLocalDebrisTmpLock("root");

    ASSERT_TRUE(cd.confirmModel_mainthread(model.findnode("root"), backupId1));

    // Remove the clashing nodes.
    fs::remove_all(root / "d0");
    fs::remove_all(root / "f0");

    // Wait for the sync to complete.
    waitonsyncs(TIMEOUT, &cd, &cu);

    // Confirm that d0 and f0 have been downloaded.
    model.findnode("root")->addkid(model.makeModelSubfolder("d0"));
    model.findnode("root")->addkid(model.makeModelSubfile("f0", "f%30"));

    ASSERT_TRUE(cu.confirmModel_mainthread(model.findnode("root"), backupId2, true));
}

TEST(Sync, DISABLED_RemotesWithControlCharactersSynchronizeCorrectly)
{
    const auto TESTROOT = makeNewTestRoot();
    const auto TIMEOUT = chrono::seconds(4);

    // Populate cloud.
    {
        // Upload client.
        StandardClient cu(TESTROOT, "cu");

        // Log callbacks.
        cu.logcb = true;

        // Log in client and clear remote contents.
        ASSERT_TRUE(cu.login_reset_makeremotenodes("MEGA_EMAIL", "MEGA_PWD", "x", 0, 0));

        auto* node = cu.drillchildnodebyname(cu.gettestbasenode(), "x");
        ASSERT_TRUE(!!node);

        // Create some directories containing control characters.
        vector<NewNode> nodes(2);

        // Only some platforms will escape BEL.
        cu.client.putnodes_prepareOneFolder(&nodes[0], "d\7");
        cu.client.putnodes_prepareOneFolder(&nodes[1], "d");

        ASSERT_TRUE(cu.putnodes(node->nodehandle, std::move(nodes)));

        // Do the same but with some files.
        auto root = TESTROOT / "cu" / "x";
        fs::create_directories(root);

        // Placeholder name.
        ASSERT_TRUE(createNameFile(root, "f"));

        // Upload files.
        ASSERT_TRUE(cu.uploadFile(root / "f", "f\7", node));
        ASSERT_TRUE(cu.uploadFile(root / "f", node));
    }

    // Download client.
    StandardClient cd(TESTROOT, "cd");

    // Log callbacks.
    cd.logcb = true;

    // Log in client.
    ASSERT_TRUE(cd.login_fetchnodes("MEGA_EMAIL", "MEGA_PWD"));

    // Add and start sync.
    handle backupId1 = cd.setupSync_mainthread("sd", "x");
    ASSERT_NE(backupId1, UNDEF);

    // Wait for initial sync to complete.
    waitonsyncs(TIMEOUT, &cd);

    // Populate and confirm model.
    Model model;

    model.addfolder("x/d\7");
    model.addfolder("x/d");
    model.addfile("x/f\7", "f");
    model.addfile("x/f", "f");

    // Needed because we've downloaded files.
    model.ensureLocalDebrisTmpLock("x");

    ASSERT_TRUE(cd.confirmModel_mainthread(model.findnode("x"), backupId1));

    // Remotely remove d\7.
    ASSERT_TRUE(cd.deleteremote("x/d\7"));
    ASSERT_TRUE(model.movetosynctrash("x/d\7", "x"));

    // Locally remove f\7.
    auto syncRoot = TESTROOT / "cd" / "sd";
#ifdef _WIN32
    ASSERT_TRUE(fs::remove(syncRoot / "f%07"));
#else /* _WIN32 */
    ASSERT_TRUE(fs::remove(syncRoot / "f\7"));
#endif /* ! _WIN32 */
    ASSERT_TRUE(!!model.removenode("x/f\7"));

    // Wait for synchronization to complete.
    waitonsyncs(TIMEOUT, &cd);

    // Confirm models.
    ASSERT_TRUE(cd.confirmModel_mainthread(model.findnode("x"), backupId1));

    // Locally create some files with escapes in their names.
#ifdef _WIN32
    ASSERT_TRUE(fs::create_directories(syncRoot / "dd%07"));
    ASSERT_TRUE(createDataFile(syncRoot / "ff%07", "ff"));
#else
    ASSERT_TRUE(fs::create_directories(syncRoot / "dd\7"));
    ASSERT_TRUE(createDataFile(syncRoot / "ff\7", "ff"));
#endif /* ! _WIN32 */

    // Wait for synchronization to complete.
    waitonsyncs(TIMEOUT, &cd);

    // Update and confirm models.
    model.addfolder("x/dd\7");
    model.addfile("x/ff\7", "ff");

    ASSERT_TRUE(cd.confirmModel_mainthread(model.findnode("x"), backupId1));
}

TEST(Sync, RemotesWithEscapesSynchronizeCorrectly)
{
    const auto TESTROOT = makeNewTestRoot();
    const auto TIMEOUT = chrono::seconds(4);

    // Populate cloud.
    {
        // Upload client.
        StandardClient cu(TESTROOT, "cu");

        // Log callbacks.
        cu.logcb = true;

        // Log in client and clear remote contents.
        ASSERT_TRUE(cu.login_reset_makeremotenodes("MEGA_EMAIL", "MEGA_PWD", "x", 0, 0));

        // Build test hierarchy.
        const auto root = TESTROOT / "cu" / "x";

        // Escapes will not be decoded as we're uploading directly.
        fs::create_directories(root / "d0");
        fs::create_directories(root / "d%30");

        ASSERT_TRUE(createNameFile(root, "f0"));
        ASSERT_TRUE(createNameFile(root, "f%30"));

        auto* node = cu.drillchildnodebyname(cu.gettestbasenode(), "x");
        ASSERT_TRUE(!!node);

        // Upload directories.
        ASSERT_TRUE(cu.uploadFolderTree(root / "d0", node));
        ASSERT_TRUE(cu.uploadFolderTree(root / "d%30", node));

        // Upload files.
        ASSERT_TRUE(cu.uploadFile(root / "f0", node));
        ASSERT_TRUE(cu.uploadFile(root / "f%30", node));
    }

    // Download client.
    StandardClient cd(TESTROOT, "cd");

    // Log callbacks.
    cd.logcb = true;

    // Log in client.
    ASSERT_TRUE(cd.login_fetchnodes("MEGA_EMAIL", "MEGA_PWD"));

    // Add and start sync.
    handle backupId1 = cd.setupSync_mainthread("sd", "x");

    // Wait for initial sync to complete.
    waitonsyncs(TIMEOUT, &cd);

    // Populate and confirm local fs.
    Model model;

    model.addfolder("x/d0");
    model.addfolder("x/d%30")->fsName("d%2530");
    model.addfile("x/f0", "f0");
    model.addfile("x/f%30", "f%30")->fsName("f%2530");

    // Needed as we've downloaded files.
    model.ensureLocalDebrisTmpLock("x");

    ASSERT_TRUE(cd.confirmModel_mainthread(model.findnode("x"), backupId1));

    // Locally remove an escaped node.
    const auto syncRoot = cd.syncSet(backupId1).localpath;

    fs::remove_all(syncRoot / "d%2530");
    ASSERT_TRUE(!!model.removenode("x/d%30"));

    // Remotely remove an escaped file.
    ASSERT_TRUE(cd.deleteremote("x/f%30"));
    ASSERT_TRUE(model.movetosynctrash("x/f%30", "x"));

    // Wait for sync up to complete.
    waitonsyncs(TIMEOUT, &cd);

    // Confirm models.
    ASSERT_TRUE(cd.confirmModel_mainthread(model.findnode("x"), backupId1));

    // Locally create some files with escapes in their names.
    {
        // Bogus escapes.
        ASSERT_TRUE(fs::create_directories(syncRoot / "dd%"));
        model.addfolder("x/dd%");

        ASSERT_TRUE(createNameFile(syncRoot, "ff%"));
        model.addfile("x/ff%", "ff%");

        // Sane character escapes.
        ASSERT_TRUE(fs::create_directories(syncRoot / "dd%31"));
        model.addfolder("x/dd1")->fsName("dd%31");

        ASSERT_TRUE(createNameFile(syncRoot, "ff%31"));
        model.addfile("x/ff1", "ff%31")->fsName("ff%31");

    }

    // Wait for synchronization to complete.
    waitonsyncs(TIMEOUT, &cd);

    // Confirm model.
    ASSERT_TRUE(cd.confirmModel_mainthread(model.findnode("x"), backupId1));

    // Let's try with escaped control sequences.
    ASSERT_TRUE(fs::create_directories(syncRoot / "dd%250a"));
    model.addfolder("x/dd%0a")->fsName("dd%250a");

    ASSERT_TRUE(createNameFile(syncRoot, "ff%250a"));
    model.addfile("x/ff%0a", "ff%250a")->fsName("ff%250a");

    // Wait for sync and confirm model.
    waitonsyncs(TIMEOUT, &cd);
    ASSERT_TRUE(cd.confirmModel_mainthread(model.findnode("x"), backupId1));

    // Remotely delete the nodes with control sequences.
    ASSERT_TRUE(cd.deleteremote("x/dd%0a"));
    model.movetosynctrash("x/dd%0a", "x");

    ASSERT_TRUE(cd.deleteremote("x/ff%0a"));
    model.movetosynctrash("x/ff%0a", "x");

    // Wait for sync and confirm model.
    waitonsyncs(TIMEOUT, &cd);
    ASSERT_TRUE(cd.confirmModel_mainthread(model.findnode("x"), backupId1));
}

#ifdef _WIN32
#define SEP "\\"
#else // _WIN32
#define SEP "/"
#endif // ! _WIN32

class AnomalyReporter
  : public FilenameAnomalyReporter
{
public:
    struct Anomaly
    {
        string localPath;
        string remotePath;
        int type;
    }; // Anomaly

    AnomalyReporter(const string& localRoot, const string& remoteRoot)
      : mAnomalies()
      , mLocalRoot(localRoot)
      , mRemoteRoot(remoteRoot)
    {
        assert(!mLocalRoot.empty());
        assert(!mRemoteRoot.empty());

        // Add trailing separators if necessary.
        if (string(1, mLocalRoot.back()) != SEP)
        {
            mLocalRoot.append(SEP);
        }

        if (mRemoteRoot.back() != '/')
        {
            mRemoteRoot.push_back('/');
        }
    }

    void anomalyDetected(FilenameAnomalyType type,
                         const string& localPath,
                         const string& remotePath) override
    {
        assert(startsWith(localPath, mLocalRoot));
        assert(startsWith(remotePath, mRemoteRoot));

        mAnomalies.emplace_back();

        auto& anomaly = mAnomalies.back();
        anomaly.localPath = localPath.substr(mLocalRoot.size());
        anomaly.remotePath = remotePath.substr(mRemoteRoot.size());
        anomaly.type = type;
    }

    vector<Anomaly> mAnomalies;

private:
    bool startsWith(const string& lhs, const string& rhs) const
    {
        return lhs.compare(0, rhs.size(), rhs) == 0;
    }

    string mLocalRoot;
    string mRemoteRoot;
}; // AnomalyReporter

TEST(Sync, AnomalousManualDownload)
{
    auto TESTROOT = makeNewTestRoot();
    auto TIMEOUT  = chrono::seconds(4);

    // Upload two files for us to download.
    {
        StandardClient cu(TESTROOT, "cu");

        // Log callbacks.
        cu.logcb = true;

        // Log client in.
        ASSERT_TRUE(cu.login_reset_makeremotenodes("MEGA_EMAIL", "MEGA_PWD", "s", 0, 0));

        // Create a sync so we can upload some files.
        auto id = cu.setupSync_mainthread("s", "s");
        ASSERT_NE(id, UNDEF);

        // Get our hands on the sync root.
        auto root = cu.syncSet(id).localpath;

        // Create the test files.
        Model model;

        model.addfile("f");
        model.addfile("g:0")->fsName("g%3a0");
        model.generate(root);

        // Wait for the upload to complete.
        waitonsyncs(TIMEOUT, &cu);

        // Make sure the files were uploaded.
        ASSERT_TRUE(cu.confirmModel_mainthread(model.root.get(), id));
    }

    StandardClient cd(TESTROOT, "cd");

    // Log callbacks.
    cd.logcb = true;

    // Log client in.
    ASSERT_TRUE(cd.login_fetchnodes("MEGA_EMAIL", "MEGA_PWD"));

    // Determine root paths.
    auto root = TESTROOT / "cd";

    // Set anomalous filename reporter.
    AnomalyReporter* reporter =
      new AnomalyReporter(root.u8string(),
                          cd.gettestbasenode()->displaypath());

    cd.client.mFilenameAnomalyReporter.reset(reporter);

    // cu's sync root.
    auto* s = cd.drillchildnodebyname(cd.gettestbasenode(), "s");
    ASSERT_TRUE(s);

    // Simple validation helper.
    auto read_string = [](const fs::path& path) {
        // How much buffer space do we need?
        auto length = fs::file_size(path);
        assert(length > 0);

        // Read in the file's contents.
        ifstream istream(path.u8string(), ios::binary);
        string buffer(length, 0);

        istream.read(&buffer[0], length);

        // Make sure the read was successful.
        assert(istream.good());

        return buffer;
    };

    // Download a regular file.
    {
        // Regular file, s/f.
        auto* f = cd.drillchildnodebyname(s, "f");
        ASSERT_TRUE(f);

        // Download.
        auto destination = root / "f";
        ASSERT_TRUE(cd.downloadFile(*f, destination));

        // Make sure the file was downloaded.
        ASSERT_TRUE(fs::is_regular_file(destination));
        ASSERT_EQ(read_string(destination), "f");

        // No anomalies should be reported.
        ASSERT_TRUE(reporter->mAnomalies.empty());
    }

    // Download an anomalous file.
    {
        // Anomalous file, s/g:0.
        auto* g0 = cd.drillchildnodebyname(s, "g:0");
        ASSERT_TRUE(g0);

        // Download.
        auto destination = root / "g%3a0";
        ASSERT_TRUE(cd.downloadFile(*g0, destination));

        // Make sure the file was downloaded.
        ASSERT_TRUE(fs::is_regular_file(destination));
        ASSERT_EQ(read_string(destination), "g:0");

        // A single anomaly should be reported.
        ASSERT_EQ(reporter->mAnomalies.size(), 1);

        auto& anomaly = reporter->mAnomalies.front();

        ASSERT_EQ(anomaly.localPath, "g%3a0");
        ASSERT_EQ(anomaly.remotePath, "s/g:0");
        ASSERT_EQ(anomaly.type, FILENAME_ANOMALY_NAME_MISMATCH);
    }
}

TEST(Sync, AnomalousManualUpload)
{
    auto TESTROOT = makeNewTestRoot();
    auto TIMEOUT  = chrono::seconds(4);

    // Upload client.
    StandardClient cu(TESTROOT, "cu");

    // Verification client.
    StandardClient cv(TESTROOT, "cv");

    // Log callbacks.
    cu.logcb = true;
    cv.logcb = true;

    // Log in clients.
    ASSERT_TRUE(cu.login_reset_makeremotenodes("MEGA_EMAIL", "MEGA_PWD", "s", 0, 0));
    ASSERT_TRUE(cv.login_fetchnodes("MEGA_EMAIL", "MEGA_PWD"));

    // Determine local root.
    auto root = TESTROOT / "cu";

    // Set up anomalous name reporter.
    AnomalyReporter* reporter =
      new AnomalyReporter(root.u8string(),
                          cu.gettestbasenode()->displaypath());

    cu.client.mFilenameAnomalyReporter.reset(reporter);

    // Create a sync so we can verify uploads.
    auto id = cv.setupSync_mainthread("s", "s");
    ASSERT_NE(id, UNDEF);

    Model model;

    // Upload a regular file.
    {
        // Add file to model.
        model.addfile("f0");
        model.generate(root);

        // Upload file.
        auto* s = cu.client.nodeByHandle(cv.syncSet(id).h);
        ASSERT_TRUE(s);
        ASSERT_TRUE(cu.uploadFile(root / "f0", s));

        // Necessary as cv has downloaded a file.
        model.ensureLocalDebrisTmpLock("");

        // Make sure the file uploaded successfully.
        waitonsyncs(TIMEOUT, &cv);

        ASSERT_TRUE(cv.confirmModel_mainthread(model.root.get(), id));

        // No anomalies should be reported.
        ASSERT_TRUE(reporter->mAnomalies.empty());
    }

    // Upload an anomalous file.
    {
        // Add an anomalous file.
        model.addfile("f:0")->fsName("f%3a0");
        model.generate(root);

        // Upload file.
        auto* s = cu.client.nodeByHandle(cv.syncSet(id).h);
        ASSERT_TRUE(s);
        ASSERT_TRUE(cu.uploadFile(root / "f%3a0", "f:0", s));

        // Make sure the file uploaded ok.
        waitonsyncs(TIMEOUT, &cv);

        ASSERT_TRUE(cv.confirmModel_mainthread(model.root.get(), id));

        // A single anomaly should've been reported.
        ASSERT_EQ(reporter->mAnomalies.size(), 1);

        auto& anomaly = reporter->mAnomalies.front();

        ASSERT_EQ(anomaly.localPath, "f%3a0");
        ASSERT_EQ(anomaly.remotePath, "s/f:0");
        ASSERT_EQ(anomaly.type, FILENAME_ANOMALY_NAME_MISMATCH);
    }
}

TEST(Sync, AnomalousSyncDownload)
{
    auto TESTROOT = makeNewTestRoot();
    auto TIMEOUT  = chrono::seconds(4);

    // For verification.
    Model model;

    // Upload test files.
    {
        // Upload client.
        StandardClient cu(TESTROOT, "cu");

        // Log callbacks.
        cu.logcb = true;

        // Log in client.
        ASSERT_TRUE(cu.login_reset_makeremotenodes("MEGA_EMAIL", "MEGA_PWD", "s", 0, 0));

        // Add and start sync.
        auto id = cu.setupSync_mainthread("s", "s");
        ASSERT_NE(id, UNDEF);

        // Add test files for upload.
        auto root = cu.syncSet(id).localpath;

        model.addfile("f");
        model.addfile("f:0")->fsName("f%3a0");
        model.addfolder("d");
        model.addfolder("d:0")->fsName("d%3a0");
        model.generate(root);

        // Wait for sync to complete.
        waitonsyncs(TIMEOUT, &cu);

        // Did the files upload okay?
        ASSERT_TRUE(cu.confirmModel_mainthread(model.root.get(), id));
    }

    // Download test files.
    StandardClient cd(TESTROOT, "cd");

    // Log client in.
    ASSERT_TRUE(cd.login_fetchnodes("MEGA_EMAIL", "MEGA_PWD"));

    // Set anomalous filename reporter.
    AnomalyReporter* reporter;
    {
        auto* root = cd.gettestbasenode();
        ASSERT_TRUE(root);

        auto* s = cd.drillchildnodebyname(root, "s");
        ASSERT_TRUE(s);

        auto local = (TESTROOT / "cd" / "s").u8string();
        auto remote = s->displaypath();

        reporter = new AnomalyReporter(local, remote);
        cd.client.mFilenameAnomalyReporter.reset(reporter);
    }

    // Add and start sync.
    auto id = cd.setupSync_mainthread("s", "s");
    ASSERT_NE(id, UNDEF);

    // Get our hands on the sync root.
    auto root = cd.syncSet(id).localpath;

    // Wait for sync to complete.
    waitonsyncs(TIMEOUT, &cd);

    // Necessary as cd has downloaded files.
    model.ensureLocalDebrisTmpLock("");

    // Were all the files downloaded okay?
    ASSERT_TRUE(cd.confirmModel_mainthread(model.root.get(), id));

    // Are we on a filesystem where : would be escaped?
    if (cd.wouldBeEscapedOnDownload(root, ":"))
    {
        // Yep so two anomalies should be reported.
        ASSERT_EQ(reporter->mAnomalies.size(), 2);

        auto anomaly = reporter->mAnomalies.begin();

        // d:0
        ASSERT_EQ(anomaly->localPath, "d%3a0");
        ASSERT_EQ(anomaly->remotePath, "d:0");
        ASSERT_EQ(anomaly->type, FILENAME_ANOMALY_NAME_MISMATCH);

        ++anomaly;

        // f:0
        ASSERT_EQ(anomaly->localPath, "f%3a0");
        ASSERT_EQ(anomaly->remotePath, "f:0");
        ASSERT_EQ(anomaly->type, FILENAME_ANOMALY_NAME_MISMATCH);
    }
    else
    {
        // Nope so there should be no anomalies.
        ASSERT_TRUE(reporter->mAnomalies.empty());
    }
}

TEST(Sync, AnomalousSyncLocalRename)
{
    auto TESTROOT = makeNewTestRoot();
    auto TIMEOUT = chrono::seconds(4);

    // Sync client.
    StandardClient cx(TESTROOT, "cx");

    // Log in client.
    ASSERT_TRUE(cx.login_reset_makeremotenodes("MEGA_EMAIL", "MEGA_PWD", "s", 0, 0));

    // Add and start sync.
    auto id = cx.setupSync_mainthread("s", "s");
    ASSERT_NE(id, UNDEF);

    auto root = cx.syncSet(id).localpath;

    // Set anomalous filename reporter.
    AnomalyReporter* reporter =
      new AnomalyReporter(root.u8string(), "/mega_test_sync/s");

    cx.client.mFilenameAnomalyReporter.reset(reporter);

    // Populate filesystem.
    Model model;

    model.addfile("d/f");
    model.addfile("f");
    model.generate(root);

    // Wait for synchronization to complete.
    waitonsyncs(TIMEOUT, &cx);

    // Make sure everything uploaded okay.
    ASSERT_TRUE(cx.confirmModel_mainthread(model.root.get(), id));

    // Rename d/f -> d/g.
    model.findnode("d/f")->name = "g";
    fs::rename(root / "d" / "f", root / "d" / "g");

    // Wait for synchronization to complete.
    waitonsyncs(TIMEOUT, &cx);

    // Confirm move.
    ASSERT_TRUE(cx.confirmModel_mainthread(model.root.get(), id));

    // There should be no anomalies.
    ASSERT_TRUE(reporter->mAnomalies.empty());

    // Rename d/g -> d/g:0.
    model.findnode("d/g")->fsName("g%3a0").name = "g:0";
    fs::rename(root / "d" / "g", root / "d" / "g%3a0");

    // Wait for synchronization to complete.
    waitonsyncs(TIMEOUT, &cx);

    // Confirm move.
    ASSERT_TRUE(cx.confirmModel_mainthread(model.root.get(), id));

    // There should be a single anomaly.
    ASSERT_EQ(reporter->mAnomalies.size(), 1);
    {
        auto& anomaly = reporter->mAnomalies.back();

        ASSERT_EQ(anomaly.localPath, "d" SEP "g%3a0");
        ASSERT_EQ(anomaly.remotePath, "d/g:0");
        ASSERT_EQ(anomaly.type, FILENAME_ANOMALY_NAME_MISMATCH);
    }
    reporter->mAnomalies.clear();

    // Move f -> d/g:0.
    model.findnode("d/g:0")->content = "f";
    model.removenode("f");
    fs::rename(root / "f", root / "d" / "g%3a0");

    // Wait for sync to complete.
    waitonsyncs(TIMEOUT, &cx);

    // Confirm move.
    ASSERT_TRUE(cx.confirmModel_mainthread(model.root.get(), id));

    // No anomalies should be reported.
    ASSERT_TRUE(reporter->mAnomalies.empty());
}

TEST(Sync, AnomalousSyncRemoteRename)
{
    auto TESTROOT = makeNewTestRoot();
    auto TIMEOUT = chrono::seconds(4);

    // Sync client.
    StandardClient cx(TESTROOT, "cx");

    // Rename client.
    StandardClient cr(TESTROOT, "cr");

    // Log in clients.
    ASSERT_TRUE(cx.login_reset_makeremotenodes("MEGA_EMAIL", "MEGA_PWD", "s", 0, 0));
    ASSERT_TRUE(cr.login_fetchnodes("MEGA_EMAIL", "MEGA_PWD"));

    // Add and start sync.
    auto id = cx.setupSync_mainthread("s", "s");
    ASSERT_NE(id, UNDEF);

    auto root = cx.syncSet(id).localpath;

    // Set up anomalous filename reporter.
    auto* reporter = new AnomalyReporter(root.u8string(), "/mega_test_sync/s");
    cx.client.mFilenameAnomalyReporter.reset(reporter);

    // Populate filesystem.
    Model model;

    model.addfile("d/f");
    model.addfile("f");
    model.generate(root);

    // Wait for sync to complete.
    waitonsyncs(TIMEOUT, &cx);

    // Verify upload.
    ASSERT_TRUE(cx.confirmModel_mainthread(model.root.get(), id));

    // Rename d/f -> d/g.
    auto* s = cr.client.nodeByHandle(cx.syncSet(id).h);
    ASSERT_TRUE(s);

    auto* d = cr.drillchildnodebyname(s, "d");
    ASSERT_TRUE(d);

    {
        auto* f = cr.drillchildnodebyname(d, "f");
        ASSERT_TRUE(f);

        ASSERT_TRUE(cr.setattr(f, attr_map('n', "g")));
    }

    // Wait for sync to complete.
    waitonsyncs(TIMEOUT, &cx);

    // Update model.
    model.findnode("d/f")->name = "g";

    // Verify rename.
    ASSERT_TRUE(cx.confirmModel_mainthread(model.root.get(), id));

    // There should be no anomalies.
    ASSERT_TRUE(reporter->mAnomalies.empty());

    // Rename d/g -> d/g:0.
    {
        auto* g = cr.drillchildnodebyname(d, "g");
        ASSERT_TRUE(g);

        ASSERT_TRUE(cr.setattr(g, attr_map('n', "g:0")));
    }

    // Wait for sync to complete.
    waitonsyncs(TIMEOUT, &cx);

    // Update model.
    model.findnode("d/g")->fsName("g%3a0").name = "g:0";

    // Verify rename.
    ASSERT_TRUE(cx.confirmModel_mainthread(model.root.get(), id));

    // Are we on a filesystem where : would be escaped?
    if (cx.wouldBeEscapedOnDownload(root, ":"))
    {
        // Yep so there should be a single anomaly.
        ASSERT_EQ(reporter->mAnomalies.size(), 1);

        auto& anomaly = reporter->mAnomalies.back();

        ASSERT_EQ(anomaly.localPath, "d" SEP "g%3a0");
        ASSERT_EQ(anomaly.remotePath, "d/g:0");
        ASSERT_EQ(anomaly.type, FILENAME_ANOMALY_NAME_MISMATCH);

        reporter->mAnomalies.clear();
    }
    else
    {
        // Nope so there should be no anomalies.
        ASSERT_TRUE(reporter->mAnomalies.empty());
    }
}

TEST(Sync, AnomalousSyncUpload)
{
    auto TESTROOT = makeNewTestRoot();
    auto TIMEOUT = chrono::seconds(4);

    // Upload client.
    StandardClient cu(TESTROOT, "cu");

    // Log client in.
    ASSERT_TRUE(cu.login_reset_makeremotenodes("MEGA_EMAIL", "MEGA_PWD", "s", 0, 0));

    // Add and start sync.
    auto id = cu.setupSync_mainthread("s", "s");
    ASSERT_NE(id, UNDEF);

    auto root = cu.syncSet(id).localpath;

    // Set up anomalous filename reporter.
    AnomalyReporter* reporter =
      new AnomalyReporter(root.u8string(), "/mega_test_sync/s");

    cu.client.mFilenameAnomalyReporter.reset(reporter);

    // Populate filesystem.
    Model model;

    model.addfile("f");
    model.addfile("f:0")->fsName("f%3a0");
    model.addfolder("d");
    model.addfolder("d:0")->fsName("d%3a0");
    model.generate(root);

    // Wait for synchronization to complete.
    waitonsyncs(TIMEOUT, &cu);

    // Ensure everything uploaded okay.
    ASSERT_TRUE(cu.confirmModel_mainthread(model.root.get(), id));

    // Two anomalies should've been reported.
    ASSERT_EQ(reporter->mAnomalies.size(), 2);

    auto anomaly = reporter->mAnomalies.begin();

    // d:0
    ASSERT_EQ(anomaly->localPath, "d%3a0");
    ASSERT_EQ(anomaly->remotePath, "d:0");
    ASSERT_EQ(anomaly->type, FILENAME_ANOMALY_NAME_MISMATCH);

    ++anomaly;

    // f:0
    ASSERT_EQ(anomaly->localPath, "f%3a0");
    ASSERT_EQ(anomaly->remotePath, "f:0");
    ASSERT_EQ(anomaly->type, FILENAME_ANOMALY_NAME_MISMATCH);
}

#undef SEP

TEST(Sync, BasicSyncExportImport)
{
    auto TESTROOT = makeNewTestRoot();
    auto TIMEOUT  = chrono::seconds(4);

    // Sync client.
    unique_ptr<StandardClient> cx(new StandardClient(TESTROOT, "cx"));

    // Log callbacks.
    cx->logcb = true;

    // Log in client.
    ASSERT_TRUE(cx->login_reset_makeremotenodes("MEGA_EMAIL", "MEGA_PWD", "s", 1, 3));

    // Create and start syncs.
    auto id0 = cx->setupSync_mainthread("s0", "s/s_0");
    ASSERT_NE(id0, UNDEF);

    auto id1 = cx->setupSync_mainthread("s1", "s/s_1");
    ASSERT_NE(id1, UNDEF);

    auto id2 = cx->setupSync_mainthread("s2", "s/s_2");
    ASSERT_NE(id2, UNDEF);

    // Get our hands on the sync's local root.
    auto root0 = cx->syncSet(id0).localpath;
    auto root1 = cx->syncSet(id1).localpath;
    auto root2 = cx->syncSet(id2).localpath;

    // Give the syncs something to synchronize.
    Model model0;
    Model model1;
    Model model2;

    model0.addfile("d0/f0");
    model0.addfile("f0");
    model0.generate(root0);

    model1.addfile("d0/f0");
    model1.addfile("d0/f1");
    model1.addfile("d1/f0");
    model1.addfile("d1/f1");
    model1.generate(root1);

    model2.addfile("f0");
    model2.addfile("f1");
    model2.generate(root2);

    // Wait for synchronization to complete.
    waitonsyncs(TIMEOUT, cx.get());

    // Make sure everything was uploaded okay.
    ASSERT_TRUE(cx->confirmModel_mainthread(model0.root.get(), id0));
    ASSERT_TRUE(cx->confirmModel_mainthread(model1.root.get(), id1));
    ASSERT_TRUE(cx->confirmModel_mainthread(model2.root.get(), id2));

    // Export the syncs.
    auto configs = cx->exportSyncConfigs();
    ASSERT_FALSE(configs.empty());

    // Log out client, don't keep caches.
    cx.reset();

    // Recreate client.
    cx.reset(new StandardClient(TESTROOT, "cx"));

    // Log client back in.
    ASSERT_TRUE(cx->login_fetchnodes("MEGA_EMAIL", "MEGA_PWD"));

    // Import the syncs.
    ASSERT_TRUE(cx->importSyncConfigs(std::move(configs)));

    // Determine the imported sync's backup IDs.
    id0 = cx->backupIdForSyncPath(root0);
    ASSERT_NE(id0, UNDEF);

    id1 = cx->backupIdForSyncPath(root1);
    ASSERT_NE(id1, UNDEF);

    id2 = cx->backupIdForSyncPath(root2);
    ASSERT_NE(id2, UNDEF);

    // Make sure nothing's changed since we exported the syncs.
    ASSERT_TRUE(cx->confirmModel_mainthread(model0.root.get(), id0));
    ASSERT_TRUE(cx->confirmModel_mainthread(model1.root.get(), id1));
    ASSERT_TRUE(cx->confirmModel_mainthread(model2.root.get(), id2));

    // Make some changes.
    model0.addfile("d0/f1");
    model0.generate(root0);

    model1.addfile("f0");
    model1.generate(root1);

    model2.addfile("d0/d0f0");
    model2.generate(root2);

    // Imported syncs should be disabled.
    // So, we're waiting for the syncs to do precisely nothing.
    waitonsyncs(TIMEOUT, cx.get());

    // Confirm should fail.
    ASSERT_FALSE(cx->confirmModel_mainthread(model0.root.get(), id0));
    ASSERT_FALSE(cx->confirmModel_mainthread(model1.root.get(), id1));
    ASSERT_FALSE(cx->confirmModel_mainthread(model2.root.get(), id2));

    // Enable the imported syncs.
    ASSERT_TRUE(cx->enableSyncByBackupId(id0));
    ASSERT_TRUE(cx->enableSyncByBackupId(id1));
    ASSERT_TRUE(cx->enableSyncByBackupId(id2));

    // Wait for sync to complete.
    waitonsyncs(TIMEOUT, cx.get());

    // Changes should now be in the cloud.
    ASSERT_TRUE(cx->confirmModel_mainthread(model0.root.get(), id0));
    ASSERT_TRUE(cx->confirmModel_mainthread(model1.root.get(), id1));
    ASSERT_TRUE(cx->confirmModel_mainthread(model2.root.get(), id2));
}
TEST(Sync, RenameReplaceFileBetweenSyncs)
{
    const auto TESTROOT = makeNewTestRoot();
    const auto TIMEOUT  = chrono::seconds(4);

    StandardClient c0(TESTROOT, "c0");

    // Log callbacks.
    c0.logcb = true;

    // Log in client.
    ASSERT_TRUE(c0.login_reset_makeremotenodes("MEGA_EMAIL", "MEGA_PWD", "s0", 0, 0));
    ASSERT_TRUE(c0.makeCloudSubdirs("s1", 0, 0));

    // Set up syncs.
    const auto id0 = c0.setupSync_mainthread("s0", "s0");
    ASSERT_NE(id0, UNDEF);

    const auto id1 = c0.setupSync_mainthread("s1", "s1");
    ASSERT_NE(id1, UNDEF);

    // Convenience.
    const auto SYNCROOT0 = TESTROOT / "c0" / "s0";
    const auto SYNCROOT1 = TESTROOT / "c0" / "s1";

    // Set up models.
    Model model0;
    Model model1;

    model0.addfile("f0", "x");
    model0.generate(SYNCROOT0);

    // Wait for synchronization to complete.
    waitonsyncs(TIMEOUT, &c0);

    // Confirm models.
    ASSERT_TRUE(c0.confirmModel_mainthread(model0.root.get(), id0));
    ASSERT_TRUE(c0.confirmModel_mainthread(model1.root.get(), id1));

    // Move s0/f0 to s1/f0.
    model1 = model0;

    fs::rename(SYNCROOT0 / "f0", SYNCROOT1 / "f0");

    // Replace s0/f0.
    model0.removenode("f0");
    model0.addfile("f0", "y");

    ASSERT_TRUE(createDataFile(SYNCROOT0 / "f0", "y"));

    // Wait for synchronization to complete.
    waitonsyncs(TIMEOUT, &c0);

    // Confirm models.
    ASSERT_TRUE(c0.confirmModel_mainthread(model0.root.get(), id0));
    ASSERT_TRUE(c0.confirmModel_mainthread(model1.root.get(), id1));

    // Disable s0.
    ASSERT_TRUE(c0.disableSync(id0, NO_SYNC_ERROR, false));

    // Make sure s0 is disabled.
    ASSERT_TRUE(createDataFile(SYNCROOT0 / "f1", "z"));

    // Wait for synchronization to complete.
    waitonsyncs(TIMEOUT, &c0);

    // Confirm models.
    ASSERT_TRUE(c0.confirmModel_mainthread(
                  model0.root.get(),
                  id0,
                  false,
                  StandardClient::CONFIRM_REMOTE));

    // Move s1/f0 to s0/f2.
    model1.removenode("f0");

    fs::rename(SYNCROOT1 / "f0", SYNCROOT0 / "f2");

    // Replace s1/f0.
    model1.addfile("f0", "q");

    ASSERT_TRUE(createDataFile(SYNCROOT1 / "f0", "q"));

    // Wait for synchronization to complete.
    waitonsyncs(TIMEOUT, &c0);

    // Confirm models.
    ASSERT_TRUE(c0.confirmModel_mainthread(
                  model0.root.get(),
                  id0,
                  false,
                  StandardClient::CONFIRM_REMOTE));

    ASSERT_TRUE(c0.confirmModel_mainthread(model1.root.get(), id1));
}

TEST(Sync, RenameReplaceFileWithinSync)
{
    const auto TESTROOT = makeNewTestRoot();
    const auto TIMEOUT  = chrono::seconds(4);

    StandardClient c0(TESTROOT, "c0");

    // Log callbacks.
    c0.logcb = true;

    // Log in client and clear remote contents.
    ASSERT_TRUE(c0.login_reset_makeremotenodes("MEGA_EMAIL", "MEGA_PWD", "s0", 0, 0));

    // Set up sync.
    const auto id = c0.setupSync_mainthread("s0", "s0");
    ASSERT_NE(id, UNDEF);

    // Populate local FS.
    const auto SYNCROOT = TESTROOT / "c0" / "s0";

    Model model;

    model.addfile("f1");
    model.generate(SYNCROOT);

    // Wait for synchronization to complete.
    waitonsyncs(TIMEOUT, &c0);

    // Confirm model.
    ASSERT_TRUE(c0.confirmModel_mainthread(model.root.get(), id));

    // Rename /f1 to /f2.
    // This tests the case where the target is processed after the source.
    model.addfile("f2", "f1");
    model.removenode("f1");

    fs::rename(SYNCROOT / "f1", SYNCROOT / "f2");

    // Replace /d1.
    model.addfile("f1", "x");

    ASSERT_TRUE(createDataFile(SYNCROOT / "f1", "x"));

    // Wait for synchronization to complete.
    waitonsyncs(TIMEOUT, &c0);

    // Confirm model.
    ASSERT_TRUE(c0.confirmModel_mainthread(model.root.get(), id));

    // Rename /f2 to /f0.
    // This tests the case where the target is processed before the source.
    model.addfile("f0", "f1");
    model.removenode("f2");

    fs::rename(SYNCROOT / "f2", SYNCROOT / "f0");

    // Replace /d2.
    model.addfile("f2", "y");

    ASSERT_TRUE(createDataFile(SYNCROOT / "f2", "y"));

    // Wait for synchronization to complete.
    waitonsyncs(TIMEOUT, &c0);

    // Confirm model.
    ASSERT_TRUE(c0.confirmModel_mainthread(model.root.get(), id));
}

TEST(Sync, RenameReplaceFolderBetweenSyncs)
{
    const auto TESTROOT = makeNewTestRoot();
    const auto TIMEOUT  = chrono::seconds(4);

    StandardClient c0(TESTROOT, "c0");

    // Log callbacks.
    c0.logcb = true;

    // Log in client.
    ASSERT_TRUE(c0.login_reset_makeremotenodes("MEGA_EMAIL", "MEGA_PWD", "s0", 0, 0));
    ASSERT_TRUE(c0.makeCloudSubdirs("s1", 0, 0));

    // Set up syncs.
    const auto id0 = c0.setupSync_mainthread("s0", "s0");
    ASSERT_NE(id0, UNDEF);

    const auto id1 = c0.setupSync_mainthread("s1", "s1");
    ASSERT_NE(id1, UNDEF);

    // Convenience.
    const auto SYNCROOT0 = TESTROOT / "c0" / "s0";
    const auto SYNCROOT1 = TESTROOT / "c0" / "s1";

    // Set up models.
    Model model0;
    Model model1;

    model0.addfile("d0/f0");
    model0.generate(SYNCROOT0);

    // Wait for synchronization to complete.
    waitonsyncs(TIMEOUT, &c0);

    // Confirm models.
    ASSERT_TRUE(c0.confirmModel_mainthread(model0.root.get(), id0));
    ASSERT_TRUE(c0.confirmModel_mainthread(model1.root.get(), id1));

    // Move s0/d0 to s1/d0. (and replace)
    model1 = model0;

    fs::rename(SYNCROOT0 / "d0", SYNCROOT1 / "d0");

    // Replace s0/d0.
    model0.removenode("d0/f0");

    fs::create_directories(SYNCROOT0 / "d0");

    // Wait for synchronization to complete.
    waitonsyncs(TIMEOUT, &c0);

    // Confirm models.
    ASSERT_TRUE(c0.confirmModel_mainthread(model0.root.get(), id0));
    ASSERT_TRUE(c0.confirmModel_mainthread(model1.root.get(), id1));

    // Disable s0.
    ASSERT_TRUE(c0.disableSync(id0, NO_SYNC_ERROR, false));

    // Make sure s0 is disabled.
    fs::create_directories(SYNCROOT0 / "d1");

    // Wait for synchronization to complete.
    waitonsyncs(TIMEOUT, &c0);

    // Confirm models.
    ASSERT_TRUE(c0.confirmModel_mainthread(
                  model0.root.get(),
                  id0,
                  false,
                  StandardClient::CONFIRM_REMOTE));

    // Move s1/d0 to s0/d2.
    model1.removenode("d0/f0");

    fs::rename(SYNCROOT1 / "d0", SYNCROOT0 / "d2");

    // Replace s1/d0.
    fs::create_directories(SYNCROOT1 / "d0");

    // Wait for synchronization to complete.
    waitonsyncs(TIMEOUT, &c0);

    // Confirm models.
    ASSERT_TRUE(c0.confirmModel_mainthread(
                  model0.root.get(),
                  id0,
                  false,
                  StandardClient::CONFIRM_REMOTE));

    ASSERT_TRUE(c0.confirmModel_mainthread(model1.root.get(), id1));
}

TEST(Sync, RenameReplaceFolderWithinSync)
{
    const auto TESTROOT = makeNewTestRoot();
    const auto TIMEOUT  = chrono::seconds(4);

    StandardClient c0(TESTROOT, "c0");

    // Log callbacks.
    c0.logcb = true;

    // Log in client and clear remote contents.
    ASSERT_TRUE(c0.login_reset_makeremotenodes("MEGA_EMAIL", "MEGA_PWD", "s0", 0, 0));

    // Set up sync.
    const auto id = c0.setupSync_mainthread("s0", "s0");
    ASSERT_NE(id, UNDEF);

    // Populate local FS.
    const auto SYNCROOT = TESTROOT / "c0" / "s0";

    Model model;

    model.addfile("d1/f0");
    model.generate(SYNCROOT);

    // Wait for synchronization to complete.
    waitonsyncs(TIMEOUT, &c0);

    // Confirm model.
    ASSERT_TRUE(c0.confirmModel_mainthread(model.root.get(), id));

    // Rename /d1 to /d2.
    // This tests the case where the target is processed after the source.
    model.addfolder("d2");
    model.movenode("d1/f0", "d2");

    fs::rename(SYNCROOT / "d1", SYNCROOT / "d2");

    // Replace /d1.
    fs::create_directories(SYNCROOT / "d1");

    // Wait for synchronization to complete.
    waitonsyncs(TIMEOUT, &c0);

    // Confirm model.
    ASSERT_TRUE(c0.confirmModel_mainthread(model.root.get(), id));

    // Rename /d2 to /d0.
    // This tests the case where the target is processed before the source.
    model.addfolder("d0");
    model.movenode("d2/f0", "d0");

    fs::rename(SYNCROOT / "d2", SYNCROOT / "d0");

    // Replace /d2.
    fs::create_directories(SYNCROOT / "d2");

    // Wait for synchronization to complete.
    waitonsyncs(TIMEOUT, &c0);

    // Confirm model.
    ASSERT_TRUE(c0.confirmModel_mainthread(model.root.get(), id));
}

TEST(Sync, DownloadedDirectoriesHaveFilesystemWatch)
{
    const auto TESTROOT = makeNewTestRoot();
    const auto TIMEOUT  = chrono::seconds(4);

    StandardClient c(TESTROOT, "c");

    // Log callbacks.
    c.logcb = true;

    // Log in client.
    ASSERT_TRUE(c.login_reset_makeremotenodes("MEGA_EMAIL", "MEGA_PWD", "s", 0, 0));

    // Create /d in the cloud.
    {
        vector<NewNode> nodes(1);

        // Initialize new node.
        c.client.putnodes_prepareOneFolder(&nodes[0], "d");

        // Get our hands on the sync root.
        auto* root = c.drillchildnodebyname(c.gettestbasenode(), "s");
        ASSERT_TRUE(root);

        // Create new node in the cloud.
        ASSERT_TRUE(c.putnodes(root->nodehandle, std::move(nodes)));
    }

    // Add and start sync.
    const auto id = c.setupSync_mainthread("s", "s");
    ASSERT_NE(id, UNDEF);

    const auto SYNCROOT = c.syncSet(id).localpath;

    // Wait for synchronization to complete.
    waitonsyncs(TIMEOUT, &c);

    // Confirm /d has made it to disk.
    Model model;

    model.addfolder("d");

    ASSERT_TRUE(c.confirmModel_mainthread(model.root.get(), id));

    // Trigger a filesystem notification.
    model.addfile("d/f", "x");

    ASSERT_TRUE(createDataFile(SYNCROOT / "d" / "f", "x"));

    // Wait for synchronization to complete.
    waitonsyncs(TIMEOUT, &c);

    // Confirm /d/f made it to the cloud.
    ASSERT_TRUE(c.confirmModel_mainthread(model.root.get(), id));
}

TEST(Sync, FilesystemWatchesPresentAfterResume)
{
    const auto TESTROOT = makeNewTestRoot();
    const auto TIMEOUT  = chrono::seconds(4);

    auto c = ::mega::make_unique<StandardClient>(TESTROOT, "c");

    // Log callbacks.
    c->logcb = true;

    // Log in client.
    ASSERT_TRUE(c->login_reset_makeremotenodes("MEGA_EMAIL", "MEGA_PWD", "s", 0, 0));

    // Add and start sync.
    const auto id = c->setupSync_mainthread("s", "s");
    ASSERT_NE(id, UNDEF);

    const auto SYNCROOT = c->syncSet(id).localpath;

    // Build model and populate filesystem.
    Model model;

    model.addfolder("d0/d0d0");
    model.generate(SYNCROOT);

    // Wait for initial sync to complete.
    waitonsyncs(TIMEOUT, c.get());

    // Make sure directories made it to the cloud.
    ASSERT_TRUE(c->confirmModel_mainthread(model.root.get(), id));

    // Logout / Resume.
    {
        string session;

        // Save session.
        c->client.dumpsession(session);

        // Logout (taking care to preserve the caches.)
        c->localLogout();

        // Resume session.
        c.reset(new StandardClient(TESTROOT, "c"));
        ASSERT_TRUE(c->login_fetchnodes(session));

        // Wait for sync to complete.
        waitonsyncs(TIMEOUT, c.get());

        // Make sure everything's as we left it.
        ASSERT_TRUE(c->confirmModel_mainthread(model.root.get(), id));
    }

    // Trigger some filesystem notifications.
    {
        model.addfile("f", "f");
        ASSERT_TRUE(createDataFile(SYNCROOT / "f", "f"));

        model.addfile("d0/d0f", "d0f");
        ASSERT_TRUE(createDataFile(SYNCROOT / "d0" / "d0f", "d0f"));

        model.addfile("d0/d0d0/d0d0f", "d0d0f");
        ASSERT_TRUE(createDataFile(SYNCROOT / "d0" / "d0d0" / "d0d0f", "d0d0f"));
    }

    // Wait for synchronization to complete.
    waitonsyncs(TIMEOUT, c.get());

    // Did the new files make it to the cloud?
    ASSERT_TRUE(c->confirmModel_mainthread(model.root.get(), id));
}

TEST(Sync, MoveTargetHasFilesystemWatch)
{
    const auto TESTROOT = makeNewTestRoot();
    const auto TIMEOUT  = chrono::seconds(4);

    StandardClient c(TESTROOT, "c");

    // Log callbacks.
    c.logcb = true;

    // Log in client.
    ASSERT_TRUE(c.login_reset_makeremotenodes("MEGA_EMAIL", "MEGA_PWD", "s", 0, 0));

    // Set up sync.
    const auto id = c.setupSync_mainthread("s", "s");
    ASSERT_NE(id, UNDEF);

    const auto SYNCROOT = c.syncSet(id).localpath;

    // Build model and populate filesystem.
    Model model;

    model.addfolder("d0/dq");
    model.addfolder("d1");
    model.addfolder("d2/dx");
    model.generate(SYNCROOT);

    // Wait for initial sync to complete.
    waitonsyncs(TIMEOUT, &c);

    // Confirm directories have hit the cloud.
    ASSERT_TRUE(c.confirmModel_mainthread(model.root.get(), id));

    // Local move.
    {
        // d0/dq -> d1/dq (ascending.)
        model.movenode("d0/dq", "d1");

        fs::rename(SYNCROOT / "d0" / "dq",
                   SYNCROOT / "d1" / "dq");

        // d2/dx -> d1/dx (descending.)
        model.movenode("d2/dx", "d1");

        fs::rename(SYNCROOT / "d2" / "dx",
                   SYNCROOT / "d1" / "dx");
    }

    // Wait for sync to complete.
    waitonsyncs(TIMEOUT, &c);

    // Make sure movement has propagated to the cloud.
    ASSERT_TRUE(c.confirmModel_mainthread(model.root.get(), id));

    // Trigger some filesystem notifications.
    model.addfile("d1/dq/fq", "q");
    model.addfile("d1/dx/fx", "x");

    ASSERT_TRUE(createDataFile(SYNCROOT / "d1" / "dq" / "fq", "q"));
    ASSERT_TRUE(createDataFile(SYNCROOT / "d1" / "dx" / "fx", "x"));

    // Wait for sync to complete.
    waitonsyncs(TIMEOUT, &c);

    // Have the files made it up to the cloud?
    ASSERT_TRUE(c.confirmModel_mainthread(model.root.get(), id));

    // Remotely move.
    {
        StandardClient cr(TESTROOT, "cr");

        // Log in client.
        ASSERT_TRUE(cr.login_fetchnodes("MEGA_EMAIL", "MEGA_PWD"));

        // d1/dq -> d2/dq (ascending.)
        model.movenode("d1/dq", "d2");

        ASSERT_TRUE(cr.movenode("s/d1/dq", "s/d2"));

        // d1/dx -> d0/dx (descending.)
        model.movenode("d1/dx", "d0");

        ASSERT_TRUE(cr.movenode("s/d1/dx", "s/d0"));
    }

    // Wait for sync to complete.
    waitonsyncs(TIMEOUT, &c);

    // Make sure movements occured on disk.
    ASSERT_TRUE(c.confirmModel_mainthread(model.root.get(), id));

    // Trigger some filesystem notifications.
    model.removenode("d2/dq/fq");
    model.removenode("d0/dx/fx");

    fs::remove(SYNCROOT / "d2" / "dq" / "fq");
    fs::remove(SYNCROOT / "d0" / "dx" / "fx");

<<<<<<< HEAD
    // Wait for sync to complete.
    waitonsyncs(TIMEOUT, &c);

    // Make sure removes propagated to the cloud.
    ASSERT_TRUE(c.confirmModel_mainthread(model.root.get(), id));
}

TEST(Sync, DeleteReplaceReplacementHasFilesystemWatch)
{
    const auto TESTROOT = makeNewTestRoot();
    const auto TIMEOUT  = chrono::seconds(4);

    StandardClient c(TESTROOT, "c");

    // Log callbacks.
    c.logcb = true;

    // Log in client.
    ASSERT_TRUE(c.login_reset_makeremotenodes("MEGA_EMAIL", "MEGA_PWD", "s", 0, 0));
    
    // Add and start sync.
    const auto id = c.setupSync_mainthread("s", "s");
    ASSERT_NE(id, UNDEF);
=======
    // Confirm move.
    ASSERT_TRUE(cx.confirmModel_mainthread(model.root.get(), id));

    // There should be a single anomaly.
    ASSERT_EQ(reporter->mAnomalies.size(), 1);
    {
        auto& anomaly = reporter->mAnomalies.back();
>>>>>>> 8e2f186d

    const auto ROOT = c.syncSet(id).localpath;

    // Populate filesystem.
    Model model;

    model.addfolder("dx/f");
    model.generate(ROOT);

    // Wait for sync to complete.
    waitonsyncs(TIMEOUT, &c);

    // Make sure the directory's been uploaded to the cloud.
    ASSERT_TRUE(c.confirmModel_mainthread(model.root.get(), id));

    // Remove/replace the directory.
    fs::remove_all(ROOT / "dx");
    fs::create_directory(ROOT / "dx");

    // Wait for all notifications to be processed.
    waitonsyncs(TIMEOUT, &c);

    // Make sure the new directory is in the cloud.
    model.removenode("dx/f");

    ASSERT_TRUE(c.confirmModel_mainthread(model.root.get(), id));

    // Add a file in the new directory so we trigger a notification.
    model.addfile("dx/g", "g");

    ASSERT_TRUE(createDataFile(ROOT / "dx" / "g", "g"));

    // Wait for notifications to be processed.
    waitonsyncs(TIMEOUT, &c);

    // Check if g has been uploaded.
    // If it hasn't, we probably didn't receive a notification from the filesystem.
    ASSERT_TRUE(c.confirmModel_mainthread(model.root.get(), id));
}

TEST(Sync, RenameReplaceSourceAndTargetHaveFilesystemWatch)
{
    const auto TESTROOT = makeNewTestRoot();
    const auto TIMEOUT = chrono::seconds(4);

    StandardClient c(TESTROOT, "c");

    // Log callbacks.
    c.logcb = true;

    // Log in client.
    ASSERT_TRUE(c.login_reset_makeremotenodes("MEGA_EMAIL", "MEGA_PWD", "s", 0, 0));

    // Add and start sync.
    const auto id = c.setupSync_mainthread("s", "s");
    ASSERT_NE(id, UNDEF);

    const auto SYNCROOT = c.syncSet(id).localpath;

    // Build model and populate filesystem.
    Model model;

    model.addfolder("dq");
    model.addfolder("dz");
    model.generate(SYNCROOT);

    // Wait for initial sync to complete.
    waitonsyncs(TIMEOUT, &c);

    // Make sure directories have made it to the cloud.
    ASSERT_TRUE(c.confirmModel_mainthread(model.root.get(), id));

    // Rename /dq -> /dr (ascending), replace /dq.
    model.addfolder("dr");

    fs::rename(SYNCROOT / "dq", SYNCROOT / "dr");
    fs::create_directories(SYNCROOT / "dq");

    // Rename /dz -> /dy (descending), replace /dz.
    model.addfolder("dy");

<<<<<<< HEAD
    fs::rename(SYNCROOT / "dz", SYNCROOT / "dy");
    fs::create_directories(SYNCROOT / "dz");
=======
        ASSERT_TRUE(cr.setattr(f, attr_map('n', "g")));
    }
>>>>>>> 8e2f186d

    // Wait for sync to complete.
    waitonsyncs(TIMEOUT, &c);

    // Make sure moves made it to the cloud.
    ASSERT_TRUE(c.confirmModel_mainthread(model.root.get(), id));

    // Make sure rename targets still receive notifications.
    model.addfile("dr/fr", "r");
    model.addfile("dy/fy", "y");

<<<<<<< HEAD
    ASSERT_TRUE(createDataFile(SYNCROOT / "dr" / "fr", "r"));
    ASSERT_TRUE(createDataFile(SYNCROOT / "dy" / "fy", "y"));
=======
        ASSERT_TRUE(cr.setattr(g, attr_map('n', "g:0")));
    }
>>>>>>> 8e2f186d

    // Wait for sync to complete.
    waitonsyncs(TIMEOUT, &c);

    // Did the files make it to the cloud?
    ASSERT_TRUE(c.confirmModel_mainthread(model.root.get(), id));

    // Make sure (now replaced) rename sources still receive notifications.
    model.addfile("dq/fq", "q");
    model.addfile("dz/fz", "z");

    ASSERT_TRUE(createDataFile(SYNCROOT / "dq" / "fq", "q"));
    ASSERT_TRUE(createDataFile(SYNCROOT / "dz" / "fz", "z"));

    // Wait for sync to complete.
    waitonsyncs(TIMEOUT, &c);

    // Did the files make it to the cloud?
    ASSERT_TRUE(c.confirmModel_mainthread(model.root.get(), id));
}

TEST(Sync, RenameTargetHasFilesystemWatch)
{
    const auto TESTROOT = makeNewTestRoot();
    const auto TIMEOUT = chrono::seconds(4);

    StandardClient c(TESTROOT, "c");

    // Log callbacks.
    c.logcb = true;

    // Log in client.
    ASSERT_TRUE(c.login_reset_makeremotenodes("MEGA_EMAIL", "MEGA_PWD", "s", 0, 0));

    // Add and start sync.
    const auto id = c.setupSync_mainthread("s", "s");
    ASSERT_NE(id, UNDEF);

    const auto SYNCROOT = c.syncSet(id).localpath;

    // Build model and populate filesystem.
    Model model;

    model.addfolder("dq");
    model.addfolder("dz");
    model.generate(SYNCROOT);

    // Wait for synchronization to complete.
    waitonsyncs(TIMEOUT, &c);

    // Confirm model.
    ASSERT_TRUE(c.confirmModel_mainthread(model.root.get(), id));

    // Locally rename.
    {
        // - dq -> dr (ascending)
        model.removenode("dq");
        model.addfolder("dr");

        fs::rename(SYNCROOT / "dq", SYNCROOT / "dr");

        // - dz -> dy (descending)
        model.removenode("dz");
        model.addfolder("dy");

        fs::rename(SYNCROOT / "dz", SYNCROOT / "dy");
    }

    // Wait for synchronization to complete.
    waitonsyncs(TIMEOUT, &c);

    // Make sure rename has hit the cloud.
    ASSERT_TRUE(c.confirmModel_mainthread(model.root.get(), id));

    // Make sure rename targets receive notifications.
    model.addfile("dr/f", "x");
    model.addfile("dy/f", "y");

    ASSERT_TRUE(createDataFile(SYNCROOT / "dr" / "f", "x"));
    ASSERT_TRUE(createDataFile(SYNCROOT / "dy" / "f", "y"));

    // Wait for synchronization to complete.
    waitonsyncs(TIMEOUT, &c);

    // Check file has made it to the cloud.
    ASSERT_TRUE(c.confirmModel_mainthread(model.root.get(), id));

    // Remotely rename.
    {
        StandardClient cr(TESTROOT, "cc");

        // Log in client.
        ASSERT_TRUE(cr.login_fetchnodes("MEGA_EMAIL", "MEGA_PWD"));

        auto* root = cr.gettestbasenode();
        ASSERT_TRUE(root);

        // dr -> ds (ascending.)
        model.removenode("dr");
        model.addfile("ds/f", "x");

        auto* dr = cr.drillchildnodebyname(root, "s/dr");
        ASSERT_TRUE(dr);

        ASSERT_TRUE(cr.setattr(dr, attr_map('n', "ds")));

        // dy -> dx (descending.)
        model.removenode("dy");
        model.addfile("dx/f", "y");

        auto* dy = cr.drillchildnodebyname(root, "s/dy");
        ASSERT_TRUE(dy);

        ASSERT_TRUE(cr.setattr(dy, attr_map('n', "dx")));
    }

    WaitMillisec(4000); // it can take a while for APs to arrive (or to be sent)

    // Wait for synchronization to complete.
    waitonsyncs(TIMEOUT, &c);

    // Confirm move has occured locally.
    ASSERT_TRUE(c.confirmModel_mainthread(model.root.get(), id));

    // Check that /ds and /dx receive notifications.
    model.removenode("ds/f");
    model.removenode("dx/f");

    fs::remove(SYNCROOT / "ds" / "f");
    fs::remove(SYNCROOT / "dx" / "f");

    // Wait for synchronization to complete.
    waitonsyncs(TIMEOUT, &c);

    // Confirm remove has hit the cloud.
    ASSERT_TRUE(c.confirmModel_mainthread(model.root.get(), id));
}

TEST(Sync, RootHasFilesystemWatch)
{
    const auto TESTROOT = makeNewTestRoot();
    const auto TIMEOUT  = chrono::seconds(4);

    StandardClient c(TESTROOT, "c");

    // Log callbacks.
    c.logcb = true;

    // Log in client and clear remote contents.
    ASSERT_TRUE(c.login_reset_makeremotenodes("MEGA_EMAIL", "MEGA_PWD", "s", 0, 0));

    // Set up sync
    const auto id = c.setupSync_mainthread("s", "s");
    ASSERT_NE(id, UNDEF);

    // Wait for sync to complete.
    waitonsyncs(TIMEOUT, &c);

    // Trigger some filesystem notifications.
    Model model;

    model.addfolder("d0");
    model.addfile("f0");
    model.generate(c.syncSet(id).localpath);

    // Wait for sync to complete.
    waitonsyncs(TIMEOUT, &c);

    // Confirm models.
    ASSERT_TRUE(c.confirmModel_mainthread(model.root.get(), id));
}

struct TwoWaySyncSymmetryCase
{
    enum SyncType { type_twoWay, type_backupSync, type_numTypes };

    enum Action { action_rename, action_moveWithinSync, action_moveOutOfSync, action_moveIntoSync, action_delete, action_numactions };

    enum MatchState { match_exact,      // the sync destination has the exact same file/folder at the same relative path
                      match_older,      // the sync destination has an older file/folder at the same relative path
                      match_newer,      // the sync destination has a newer file/folder at the same relative path
                      match_absent };   // the sync destination has no node at the same relative path

    SyncType syncType = type_twoWay;
    Action action = action_rename;
    bool selfChange = false; // changed by our own client or another
    bool up = false;  // or down - sync direction
    bool file = false;  // or folder.  Which one this test changes
    bool isExternal = false;
    bool pauseDuringAction = false;
    Model localModel;
    Model remoteModel;
    handle backupId = UNDEF;

    bool printTreesBeforeAndAfter = false;

    struct State
    {
        StandardClient& steadyClient;
        StandardClient& resumeClient;
        StandardClient& nonsyncClient;
        fs::path localBaseFolderSteady;
        fs::path localBaseFolderResume;
        std::string remoteBaseFolder = "twoway";   // leave out initial / so we can drill down from root node
        std::string first_test_name;
        fs::path first_test_initiallocalfolders;

        State(StandardClient& ssc, StandardClient& rsc, StandardClient& sc2) : steadyClient(ssc), resumeClient(rsc), nonsyncClient(sc2) {}
    };

    State& state;
    TwoWaySyncSymmetryCase(State& wholestate) : state(wholestate) {}

    std::string typeName()
    {
        switch (syncType)
        {
        case type_twoWay:
            return "twoWay_";
        case type_backupSync:
            return isExternal ? "external_backup_"
                              : "internal_backup_";
        default:
            assert(false);
            return "";
        }
    }

    std::string actionName()
    {
        switch (action)
        {
        case action_rename: return "rename";
        case action_moveWithinSync: return "move";
        case action_moveOutOfSync: return "moveOut";
        case action_moveIntoSync: return "moveIn";
        case action_delete: return "delete";
        default: assert(false); return "";
        }
    }

    std::string matchName(MatchState m)
    {
        switch (m)
        {
            case match_exact: return "exact";
            case match_older: return "older";
            case match_newer: return "newer";
            case match_absent: return "absent";
        }
        return "bad enum";
    }

    std::string name()
    {
        return  typeName() + actionName() +
                (up?"_up" : "_down") +
                (selfChange?"_self":"_other") +
                (file?"_file":"_folder") +
                (pauseDuringAction?"_resumed":"_steady");
    }

    fs::path localTestBasePathSteady;
    fs::path localTestBasePathResume;
    std::string remoteTestBasePath;

    Model& sourceModel() { return up ? localModel : remoteModel; }
    Model& destinationModel() { return up ? remoteModel : localModel; }

    StandardClient& client1() { return pauseDuringAction ? state.resumeClient : state.steadyClient; }
    StandardClient& changeClient() { return selfChange ? client1() : state.nonsyncClient; }

    fs::path localTestBasePath() { return pauseDuringAction ? localTestBasePathResume : localTestBasePathSteady; }

    void makeMtimeFile(std::string name, int mtime_delta, Model& m1, Model& m2)
    {
        createNameFile(state.first_test_initiallocalfolders, name);
        auto initial_mtime = fs::last_write_time(state.first_test_initiallocalfolders / name);
        fs::last_write_time(localTestBasePath() / name, initial_mtime + std::chrono::seconds(mtime_delta));
        fs::rename(state.first_test_initiallocalfolders / name, state.first_test_initiallocalfolders / "f" / name); // move it after setting the time to be 100% sure the sync sees it with the adjusted mtime only
        m1.findnode("f")->addkid(m1.makeModelSubfile(name));
        m2.findnode("f")->addkid(m2.makeModelSubfile(name));
    }

    PromiseBoolSP cloudCopySetupPromise = newPromiseBoolSP();

    // prepares a local folder for testing, which will be two-way synced before the test
    void SetupForSync()
    {
        localTestBasePathSteady = state.localBaseFolderSteady / name();
        localTestBasePathResume = state.localBaseFolderResume / name();
        remoteTestBasePath = state.remoteBaseFolder + "/" + name();
        std::error_code ec;

        fs::create_directories(localTestBasePathSteady, ec);
        ASSERT_TRUE(!ec);
        fs::create_directories(localTestBasePathResume, ec);
        ASSERT_TRUE(!ec);

        localModel.root->addkid(localModel.buildModelSubdirs("f", 2, 2, 2));
        localModel.root->addkid(localModel.buildModelSubdirs("outside", 2, 1, 1));
        remoteModel.root->addkid(remoteModel.buildModelSubdirs("f", 2, 2, 2));
        remoteModel.root->addkid(remoteModel.buildModelSubdirs("outside", 2, 1, 1));

        // for the first one, copy that to the cloud.
        // for subsequent, duplicate in the cloud with this test's name.

        Node* testRoot = changeClient().client.nodebyhandle(changeClient().basefolderhandle);
        ASSERT_NE(testRoot, nullptr);
        Node* n2 = changeClient().drillchildnodebyname(testRoot, state.remoteBaseFolder);
        ASSERT_NE(n2, nullptr);
        if (state.first_test_name.empty())
        {
            state.first_test_name = name();
            state.first_test_initiallocalfolders = pauseDuringAction ? localTestBasePathResume : localTestBasePathSteady;

            ASSERT_TRUE(buildLocalFolders(state.first_test_initiallocalfolders, "f", 2, 2, 2));
            ASSERT_TRUE(buildLocalFolders(state.first_test_initiallocalfolders, "outside", 2, 1, 1));
            makeMtimeFile("file_older_1", -3600, localModel, remoteModel);
            makeMtimeFile("file_newer_1", 3600, localModel, remoteModel);
            makeMtimeFile("file_older_2", -3600, localModel, remoteModel);
            makeMtimeFile("file_newer_2", 3600, localModel, remoteModel);

            auto pb = newPromiseBoolSP();
            changeClient().uploadFolderTree(state.first_test_initiallocalfolders, n2, pb);
            ASSERT_TRUE(pb->get_future().get());

            auto pb2 = newPromiseBoolSP();
            std::atomic<int> inprogress(0);
            changeClient().uploadFilesInTree(state.first_test_initiallocalfolders, n2, inprogress, pb2);
            ASSERT_TRUE(pb2->get_future().get());
            out() << "Uploaded tree for " << name() << endl;
        }
        else
        {
            // since we will intiially sync everything in the two main test accounts,
            // it's much quicker if the files are already present for both cases in both
            fs::copy(state.first_test_initiallocalfolders,
                localTestBasePathSteady,
                    fs::copy_options::recursive,  ec);
            ASSERT_TRUE(!ec);
            fs::copy(state.first_test_initiallocalfolders,
                localTestBasePathResume,
                fs::copy_options::recursive,  ec);
            ASSERT_TRUE(!ec);

            Node* n1 = changeClient().drillchildnodebyname(testRoot, state.remoteBaseFolder + "/" + state.first_test_name);
            ASSERT_NE(n1, nullptr);
            changeClient().cloudCopyTreeAs(n1, n2, name(), cloudCopySetupPromise);
            ASSERT_TRUE(cloudCopySetupPromise->get_future().get());
            out() << "Copied cloud tree for " << name() << endl;

            localModel.findnode("f")->addkid(localModel.makeModelSubfile("file_older_1"));
            remoteModel.findnode("f")->addkid(remoteModel.makeModelSubfile("file_older_1"));
            localModel.findnode("f")->addkid(localModel.makeModelSubfile("file_newer_1"));
            remoteModel.findnode("f")->addkid(remoteModel.makeModelSubfile("file_newer_1"));
            localModel.findnode("f")->addkid(localModel.makeModelSubfile("file_older_2"));
            remoteModel.findnode("f")->addkid(remoteModel.makeModelSubfile("file_older_2"));
            localModel.findnode("f")->addkid(localModel.makeModelSubfile("file_newer_2"));
            remoteModel.findnode("f")->addkid(remoteModel.makeModelSubfile("file_newer_2"));
        }

    }

    bool isBackup() const
    {
        return syncType == type_backupSync;
    }

    bool isExternalBackup() const
    {
        return isExternal && isBackup();
    }

    bool isInternalBackup() const
    {
        return !isExternal && isBackup();
    }

    bool shouldRecreateOnResume() const
    {
        if (pauseDuringAction)
        {
            return isExternalBackup();
        }

        return false;
    }

    bool shouldDisableSync() const
    {
        if (up)
        {
            return false;
        }

        if (pauseDuringAction)
        {
            return isInternalBackup();
        }

        return isBackup();
    }

    bool shouldUpdateDestination() const
    {
        return up || !isBackup();
    }

    bool shouldUpdateModel() const
    {
        return up
               || !pauseDuringAction
               || !isExternalBackup();
    }

    fs::path localSyncRootPath()
    {
        return localTestBasePath() / "f";
    }

    string remoteSyncRootPath()
    {
        return remoteTestBasePath + "/f";
    }

    Node* remoteSyncRoot()
    {
        Node* root = client1().client.nodebyhandle(client1().basefolderhandle);
        if (root)
        {
            return client1().drillchildnodebyname(root, remoteSyncRootPath());
        }

        return nullptr;
    }

    handle BackupAdd(const string& drivePath, const string& sourcePath, const string& targetPath)
    {
        return client1().backupAdd_mainthread(drivePath, sourcePath, targetPath);
    }

    handle SetupSync(const string& sourcePath, const string& targetPath)
    {
        return client1().setupSync_mainthread(sourcePath, targetPath, isBackup());
    }

    void SetupTwoWaySync()
    {
        ASSERT_NE(remoteSyncRoot(), nullptr);

        string basePath   = client1().fsBasePath.u8string();
        string drivePath  = localTestBasePath().u8string();
        string sourcePath = localSyncRootPath().u8string();
        string targetPath = remoteSyncRootPath();

        drivePath.erase(0, basePath.size() + 1);
        sourcePath.erase(0, basePath.size() + 1);

        if (isExternalBackup())
        {
            backupId = BackupAdd(drivePath, sourcePath, targetPath);
        }
        else
        {
            backupId = SetupSync(sourcePath, targetPath);
        }

        ASSERT_NE(backupId, UNDEF);

        if (Sync* sync = client1().syncByBackupId(backupId))
        {
            sync->syncname += "/" + name() + " ";
        }
    }

    void PauseTwoWaySync()
    {
        if (shouldRecreateOnResume())
        {
            client1().delSync_mainthread(backupId, true);
        }
    }

    void ResumeTwoWaySync()
    {
        if (shouldRecreateOnResume())
        {
            SetupTwoWaySync();
        }
    }

    void remote_rename(std::string nodepath, std::string newname, bool updatemodel, bool reportaction, bool deleteTargetFirst)
    {
        if (deleteTargetFirst) remote_delete(parentpath(nodepath) + "/" + newname, updatemodel, reportaction, true); // in case the target already exists

        if (updatemodel) remoteModel.emulate_rename(nodepath, newname);

        Node* testRoot = changeClient().client.nodebyhandle(client1().basefolderhandle);
        Node* n = changeClient().drillchildnodebyname(testRoot, remoteTestBasePath + "/" + nodepath);
        ASSERT_TRUE(!!n);

        if (reportaction) out() << name() << " action: remote rename " << n->displaypath() << " to " << newname << endl;

        attr_map updates('n', newname);
<<<<<<< HEAD
        auto e = changeClient().client.setattr(n, move(updates), ++next_request_tag);
=======
        auto e = changeClient().client.setattr(n, move(updates), ++next_request_tag, nullptr);
>>>>>>> 8e2f186d

        ASSERT_EQ(API_OK, e);
    }

    void remote_move(std::string nodepath, std::string newparentpath, bool updatemodel, bool reportaction, bool deleteTargetFirst)
    {

        if (deleteTargetFirst) remote_delete(newparentpath + "/" + leafname(nodepath), updatemodel, reportaction, true); // in case the target already exists

        if (updatemodel) remoteModel.emulate_move(nodepath, newparentpath);

        Node* testRoot = changeClient().client.nodebyhandle(changeClient().basefolderhandle);
        Node* n1 = changeClient().drillchildnodebyname(testRoot, remoteTestBasePath + "/" + nodepath);
        Node* n2 = changeClient().drillchildnodebyname(testRoot, remoteTestBasePath + "/" + newparentpath);
        ASSERT_TRUE(!!n1);
        ASSERT_TRUE(!!n2);

        if (reportaction) out() << name() << " action: remote move " << n1->displaypath() << " to " << n2->displaypath() << endl;

        auto e = changeClient().client.rename(n1, n2, SYNCDEL_NONE, UNDEF, nullptr);
        ASSERT_EQ(API_OK, e);
    }

    void remote_copy(std::string nodepath, std::string newparentpath, bool updatemodel, bool reportaction)
    {
        if (updatemodel) remoteModel.emulate_copy(nodepath, newparentpath);

        Node* testRoot = changeClient().client.nodebyhandle(changeClient().basefolderhandle);
        Node* n1 = changeClient().drillchildnodebyname(testRoot, remoteTestBasePath + "/" + nodepath);
        Node* n2 = changeClient().drillchildnodebyname(testRoot, remoteTestBasePath + "/" + newparentpath);
        ASSERT_TRUE(!!n1);
        ASSERT_TRUE(!!n2);

        if (reportaction) out() << name() << " action: remote copy " << n1->displaypath() << " to " << n2->displaypath() << endl;

        TreeProcCopy tc;
        changeClient().client.proctree(n1, &tc, false, true);
        tc.allocnodes();
        changeClient().client.proctree(n1, &tc, false, true);
        tc.nn[0].parenthandle = UNDEF;

        SymmCipher key;
        AttrMap attrs;
        string attrstring;
        key.setkey((const ::mega::byte*)tc.nn[0].nodekey.data(), n1->type);
        attrs = n1->attrs;
        attrs.getjson(&attrstring);
        client1().client.makeattr(&key, tc.nn[0].attrstring, attrstring.c_str());
        changeClient().client.putnodes(n2->nodehandle, move(tc.nn), nullptr, ++next_request_tag);
    }

    void remote_renamed_copy(std::string nodepath, std::string newparentpath, string newname, bool updatemodel, bool reportaction)
    {
        if (updatemodel)
        {
            remoteModel.emulate_rename_copy(nodepath, newparentpath, newname);
        }

        Node* testRoot = changeClient().client.nodebyhandle(changeClient().basefolderhandle);
        Node* n1 = changeClient().drillchildnodebyname(testRoot, remoteTestBasePath + "/" + nodepath);
        Node* n2 = changeClient().drillchildnodebyname(testRoot, remoteTestBasePath + "/" + newparentpath);
        ASSERT_TRUE(!!n1);
        ASSERT_TRUE(!!n2);

        if (reportaction) out() << name() << " action: remote rename + copy " << n1->displaypath() << " to " << n2->displaypath() << " as " << newname << endl;

        TreeProcCopy tc;
        changeClient().client.proctree(n1, &tc, false, true);
        tc.allocnodes();
        changeClient().client.proctree(n1, &tc, false, true);
        tc.nn[0].parenthandle = UNDEF;

        SymmCipher key;
        AttrMap attrs;
        string attrstring;
        key.setkey((const ::mega::byte*)tc.nn[0].nodekey.data(), n1->type);
        attrs = n1->attrs;
        client1().client.fsaccess->normalize(&newname);
        attrs.map['n'] = newname;
        attrs.getjson(&attrstring);
        client1().client.makeattr(&key, tc.nn[0].attrstring, attrstring.c_str());
        changeClient().client.putnodes(n2->nodehandle, move(tc.nn), nullptr, ++next_request_tag);
    }

    void remote_renamed_move(std::string nodepath, std::string newparentpath, string newname, bool updatemodel, bool reportaction)
    {
        if (updatemodel)
        {
            remoteModel.emulate_rename_copy(nodepath, newparentpath, newname);
        }

        Node* testRoot = changeClient().client.nodebyhandle(changeClient().basefolderhandle);
        Node* n1 = changeClient().drillchildnodebyname(testRoot, remoteTestBasePath + "/" + nodepath);
        Node* n2 = changeClient().drillchildnodebyname(testRoot, remoteTestBasePath + "/" + newparentpath);
        ASSERT_TRUE(!!n1);
        ASSERT_TRUE(!!n2);

        if (reportaction) out() << name() << " action: remote rename + move " << n1->displaypath() << " to " << n2->displaypath() << " as " << newname << endl;

        error e = changeClient().client.rename(n1, n2, SYNCDEL_NONE, UNDEF, newname.c_str());
        EXPECT_EQ(e, API_OK);
    }

    void remote_delete(std::string nodepath, bool updatemodel, bool reportaction, bool mightNotExist)
    {

        Node* testRoot = changeClient().client.nodebyhandle(changeClient().basefolderhandle);
        Node* n = changeClient().drillchildnodebyname(testRoot, remoteTestBasePath + "/" + nodepath);
        if (mightNotExist && !n) return;  // eg when checking to remove an item that is a move target but there isn't one

        ASSERT_TRUE(!!n);

        if (reportaction) out() << name() << " action: remote delete " << n->displaypath() << endl;

        if (updatemodel) remoteModel.emulate_delete(nodepath);

        auto e = changeClient().client.unlink(n, false, ++next_request_tag);
        ASSERT_TRUE(!e);
    }

    fs::path fixSeparators(std::string p)
    {
        for (auto& c : p)
            if (c == '/')
                c = fs::path::preferred_separator;
        return fs::u8path(p);
    }

    void local_rename(std::string path, std::string newname, bool updatemodel, bool reportaction, bool deleteTargetFirst)
    {
        if (deleteTargetFirst) local_delete(parentpath(path) + "/" + newname, updatemodel, reportaction, true); // in case the target already exists

        if (updatemodel) localModel.emulate_rename(path, newname);

        fs::path p1(localTestBasePath());
        p1 /= fixSeparators(path);
        fs::path p2 = p1.parent_path() / newname;

        if (reportaction) out() << name() << " action: local rename " << p1 << " to " << p2 << endl;

        std::error_code ec;
        for (int i = 0; i < 5; ++i)
        {
            fs::rename(p1, p2, ec);
            if (!ec) break;
            WaitMillisec(100);
        }
        ASSERT_TRUE(!ec) << "local_rename " << p1 << " to " << p2 << " failed: " << ec.message();
    }

    void local_move(std::string from, std::string to, bool updatemodel, bool reportaction, bool deleteTargetFirst)
    {
        if (deleteTargetFirst) local_delete(to + "/" + leafname(from), updatemodel, reportaction, true);

        if (updatemodel) localModel.emulate_move(from, to);

        fs::path p1(localTestBasePath());
        fs::path p2(localTestBasePath());
        p1 /= fixSeparators(from);
        p2 /= fixSeparators(to);
        p2 /= p1.filename();  // non-existing file in existing directory case

        if (reportaction) out() << name() << " action: local move " << p1 << " to " << p2 << endl;

        std::error_code ec;
        fs::rename(p1, p2, ec);
        if (ec)
        {
            fs::remove_all(p2, ec);
            fs::rename(p1, p2, ec);
        }
        ASSERT_TRUE(!ec) << "local_move " << p1 << " to " << p2 << " failed: " << ec.message();
    }

    void local_copy(std::string from, std::string to, bool updatemodel, bool reportaction)
    {
        if (updatemodel) localModel.emulate_copy(from, to);

        fs::path p1(localTestBasePath());
        fs::path p2(localTestBasePath());
        p1 /= fixSeparators(from);
        p2 /= fixSeparators(to);

        if (reportaction) out() << name() << " action: local copy " << p1 << " to " << p2 << endl;

        std::error_code ec;
        fs::copy(p1, p2, ec);
        ASSERT_TRUE(!ec) << "local_copy " << p1 << " to " << p2 << " failed: " << ec.message();
    }

    void local_delete(std::string path, bool updatemodel, bool reportaction, bool mightNotExist)
    {
        fs::path p(localTestBasePath());
        p /= fixSeparators(path);

        if (mightNotExist && !fs::exists(p)) return;

        if (reportaction) out() << name() << " action: local_delete " << p << endl;

        std::error_code ec;
        fs::remove_all(p, ec);
        ASSERT_TRUE(!ec) << "local_delete " << p << " failed: " << ec.message();
        if (updatemodel) localModel.emulate_delete(path);
    }

    void source_rename(std::string nodepath, std::string newname, bool updatemodel, bool reportaction, bool deleteTargetFirst)
    {
        if (up) local_rename(nodepath, newname, updatemodel, reportaction, deleteTargetFirst);
        else remote_rename(nodepath, newname, updatemodel, reportaction, deleteTargetFirst);
    }

    void source_move(std::string nodepath, std::string newparentpath, bool updatemodel, bool reportaction, bool deleteTargetFirst)
    {
        if (up) local_move(nodepath, newparentpath, updatemodel, reportaction, deleteTargetFirst);
        else remote_move(nodepath, newparentpath, updatemodel, reportaction, deleteTargetFirst);
    }

    void source_copy(std::string nodepath, std::string newparentpath, bool updatemodel, bool reportaction)
    {
        if (up) local_copy(nodepath, newparentpath, updatemodel, reportaction);
        else remote_copy(nodepath, newparentpath, updatemodel, reportaction);
    }

    void source_delete(std::string nodepath, bool updatemodel, bool reportaction = false)
    {
        if (up) local_delete(nodepath, updatemodel, reportaction, false);
        else remote_delete(nodepath, updatemodel, reportaction, false);
    }

    void destination_rename(std::string nodepath, std::string newname, bool updatemodel, bool reportaction, bool deleteTargetFirst)
    {
        if (!up) local_rename(nodepath, newname, updatemodel, reportaction, deleteTargetFirst);
        else remote_rename(nodepath, newname, updatemodel, reportaction, deleteTargetFirst);
    }

    void destination_move(std::string nodepath, std::string newparentpath, bool updatemodel, bool reportaction, bool deleteTargetFirst)
    {
        if (!up) local_move(nodepath, newparentpath, updatemodel, reportaction, deleteTargetFirst);
        else remote_move(nodepath, newparentpath, updatemodel, reportaction, deleteTargetFirst);
    }

    void destination_copy(std::string nodepath, std::string newparentpath, bool updatemodel, bool reportaction)
    {
        if (!up) local_copy(nodepath, newparentpath, updatemodel, reportaction);
        else remote_copy(nodepath, newparentpath, updatemodel, reportaction);
    }

    void destination_delete(std::string nodepath, bool updatemodel, bool reportaction)
    {
        if (!up) local_delete(nodepath, updatemodel, reportaction, false);
        else remote_delete(nodepath, updatemodel, reportaction, false);
    }

    void destination_copy_renamed(std::string sourcefolder, std::string oldname, std::string newname, std::string targetfolder, bool updatemodel, bool reportaction, bool deleteTargetFirst)
    {
        if (up)
        {
            remote_renamed_copy(sourcefolder + "/" + oldname, targetfolder, newname, updatemodel, reportaction);
            return;
        }

        // avoid name clashes in any one folder
        if (sourcefolder != "f") destination_copy(sourcefolder + "/" + oldname, "f", updatemodel, reportaction);
        destination_rename("f/" + oldname, newname, updatemodel, reportaction, false);
        if (targetfolder != "f") destination_move("f/" + newname, targetfolder, updatemodel, reportaction, deleteTargetFirst);
    }

    void destination_rename_move(std::string sourcefolder, std::string oldname, std::string newname, std::string targetfolder, bool updatemodel, bool reportaction, bool deleteTargetFirst, std::string deleteNameInTargetFirst)
    {
        if (up)
        {
            remote_renamed_move(sourcefolder + "/" + oldname, targetfolder, newname, updatemodel, reportaction);
            return;
        }

        if (!deleteNameInTargetFirst.empty()) destination_delete(targetfolder + "/" + deleteNameInTargetFirst, updatemodel, reportaction);
        destination_rename("f/" + oldname, newname, updatemodel, reportaction, false);
        destination_move("f/" + newname, targetfolder, updatemodel, reportaction, deleteTargetFirst);
    }

    void fileMayDiffer(std::string filepath)
    {
        fs::path p(localTestBasePath());
        p /= fixSeparators(filepath);

        client1().localFSFilesThatMayDiffer.insert(p);
        out() << "File may differ: " << p << endl;
    }

    // Two-way sync has been started and is stable.  Now perform the test action

    enum ModifyStage { Prepare, MainAction };

    void PrintLocalTree(fs::path p)
    {
        out() << p << endl;
        if (fs::is_directory(p))
        {
            for (auto i = fs::directory_iterator(p); i != fs::directory_iterator(); ++i)
            {
                PrintLocalTree(*i);
            }
        }
    }

    void PrintRemoteTree(Node* n, string prefix = "")
    {
        prefix += string("/") + n->displayname();
        out() << prefix << endl;
        if (n->type == FILENODE) return;
        for (auto& c : n->children)
        {
            PrintRemoteTree(c, prefix);
        }
    }

    void PrintModelTree(Model::ModelNode* n, string prefix = "")
    {
        prefix += string("/") + n->name;
        out() << prefix << endl;
        if (n->type == Model::ModelNode::file) return;
        for (auto& c : n->kids)
        {
            PrintModelTree(c.get(), prefix);
        }
    }

    void Modify(ModifyStage stage)
    {
        bool prep = stage == Prepare;
        bool act = stage == MainAction;

        if (prep) out() << "Preparing action " << endl;
        if (act) out() << "Executing action " << endl;

        if (prep && printTreesBeforeAndAfter)
        {
            out() << " ---- local filesystem initial state ----" << endl;
            PrintLocalTree(fs::path(localTestBasePath()));
            out() << " ---- remote node tree initial state ----" << endl;
            Node* testRoot = client1().client.nodebyhandle(changeClient().basefolderhandle);
            if (Node* n = client1().drillchildnodebyname(testRoot, remoteTestBasePath))
            {
                PrintRemoteTree(n);
            }
        }

        switch (action)
        {
        case action_rename:
            if (prep)
            {
            }
            else if (act)
            {
                if (file)
                {
                    source_rename("f/f_0/file0_f_0", "file0_f_0_renamed", shouldUpdateModel(), true, true);
                    if (shouldUpdateDestination())
                    {
                        destinationModel().emulate_rename("f/f_0/file0_f_0", "file0_f_0_renamed");
                    }
                }
                else
                {
                    source_rename("f/f_0", "f_0_renamed", shouldUpdateModel(), true, false);
                    if (shouldUpdateDestination())
                    {
                        destinationModel().emulate_rename("f/f_0", "f_0_renamed");
                    }
                }
            }
            break;

        case action_moveWithinSync:
            if (prep)
            {
            }
            else if (act)
            {
                if (file)
                {
                    source_move("f/f_1/file0_f_1", "f/f_0", shouldUpdateModel(), true, false);
                    if (shouldUpdateDestination())
                    {
                        destinationModel().emulate_move("f/f_1/file0_f_1", "f/f_0");
                    }
                }
                else
                {
                    source_move("f/f_1", "f/f_0", shouldUpdateModel(), true, false);
                    if (shouldUpdateDestination())
                    {
                        destinationModel().emulate_move("f/f_1", "f/f_0");
                    }
                }
            }
            break;

        case action_moveOutOfSync:
            if (prep)
            {
            }
            else if (act)
            {
                if (file)
                {
                    source_move("f/f_0/file0_f_0", "outside", shouldUpdateModel(), false, false);
                    if (shouldUpdateDestination())
                    {
                        destinationModel().emulate_delete("f/f_0/file0_f_0");
                    }
                }
                else
                {
                    source_move("f/f_0", "outside", shouldUpdateModel(), false, false);
                    if (shouldUpdateDestination())
                    {
                        destinationModel().emulate_delete("f/f_0");
                    }
                }
            }
            break;

        case action_moveIntoSync:
            if (prep)
            {
            }
            else if (act)
            {
                if (file)
                {
                    source_move("outside/file0_outside", "f/f_0", shouldUpdateModel(), false, false);
                    if (shouldUpdateDestination())
                    {
                        destinationModel().emulate_copy("outside/file0_outside", "f/f_0");
                    }
                }
                else
                {
                    source_move("outside", "f/f_0", shouldUpdateModel(), false, false);
                    if (shouldUpdateDestination())
                    {
                        destinationModel().emulate_delete("f/f_0/outside");
                        destinationModel().emulate_copy("outside", "f/f_0");
                    }
                }
            }
            break;

        case action_delete:
            if (prep)
            {
            }
            else if (act)
            {
                if (file)
                {
                    source_delete("f/f_0/file0_f_0", shouldUpdateModel(), true);
                    if (shouldUpdateDestination())
                    {
                        destinationModel().emulate_delete("f/f_0/file0_f_0");
                    }
                }
                else
                {
                    source_delete("f/f_0", shouldUpdateModel(), true);
                    if (shouldUpdateDestination())
                    {
                        destinationModel().emulate_delete("f/f_0");
                    }
                }
            }
            break;

        default: ASSERT_TRUE(false);
        }
    }

    void CheckSetup(State&, bool initial)
    {
        if (!initial && printTreesBeforeAndAfter)
        {
            out() << " ---- local filesystem before change ----" << endl;
            PrintLocalTree(fs::path(localTestBasePath()));
            out() << " ---- remote node tree before change ----" << endl;
            Node* testRoot = client1().client.nodebyhandle(changeClient().basefolderhandle);
            if (Node* n = client1().drillchildnodebyname(testRoot, remoteTestBasePath))
            {
                PrintRemoteTree(n);
            }
        }

        if (!initial) out() << "Checking setup state (should be no changes in twoway sync source): "<< name() << endl;

        // confirm source is unchanged after setup  (Two-way is not sending changes to the wrong side)
        bool localfs = client1().confirmModel(backupId, localModel.findnode("f"), StandardClient::CONFIRM_LOCALFS, true); // todo: later enable debris checks
        bool localnode = client1().confirmModel(backupId, localModel.findnode("f"), StandardClient::CONFIRM_LOCALNODE, true); // todo: later enable debris checks
        bool remote = client1().confirmModel(backupId, remoteModel.findnode("f"), StandardClient::CONFIRM_REMOTE, true); // todo: later enable debris checks
        EXPECT_EQ(localfs, localnode);
        EXPECT_EQ(localnode, remote);
        EXPECT_TRUE(localfs && localnode && remote) << " failed in " << name();
    }


    // Two-way sync is stable again after the change.  Check the results.
    bool finalResult = false;
    void CheckResult(State&)
    {
        if (printTreesBeforeAndAfter)
        {
            out() << " ---- local filesystem after sync of change ----" << endl;
            PrintLocalTree(fs::path(localTestBasePath()));
            out() << " ---- remote node tree after sync of change ----" << endl;
            Node* testRoot = client1().client.nodebyhandle(changeClient().basefolderhandle);
            if (Node* n = client1().drillchildnodebyname(testRoot, remoteTestBasePath))
            {
                PrintRemoteTree(n);
            }
            out() << " ---- expected sync destination (model) ----" << endl;
            PrintModelTree(destinationModel().findnode("f"));
        }

        out() << "Checking twoway sync "<< name() << endl;
        Sync* sync = client1().syncByBackupId(backupId);

        if (shouldDisableSync())
        {
            bool lfs = client1().confirmModel(backupId, localModel.findnode("f"), localSyncRootPath(), true);
            bool rnt = client1().confirmModel(backupId, remoteModel.findnode("f"), remoteSyncRoot());

            EXPECT_EQ(sync, nullptr) << "Sync isn't disabled: " << name();
            EXPECT_TRUE(lfs) << "Couldn't confirm LFS: " << name();
            EXPECT_TRUE(rnt) << "Couldn't confirm RNT: " << name();

            finalResult = sync == nullptr;
            finalResult &= lfs;
            finalResult &= rnt;
        }
        else
        {
            EXPECT_NE(sync, (Sync*)nullptr);
            EXPECT_TRUE(sync && sync->state == SYNC_ACTIVE);

            bool localfs = client1().confirmModel(backupId, localModel.findnode("f"), StandardClient::CONFIRM_LOCALFS, true); // todo: later enable debris checks
            bool localnode = client1().confirmModel(backupId, localModel.findnode("f"), StandardClient::CONFIRM_LOCALNODE, true); // todo: later enable debris checks
            bool remote = client1().confirmModel(backupId, remoteModel.findnode("f"), StandardClient::CONFIRM_REMOTE, true); // todo: later enable debris checks
            EXPECT_EQ(localfs, localnode);
            EXPECT_EQ(localnode, remote);
            EXPECT_TRUE(localfs && localnode && remote) << " failed in " << name();

            finalResult = localfs && localnode && remote && sync && sync->state == SYNC_ACTIVE;
        }

    }
};

void CatchupClients(StandardClient* c1, StandardClient* c2 = nullptr, StandardClient* c3 = nullptr)
{
    out() << "Catching up" << endl;
    auto pb1 = newPromiseBoolSP();
    auto pb2 = newPromiseBoolSP();
    auto pb3 = newPromiseBoolSP();
    if (c1) c1->catchup(pb1);
    if (c2) c2->catchup(pb2);
    if (c3) c3->catchup(pb3);
    ASSERT_TRUE((!c1 || pb1->get_future().get()) &&
                (!c2 || pb2->get_future().get()) &&
                (!c3 || pb3->get_future().get()));
    out() << "Caught up" << endl;
}

TEST(Sync, TwoWay_Highlevel_Symmetries)
{
    // confirm change is synced to remote, and also seen and applied in a second client that syncs the same folder
    fs::path localtestroot = makeNewTestRoot();

    StandardClient clientA1Steady(localtestroot, "clientA1S");
    StandardClient clientA1Resume(localtestroot, "clientA1R");
    StandardClient clientA2(localtestroot, "clientA2");
    ASSERT_TRUE(clientA1Steady.login_reset_makeremotenodes("MEGA_EMAIL", "MEGA_PWD", "twoway", 0, 0, true));
    ASSERT_TRUE(clientA1Resume.login_fetchnodes("MEGA_EMAIL", "MEGA_PWD", false, true));
    ASSERT_TRUE(clientA2.login_fetchnodes("MEGA_EMAIL", "MEGA_PWD", false, true));
    fs::create_directory(clientA1Steady.fsBasePath / fs::u8path("twoway"));
    fs::create_directory(clientA1Resume.fsBasePath / fs::u8path("twoway"));
    fs::create_directory(clientA2.fsBasePath / fs::u8path("twoway"));

    TwoWaySyncSymmetryCase::State allstate(clientA1Steady, clientA1Resume, clientA2);
    allstate.localBaseFolderSteady = clientA1Steady.fsBasePath / fs::u8path("twoway");
    allstate.localBaseFolderResume = clientA1Resume.fsBasePath / fs::u8path("twoway");

    std::map<std::string, TwoWaySyncSymmetryCase> cases;

    static set<string> tests = {
        //"external_backup_delete_down_other_file_steady"
    }; // tests

    for (int syncType = TwoWaySyncSymmetryCase::type_numTypes; syncType--; )
    {
        //if (syncType != TwoWaySyncSymmetryCase::type_backupSync) continue;

        for (int selfChange = 0; selfChange < 2; ++selfChange)
        {
            //if (!selfChange) continue;

            for (int up = 0; up < 2; ++up)
            {
                //if (!up) continue;

                for (int action = 0; action < (int)TwoWaySyncSymmetryCase::action_numactions; ++action)
                {
                //if (action != TwoWaySyncSymmetryCase::action_moveIntoSync) continue;
                //if (action != TwoWaySyncSymmetryCase::action_rename) continue;
                //if (action != TwoWaySyncSymmetryCase::action_delete) continue;

                for (int file = 0; file < 2; ++file)
                    {
                        //if (!file) continue;

                        for (int isExternal = 0; isExternal < 2; ++isExternal)
                        {
                            //if (!isExternal) continue;

                            if (isExternal && syncType != TwoWaySyncSymmetryCase::type_backupSync)
                            {
                                continue;
                            }

                            for (int pauseDuringAction = 0; pauseDuringAction < 2; ++pauseDuringAction)
                            {
                                if (pauseDuringAction) continue;

                                // we can't make changes if the client is not running
                                if (pauseDuringAction && selfChange) continue;

                                TwoWaySyncSymmetryCase testcase(allstate);
                                testcase.syncType = TwoWaySyncSymmetryCase::SyncType(syncType);
                                testcase.selfChange = selfChange != 0;
                                testcase.up = up;
                                testcase.action = TwoWaySyncSymmetryCase::Action(action);
                                testcase.file = file;
                                testcase.isExternal = isExternal;
                                testcase.pauseDuringAction = pauseDuringAction;
                                testcase.printTreesBeforeAndAfter = !tests.empty();

                                if (tests.empty() || tests.count(testcase.name()) > 0)
                                {
                                    auto name = testcase.name();
                                    cases.emplace(name, move(testcase));
                                }
                            }
                        }
                    }
                }
            }
        }
    }

    out() << "Creating initial local files/folders for " << cases.size() << " sync test cases" << endl;
    for (auto& testcase : cases)
    {
        testcase.second.SetupForSync();
    }

    // set up sync for A1, it should build matching cloud files/folders as the test cases add local files/folders
    handle backupId1 = clientA1Steady.setupSync_mainthread("twoway", "twoway");
    ASSERT_NE(backupId1, UNDEF);
    handle backupId2 = clientA1Resume.setupSync_mainthread("twoway", "twoway");
    ASSERT_NE(backupId2, UNDEF);
    assert(allstate.localBaseFolderSteady == clientA1Steady.syncSet(backupId1).localpath);
    assert(allstate.localBaseFolderResume == clientA1Resume.syncSet(backupId2).localpath);

    out() << "Full-sync all test folders to the cloud for setup" << endl;
    waitonsyncs(std::chrono::seconds(10), &clientA1Steady, &clientA1Resume);
    CatchupClients(&clientA1Steady, &clientA1Resume, &clientA2);
    waitonsyncs(std::chrono::seconds(20), &clientA1Steady, &clientA1Resume);

    out() << "Stopping full-sync" << endl;
    auto removeSyncByBackupId =
      [](StandardClient& sc, handle backupId)
      {
          bool removed = false;

          sc.client.syncs.removeSelectedSyncs(
            [&](SyncConfig& config, Sync*)
            {
                const bool matched = config.getBackupId() == backupId;
                removed |= matched;
                return matched;
            });

          return removed;
      };

    future<bool> fb1 = clientA1Steady.thread_do<bool>([&](StandardClient& sc, PromiseBoolSP pb) { pb->set_value(removeSyncByBackupId(sc, backupId1)); });
    future<bool> fb2 = clientA1Resume.thread_do<bool>([&](StandardClient& sc, PromiseBoolSP pb) { pb->set_value(removeSyncByBackupId(sc, backupId2)); });
    ASSERT_TRUE(waitonresults(&fb1, &fb2));

    out() << "Setting up each sub-test's Two-way sync of 'f'" << endl;
    for (auto& testcase : cases)
    {
        testcase.second.SetupTwoWaySync();
    }

    out() << "Letting all " << cases.size() << " Two-way syncs run" << endl;
    waitonsyncs(std::chrono::seconds(10), &clientA1Steady, &clientA1Resume);

    CatchupClients(&clientA1Steady, &clientA1Resume, &clientA2);
    waitonsyncs(std::chrono::seconds(10), &clientA1Steady, &clientA1Resume);

    out() << "Checking intial state" << endl;
    for (auto& testcase : cases)
    {
        testcase.second.CheckSetup(allstate, true);
    }


    // make changes in destination to set up test
    for (auto& testcase : cases)
    {
        testcase.second.Modify(TwoWaySyncSymmetryCase::Prepare);
    }

    CatchupClients(&clientA1Steady, &clientA1Resume, &clientA2);

    out() << "Letting all " << cases.size() << " Two-way syncs run" << endl;
    waitonsyncs(std::chrono::seconds(15), &clientA1Steady, &clientA1Resume, &clientA2);

    out() << "Checking Two-way source is unchanged" << endl;
    for (auto& testcase : cases)
    {
        testcase.second.CheckSetup(allstate, false);
    }

    out() << "Checking Backups are Monitoring" << endl;
    bool anyNotMonitoring = false;
    for (auto& testcase : cases)
    {
        if (Sync* sync = testcase.second.client1().syncByBackupId(testcase.second.backupId))
        {
            if (testcase.second.isBackup() && sync && !sync->isBackupMonitoring())
            {
                out() << " backup should be monitoring but isn't: " << testcase.second.name() << endl;
                anyNotMonitoring = true;
            }
        }
    }
    ASSERT_FALSE(anyNotMonitoring);

    int paused = 0;
    for (auto& testcase : cases)
    {
        if (testcase.second.pauseDuringAction)
        {
            testcase.second.PauseTwoWaySync();
            ++paused;
        }
    }

    // save session and local log out A1R to set up for resume
    string session;
    clientA1Resume.client.dumpsession(session);
    clientA1Resume.localLogout();

    if (paused)
    {
        out() << "Paused " << paused << " Two-way syncs" << endl;
        WaitMillisec(1000);
    }

    clientA1Steady.logcb = clientA1Resume.logcb = clientA2.logcb = true;

    out() << "Performing action " << endl;
    for (auto& testcase : cases)
    {
        testcase.second.Modify(TwoWaySyncSymmetryCase::MainAction);
    }
    waitonsyncs(std::chrono::seconds(15), &clientA1Steady, &clientA2);   // leave out clientA1Resume as it's 'paused' (locallogout'd) for now
    CatchupClients(&clientA1Steady, &clientA2);
    waitonsyncs(std::chrono::seconds(15), &clientA1Steady, &clientA2);   // leave out clientA1Resume as it's 'paused' (locallogout'd) for now

    // resume A1R session (with sync), see if A2 nodes and localnodes get in sync again
    ASSERT_TRUE(clientA1Resume.login_fetchnodes(session));
    ASSERT_EQ(clientA1Resume.basefolderhandle, clientA2.basefolderhandle);

    int resumed = 0;
    for (auto& testcase : cases)
    {
        if (testcase.second.pauseDuringAction)
        {
            testcase.second.ResumeTwoWaySync();
            ++resumed;
        }
    }
    if (resumed)
    {
        out() << "Resumed " << resumed << " Two-way syncs" << endl;
        WaitMillisec(3000);
    }


    out() << "Letting all " << cases.size() << " Two-way syncs run" << endl;

    waitonsyncs(std::chrono::seconds(15), &clientA1Steady, &clientA1Resume, &clientA2);

    CatchupClients(&clientA1Steady, &clientA1Resume, &clientA2);
    waitonsyncs(std::chrono::seconds(15), &clientA1Steady, &clientA1Resume, &clientA2);

    out() << "Checking Backups are Monitoring" << endl;
    anyNotMonitoring = false;
    for (auto& testcase : cases)
    {
        if (Sync* sync = testcase.second.client1().syncByBackupId(testcase.second.backupId))
        {
            if (testcase.second.isBackup() && sync && !sync->isBackupMonitoring())
            {
                out() << " backup should be monitoring but isn't: " << testcase.second.name() << endl;
                anyNotMonitoring = true;
            }
        }
    }
    ASSERT_FALSE(anyNotMonitoring);

    out() << "Checking local and remote state in each sub-test" << endl;

    for (auto& testcase : cases)
    {
        testcase.second.CheckResult(allstate);
    }
    int succeeded = 0, failed = 0;
    for (auto& testcase : cases)
    {
        if (testcase.second.finalResult) ++succeeded;
        else
        {
            out() << "failed: " << testcase.second.name() << endl;
            ++failed;
        }
    }
    out() << "Succeeded: " << succeeded << " Failed: " << failed << endl;

    // Clear tree-state cache.
    {
        StandardClient cC(localtestroot, "cC");
        ASSERT_TRUE(cC.login_fetchnodes("MEGA_EMAIL", "MEGA_PWD", false, true));
    }
}

#endif<|MERGE_RESOLUTION|>--- conflicted
+++ resolved
@@ -836,10 +836,7 @@
 
     void syncupdate_stateconfig(handle backupId) override { onCallback(); if (logcb) { lock_guard<mutex> g(om);  out() << clientname << " syncupdate_stateconfig() " << backupId << endl; } }
     void syncupdate_scanning(bool b) override { if (logcb) { onCallback(); lock_guard<mutex> g(om); out() << clientname << " syncupdate_scanning()" << b << endl; } }
-<<<<<<< HEAD
     void syncupdate_stalled(bool b) override { if (logcb) { onCallback(); lock_guard<mutex> g(om); out() << clientname << " syncupdate_stalled()" << b << endl; } }
-=======
->>>>>>> 8e2f186d
     void syncupdate_local_folder_addition(Sync* s, const LocalPath& path) override { onCallback(); if (logcb) { lock_guard<mutex> g(om); out() << clientname << " yncupdate_local_folder_addition() " << path.toPath(*client.fsaccess) << endl; }}
     void syncupdate_local_folder_deletion(Sync*, const LocalPath& path) override { if (logcb) { onCallback(); lock_guard<mutex> g(om);  out() << clientname << "syncupdate_local_folder_deletion() " << path.toPath(*client.fsaccess) << endl; }}
     void syncupdate_local_file_addition(Sync*, const LocalPath& path) override { onCallback(); if (logcb) {
@@ -2286,11 +2283,7 @@
                               ++next_request_tag,
                               [=]()
                               {
-<<<<<<< HEAD
-                                  client.setattr(node, attr_map(updates), client.reqtag);
-=======
                                   client.setattr(node, attr_map(updates), client.reqtag, nullptr);
->>>>>>> 8e2f186d
                               },
                               [result](error e)
                               {
@@ -6583,7 +6576,6 @@
     fs::remove(SYNCROOT / "d2" / "dq" / "fq");
     fs::remove(SYNCROOT / "d0" / "dx" / "fx");
 
-<<<<<<< HEAD
     // Wait for sync to complete.
     waitonsyncs(TIMEOUT, &c);
 
@@ -6607,15 +6599,6 @@
     // Add and start sync.
     const auto id = c.setupSync_mainthread("s", "s");
     ASSERT_NE(id, UNDEF);
-=======
-    // Confirm move.
-    ASSERT_TRUE(cx.confirmModel_mainthread(model.root.get(), id));
-
-    // There should be a single anomaly.
-    ASSERT_EQ(reporter->mAnomalies.size(), 1);
-    {
-        auto& anomaly = reporter->mAnomalies.back();
->>>>>>> 8e2f186d
 
     const auto ROOT = c.syncSet(id).localpath;
 
@@ -6697,13 +6680,8 @@
     // Rename /dz -> /dy (descending), replace /dz.
     model.addfolder("dy");
 
-<<<<<<< HEAD
     fs::rename(SYNCROOT / "dz", SYNCROOT / "dy");
     fs::create_directories(SYNCROOT / "dz");
-=======
-        ASSERT_TRUE(cr.setattr(f, attr_map('n', "g")));
-    }
->>>>>>> 8e2f186d
 
     // Wait for sync to complete.
     waitonsyncs(TIMEOUT, &c);
@@ -6715,13 +6693,8 @@
     model.addfile("dr/fr", "r");
     model.addfile("dy/fy", "y");
 
-<<<<<<< HEAD
     ASSERT_TRUE(createDataFile(SYNCROOT / "dr" / "fr", "r"));
     ASSERT_TRUE(createDataFile(SYNCROOT / "dy" / "fy", "y"));
-=======
-        ASSERT_TRUE(cr.setattr(g, attr_map('n', "g:0")));
-    }
->>>>>>> 8e2f186d
 
     // Wait for sync to complete.
     waitonsyncs(TIMEOUT, &c);
@@ -7227,11 +7200,7 @@
         if (reportaction) out() << name() << " action: remote rename " << n->displaypath() << " to " << newname << endl;
 
         attr_map updates('n', newname);
-<<<<<<< HEAD
-        auto e = changeClient().client.setattr(n, move(updates), ++next_request_tag);
-=======
         auto e = changeClient().client.setattr(n, move(updates), ++next_request_tag, nullptr);
->>>>>>> 8e2f186d
 
         ASSERT_EQ(API_OK, e);
     }
