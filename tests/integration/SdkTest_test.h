--- conflicted
+++ resolved
@@ -221,10 +221,7 @@
         bool contactRequestUpdated;
         bool accountUpdated;
 
-<<<<<<< HEAD
         //MegaHandle h;  // removed due to race conditions
-=======
->>>>>>> a53680af
 #ifdef ENABLE_SYNC
         int lastSyncError;
         handle lastSyncBackupId = 0;
@@ -325,6 +322,8 @@
     // *** WARNING *** THESE FUNCTIONS RETURN VALUE ARE SUBJECT TO RACE CONDITIONS
     // convenience functions - template args just make it easy to code, no need to copy all the exact argument types with listener defaults etc. To add a new one, just copy a line and change the flag and the function called.
     // WARNING: any sort of race can result in the lastError being set from some other command - better to use the listener based ones in the next list below
+    template<typename ... Args> int synchronousStartUpload(unsigned apiIndex, Args... args) { synchronousTransfer(apiIndex, MegaTransfer::TYPE_UPLOAD, [this, apiIndex, args...]() { megaApi[apiIndex]->startUpload(args...); }); return mApi[apiIndex].lastTransferError; }
+    template<typename ... Args> int synchronousStartDownload(unsigned apiIndex, Args... args) { synchronousTransfer(apiIndex, MegaTransfer::TYPE_DOWNLOAD, [this, apiIndex, args...]() { megaApi[apiIndex]->startDownload(args...); }); return mApi[apiIndex].lastTransferError; }
     template<typename ... Args> int synchronousCatchup(unsigned apiIndex, Args... args) { synchronousRequest(apiIndex, MegaRequest::TYPE_CATCHUP, [this, apiIndex, args...]() { megaApi[apiIndex]->catchup(args...); }); return mApi[apiIndex].lastError; }
     template<typename ... Args> int synchronousCreateEphemeralAccountPlusPlus(unsigned apiIndex, Args... args) { synchronousRequest(apiIndex, MegaRequest::TYPE_CREATE_ACCOUNT, [this, apiIndex, args...]() { megaApi[apiIndex]->createEphemeralAccountPlusPlus(args...); }); return mApi[apiIndex].lastError; }
     template<typename ... Args> int synchronousResumeCreateAccountEphemeralPlusPlus(unsigned apiIndex, Args... args) { synchronousRequest(apiIndex, MegaRequest::TYPE_CREATE_ACCOUNT, [this, apiIndex, args...]() { megaApi[apiIndex]->resumeCreateAccountEphemeralPlusPlus(args...); }); return mApi[apiIndex].lastError; }
@@ -378,7 +377,6 @@
     template<typename ... requestArgs> int doRequestLocalLogout(unsigned apiIndex, requestArgs... args) { RequestTracker rt(megaApi[apiIndex].get()); megaApi[apiIndex]->localLogout(args..., &rt); return rt.waitForResult(); }
     template<typename ... requestArgs> int doSetNodeDuration(unsigned apiIndex, requestArgs... args) { RequestTracker rt(megaApi[apiIndex].get()); megaApi[apiIndex]->setNodeDuration(args..., &rt); return rt.waitForResult(); }
     template<typename ... requestArgs> int doStartUpload(unsigned apiIndex, MegaHandle* newNodeHandleResult, requestArgs... args) { TransferTracker tt(megaApi[apiIndex].get()); megaApi[apiIndex]->startUpload(args..., &tt); auto e = tt.waitForResult(); if (newNodeHandleResult) *newNodeHandleResult = tt.resultNodeHandle; return e;}
-    template<typename ... requestArgs> int doStartDownload(unsigned apiIndex, requestArgs... args) { TransferTracker tt(megaApi[apiIndex].get()); megaApi[apiIndex]->startDownload(args..., &tt); auto e = tt.waitForResult(); return e;}
     template<typename ... requestArgs> int doSetFileVersionsOption(unsigned apiIndex, requestArgs... args) { RequestTracker rt(megaApi[apiIndex].get()); megaApi[apiIndex]->setFileVersionsOption(args..., &rt); return rt.waitForResult(); }
     template<typename ... requestArgs> int doMoveNode(unsigned apiIndex, MegaHandle* movedNodeHandle, requestArgs... args) { RequestTracker rt(megaApi[apiIndex].get()); megaApi[apiIndex]->moveNode(args..., &rt); rt.waitForResult(); if (movedNodeHandle) *movedNodeHandle = rt.getNodeHandle(); return rt.result; }
     template<typename ... requestArgs> int doCopyNode(unsigned apiIndex, MegaHandle* newNodeResult, requestArgs... args) { RequestTracker rt(megaApi[apiIndex].get()); megaApi[apiIndex]->copyNode(args..., &rt); rt.waitForResult(); if (newNodeResult) *newNodeResult = rt.getNodeHandle(); return rt.result; }
@@ -393,16 +391,11 @@
 #ifdef ENABLE_SYNC
     template<typename ... requestArgs> int synchronousSyncFolder(unsigned apiIndex, MegaHandle* newSyncRootNodeResult, requestArgs... args) { RequestTracker rt(megaApi[apiIndex].get()); megaApi[apiIndex]->syncFolder(args..., &rt); rt.waitForResult(); mApi[apiIndex].lastSyncError = rt.request->getNumDetails(); mApi[apiIndex].lastSyncBackupId = rt.request->getParentHandle(); if (newSyncRootNodeResult) *newSyncRootNodeResult = rt.getNodeHandle(); return rt.result; }
     template<typename ... requestArgs> int synchronousRemoveSync(unsigned apiIndex, requestArgs... args) { RequestTracker rt(megaApi[apiIndex].get()); megaApi[apiIndex]->removeSync(args..., &rt); return rt.waitForResult(); }
-<<<<<<< HEAD
     //template<typename ... requestArgs> int synchronousDisableSync(unsigned apiIndex, requestArgs... args) { RequestTracker rt(megaApi[apiIndex].get()); megaApi[apiIndex]->disableSync(args..., &rt); return rt.waitForResult(); }
     //template<typename ... requestArgs> int synchronousEnableSync(unsigned apiIndex, requestArgs... args) { RequestTracker rt(megaApi[apiIndex].get()); megaApi[apiIndex]->enableSync(args..., &rt); rt.waitForResult(); mApi[apiIndex].lastSyncError = rt.request->getNumDetails() ; return rt.result; }
 
     template<typename ... requestArgs> int synchronousSetSyncRunState(unsigned apiIndex, requestArgs... args) { RequestTracker rt(megaApi[apiIndex].get()); megaApi[apiIndex]->setSyncRunState(args..., &rt); rt.waitForResult(); mApi[apiIndex].lastSyncError = rt.request->getNumDetails(); return rt.result; }
 
-=======
-    template<typename ... requestArgs> int synchronousDisableSync(unsigned apiIndex, requestArgs... args) { RequestTracker rt(megaApi[apiIndex].get()); megaApi[apiIndex]->disableSync(args..., &rt); return rt.waitForResult(); }
-    template<typename ... requestArgs> int synchronousEnableSync(unsigned apiIndex, requestArgs... args) { RequestTracker rt(megaApi[apiIndex].get()); megaApi[apiIndex]->enableSync(args..., &rt); rt.waitForResult(); mApi[apiIndex].lastSyncError = rt.request->getNumDetails() ; return rt.result; }
->>>>>>> a53680af
 #endif // ENABLE_SYNC
     template<typename ... requestArgs> int synchronousKillSession(unsigned apiIndex, requestArgs... args) { RequestTracker rt(megaApi[apiIndex].get()); megaApi[apiIndex]->killSession(args..., &rt); return rt.waitForResult(); }
     template<typename ... requestArgs> int synchronousSetBackup(unsigned apiIndex, OnReqFinish f, requestArgs... args) { RequestTracker rt(megaApi[apiIndex].get(), f);  megaApi[apiIndex]->setBackup(args..., &rt); return rt.waitForResult(); }
