/**
 * @file tests/sdk_test.cpp
 * @brief Mega SDK test file
 *
 * (c) 2015 by Mega Limited, Wellsford, New Zealand
 *
 * This file is part of the MEGA SDK - Client Access Engine.
 *
 * Applications using the MEGA API must present a valid application key
 * and comply with the the rules set forth in the Terms of Service.
 *
 * The MEGA SDK is distributed in the hope that it will be useful,
 * but WITHOUT ANY WARRANTY; without even the implied warranty of
 * MERCHANTABILITY or FITNESS FOR A PARTICULAR PURPOSE.
 *
 * @copyright Simplified (2-clause) BSD License.
 *
 * You should have received a copy of the license along with this
 * program.
 */

#include "test.h"
#include "stdfs.h"
#include "SdkTest_test.h"
#include "mega/testhooks.h"
#include "megaapi_impl.h"
#include <algorithm>

#define SSTR( x ) static_cast< const std::ostringstream & >( \
        (  std::ostringstream() << std::dec << x ) ).str()


using namespace std;

MegaFileSystemAccess fileSystemAccess;

template<typename T>
class ScopedValue {
public:
    ScopedValue(T& what, T value)
      : mLastValue(std::move(what))
      , mWhat(what)
    {
        what = std::move(value);
    }

    ~ScopedValue()
    {
        mWhat = std::move(mLastValue);
    }

    MEGA_DISABLE_COPY(ScopedValue)
    MEGA_DEFAULT_MOVE(ScopedValue)

private:
    T mLastValue;
    T& mWhat;
}; // ScopedValue<T>

template<typename T>
ScopedValue<T> makeScopedValue(T& what, T value)
{
    return ScopedValue<T>(what, std::move(value));
}

#ifdef _WIN32
DWORD ThreadId()
{
    return GetCurrentThreadId();
}
#else
pthread_t ThreadId()
{
    return pthread_self();
}
#endif

#ifndef WIN32
#define DOTSLASH "./"
#else
#define DOTSLASH ".\\"
#endif

const char* cwd()
{
    // for windows and linux
    static char path[1024];
    const char* ret;
    #ifdef _WIN32
    ret = _getcwd(path, sizeof path);
    #else
    ret = getcwd(path, sizeof path);
    #endif
    assert(ret);
    return ret;
}

bool fileexists(const std::string& fn)
{
#ifdef _WIN32
    fs::path p = fs::u8path(fn);
    return fs::exists(p);
#else
    struct stat   buffer;
    return (stat(fn.c_str(), &buffer) == 0);
#endif
}

void copyFile(std::string& from, std::string& to)
{
    LocalPath f = LocalPath::fromAbsolutePath(from);
    LocalPath t = LocalPath::fromAbsolutePath(to);
    fileSystemAccess.copylocal(f, t, m_time());
}

std::string megaApiCacheFolder(int index)
{
    std::string p(cwd());
#ifdef _WIN32
    p += "\\";
#else
    p += "/";
#endif
    p += "sdk_test_mega_cache_" + to_string(index);

    if (!fileexists(p))
    {

#ifdef _WIN32
        #ifndef NDEBUG
        bool success =
        #endif
        fs::create_directory(p);
        assert(success);
#else
        mkdir(p.c_str(), S_IRWXU);
        assert(fileexists(p));
#endif

    } else
    {
        std::unique_ptr<DirAccess> da(fileSystemAccess.newdiraccess());
        auto lp = LocalPath::fromAbsolutePath(p);
        if (!da->dopen(&lp, nullptr, false))
        {
            throw std::runtime_error(
                        "Cannot open existing mega API cache folder " + p
                        + " please check permissions or delete it so a new one can be created");
        }
    }
    return p;
}

template<typename Predicate>
bool WaitFor(Predicate&& predicate, unsigned timeoutMs)
{
    unsigned sleepMs = 100;
    unsigned totalMs = 0;

    do
    {
        if (predicate()) return true;

        WaitMillisec(sleepMs);
        totalMs += sleepMs;
    }
    while (totalMs < timeoutMs);

    return false;
}

MegaApi* newMegaApi(const char *appKey, const char *basePath, const char *userAgent, unsigned workerThreadCount)
{
#if defined(ENABLE_SYNC) && defined(__APPLE__)
    return new MegaApi(appKey, basePath, userAgent, gFseventsFd, workerThreadCount);
#else
    return new MegaApi(appKey, basePath, userAgent, workerThreadCount);
#endif
}

enum { USERALERT_ARRIVAL_MILLISEC = 1000 };

#ifdef _WIN32
#include "mega/autocomplete.h"
#include <filesystem>
#define getcwd _getcwd
void usleep(int n)
{
    Sleep(n / 1000);
}
#endif

// helper functions and struct/classes
namespace
{

    bool buildLocalFolders(fs::path targetfolder, const string& prefix, int n, int recurselevel, int filesperfolder)
    {
        fs::path p = targetfolder / fs::u8path(prefix);
        if (!fs::create_directory(p))
            return false;

        for (int i = 0; i < filesperfolder; ++i)
        {
            string filename = "file" + to_string(i) + "_" + prefix;
            fs::path fp = p / fs::u8path(filename);
#if (__cplusplus >= 201700L)
            ofstream fs(fp/*, ios::binary*/);
#else
            ofstream fs(fp.u8string()/*, ios::binary*/);
#endif
            fs << filename;
        }

        if (recurselevel > 0)
        {
            for (int i = 0; i < n; ++i)
            {
                if (!buildLocalFolders(p, prefix + "_" + to_string(i), n, recurselevel - 1, filesperfolder))
                    return false;
            }
        }

        return true;
    }

    bool createLocalFile(fs::path path, const char *name, int byteSize = 0)
    {
        if (!name)
        {
           return false;
        }

        fs::path fp = path / fs::u8path(name);
#if (__cplusplus >= 201700L)
        ofstream fs(fp/*, ios::binary*/);
#else
        ofstream fs(fp.u8string()/*, ios::binary*/);
#endif
        if (byteSize)
        {
            fs.seekp((byteSize << 10) - 1);
        }
        fs << name;
        return true;
    }
}

std::map<size_t, std::string> gSessionIDs;

void SdkTest::SetUp()
{
    gTestingInvalidArgs = false;
}

void SdkTest::TearDown()
{
    out() << "Test done, teardown starts";
    // do some cleanup

    gTestingInvalidArgs = false;

    LOG_info << "___ Cleaning up test (TearDown()) ___";

    Cleanup();

    releaseMegaApi(1);
    releaseMegaApi(2);
    if (!megaApi.empty() && megaApi[0])
    {
        releaseMegaApi(0);
    }
    out() << "Teardown done, test exiting";
}

void SdkTest::Cleanup()
{
    out() << "Cleaning up accounts";

    deleteFile(UPFILE);
    deleteFile(DOWNFILE);
    deleteFile(PUBLICFILE);
    deleteFile(AVATARDST);

#ifdef ENABLE_SYNC
    std::vector<std::unique_ptr<RequestTracker>> delSyncTrackers;
    for (auto &m : megaApi)
    {
        if (m)
        {
            auto syncs = unique_ptr<MegaSyncList>(m->getSyncs());
            for (int i = syncs->size(); i--; )
            {
                delSyncTrackers.push_back(std::unique_ptr<RequestTracker>(new RequestTracker(m.get())));
                m->removeSync(syncs->get(i)->getBackupId(), INVALID_HANDLE, delSyncTrackers.back().get());
            }
        }
    }
    // wait for delsyncs to complete:
    for (auto& d : delSyncTrackers) d->waitForResult();
    WaitMillisec(5000);
#endif

    if (!megaApi.empty() && megaApi[0])
    {

        // Remove nodes in Cloud & Rubbish
        purgeTree(std::unique_ptr<MegaNode>{megaApi[0]->getRootNode()}.get(), false);
        purgeTree(std::unique_ptr<MegaNode>{megaApi[0]->getRubbishNode()}.get(), false);
        //        megaApi[0]->cleanRubbishBin();

        // Remove auxiliar contact
        std::unique_ptr<MegaUserList> ul{megaApi[0]->getContacts()};
        for (int i = 0; i < ul->size(); i++)
        {
            removeContact(ul->get(i)->getEmail());
        }
    }

    for (auto nApi = unsigned(megaApi.size()); nApi--; ) if (megaApi[nApi])
    {
        // Remove pending contact requests

        std::unique_ptr<MegaContactRequestList> crl{megaApi[nApi]->getOutgoingContactRequests()};
        for (int i = 0; i < crl->size(); i++)
        {
            MegaContactRequest *cr = crl->get(i);
            synchronousInviteContact(nApi, cr->getTargetEmail(), "Test cleanup removing outgoing contact request", MegaContactRequest::INVITE_ACTION_DELETE);
        }

        crl.reset(megaApi[nApi]->getIncomingContactRequests());
        for (int i = 0; i < crl->size(); i++)
        {
            MegaContactRequest *cr = crl->get(i);
            synchronousReplyContactRequest(nApi, cr, MegaContactRequest::REPLY_ACTION_DENY);
        }

    }
}

int SdkTest::getApiIndex(MegaApi* api)
{
    int apiIndex = -1;
    for (int i = int(megaApi.size()); i--; )  if (megaApi[i].get() == api) apiIndex = i;
    if (apiIndex == -1)
    {
        LOG_warn << "Instance of MegaApi not recognized";  // this can occur during MegaApi deletion due to callbacks on shutdown
    }
    return apiIndex;
}

void SdkTest::onRequestFinish(MegaApi *api, MegaRequest *request, MegaError *e)
{
    auto type = request->getType();
    if (type == MegaRequest::TYPE_DELETE)
    {
        return;
    }

    int apiIndex = getApiIndex(api);
    if (apiIndex < 0) return;
    mApi[apiIndex].lastError = e->getErrorCode();

    // there could be a race on these getting set?
    LOG_info << "lastError (by request) for MegaApi " << apiIndex << ": " << mApi[apiIndex].lastError;

    switch(type)
    {
    case MegaRequest::TYPE_RENAME:
        mApi[apiIndex].h = request->getNodeHandle();
        break;

    case MegaRequest::TYPE_REMOVE:
        mApi[apiIndex].h = request->getNodeHandle();
        break;

    case MegaRequest::TYPE_MOVE:
        mApi[apiIndex].h = request->getNodeHandle();
        break;

    case MegaRequest::TYPE_COPY:
        mApi[apiIndex].h = request->getNodeHandle();
        break;

    case MegaRequest::TYPE_EXPORT:
        if (mApi[apiIndex].lastError == API_OK)
        {
            mApi[apiIndex].h = request->getNodeHandle();
            if (request->getAccess())
            {
                link.assign(request->getLink());
            }
        }
        break;

    case MegaRequest::TYPE_GET_PUBLIC_NODE:
        if (mApi[apiIndex].lastError == API_OK)
        {
            publicNode = request->getPublicMegaNode();
        }
        break;

    case MegaRequest::TYPE_IMPORT_LINK:
        mApi[apiIndex].h = request->getNodeHandle();
        break;

    case MegaRequest::TYPE_ADD_SYNC:
        mApi[apiIndex].h = request->getNodeHandle();
        break;

    case MegaRequest::TYPE_GET_ATTR_USER:

        if (mApi[apiIndex].lastError == API_OK)
        {
            if (request->getParamType() == MegaApi::USER_ATTR_DEVICE_NAMES ||
                request->getParamType() == MegaApi::USER_ATTR_DRIVE_NAMES ||
                request->getParamType() == MegaApi::USER_ATTR_ALIAS)
            {
                attributeValue = request->getName() ? request->getName() : "";
            }
            else if (request->getParamType() == MegaApi::USER_ATTR_MY_BACKUPS_FOLDER)
            {
                mApi[apiIndex].h = request->getNodeHandle();
            }
            else if (request->getParamType() != MegaApi::USER_ATTR_AVATAR)
            {
                attributeValue = request->getText() ? request->getText() : "";
            }
        }

        if (request->getParamType() == MegaApi::USER_ATTR_AVATAR)
        {
            if (mApi[apiIndex].lastError == API_OK)
            {
                attributeValue = "Avatar changed";
            }

            if (mApi[apiIndex].lastError == API_ENOENT)
            {
                attributeValue = "Avatar not found";
            }
        }
        break;

#ifdef ENABLE_CHAT

    case MegaRequest::TYPE_CHAT_CREATE:
        if (mApi[apiIndex].lastError == API_OK)
        {
            MegaTextChat *chat = request->getMegaTextChatList()->get(0)->copy();

            mApi[apiIndex].chatid = chat->getHandle();
            mApi[apiIndex].chats[mApi[apiIndex].chatid].reset(chat);
        }
        break;

    case MegaRequest::TYPE_CHAT_INVITE:
        if (mApi[apiIndex].lastError == API_OK)
        {
            mApi[apiIndex].chatid = request->getNodeHandle();
            if (mApi[apiIndex].chats.find(mApi[apiIndex].chatid) != mApi[apiIndex].chats.end())
            {
                MegaTextChat *chat = mApi[apiIndex].chats[mApi[apiIndex].chatid].get();
                MegaHandle uh = request->getParentHandle();
                int priv = request->getAccess();
                unique_ptr<userpriv_vector> privsbuf{new userpriv_vector};

                const MegaTextChatPeerList *privs = chat->getPeerList();
                if (privs)
                {
                    for (int i = 0; i < privs->size(); i++)
                    {
                        if (privs->getPeerHandle(i) != uh)
                        {
                            privsbuf->push_back(userpriv_pair(privs->getPeerHandle(i), (privilege_t) privs->getPeerPrivilege(i)));
                        }
                    }
                }
                privsbuf->push_back(userpriv_pair(uh, (privilege_t) priv));
                privs = new MegaTextChatPeerListPrivate(privsbuf.get());
                chat->setPeerList(privs);
                delete privs;
            }
            else
            {
                LOG_err << "Trying to remove a peer from unknown chat";
            }
        }
        break;

    case MegaRequest::TYPE_CHAT_REMOVE:
        if (mApi[apiIndex].lastError == API_OK)
        {
            mApi[apiIndex].chatid = request->getNodeHandle();
            if (mApi[apiIndex].chats.find(mApi[apiIndex].chatid) != mApi[apiIndex].chats.end())
            {
                MegaTextChat *chat = mApi[apiIndex].chats[mApi[apiIndex].chatid].get();
                MegaHandle uh = request->getParentHandle();
                std::unique_ptr<userpriv_vector> privsbuf{new userpriv_vector};

                const MegaTextChatPeerList *privs = chat->getPeerList();
                if (privs)
                {
                    for (int i = 0; i < privs->size(); i++)
                    {
                        if (privs->getPeerHandle(i) != uh)
                        {
                            privsbuf->push_back(userpriv_pair(privs->getPeerHandle(i), (privilege_t) privs->getPeerPrivilege(i)));
                        }
                    }
                }
                privs = new MegaTextChatPeerListPrivate(privsbuf.get());
                chat->setPeerList(privs);
                delete privs;
            }
            else
            {
                LOG_err << "Trying to remove a peer from unknown chat";
            }
        }
        break;

    case MegaRequest::TYPE_CHAT_URL:
        if (mApi[apiIndex].lastError == API_OK)
        {
            link.assign(request->getLink());
        }
        break;
#endif

    case MegaRequest::TYPE_CREATE_ACCOUNT:
        if (mApi[apiIndex].lastError == API_OK)
        {
            sid = request->getSessionKey();
        }
        break;

    case MegaRequest::TYPE_GET_REGISTERED_CONTACTS:
        if (mApi[apiIndex].lastError == API_OK)
        {
            stringTable.reset(request->getMegaStringTable()->copy());
        }
        break;

    case MegaRequest::TYPE_GET_COUNTRY_CALLING_CODES:
        if (mApi[apiIndex].lastError == API_OK)
        {
            stringListMap.reset(request->getMegaStringListMap()->copy());
        }
        break;

    case MegaRequest::TYPE_FETCH_TIMEZONE:
        mApi[apiIndex].tzDetails.reset(mApi[apiIndex].lastError == API_OK ? request->getMegaTimeZoneDetails()->copy() : nullptr);
        break;

    case MegaRequest::TYPE_GET_USER_EMAIL:
        if (mApi[apiIndex].lastError == API_OK)
        {
            mApi[apiIndex].email = request->getEmail();
        }
        break;

    case MegaRequest::TYPE_ACCOUNT_DETAILS:
        mApi[apiIndex].accountDetails.reset(mApi[apiIndex].lastError == API_OK ? request->getMegaAccountDetails() : nullptr);
        break;

    case MegaRequest::TYPE_BACKUP_PUT:
        mBackupId = request->getParentHandle();
        break;

    case MegaRequest::TYPE_GET_ATTR_NODE:
        if (mApi[apiIndex].lastError == API_OK)
        {
            mMegaFavNodeList.reset(request->getMegaHandleList()->copy());
        }
        break;

    case MegaRequest::TYPE_GET_PRICING:
        mApi[apiIndex].mMegaPricing.reset(mApi[apiIndex].lastError == API_OK ? request->getPricing() : nullptr);
        mApi[apiIndex].mMegaCurrency.reset(mApi[apiIndex].lastError == API_OK ? request->getCurrency() : nullptr);
            break;

    }

    // set this flag always the latest, since it is used to unlock the wait
    // for requests results, so we want data to be collected first
    mApi[apiIndex].requestFlags[request->getType()] = true;
}

void SdkTest::onTransferFinish(MegaApi* api, MegaTransfer *transfer, MegaError* e)
{
    int apiIndex = getApiIndex(api);
    if (apiIndex < 0) return;

    mApi[apiIndex].transferFlags[transfer->getType()] = true;
    mApi[apiIndex].lastError = e->getErrorCode();   // todo: change the rest of the transfer test code to use lastTransferError instead.
    mApi[apiIndex].lastTransferError = e->getErrorCode();

    // there could be a race on these getting set?
    LOG_info << "lastError (by transfer) for MegaApi " << apiIndex << ": " << mApi[apiIndex].lastError;

    onTranferFinishedCount += 1;

    if (mApi[apiIndex].lastError == MegaError::API_OK)
        mApi[apiIndex].h = transfer->getNodeHandle();
}

void SdkTest::onTransferUpdate(MegaApi *api, MegaTransfer *transfer)
{
    onTransferUpdate_progress = transfer->getTransferredBytes();
    onTransferUpdate_filesize = transfer->getTotalBytes();
}

void SdkTest::onAccountUpdate(MegaApi* api)
{
    int apiIndex = getApiIndex(api);
    if (apiIndex < 0) return;

    mApi[apiIndex].accountUpdated = true;
}

void SdkTest::onUsersUpdate(MegaApi* api, MegaUserList *users)
{
    int apiIndex = getApiIndex(api);
    if (apiIndex < 0) return;

    if (!users)
        return;

    for (int i = 0; i < users->size(); i++)
    {
        MegaUser *u = users->get(i);

        if (u->hasChanged(MegaUser::CHANGE_TYPE_AVATAR)
                || u->hasChanged(MegaUser::CHANGE_TYPE_FIRSTNAME)
                || u->hasChanged(MegaUser::CHANGE_TYPE_LASTNAME))
        {
            mApi[apiIndex].userUpdated = true;
        }
        else
        {
            // Contact is removed from main account
            mApi[apiIndex].requestFlags[MegaRequest::TYPE_REMOVE_CONTACT] = true;
            mApi[apiIndex].userUpdated = true;
        }
    }
}

void SdkTest::onNodesUpdate(MegaApi* api, MegaNodeList *nodes)
{
    int apiIndex = getApiIndex(api);
    if (apiIndex < 0) return;

    mApi[apiIndex].nodeUpdated = true;
}

void SdkTest::onContactRequestsUpdate(MegaApi* api, MegaContactRequestList* requests)
{
    int apiIndex = getApiIndex(api);
    if (apiIndex < 0) return;

    mApi[apiIndex].contactRequestUpdated = true;
}

#ifdef ENABLE_CHAT
void SdkTest::onChatsUpdate(MegaApi *api, MegaTextChatList *chats)
{
    int apiIndex = getApiIndex(api);
    if (apiIndex < 0) return;

    MegaTextChatList *list = NULL;
    if (chats)
    {
        list = chats->copy();
    }
    else
    {
        list = megaApi[apiIndex]->getChatList();
    }
    for (int i = 0; i < list->size(); i++)
    {
        handle chatid = list->get(i)->getHandle();
        if (mApi[apiIndex].chats.find(chatid) != mApi[apiIndex].chats.end())
        {
            mApi[apiIndex].chats[chatid].reset(list->get(i)->copy());
        }
        else
        {
            mApi[apiIndex].chats[chatid].reset(list->get(i)->copy());
        }
    }
    delete list;

    mApi[apiIndex].chatUpdated = true;
}

void SdkTest::createChat(bool group, MegaTextChatPeerList *peers, int timeout)
{
    int apiIndex = 0;
    mApi[apiIndex].requestFlags[MegaRequest::TYPE_CHAT_CREATE] = false;
    megaApi[0]->createChat(group, peers);
    waitForResponse(&mApi[apiIndex].requestFlags[MegaRequest::TYPE_CHAT_CREATE], timeout);
    if (timeout)
    {
        ASSERT_TRUE(mApi[apiIndex].requestFlags[MegaRequest::TYPE_CHAT_CREATE]) << "Chat creation not finished after " << timeout  << " seconds";
    }

    ASSERT_EQ(MegaError::API_OK, mApi[apiIndex].lastError) << "Chat creation failed (error: " << mApi[apiIndex].lastError << ")";
}

#endif

void SdkTest::onEvent(MegaApi*, MegaEvent *event)
{
    std::lock_guard<std::mutex> lock{lastEventMutex};
    lastEvent.reset(event->copy());
    lastEvents.insert(event->getType());
}


void SdkTest::fetchnodes(unsigned int apiIndex, int timeout)
{
    mApi[apiIndex].requestFlags[MegaRequest::TYPE_FETCH_NODES] = false;

    mApi[apiIndex].megaApi->fetchNodes();

    ASSERT_TRUE( waitForResponse(&mApi[apiIndex].requestFlags[MegaRequest::TYPE_FETCH_NODES], timeout) )
            << "Fetchnodes failed after " << timeout  << " seconds";
    ASSERT_EQ(MegaError::API_OK, mApi[apiIndex].lastError) << "Fetchnodes failed (error: " << mApi[apiIndex].lastError << ")";
}

void SdkTest::logout(unsigned int apiIndex, bool keepSyncConfigs, int timeout)
{
    mApi[apiIndex].requestFlags[MegaRequest::TYPE_LOGOUT] = false;
#ifdef ENABLE_SYNC
    mApi[apiIndex].megaApi->logout(keepSyncConfigs, this);
#else
    mApi[apiIndex].megaApi->logout(this);
#endif
    gSessionIDs[apiIndex] = "invalid";

    EXPECT_TRUE( waitForResponse(&mApi[apiIndex].requestFlags[MegaRequest::TYPE_LOGOUT], timeout) )
            << "Logout failed after " << timeout  << " seconds";

    // if the connection was closed before the response of the request was received, the result is ESID
    if (mApi[apiIndex].lastError == MegaError::API_ESID) mApi[apiIndex].lastError = MegaError::API_OK;

    EXPECT_EQ(MegaError::API_OK, mApi[apiIndex].lastError) << "Logout failed (error: " << mApi[apiIndex].lastError << ")";
}

char* SdkTest::dumpSession()
{
    return megaApi[0]->dumpSession();
}

void SdkTest::locallogout(int timeout)
{
    auto logoutErr = doRequestLocalLogout(0);
    ASSERT_EQ(MegaError::API_OK, logoutErr) << "Local logout failed (error: " << logoutErr << ")";
}

void SdkTest::resumeSession(const char *session, int timeout)
{
    int apiIndex = 0;
    ASSERT_EQ(MegaError::API_OK, synchronousFastLogin(apiIndex, session, this)) << "Resume session failed (error: " << mApi[apiIndex].lastError << ")";
}

void SdkTest::purgeTree(MegaNode *p, bool depthfirst)
{
    int apiIndex = 0;
    std::unique_ptr<MegaNodeList> children{megaApi[0]->getChildren(p)};

    for (int i = 0; i < children->size(); i++)
    {
        MegaNode *n = children->get(i);

        // removing the folder removes the children anyway
        if (depthfirst && n->isFolder())
            purgeTree(n);

        string nodepath = n->getName() ? n->getName() : "<no name>";
        auto result = synchronousRemove(apiIndex, n);
        if (result == API_EEXIST || result == API_ENOENT)
        {
            LOG_warn << "node " << nodepath << " was already removed in api " << apiIndex << ", detected by error code " << result;
            result = API_OK;
        }

        ASSERT_EQ(MegaError::API_OK, result) << "Remove node operation failed (error: " << mApi[apiIndex].lastError << ")";
    }
}

bool SdkTest::waitForResponse(bool *responseReceived, unsigned int timeout)
{
    timeout *= 1000000; // convert to micro-seconds
    unsigned int tWaited = 0;    // microseconds
    bool connRetried = false;
    while(!(*responseReceived))
    {
        WaitMillisec(pollingT / 1000);

        if (timeout)
        {
            tWaited += pollingT;
            if (tWaited >= timeout)
            {
                return false;   // timeout is expired
            }
            // if no response after 2 minutes...
            else if (!connRetried && tWaited > (pollingT * 240))
            {
                megaApi[0]->retryPendingConnections(true);
                if (megaApi.size() > 1 && megaApi[1] && megaApi[1]->isLoggedIn())
                {
                    megaApi[1]->retryPendingConnections(true);
                }
                connRetried = true;
            }
        }
    }

    return true;    // response is received
}

bool SdkTest::synchronousTransfer(unsigned apiIndex, int type, std::function<void()> f, unsigned int timeout)
{
    auto& flag = mApi[apiIndex].transferFlags[type];
    flag = false;
    f();
    auto result = waitForResponse(&flag, timeout);
    EXPECT_TRUE(result) << "Transfer (type " << type << ") not finished yet after " << timeout << " seconds";
    if (!result) mApi[apiIndex].lastError = -999; // local timeout
    if (!result) mApi[apiIndex].lastTransferError = -999; // local timeout    TODO: switch all transfer code to use lastTransferError .  Some still uses lastError
    return result;
}

bool SdkTest::synchronousRequest(unsigned apiIndex, int type, std::function<void()> f, unsigned int timeout)
{
    auto& flag = mApi[apiIndex].requestFlags[type];
    flag = false;
    f();
    auto result = waitForResponse(&flag, timeout);
    EXPECT_TRUE(result) << "Request (type " << type << ") failed after " << timeout << " seconds";
    if (!result) mApi[apiIndex].lastError = -999;
    return result;
}

void SdkTest::createFile(string filename, bool largeFile)
{
    fs::path p = fs::u8path(filename);
    std::ofstream file(p,ios::out);

    if (file)
    {
        int limit = 2000;

        // create a file large enough for long upload/download times (5-10MB)
        if (largeFile)
            limit = 1000000 + rand() % 1000000;

        //limit = 5494065 / 5;

        for (int i = 0; i < limit; i++)
        {
            file << "test ";
        }

        file.close();
    }
}

int64_t SdkTest::getFilesize(string filename)
{
    struct stat stat_buf;
    int rc = stat(filename.c_str(), &stat_buf);

    return rc == 0 ? int64_t(stat_buf.st_size) : int64_t(-1);
}

void SdkTest::deleteFile(string filename)
{
    fs::path p = fs::u8path(filename);
    std::error_code ignoredEc;
    fs::remove(p, ignoredEc);
}

string_vector envVarAccount = {"MEGA_EMAIL", "MEGA_EMAIL_AUX", "MEGA_EMAIL_AUX2"};
string_vector envVarPass    = {"MEGA_PWD",   "MEGA_PWD_AUX",   "MEGA_PWD_AUX2"};

void SdkTest::getAccountsForTest(unsigned howMany)
{
    assert(howMany > 0 && howMany <= 3);
    out() << "Test setting up for " << howMany << " accounts ";

    megaApi.resize(howMany);
    mApi.resize(howMany);

    std::vector<std::unique_ptr<RequestTracker>> trackers;
    trackers.resize(howMany);

    for (unsigned index = 0; index < howMany; ++index)
    {
        if (const char *buf = getenv(envVarAccount[index].c_str()))
        {
            mApi[index].email.assign(buf);
        }
        ASSERT_LT((size_t) 0, mApi[index].email.length()) << "Set test account " << index << " username at the environment variable $" << envVarAccount[index];

        if (const char* buf = getenv(envVarPass[index].c_str()))
        {
            mApi[index].pwd.assign(buf);
        }
        ASSERT_LT((size_t) 0, mApi[index].pwd.length()) << "Set test account " << index << " password at the environment variable $" << envVarPass[index];

        megaApi[index].reset(newMegaApi(APP_KEY.c_str(), megaApiCacheFolder(index).c_str(), USER_AGENT.c_str(), unsigned(THREADS_PER_MEGACLIENT)));
        mApi[index].megaApi = megaApi[index].get();

        // helps with restoring logging after tests that fiddle with log level
        mApi[index].megaApi->setLogLevel(MegaApi::LOG_LEVEL_MAX);

        megaApi[index]->setLoggingName(to_string(index).c_str());
        megaApi[index]->addListener(this);    // TODO: really should be per api

        if (!gResumeSessions || gSessionIDs[index].empty() || gSessionIDs[index] == "invalid")
        {
            out() << "Logging into account " << index;
            trackers[index] = asyncRequestLogin(index, mApi[index].email.c_str(), mApi[index].pwd.c_str());
        }
        else
        {
            out() << "Resuming session for account " << index;
            trackers[index] = asyncRequestFastLogin(index, gSessionIDs[index].c_str());
        }
    }

    // wait for logins to complete:
    bool anyLoginFailed = false;
    for (unsigned index = 0; index < howMany; ++index)
    {
        auto loginResult = trackers[index]->waitForResult();
        EXPECT_EQ(API_OK, loginResult) << " Failed to establish a login/session for account " << index;
        if (loginResult != API_OK) anyLoginFailed = true;
        else {
            gSessionIDs[index] = "invalid"; // default
            if (gResumeSessions && megaApi[index]->isLoggedIn() == FULLACCOUNT)
            {
                if (auto p = unique_ptr<char[]>(megaApi[index]->dumpSession()))
                {
                    gSessionIDs[index] = p.get();
                }
            }
        }
    }
    ASSERT_FALSE(anyLoginFailed);

    // perform parallel fetchnodes for each
    for (unsigned index = 0; index < howMany; ++index)
    {
        out() << "Fetching nodes for account " << index;
        trackers[index] = asyncRequestFetchnodes(index);
    }

    // wait for fetchnodes to complete:
    bool anyFetchnodesFailed = false;
    for (unsigned index = 0; index < howMany; ++index)
    {
        auto fetchnodesResult = trackers[index]->waitForResult();
        EXPECT_EQ(API_OK, fetchnodesResult) << " Failed to fetchnodes for account " << index;
        anyFetchnodesFailed = anyFetchnodesFailed || (fetchnodesResult != API_OK);
    }
    ASSERT_FALSE(anyFetchnodesFailed);

    // In case the last test exited without cleaning up (eg, debugging etc)
    Cleanup();
    out() << "Test setup done, test starts";
}

void SdkTest::releaseMegaApi(unsigned int apiIndex)
{
    if (mApi.size() <= apiIndex)
    {
        return;
    }

    assert(megaApi[apiIndex].get() == mApi[apiIndex].megaApi);
    if (mApi[apiIndex].megaApi)
    {
        if (mApi[apiIndex].megaApi->isLoggedIn())
        {
            if (!gResumeSessions)
                ASSERT_NO_FATAL_FAILURE( logout(apiIndex, false, maxTimeout) );
            else
                ASSERT_NO_FATAL_FAILURE( locallogout(apiIndex) );
        }

        megaApi[apiIndex].reset();
        mApi[apiIndex].megaApi = NULL;
    }
}

void SdkTest::inviteContact(unsigned apiIndex, string email, string message, int action)
{
    ASSERT_EQ(MegaError::API_OK, synchronousInviteContact(apiIndex, email.data(), message.data(), action)) << "Contact invitation failed";
}

void SdkTest::replyContact(MegaContactRequest *cr, int action)
{
    int apiIndex = 1;
    ASSERT_EQ(MegaError::API_OK, synchronousReplyContactRequest(apiIndex, cr, action)) << "Contact reply failed";
}

void SdkTest::removeContact(string email, int timeout)
{
    int apiIndex = 0;
    MegaUser *u = megaApi[apiIndex]->getContact(email.data());
    bool null_pointer = (u == NULL);
    ASSERT_FALSE(null_pointer) << "Cannot find the specified contact (" << email << ")";

    if (u->getVisibility() != MegaUser::VISIBILITY_VISIBLE)
    {
        mApi[apiIndex].userUpdated = true;  // nothing to do
        delete u;
        return;
    }

    auto result = synchronousRemoveContact(apiIndex, u);

    if (result == API_EEXIST)
    {
        LOG_warn << "Contact " << email << " was already removed in api " << apiIndex;
        result = API_OK;
    }

    ASSERT_EQ(MegaError::API_OK, result) << "Contact deletion of " << email << " failed on api " << apiIndex;

    delete u;
}

void SdkTest::shareFolder(MegaNode *n, const char *email, int action, int timeout)
{
    int apiIndex = 0;
    ASSERT_EQ(MegaError::API_OK, synchronousShare(apiIndex, n, email, action)) << "Folder sharing failed" << "User: " << email << " Action: " << action;
}

string SdkTest::createPublicLink(unsigned apiIndex, MegaNode *n, m_time_t expireDate, int timeout, bool isFreeAccount, bool writable, bool megaHosted)
{
    RequestTracker rt(megaApi[apiIndex].get());

    mApi[apiIndex].megaApi->exportNode(n, expireDate, writable, megaHosted, &rt);

    rt.waitForResult();

    if (!expireDate || !isFreeAccount)
    {
        EXPECT_EQ(API_OK, rt.result.load()) << "Public link creation failed (error: " << mApi[apiIndex].lastError << ")";
    }
    else
    {
        bool res = API_OK != rt.result && rt.result != -999;
        EXPECT_TRUE(res) << "Public link creation with expire time on free account (" << mApi[apiIndex].email << ") succeed, and it mustn't";
    }

    return rt.getLink();
}

MegaHandle SdkTest::importPublicLink(unsigned apiIndex, string link, MegaNode *parent)
{
    RequestTracker rt(megaApi[apiIndex].get());

    mApi[apiIndex].megaApi->importFileLink(link.data(), parent, &rt);

    EXPECT_EQ(API_OK, rt.waitForResult()) << "Public link import failed";

    return rt.getNodeHandle();
}

unique_ptr<MegaNode> SdkTest::getPublicNode(unsigned apiIndex, string link)
{
    RequestTracker rt(megaApi[apiIndex].get());

    mApi[apiIndex].megaApi->getPublicNode(link.data(), &rt);

    EXPECT_EQ(API_OK, rt.waitForResult()) << "Public link retrieval failed";

    return rt.getPublicMegaNode();
}

MegaHandle SdkTest::removePublicLink(unsigned apiIndex, MegaNode *n)
{
    RequestTracker rt(megaApi[apiIndex].get());

    mApi[apiIndex].megaApi->disableExport(n, &rt);

    EXPECT_EQ(API_OK, rt.waitForResult()) << "Public link removal failed";

    return rt.getNodeHandle();
}

void SdkTest::getContactRequest(unsigned int apiIndex, bool outgoing, int expectedSize)
{
    unique_ptr<MegaContactRequestList> crl;
    unsigned timeoutMs = 8000;

    if (outgoing)
    {
        auto predicate = [&]() {
            crl.reset(mApi[apiIndex].megaApi->getOutgoingContactRequests());
            return crl->size() == expectedSize;
        };

        ASSERT_TRUE(WaitFor(predicate, timeoutMs))
          << "Too many outgoing contact requests in account: "
          << apiIndex;
    }
    else
    {
        auto predicate = [&]() {
            crl.reset(mApi[apiIndex].megaApi->getIncomingContactRequests());
            return crl->size() == expectedSize;
        };

        ASSERT_TRUE(WaitFor(predicate, timeoutMs))
          << "Too many incoming contact requests in account: "
          << apiIndex;
    }

    if (!expectedSize) return;

    mApi[apiIndex].cr.reset(crl->get(0)->copy());
}

MegaHandle SdkTest::createFolder(unsigned int apiIndex, const char *name, MegaNode *parent, int timeout)
{
    RequestTracker tracker(megaApi[apiIndex].get());

    megaApi[apiIndex]->createFolder(name, parent, &tracker);

    if (tracker.waitForResult() != API_OK) return UNDEF;

    return tracker.request->getNodeHandle();
}

void SdkTest::getRegisteredContacts(const std::map<std::string, std::string>& contacts)
{
    int apiIndex = 0;

    auto contactsStringMap = std::unique_ptr<MegaStringMap>{MegaStringMap::createInstance()};
    for  (const auto& pair : contacts)
    {
        contactsStringMap->set(pair.first.c_str(), pair.second.c_str());
    }

    ASSERT_EQ(MegaError::API_OK, synchronousGetRegisteredContacts(apiIndex, contactsStringMap.get(), this)) << "Get registered contacts failed";
}

void SdkTest::getCountryCallingCodes(const int timeout)
{
    int apiIndex = 0;
    ASSERT_EQ(MegaError::API_OK, synchronousGetCountryCallingCodes(apiIndex, this)) << "Get country calling codes failed";
}

void SdkTest::setUserAttribute(int type, string value, int timeout)
{
    int apiIndex = 0;
    mApi[apiIndex].requestFlags[MegaRequest::TYPE_SET_ATTR_USER] = false;

    if (type == MegaApi::USER_ATTR_AVATAR)
    {
        megaApi[apiIndex]->setAvatar(value.empty() ? NULL : value.c_str());
    }
    else
    {
        megaApi[apiIndex]->setUserAttribute(type, value.c_str());
    }

    ASSERT_TRUE( waitForResponse(&mApi[apiIndex].requestFlags[MegaRequest::TYPE_SET_ATTR_USER], timeout) )
            << "User attribute setup not finished after " << timeout  << " seconds";
    ASSERT_EQ(MegaError::API_OK, mApi[apiIndex].lastError) << "User attribute setup failed (error: " << mApi[apiIndex].lastError << ")";
}

void SdkTest::getUserAttribute(MegaUser *u, int type, int timeout, int apiIndex)
{
    mApi[apiIndex].requestFlags[MegaRequest::TYPE_GET_ATTR_USER] = false;

    int err;
    if (type == MegaApi::USER_ATTR_AVATAR)
    {
        err = synchronousGetUserAvatar(apiIndex, u, AVATARDST.data());
    }
    else
    {
        err = synchronousGetUserAttribute(apiIndex, u, type);
    }
    bool result = (err == MegaError::API_OK) || (err == MegaError::API_ENOENT);
    ASSERT_TRUE(result) << "User attribute retrieval failed (error: " << err << ")";
}

string runProgram(const string& command)
{
    string output;
    FILE* pPipe =
#ifdef _WIN32
        _popen(command.c_str(), "rt");
#else
        popen(command.c_str(), "r");
#endif

    if (!pPipe)
    {
        LOG_err << "Failed to run command\n" << command;
        return output;
    }

    /* Read pipe until file ends or error occurs. */

    char   psBuffer[128];
    while (fgets(psBuffer, 128, pPipe))
    {
        output += psBuffer;
    }

    /* Close pipe. */
    if (!feof(pPipe))
    {
        LOG_err << "Failed to read command output.";
    }

#ifdef _WIN32
    _pclose(pPipe);
#else
    pclose(pPipe);
#endif

    return output;
}

string getLinkFromMailbox(const string& exe,         // Python
                          const string& script,      // email_processor.py
                          const string& realAccount, // user
                          const string& realPswd,    // password for user@host.domain
                          const string& toAddr,      // user+testnewaccount@host.domain
                          const string& intent,      // confirm / delete
                          const chrono::system_clock::time_point& timeOfEmail)
{
    string command = exe + " \"" + script + "\" \"" + realAccount + "\" \"" + realPswd + "\" \"" + toAddr + "\" " + intent;
    string output;

    // Wait for the link to be sent
    constexpr int deltaMs = 10000; // 10 s interval to check for the email
    for (int i = 0; ; i += deltaMs)
    {
        WaitMillisec(deltaMs);

        // get time interval to look for emails, add some seconds to account for the connection and other delays
        const auto& attemptTime = std::chrono::system_clock::now();
        auto timeSinceEmail = std::chrono::duration_cast<std::chrono::seconds>(attemptTime - timeOfEmail).count() + 20;
        output = runProgram(command + ' ' + to_string(timeSinceEmail)); // Run Python script
        if (!output.empty() || i > 180000 / deltaMs) // 3 minute maximum wait
            break;
    }

    // Print whatever was fetched from the mailbox
    LOG_debug << "Link from email (" << intent << "):" << (output.empty() ? "[empty]" : output);

    // Validate the link
    constexpr char expectedLinkPrefix[] = "https://";
    return output.substr(0, sizeof(expectedLinkPrefix) - 1) == expectedLinkPrefix ?
           output : string();
}

string getUniqueAlias()
{
    // use n random chars
    int n = 4;
    string alias;
    auto t = std::time(nullptr);
    srand((unsigned int)t);
    for (int i = 0; i < n; ++i)
    {
        alias += static_cast<char>('a' + rand() % 26);
    }

    // add a timestamp
    auto tm = *std::localtime(&t);
    std::ostringstream oss;
    oss << std::put_time(&tm, "%Y%m%d%H%M%S");
    alias += oss.str();

    return alias;
}

///////////////////////////__ Tests using SdkTest __//////////////////////////////////

/**
 * @brief TEST_F SdkTestCreateAccount
 *
 * It tests the creation of a new account for a random user.
 *  - Create account and send confirmation link
 *  - Logout and resume the create-account process
 *  - Extract confirmation link from the mailbox
 *  - Use the link to confirm the account
 *  - Login to the new account
 *  - Request cancel account link
 *  - Extract cancel account link from the mailbox
 *  - Use the link to cancel the account
 */
TEST_F(SdkTest, DISABLED_SdkTestCreateAccount)
{
    LOG_info << "___TEST Create account___";

    // Make sure the new account details have been set up
    const char* bufRealEmail = getenv("MEGA_REAL_EMAIL"); // user@host.domain
    const char* bufRealPswd = getenv("MEGA_REAL_PWD"); // email password of user@host.domain
    const char* bufScript = getenv("MEGA_LINK_EXTRACT_SCRIPT"); // full path to the link extraction script
    ASSERT_TRUE(bufRealEmail && bufRealPswd && bufScript) <<
        "MEGA_REAL_EMAIL, MEGA_REAL_PWD, MEGA_LINK_EXTRACT_SCRIPT env vars must all be defined";

    // Test that Python was installed
    string pyExe = "python";
    const string pyOpt = " -V";
    const string pyExpected = "Python 3.";
    string output = runProgram(pyExe + pyOpt);  // Python -V
    if (output.substr(0, pyExpected.length()) != pyExpected)
    {
        pyExe += "3";
        output = runProgram(pyExe + pyOpt);  // Python3 -V
        ASSERT_EQ(pyExpected, output.substr(0, pyExpected.length())) << "Python 3 was not found.";
    }
    LOG_debug << "Using " << output;

    ASSERT_NO_FATAL_FAILURE(getAccountsForTest());

    const string realEmail(bufRealEmail); // user@host.domain
    auto pos = realEmail.find('@');
    const string realAccount = realEmail.substr(0, pos); // user
    const string newTestAcc = realAccount + '+' + getUniqueAlias() + realEmail.substr(pos); // user+rand20210919@host.domain
    LOG_info << "Using Mega account " << newTestAcc;
    const char* newTestPwd = "TestPswd!@#$"; // maybe this should be logged too

    // save point in time for account init
    auto timeOfEmail = std::chrono::system_clock::now();

    // Create an ephemeral session internally and send a confirmation link to email
    ASSERT_EQ(API_OK, synchronousCreateAccount(0, newTestAcc.c_str(), newTestPwd, "MyFirstname", "MyLastname"));

    // Logout from ephemeral session and resume session
    ASSERT_NO_FATAL_FAILURE( locallogout() );
    ASSERT_EQ(API_OK, synchronousResumeCreateAccount(0, sid.c_str()));

    // Get confirmation link from the email
    output = getLinkFromMailbox(pyExe, bufScript, realAccount, bufRealPswd, newTestAcc, MegaClient::confirmLinkPrefix(), timeOfEmail);
    ASSERT_FALSE(output.empty()) << "Confirmation link was not found.";

    // Use confirmation link
    ASSERT_EQ(API_OK, synchronousConfirmSignupLink(0, output.c_str(), newTestPwd));

    // Create a separate megaApi instance
    std::unique_ptr<MegaApi> testMegaApi(newMegaApi(APP_KEY.c_str(), megaApiCacheFolder((int)mApi.size()).c_str(), USER_AGENT.c_str(), unsigned(THREADS_PER_MEGACLIENT)));
    testMegaApi->setLogLevel(MegaApi::LOG_LEVEL_MAX);
    testMegaApi->setLoggingName(to_string(mApi.size()).c_str());

    // Login to the new account
    auto loginTracker = ::mega::make_unique<RequestTracker>(testMegaApi.get());
    testMegaApi->login(newTestAcc.c_str(), newTestPwd, loginTracker.get());
    ASSERT_EQ(API_OK, loginTracker->waitForResult()) << " Failed to login to account " << newTestAcc.c_str();

    // fetchnodes // needed internally to fill in user details, including email
    auto fetchnodesTracker = ::mega::make_unique<RequestTracker>(testMegaApi.get());
    testMegaApi->fetchNodes(fetchnodesTracker.get());
    ASSERT_EQ(API_OK, fetchnodesTracker->waitForResult()) << " Failed to fetchnodes for account " << newTestAcc.c_str();

    // Request cancel account link
    timeOfEmail = std::chrono::system_clock::now();
    auto cancelLinkTracker = ::mega::make_unique<RequestTracker>(testMegaApi.get());
    testMegaApi->cancelAccount(cancelLinkTracker.get());
    ASSERT_EQ(API_OK, cancelLinkTracker->waitForResult()) << " Failed to request cancel link for account " << newTestAcc.c_str();

    // Get cancel account link from the mailbox
    output = getLinkFromMailbox(pyExe, bufScript, realAccount, bufRealPswd, newTestAcc, "delete", timeOfEmail);
    ASSERT_FALSE(output.empty()) << "Cancel account link was not found.";

    // Use cancel account link
    auto useCancelLinkTracker = ::mega::make_unique<RequestTracker>(testMegaApi.get());
    testMegaApi->confirmCancelAccount(output.c_str(), newTestPwd, useCancelLinkTracker.get());
    // Allow API_ESID beside API_OK, due to the race between sc and cs channels
    ASSERT_PRED3([](int t, int v1, int v2) { return t == v1 || t == v2; }, useCancelLinkTracker->waitForResult(), API_OK, API_ESID)
        << " Failed to confirm cancel account " << newTestAcc.c_str();
}

/**
 * @brief TEST_F SdkTestCreateEphmeralPlusPlusAccount
 *
 * It tests the creation of a new account for a random user.
 *  - Create account
 *  - Check existence for Welcome pdf
 */
TEST_F(SdkTest, SdkTestCreateEphmeralPlusPlusAccount)
{
    ASSERT_NO_FATAL_FAILURE(getAccountsForTest(1));

    LOG_info << "___TEST Create ephemeral account plus plus___";

    // Create an ephemeral plus plus session internally
    synchronousCreateEphemeralAccountPlusPlus(0, "MyFirstname", "MyLastname");
    ASSERT_EQ(MegaError::API_OK, mApi[0].lastError) << "Account creation failed (error: " << mApi[0].lastError << ")";

    // Wait, for 10 seconds, for the pdf to be imported
    std::unique_ptr<MegaNode> rootnode{ megaApi[0]->getRootNode() };
    constexpr int deltaMs = 200;
    for (int i = 0; i <= 10000 && !megaApi[0]->getNumChildren(rootnode.get()); i += deltaMs)
    {
        WaitMillisec(deltaMs);
    }

    // Get children of rootnode
    std::unique_ptr<MegaNodeList> children{ megaApi[0]->getChildren(rootnode.get()) };

    // Test that there is only one file, with .pdf extension
    EXPECT_EQ(megaApi[0]->getNumChildren(rootnode.get()), children->size()) << "Wrong number of child nodes";
    ASSERT_EQ(1, children->size()) << "Wrong number of children nodes found";
    const char* name = children->get(0)->getName();
    size_t len = name ? strlen(name) : 0;
    ASSERT_TRUE(len > 4 && !strcasecmp(name + len - 4, ".pdf"));
    LOG_info << "Welcome pdf: " << name;

    // Logout from ephemeral plus plus session and resume session
    ASSERT_NO_FATAL_FAILURE(locallogout());
    synchronousResumeCreateAccountEphemeralPlusPlus(0, sid.c_str());
    ASSERT_EQ(MegaError::API_OK, mApi[0].lastError) << "Account creation failed after resume (error: " << mApi[0].lastError << ")";

    gSessionIDs[0] = "invalid";
}

bool veryclose(double a, double b)
{
    double diff = b - a;
    double denom = fabs(a) + fabs(b);
    if (denom == 0)
    {
        return diff == 0;
    }
    double ratio = fabs(diff / denom);
    return ratio * 1000000 < 1;
}

TEST_F(SdkTest, SdkTestKillSession)
{
    // Convenience.
    using MegaAccountSessionPtr =
      std::unique_ptr<MegaAccountSession>;

    // Make sure environment variable are restored.
    auto accounts = makeScopedValue(envVarAccount, string_vector(2, "MEGA_EMAIL"));
    auto passwords = makeScopedValue(envVarPass, string_vector(2, "MEGA_PWD"));

    // Get two sessions for the same account.
    ASSERT_NO_FATAL_FAILURE(getAccountsForTest(2));

    // Make sure the sessions aren't reused.
    gSessionIDs[0] = "invalid";
    gSessionIDs[1] = "invalid";

    // Get our hands on the second client's session.
    MegaHandle sessionHandle = UNDEF;

    auto result = synchronousGetExtendedAccountDetails(1, true);
    ASSERT_EQ(result, MegaError::API_OK)
      << "GetExtendedAccountDetails failed (error: "
      << result
      << ")";

    unique_ptr<char[]> client0session(dumpSession());

    int matches = 0;
    for (int i = 0; i < mApi[1].accountDetails->getNumSessions(); )
    {
        MegaAccountSessionPtr session;

        session.reset(mApi[1].accountDetails->getSession(i++));

        if (session->isAlive() && session->isCurrent())
        {
            sessionHandle = session->getHandle();
            matches += 1;
        }
    }

    if (matches > 1)
    {
        // kill the other sessions so that we succeed on the next test run
        synchronousKillSession(0, INVALID_HANDLE);
    }

    ASSERT_EQ(matches, 1) << "There were more alive+current sessions for client 1 than expected. Those should have been killed now for the next run";

    // Were we able to retrieve the second client's session handle?
    ASSERT_NE(sessionHandle, UNDEF)
      << "Unable to get second client's session handle.";

    // Kill the second client's session (via the first.)
    result = synchronousKillSession(0, sessionHandle);
    ASSERT_EQ(result, MegaError::API_OK)
      << "Unable to kill second client's session (error: "
      << result
      << ")";

    // Wait for the second client to become logged out (to confirm it does).
    ASSERT_TRUE(WaitFor([&]()
                        {
                            return mApi[1].megaApi->isLoggedIn()  == 0;
                        },
                        80 * 1000));

    // Log out the primary account.
    logout(0, false, maxTimeout);
    gSessionIDs[0] = "invalid";
}

/**
 * @brief TEST_F SdkTestNodeAttributes
 *
 *
 */
TEST_F(SdkTest, SdkTestNodeAttributes)
{
    LOG_info << "___TEST Node attributes___";
    ASSERT_NO_FATAL_FAILURE(getAccountsForTest(2));

    std::unique_ptr<MegaNode> rootnode{megaApi[0]->getRootNode()};

    string filename1 = UPFILE;
    createFile(filename1, false);

    ASSERT_EQ(MegaError::API_OK, synchronousStartUpload(0, filename1.data(), rootnode.get())) << "Cannot upload a test file";

    std::unique_ptr<MegaNode> n1(megaApi[0]->getNodeByHandle(mApi[0].h));
    bool null_pointer = (n1.get() == NULL);
    ASSERT_FALSE(null_pointer) << "Cannot initialize test scenario (error: " << mApi[0].lastError << ")";


    // ___ Set invalid duration of a node ___

    gTestingInvalidArgs = true;

    ASSERT_EQ(MegaError::API_EARGS, synchronousSetNodeDuration(0, n1.get(), -14)) << "Unexpected error setting invalid node duration";

    gTestingInvalidArgs = false;


    // ___ Set duration of a node ___

    ASSERT_EQ(MegaError::API_OK, synchronousSetNodeDuration(0, n1.get(), 929734)) << "Cannot set node duration";


    megaApi[0]->log(2, "test postlog", __FILE__, __LINE__);

    n1.reset(megaApi[0]->getNodeByHandle(mApi[0].h));
    ASSERT_EQ(929734, n1->getDuration()) << "Duration value does not match";


    // ___ Reset duration of a node ___

    ASSERT_EQ(MegaError::API_OK, synchronousSetNodeDuration(0, n1.get(), -1)) << "Cannot reset node duration";

    n1.reset(megaApi[0]->getNodeByHandle(mApi[0].h));
    ASSERT_EQ(-1, n1->getDuration()) << "Duration value does not match";

    // set several values that the requests will need to consolidate, some will be in the same batch
    megaApi[0]->setCustomNodeAttribute(n1.get(), "custom1", "value1");
    megaApi[0]->setCustomNodeAttribute(n1.get(), "custom1", "value12");
    megaApi[0]->setCustomNodeAttribute(n1.get(), "custom1", "value13");
    megaApi[0]->setCustomNodeAttribute(n1.get(), "custom2", "value21");
    WaitMillisec(100);
    megaApi[0]->setCustomNodeAttribute(n1.get(), "custom2", "value22");
    megaApi[0]->setCustomNodeAttribute(n1.get(), "custom2", "value23");
    megaApi[0]->setCustomNodeAttribute(n1.get(), "custom3", "value31");
    megaApi[0]->setCustomNodeAttribute(n1.get(), "custom3", "value32");
    megaApi[0]->setCustomNodeAttribute(n1.get(), "custom3", "value33");
    ASSERT_EQ(MegaError::API_OK, doSetNodeDuration(0, n1.get(), 929734)) << "Cannot set node duration";
    n1.reset(megaApi[0]->getNodeByHandle(mApi[0].h));

    ASSERT_STREQ("value13", n1->getCustomAttr("custom1"));
    ASSERT_STREQ("value23", n1->getCustomAttr("custom2"));
    ASSERT_STREQ("value33", n1->getCustomAttr("custom3"));


    // ___ Set invalid coordinates of a node (out of range) ___

    gTestingInvalidArgs = true;

    ASSERT_EQ(MegaError::API_EARGS, synchronousSetNodeCoordinates(0, n1.get(), -1523421.8719987255814, +6349.54)) << "Unexpected error setting invalid node coordinates";


    // ___ Set invalid coordinates of a node (out of range) ___

    ASSERT_EQ(MegaError::API_EARGS, synchronousSetNodeCoordinates(0, n1.get(), -160.8719987255814, +49.54)) << "Unexpected error setting invalid node coordinates";


    // ___ Set invalid coordinates of a node (out of range) ___

    ASSERT_EQ(MegaError::API_EARGS, synchronousSetNodeCoordinates(0, n1.get(), MegaNode::INVALID_COORDINATE, +69.54)) << "Unexpected error trying to reset only one coordinate";

    gTestingInvalidArgs = false;

    // ___ Set coordinates of a node ___

    double lat = -51.8719987255814;
    double lon = +179.54;

    ASSERT_EQ(MegaError::API_OK, synchronousSetNodeCoordinates(0, n1.get(), lat, lon)) << "Cannot set node coordinates";

    n1.reset(megaApi[0]->getNodeByHandle(mApi[0].h));

    // do same conversions to lose the same precision
    int buf = int(((lat + 90) / 180) * 0xFFFFFF);
    double res = -90 + 180 * (double) buf / 0xFFFFFF;

    ASSERT_EQ(res, n1->getLatitude()) << "Latitude value does not match";

    buf = int((lon == 180) ? 0 : (lon + 180) / 360 * 0x01000000);
    res = -180 + 360 * (double) buf / 0x01000000;

    ASSERT_EQ(res, n1->getLongitude()) << "Longitude value does not match";


    // ___ Set coordinates of a node to origin (0,0) ___

    lon = 0;
    lat = 0;

    ASSERT_EQ(MegaError::API_OK, synchronousSetNodeCoordinates(0, n1.get(), 0, 0)) << "Cannot set node coordinates";

    n1.reset(megaApi[0]->getNodeByHandle(mApi[0].h));

    // do same conversions to lose the same precision
    buf = int(((lat + 90) / 180) * 0xFFFFFF);
    res = -90 + 180 * (double) buf / 0xFFFFFF;

    ASSERT_EQ(res, n1->getLatitude()) << "Latitude value does not match";
    ASSERT_EQ(lon, n1->getLongitude()) << "Longitude value does not match";


    // ___ Set coordinates of a node to border values (90,180) ___

    lat = 90;
    lon = 180;

    ASSERT_EQ(MegaError::API_OK, synchronousSetNodeCoordinates(0, n1.get(), lat, lon)) << "Cannot set node coordinates";

    n1.reset(megaApi[0]->getNodeByHandle(mApi[0].h));

    ASSERT_EQ(lat, n1->getLatitude()) << "Latitude value does not match";
    bool value_ok = ((n1->getLongitude() == lon) || (n1->getLongitude() == -lon));
    ASSERT_TRUE(value_ok) << "Longitude value does not match";


    // ___ Set coordinates of a node to border values (-90,-180) ___

    lat = -90;
    lon = -180;

    ASSERT_EQ(MegaError::API_OK, synchronousSetNodeCoordinates(0, n1.get(), lat, lon)) << "Cannot set node coordinates";

    n1.reset(megaApi[0]->getNodeByHandle(mApi[0].h));

    ASSERT_EQ(lat, n1->getLatitude()) << "Latitude value does not match";
    value_ok = ((n1->getLongitude() == lon) || (n1->getLongitude() == -lon));
    ASSERT_TRUE(value_ok) << "Longitude value does not match";


    // ___ Reset coordinates of a node ___

    lat = lon = MegaNode::INVALID_COORDINATE;

    synchronousSetNodeCoordinates(0, n1.get(), lat, lon);

    n1.reset(megaApi[0]->getNodeByHandle(mApi[0].h));
    ASSERT_EQ(lat, n1->getLatitude()) << "Latitude value does not match";
    ASSERT_EQ(lon, n1->getLongitude()) << "Longitude value does not match";


    // ******************    also test shareable / unshareable versions:

    ASSERT_EQ(MegaError::API_OK, synchronousGetSpecificAccountDetails(0, true, true, true)) << "Cannot get account details";

    // ___ set the coords  (shareable)
    lat = -51.8719987255814;
    lon = +179.54;
    ASSERT_EQ(MegaError::API_OK, synchronousSetNodeCoordinates(0, n1.get(), lat, lon)) << "Cannot set node coordinates";

    // ___ get a link to the file node
    ASSERT_NO_FATAL_FAILURE(createPublicLink(0, n1.get(), 0, maxTimeout, mApi[0].accountDetails->getProLevel() == 0));
    // The created link is stored in this->link at onRequestFinish()
    string nodelink = this->link;

    // ___ import the link
    ASSERT_NO_FATAL_FAILURE(importPublicLink(1, nodelink, std::unique_ptr<MegaNode>{megaApi[1]->getRootNode()}.get()));
    std::unique_ptr<MegaNode> nimported{megaApi[1]->getNodeByHandle(mApi[1].h)};

    ASSERT_TRUE(veryclose(lat, nimported->getLatitude())) << "Latitude " << n1->getLatitude() << " value does not match " << lat;
    ASSERT_TRUE(veryclose(lon, nimported->getLongitude())) << "Longitude " << n1->getLongitude() << " value does not match " << lon;

    // ___ remove the imported node, for a clean next test
    mApi[1].requestFlags[MegaRequest::TYPE_REMOVE] = false;
    megaApi[1]->remove(nimported.get());
    ASSERT_TRUE(waitForResponse(&mApi[1].requestFlags[MegaRequest::TYPE_REMOVE]))
        << "Remove operation failed after " << maxTimeout << " seconds";
    ASSERT_EQ(MegaError::API_OK, mApi[1].lastError) << "Cannot remove a node (error: " << mApi[1].lastError << ")";


    // ___ again but unshareable this time - totally separate new node - set the coords  (unshareable)

    string filename2 = "a"+UPFILE;
    createFile(filename2, false);
    ASSERT_EQ(MegaError::API_OK, synchronousStartUpload(0, filename2.data(), rootnode.get())) << "Cannot upload a test file";
    MegaNode *n2 = megaApi[0]->getNodeByHandle(mApi[0].h);
    ASSERT_NE(n2, ((void*)NULL)) << "Cannot initialize second node for scenario (error: " << mApi[0].lastError << ")";

    lat = -5 + -51.8719987255814;
    lon = -5 + +179.54;
    mApi[0].requestFlags[MegaRequest::TYPE_SET_ATTR_NODE] = false;
    megaApi[0]->setUnshareableNodeCoordinates(n2, lat, lon);
    waitForResponse(&mApi[0].requestFlags[MegaRequest::TYPE_SET_ATTR_NODE]);
    ASSERT_EQ(MegaError::API_OK, mApi[0].lastError) << "Cannot set unshareable node coordinates (error: " << mApi[0].lastError << ")";

    // ___ confirm this user can read them
    MegaNode* selfread = megaApi[0]->getNodeByHandle(n2->getHandle());
    ASSERT_TRUE(veryclose(lat, selfread->getLatitude())) << "Latitude " << n2->getLatitude() << " value does not match " << lat;
    ASSERT_TRUE(veryclose(lon, selfread->getLongitude())) << "Longitude " << n2->getLongitude() << " value does not match " << lon;

    // ___ get a link to the file node
    this->link.clear();
    ASSERT_NO_FATAL_FAILURE(createPublicLink(0, n2, 0, maxTimeout, mApi[0].accountDetails->getProLevel() == 0));

    // The created link is stored in this->link at onRequestFinish()
    string nodelink2 = this->link;

    // ___ import the link
    ASSERT_NO_FATAL_FAILURE(importPublicLink(1, nodelink2, std::unique_ptr<MegaNode>{megaApi[1]->getRootNode()}.get()));
    nimported = std::unique_ptr<MegaNode>{megaApi[1]->getNodeByHandle(mApi[1].h)};

    // ___ confirm other user cannot read them
    lat = nimported->getLatitude();
    lon = nimported->getLongitude();
    ASSERT_EQ(MegaNode::INVALID_COORDINATE, lat) << "Latitude value does not match";
    ASSERT_EQ(MegaNode::INVALID_COORDINATE, lon) << "Longitude value does not match";

    // exercise all the cases for 'l' command:

    // delete existing link on node
    ASSERT_EQ(API_OK, doDisableExport(0, n2));

    // create on existing node, no link yet
    ASSERT_EQ(API_OK, doExportNode(0, n2));

    // create on existing node, with link already  (different command response)
    ASSERT_EQ(API_OK, doExportNode(0, n2));

    gTestingInvalidArgs = true;
    // create on non existent node
    ASSERT_EQ(API_EARGS, doExportNode(0, nullptr));
    gTestingInvalidArgs = false;

}


TEST_F(SdkTest, SdkTestExerciseOtherCommands)
{
    LOG_info << "___TEST SdkTestExerciseOtherCommands___";
    ASSERT_NO_FATAL_FAILURE(getAccountsForTest(2));

    /*bool HttpReqCommandPutFA::procresult(Result r)
    bool CommandGetFA::procresult(Result r)
    bool CommandAttachFA::procresult(Result r)
    bool CommandPutFileBackgroundURL::procresult(Result r)
    bool CommandPutNodes::procresult(Result r)
    bool CommandDelVersions::procresult(Result r)
    bool CommandKillSessions::procresult(Result r)
    bool CommandEnumerateQuotaItems::procresult(Result r)
    bool CommandPurchaseAddItem::procresult(Result r)
    bool CommandPurchaseCheckout::procresult(Result r)
    bool CommandPutMultipleUAVer::procresult(Result r)
    bool CommandPutUAVer::procresult(Result r)
    bool CommandDelUA::procresult(Result r)
    bool CommandSendDevCommand::procresult(Result r)
    bool CommandGetUserEmail::procresult(Result r)
    bool CommandGetMiscFlags::procresult(Result r)
    bool CommandQueryTransferQuota::procresult(Result r)
    bool CommandGetUserTransactions::procresult(Result r)
    bool CommandGetUserPurchases::procresult(Result r)
    bool CommandGetUserSessions::procresult(Result r)
    bool CommandSetMasterKey::procresult(Result r)
    bool CommandCreateEphemeralSession::procresult(Result r)
    bool CommandResumeEphemeralSession::procresult(Result r)
    bool CommandCancelSignup::procresult(Result r)
    bool CommandWhyAmIblocked::procresult(Result r)
    bool CommandSendSignupLink::procresult(Result r)
    bool CommandSendSignupLink2::procresult(Result r)
    bool CommandQuerySignupLink::procresult(Result r)
    bool CommandConfirmSignupLink2::procresult(Result r)
    bool CommandConfirmSignupLink::procresult(Result r)
    bool CommandSetKeyPair::procresult(Result r)
    bool CommandReportEvent::procresult(Result r)
    bool CommandSubmitPurchaseReceipt::procresult(Result r)
    bool CommandCreditCardStore::procresult(Result r)
    bool CommandCreditCardQuerySubscriptions::procresult(Result r)
    bool CommandCreditCardCancelSubscriptions::procresult(Result r)
    bool CommandCopySession::procresult(Result r)
    bool CommandGetPaymentMethods::procresult(Result r)
    bool CommandUserFeedbackStore::procresult(Result r)
    bool CommandSupportTicket::procresult(Result r)
    bool CommandCleanRubbishBin::procresult(Result r)
    bool CommandGetRecoveryLink::procresult(Result r)
    bool CommandQueryRecoveryLink::procresult(Result r)
    bool CommandGetPrivateKey::procresult(Result r)
    bool CommandConfirmRecoveryLink::procresult(Result r)
    bool CommandConfirmCancelLink::procresult(Result r)
    bool CommandResendVerificationEmail::procresult(Result r)
    bool CommandResetSmsVerifiedPhoneNumber::procresult(Result r)
    bool CommandValidatePassword::procresult(Result r)
    bool CommandGetEmailLink::procresult(Result r)
    bool CommandConfirmEmailLink::procresult(Result r)
    bool CommandGetVersion::procresult(Result r)
    bool CommandGetLocalSSLCertificate::procresult(Result r)
    bool CommandChatGrantAccess::procresult(Result r)
    bool CommandChatRemoveAccess::procresult(Result r)
    bool CommandChatTruncate::procresult(Result r)
    bool CommandChatSetTitle::procresult(Result r)
    bool CommandChatPresenceURL::procresult(Result r)
    bool CommandRegisterPushNotification::procresult(Result r)
    bool CommandArchiveChat::procresult(Result r)
    bool CommandSetChatRetentionTime::procresult(Result r)
    bool CommandRichLink::procresult(Result r)
    bool CommandChatLink::procresult(Result r)
    bool CommandChatLinkURL::procresult(Result r)
    bool CommandChatLinkClose::procresult(Result r)
    bool CommandChatLinkJoin::procresult(Result r)
    bool CommandGetMegaAchievements::procresult(Result r)
    bool CommandGetWelcomePDF::procresult(Result r)
    bool CommandMediaCodecs::procresult(Result r)
    bool CommandContactLinkCreate::procresult(Result r)
    bool CommandContactLinkQuery::procresult(Result r)
    bool CommandContactLinkDelete::procresult(Result r)
    bool CommandKeepMeAlive::procresult(Result r)
    bool CommandMultiFactorAuthSetup::procresult(Result r)
    bool CommandMultiFactorAuthCheck::procresult(Result r)
    bool CommandMultiFactorAuthDisable::procresult(Result r)
    bool CommandGetPSA::procresult(Result r)
    bool CommandSetLastAcknowledged::procresult(Result r)
    bool CommandSMSVerificationSend::procresult(Result r)
    bool CommandSMSVerificationCheck::procresult(Result r)
    bool CommandFolderLinkInfo::procresult(Result r)
    bool CommandBackupPut::procresult(Result r)
    bool CommandBackupPutHeartBeat::procresult(Result r)
    bool CommandBackupRemove::procresult(Result r)*/

}

/**
 * @brief TEST_F SdkTestResumeSession
 *
 * It creates a local cache, logs out of the current session and tries to resume it later.
 */
TEST_F(SdkTest, SdkTestResumeSession)
{
    LOG_info << "___TEST Resume session___";
    ASSERT_NO_FATAL_FAILURE(getAccountsForTest(2));

    unique_ptr<char[]> session(dumpSession());

    ASSERT_NO_FATAL_FAILURE( locallogout() );
    ASSERT_NO_FATAL_FAILURE( resumeSession(session.get()) );
    ASSERT_NO_FATAL_FAILURE( fetchnodes(0) );
}

/**
 * @brief TEST_F SdkTestNodeOperations
 *
 * It performs different operations with nodes, assuming the Cloud folder is empty at the beginning.
 *
 * - Create a new folder
 * - Rename a node
 * - Copy a node
 * - Get child nodes of given node
 * - Get child node by name
 * - Get node by path
 * - Get node by name
 * - Move a node
 * - Get parent node
 * - Move a node to Rubbish bin
 * - Remove a node
 */
TEST_F(SdkTest, SdkTestNodeOperations)
{
    LOG_info <<  "___TEST Node operations___";
    ASSERT_NO_FATAL_FAILURE(getAccountsForTest(2));

    // --- Create a new folder ---

    MegaNode *rootnode = megaApi[0]->getRootNode();
    char name1[64] = "New folder";

    auto nh = createFolder(0, name1, rootnode);
    ASSERT_NE(nh, UNDEF);

    // --- Rename a node ---

    MegaNode *n1 = megaApi[0]->getNodeByHandle(nh);
    strcpy(name1, "Folder renamed");

    ASSERT_EQ(MegaError::API_OK, doRenameNode(0, n1, name1));

    // --- Copy a node ---

    MegaNode *n2;
    char name2[64] = "Folder copy";

    mApi[0].requestFlags[MegaRequest::TYPE_COPY] = false;
    megaApi[0]->copyNode(n1, rootnode, name2);
    ASSERT_TRUE( waitForResponse(&mApi[0].requestFlags[MegaRequest::TYPE_COPY]) )
            << "Copy operation failed after " << maxTimeout << " seconds";
    ASSERT_EQ(MegaError::API_OK, mApi[0].lastError) << "Cannot create a copy of a node (error: " << mApi[0].lastError << ")";
    n2 = megaApi[0]->getNodeByHandle(mApi[0].h);


    // --- Get child nodes ---

    MegaNodeList *children;
    children = megaApi[0]->getChildren(rootnode);

    EXPECT_EQ(megaApi[0]->getNumChildren(rootnode), children->size()) << "Wrong number of child nodes";
    ASSERT_LE(2, children->size()) << "Wrong number of children nodes found";
    EXPECT_STREQ(name2, children->get(0)->getName()) << "Wrong name of child node"; // "Folder copy"
    EXPECT_STREQ(name1, children->get(1)->getName()) << "Wrong name of child node"; // "Folder rename"

    delete children;


    // --- Get child node by name ---

    MegaNode *n3;
    n3 = megaApi[0]->getChildNode(rootnode, name2);

    bool null_pointer = (n3 == NULL);
    EXPECT_FALSE(null_pointer) << "Child node by name not found";
//    ASSERT_EQ(n2->getHandle(), n3->getHandle());  This test may fail due to multiple nodes with the same name


    // --- Get node by path ---

    char path[128] = "/Folder copy";
    MegaNode *n4;
    n4 = megaApi[0]->getNodeByPath(path);

    null_pointer = (n4 == NULL);
    EXPECT_FALSE(null_pointer) << "Node by path not found";


    // --- Search for a node ---
    MegaNodeList *nlist;
    nlist = megaApi[0]->search(rootnode, "copy");

    ASSERT_EQ(1, nlist->size());
    EXPECT_EQ(n4->getHandle(), nlist->get(0)->getHandle()) << "Search node by pattern failed";

    delete nlist;


    // --- Move a node ---

    mApi[0].requestFlags[MegaRequest::TYPE_MOVE] = false;
    megaApi[0]->moveNode(n1, n2);
    ASSERT_TRUE( waitForResponse(&mApi[0].requestFlags[MegaRequest::TYPE_MOVE]) )
            << "Move operation failed after " << maxTimeout << " seconds";
    ASSERT_EQ(MegaError::API_OK, mApi[0].lastError) << "Cannot move node (error: " << mApi[0].lastError << ")";


    // --- Get parent node ---

    MegaNode *n5;
    n5 = megaApi[0]->getParentNode(n1);

    ASSERT_EQ(n2->getHandle(), n5->getHandle()) << "Wrong parent node";


    // --- Send to Rubbish bin ---

    mApi[0].requestFlags[MegaRequest::TYPE_MOVE] = false;
    megaApi[0]->moveNode(n2, megaApi[0]->getRubbishNode());
    ASSERT_TRUE( waitForResponse(&mApi[0].requestFlags[MegaRequest::TYPE_MOVE]) )
            << "Move operation failed after " << maxTimeout << " seconds";
    ASSERT_EQ(MegaError::API_OK, mApi[0].lastError) << "Cannot move node to Rubbish bin (error: " << mApi[0].lastError << ")";


    // --- Remove a node ---

    mApi[0].requestFlags[MegaRequest::TYPE_REMOVE] = false;
    megaApi[0]->remove(n2);
    ASSERT_TRUE( waitForResponse(&mApi[0].requestFlags[MegaRequest::TYPE_REMOVE]) )
            << "Remove operation failed after " << maxTimeout << " seconds";
    ASSERT_EQ(MegaError::API_OK, mApi[0].lastError) << "Cannot remove a node (error: " << mApi[0].lastError << ")";

    delete rootnode;
    delete n1;
    delete n2;
    delete n3;
    delete n4;
    delete n5;
}

/**
 * @brief TEST_F SdkTestTransfers
 *
 * It performs different operations related to transfers in both directions: up and down.
 *
 * - Starts an upload transfer and cancel it
 * - Starts an upload transfer, pause it, resume it and complete it
 * - Get node by fingerprint
 * - Get size of a node
 * - Download a file
 */
TEST_F(SdkTest, SdkTestTransfers)
{
    LOG_info << "___TEST Transfers___";
    ASSERT_NO_FATAL_FAILURE(getAccountsForTest(2));

    LOG_info << cwd();

    MegaNode *rootnode = megaApi[0]->getRootNode();
    string filename1 = UPFILE;
    createFile(filename1);


    // --- Cancel a transfer ---

    mApi[0].requestFlags[MegaRequest::TYPE_CANCEL_TRANSFERS] = false;
    megaApi[0]->startUpload(filename1.data(), rootnode);
    megaApi[0]->cancelTransfers(MegaTransfer::TYPE_UPLOAD);
    ASSERT_TRUE( waitForResponse(&mApi[0].requestFlags[MegaRequest::TYPE_CANCEL_TRANSFERS]) )
            << "Cancellation of transfers failed after " << maxTimeout << " seconds";
    EXPECT_EQ(MegaError::API_OK, mApi[0].lastError) << "Transfer cancellation failed (error: " << mApi[0].lastError << ")";


    // --- Upload a file (part 1) ---

    mApi[0].transferFlags[MegaTransfer::TYPE_UPLOAD] = false;
    megaApi[0]->startUpload(filename1.data(), rootnode);
    // do not wait yet for completion


    // --- Pause a transfer ---

    mApi[0].requestFlags[MegaRequest::TYPE_PAUSE_TRANSFERS] = false;
    megaApi[0]->pauseTransfers(true, MegaTransfer::TYPE_UPLOAD);
    ASSERT_TRUE( waitForResponse(&mApi[0].requestFlags[MegaRequest::TYPE_PAUSE_TRANSFERS]) )
            << "Pause of transfers failed after " << maxTimeout << " seconds";
    EXPECT_EQ(MegaError::API_OK, mApi[0].lastError) << "Cannot pause transfer (error: " << mApi[0].lastError << ")";
    EXPECT_TRUE(megaApi[0]->areTransfersPaused(MegaTransfer::TYPE_UPLOAD)) << "Upload transfer not paused";


    // --- Resume a transfer ---

    mApi[0].requestFlags[MegaRequest::TYPE_PAUSE_TRANSFERS] = false;
    megaApi[0]->pauseTransfers(false, MegaTransfer::TYPE_UPLOAD);
    ASSERT_TRUE( waitForResponse(&mApi[0].requestFlags[MegaRequest::TYPE_PAUSE_TRANSFERS]) )
            << "Resumption of transfers after pause has failed after " << maxTimeout << " seconds";
    EXPECT_EQ(MegaError::API_OK, mApi[0].lastError) << "Cannot resume transfer (error: " << mApi[0].lastError << ")";
    EXPECT_FALSE(megaApi[0]->areTransfersPaused(MegaTransfer::TYPE_UPLOAD)) << "Upload transfer not resumed";


    // --- Upload a file (part 2) ---


    ASSERT_TRUE( waitForResponse(&mApi[0].transferFlags[MegaTransfer::TYPE_UPLOAD], 600) )
            << "Upload transfer failed after " << 600 << " seconds";
    ASSERT_EQ(MegaError::API_OK, mApi[0].lastError) << "Cannot upload file (error: " << mApi[0].lastError << ")";

    MegaNode *n1 = megaApi[0]->getNodeByHandle(mApi[0].h);
    bool null_pointer = (n1 == NULL);

    ASSERT_FALSE(null_pointer) << "Cannot upload file (error: " << mApi[0].lastError << ")";
    ASSERT_STREQ(filename1.data(), n1->getName()) << "Uploaded file with wrong name (error: " << mApi[0].lastError << ")";


    ASSERT_EQ(API_OK, doSetFileVersionsOption(0, false));  // false = not disabled

    // Upload a file over an existing one to make a version
    {
        ofstream f(filename1);
        f << "edited";
    }

    ASSERT_EQ(API_OK, doStartUpload(0, nullptr, filename1.c_str(), rootnode));

    // Upload a file over an existing one to make a version
    {
        ofstream f(filename1);
        f << "edited2";
    }

    ASSERT_EQ(API_OK, doStartUpload(0, nullptr, filename1.c_str(), rootnode));

    // copy a node with versions to a new name (exercises the multi node putndoes_result)
    MegaNode* nodeToCopy1 = megaApi[0]->getNodeByPath(("/" + filename1).c_str());
    ASSERT_EQ(API_OK, doCopyNode(0, nullptr, nodeToCopy1, rootnode, "some_other_name"));

    // put original filename1 back
    fs::remove(filename1);
    createFile(filename1);
    ASSERT_EQ(API_OK, doStartUpload(0, nullptr, filename1.c_str(), rootnode));
    n1 = megaApi[0]->getNodeByPath(("/" + filename1).c_str());

    // --- Get node by fingerprint (needs to be a file, not a folder) ---

    std::unique_ptr<char[]> fingerprint{megaApi[0]->getFingerprint(n1)};
    MegaNode *n2 = megaApi[0]->getNodeByFingerprint(fingerprint.get());

    null_pointer = (n2 == NULL);
    EXPECT_FALSE(null_pointer) << "Node by fingerprint not found";
//    ASSERT_EQ(n2->getHandle(), n4->getHandle());  This test may fail due to multiple nodes with the same name

    // --- Get the size of a file ---

    int64_t filesize = getFilesize(filename1);
    int64_t nodesize = megaApi[0]->getSize(n2);
    EXPECT_EQ(filesize, nodesize) << "Wrong size of uploaded file";


    // --- Download a file ---

    string filename2 = DOTSLASH + DOWNFILE;

    mApi[0].transferFlags[MegaTransfer::TYPE_DOWNLOAD] = false;
    megaApi[0]->startDownload(n2, filename2.c_str());
    ASSERT_TRUE( waitForResponse(&mApi[0].transferFlags[MegaTransfer::TYPE_DOWNLOAD], 600) )
            << "Download transfer failed after " << maxTimeout << " seconds";
    ASSERT_EQ(MegaError::API_OK, mApi[0].lastError) << "Cannot download the file (error: " << mApi[0].lastError << ")";

    MegaNode *n3 = megaApi[0]->getNodeByHandle(mApi[0].h);
    null_pointer = (n3 == NULL);

    ASSERT_FALSE(null_pointer) << "Cannot download node";
    ASSERT_EQ(n2->getHandle(), n3->getHandle()) << "Cannot download node (error: " << mApi[0].lastError << ")";


    // --- Upload a 0-bytes file ---

    string filename3 = EMPTYFILE;
    FILE *fp = fopen(filename3.c_str(), "w");
    fclose(fp);

    ASSERT_EQ(MegaError::API_OK, synchronousStartUpload(0, filename3.c_str(), rootnode)) << "Cannot upload a test file";

    MegaNode *n4 = megaApi[0]->getNodeByHandle(mApi[0].h);
    null_pointer = (n4 == NULL);

    ASSERT_FALSE(null_pointer) << "Cannot upload file (error: " << mApi[0].lastError << ")";
    ASSERT_STREQ(filename3.data(), n4->getName()) << "Uploaded file with wrong name (error: " << mApi[0].lastError << ")";


    // --- Download a 0-byte file ---

    filename3 = DOTSLASH +  EMPTYFILE;

    mApi[0].transferFlags[MegaTransfer::TYPE_DOWNLOAD] = false;
    megaApi[0]->startDownload(n4, filename3.c_str());
    ASSERT_TRUE( waitForResponse(&mApi[0].transferFlags[MegaTransfer::TYPE_DOWNLOAD], 600) )
            << "Download 0-byte file failed after " << maxTimeout << " seconds";
    ASSERT_EQ(MegaError::API_OK, mApi[0].lastError) << "Cannot download the file (error: " << mApi[0].lastError << ")";

    MegaNode *n5 = megaApi[0]->getNodeByHandle(mApi[0].h);
    null_pointer = (n5 == NULL);

    ASSERT_FALSE(null_pointer) << "Cannot download node";
    ASSERT_EQ(n4->getHandle(), n5->getHandle()) << "Cannot download node (error: " << mApi[0].lastError << ")";


    delete rootnode;
    delete n1;
    delete n2;
    delete n3;
    delete n4;
    delete n5;
}

/**
 * @brief TEST_F SdkTestContacts
 *
 * Creates an auxiliar 'MegaApi' object to interact with the main MEGA account.
 *
 * - Invite a contact
 * = Ignore the invitation
 * - Delete the invitation
 *
 * - Invite a contact
 * = Deny the invitation
 *
 * - Invite a contact
 * = Accept the invitation
 *
 * - Modify firstname
 * = Check firstname of a contact
 * = Set master key as exported
 * = Get preferred language
 * - Load avatar
 * = Check avatar of a contact
 * - Delete avatar
 * = Check non-existing avatar of a contact
 *
 * - Remove contact
 *
 * TODO:
 * - Invite a contact not registered in MEGA yet (requires validation of account)
 * - Remind an existing invitation (requires 2 weeks wait)
 */
TEST_F(SdkTest, SdkTestContacts)
{
    LOG_info << "___TEST Contacts___";
    ASSERT_NO_FATAL_FAILURE(getAccountsForTest(2));


    // --- Check my email and the email of the contact ---

    EXPECT_STRCASEEQ(mApi[0].email.data(), std::unique_ptr<char[]>{megaApi[0]->getMyEmail()}.get());
    EXPECT_STRCASEEQ(mApi[1].email.data(), std::unique_ptr<char[]>{megaApi[1]->getMyEmail()}.get());


    // --- Send a new contact request ---

    string message = "Hi contact. This is a testing message";

    mApi[0].contactRequestUpdated = mApi[1].contactRequestUpdated = false;
    ASSERT_NO_FATAL_FAILURE( inviteContact(0, mApi[1].email, message, MegaContactRequest::INVITE_ACTION_ADD) );
    // if there were too many invitations within a short period of time, the invitation can be rejected by
    // the API with `API_EOVERQUOTA = -17` as counter spamming meassure (+500 invites in the last 50 days)


    // --- Check the sent contact request ---

    ASSERT_TRUE( waitForResponse(&mApi[0].contactRequestUpdated) )   // at the source side (main account)
            << "Contact request update not received after " << maxTimeout << " seconds";

    ASSERT_NO_FATAL_FAILURE( getContactRequest(0, true) );

    ASSERT_STREQ(message.data(), mApi[0].cr->getSourceMessage()) << "Message sent is corrupted";
    ASSERT_STRCASEEQ(mApi[0].email.data(), mApi[0].cr->getSourceEmail()) << "Wrong source email";
    ASSERT_STRCASEEQ(mApi[1].email.data(), mApi[0].cr->getTargetEmail()) << "Wrong target email";
    ASSERT_EQ(MegaContactRequest::STATUS_UNRESOLVED, mApi[0].cr->getStatus()) << "Wrong contact request status";
    ASSERT_TRUE(mApi[0].cr->isOutgoing()) << "Wrong direction of the contact request";

    mApi[0].cr.reset();


    // --- Check received contact request ---

    ASSERT_TRUE( waitForResponse(&mApi[1].contactRequestUpdated) )   // at the target side (auxiliar account)
            << "Contact request update not received after " << maxTimeout << " seconds";

    ASSERT_NO_FATAL_FAILURE( getContactRequest(1, false) );

    // There isn't message when a user invites the same user too many times, to avoid spamming
    if (mApi[1].cr->getSourceMessage())
    {
        ASSERT_STREQ(message.data(), mApi[1].cr->getSourceMessage()) << "Message received is corrupted";
    }
    ASSERT_STRCASEEQ(mApi[0].email.data(), mApi[1].cr->getSourceEmail()) << "Wrong source email";
    ASSERT_STREQ(NULL, mApi[1].cr->getTargetEmail()) << "Wrong target email";    // NULL according to MegaApi documentation
    ASSERT_EQ(MegaContactRequest::STATUS_UNRESOLVED, mApi[1].cr->getStatus()) << "Wrong contact request status";
    ASSERT_FALSE(mApi[1].cr->isOutgoing()) << "Wrong direction of the contact request";

    mApi[1].cr.reset();


    // --- Ignore received contact request ---

    ASSERT_NO_FATAL_FAILURE( getContactRequest(1, false) );

    mApi[1].contactRequestUpdated = false;
    ASSERT_NO_FATAL_FAILURE( replyContact(mApi[1].cr.get(), MegaContactRequest::REPLY_ACTION_IGNORE) );
    ASSERT_TRUE( waitForResponse(&mApi[1].contactRequestUpdated) )   // at the target side (auxiliar account)
            << "Contact request update not received after " << maxTimeout << " seconds";

    // Ignoring a PCR does not generate actionpackets for the account sending the invitation

    mApi[1].cr.reset();

    ASSERT_NO_FATAL_FAILURE( getContactRequest(1, false, 0) );
    mApi[1].cr.reset();


    // --- Cancel the invitation ---

    message = "I don't wanna be your contact anymore";

    mApi[0].contactRequestUpdated = false;
    ASSERT_NO_FATAL_FAILURE( inviteContact(0, mApi[1].email, message, MegaContactRequest::INVITE_ACTION_DELETE) );
    ASSERT_TRUE( waitForResponse(&mApi[0].contactRequestUpdated) )   // at the target side (auxiliar account), where the deletion is checked
            << "Contact request update not received after " << maxTimeout << " seconds";

    ASSERT_NO_FATAL_FAILURE( getContactRequest(0, true, 0) );
    mApi[0].cr.reset();


    // --- Remind a contact invitation (cannot until 2 weeks after invitation/last reminder) ---

//    mApi[1].contactRequestUpdated = false;
//    megaApi->inviteContact(mApi[1].email.data(), message.data(), MegaContactRequest::INVITE_ACTION_REMIND);
//    waitForResponse(&mApi[1].contactRequestUpdated, 0);    // only at auxiliar account, where the deletion is checked

//    ASSERT_TRUE(mApi[1].contactRequestUpdated) << "Contact invitation reminder not received after " << timeout  << " seconds";


    // --- Invite a new contact (again) ---

    mApi[1].contactRequestUpdated = false;
    ASSERT_NO_FATAL_FAILURE( inviteContact(0, mApi[1].email, message, MegaContactRequest::INVITE_ACTION_ADD) );
    ASSERT_TRUE( waitForResponse(&mApi[1].contactRequestUpdated) )   // at the target side (auxiliar account)
            << "Contact request creation not received after " << maxTimeout << " seconds";


    // --- Deny a contact invitation ---

    ASSERT_NO_FATAL_FAILURE( getContactRequest(1, false) );

    mApi[0].contactRequestUpdated = mApi[1].contactRequestUpdated = false;
    ASSERT_NO_FATAL_FAILURE( replyContact(mApi[1].cr.get(), MegaContactRequest::REPLY_ACTION_DENY) );
    ASSERT_TRUE( waitForResponse(&mApi[1].contactRequestUpdated) )   // at the target side (auxiliar account)
            << "Contact request creation not received after " << maxTimeout << " seconds";
    ASSERT_TRUE( waitForResponse(&mApi[0].contactRequestUpdated) )   // at the source side (main account)
            << "Contact request creation not received after " << maxTimeout << " seconds";

    mApi[1].cr.reset();

    ASSERT_NO_FATAL_FAILURE( getContactRequest(0, true, 0) );
    mApi[0].cr.reset();

    ASSERT_NO_FATAL_FAILURE( getContactRequest(1, false, 0) );
    mApi[1].cr.reset();


    // --- Invite a new contact (again) ---

    mApi[1].contactRequestUpdated = false;
    ASSERT_NO_FATAL_FAILURE( inviteContact(0, mApi[1].email, message, MegaContactRequest::INVITE_ACTION_ADD) );
    ASSERT_TRUE( waitForResponse(&mApi[1].contactRequestUpdated) )   // at the target side (auxiliar account)
            << "Contact request creation not received after " << maxTimeout << " seconds";


    // --- Accept a contact invitation ---

    ASSERT_NO_FATAL_FAILURE( getContactRequest(1, false) );

    mApi[0].contactRequestUpdated = mApi[1].contactRequestUpdated = false;
    ASSERT_NO_FATAL_FAILURE( replyContact(mApi[1].cr.get(), MegaContactRequest::REPLY_ACTION_ACCEPT) );
    ASSERT_TRUE( waitForResponse(&mApi[0].contactRequestUpdated) )   // at the target side (main account)
            << "Contact request creation not received after " << maxTimeout << " seconds";
    ASSERT_TRUE( waitForResponse(&mApi[1].contactRequestUpdated) )   // at the target side (auxiliar account)
            << "Contact request creation not received after " << maxTimeout << " seconds";

    mApi[1].cr.reset();

    ASSERT_NO_FATAL_FAILURE( getContactRequest(0, true, 0) );
    mApi[0].cr.reset();

    ASSERT_NO_FATAL_FAILURE( getContactRequest(1, false, 0) );
    mApi[1].cr.reset();


    // --- Modify firstname ---

    string firstname = "My firstname";

    mApi[1].userUpdated = false;
    ASSERT_NO_FATAL_FAILURE( setUserAttribute(MegaApi::USER_ATTR_FIRSTNAME, firstname));
    ASSERT_TRUE( waitForResponse(&mApi[1].userUpdated) )   // at the target side (auxiliar account)
            << "User attribute update not received after " << maxTimeout << " seconds";


    // --- Check firstname of a contact

    MegaUser *u = megaApi[0]->getMyUser();

    bool null_pointer = (u == NULL);
    ASSERT_FALSE(null_pointer) << "Cannot find the MegaUser for email: " << mApi[0].email;

    ASSERT_NO_FATAL_FAILURE( getUserAttribute(u, MegaApi::USER_ATTR_FIRSTNAME));
    ASSERT_EQ( firstname, attributeValue) << "Firstname is wrong";

    delete u;


    // --- Set master key already as exported

    u = megaApi[0]->getMyUser();

    mApi[0].requestFlags[MegaRequest::TYPE_SET_ATTR_USER] = false;
    megaApi[0]->masterKeyExported();
    ASSERT_TRUE( waitForResponse(&mApi[0].requestFlags[MegaRequest::TYPE_SET_ATTR_USER]) );

    ASSERT_NO_FATAL_FAILURE( getUserAttribute(u, MegaApi::USER_ATTR_PWD_REMINDER, maxTimeout, 0));
    string pwdReminder = attributeValue;
    size_t offset = pwdReminder.find(':');
    offset = pwdReminder.find(':', offset+1);
    ASSERT_EQ( pwdReminder.at(offset+1), '1' ) << "Password reminder attribute not updated";

    delete u;


    // --- Get language preference

    u = megaApi[0]->getMyUser();

    string langCode = "es";
    ASSERT_NO_FATAL_FAILURE( setUserAttribute(MegaApi::USER_ATTR_LANGUAGE, langCode));
    ASSERT_NO_FATAL_FAILURE( getUserAttribute(u, MegaApi::USER_ATTR_LANGUAGE, maxTimeout, 0));
    string language = attributeValue;
    ASSERT_TRUE(!strcmp(langCode.c_str(), language.c_str())) << "Language code is wrong";

    delete u;


    // --- Load avatar ---

    ASSERT_TRUE(fileexists(AVATARSRC)) <<  "File " +AVATARSRC+ " is needed in folder " << cwd();

    mApi[1].userUpdated = false;
    ASSERT_NO_FATAL_FAILURE( setUserAttribute(MegaApi::USER_ATTR_AVATAR, AVATARSRC));
    ASSERT_TRUE( waitForResponse(&mApi[1].userUpdated) )   // at the target side (auxiliar account)
            << "User attribute update not received after " << maxTimeout << " seconds";


    // --- Get avatar of a contact ---

    u = megaApi[0]->getMyUser();

    null_pointer = (u == NULL);
    ASSERT_FALSE(null_pointer) << "Cannot find the MegaUser for email: " << mApi[0].email;

    attributeValue = "";

    ASSERT_NO_FATAL_FAILURE( getUserAttribute(u, MegaApi::USER_ATTR_AVATAR));
    ASSERT_STREQ( "Avatar changed", attributeValue.data()) << "Failed to change avatar";

    int64_t filesizeSrc = getFilesize(AVATARSRC);
    int64_t filesizeDst = getFilesize(AVATARDST);
    ASSERT_EQ(filesizeDst, filesizeSrc) << "Received avatar differs from uploaded avatar";

    delete u;


    // --- Delete avatar ---

    mApi[1].userUpdated = false;
    ASSERT_NO_FATAL_FAILURE( setUserAttribute(MegaApi::USER_ATTR_AVATAR, ""));
    ASSERT_TRUE( waitForResponse(&mApi[1].userUpdated) )   // at the target side (auxiliar account)
            << "User attribute update not received after " << maxTimeout << " seconds";


    // --- Get non-existing avatar of a contact ---

    u = megaApi[0]->getMyUser();

    null_pointer = (u == NULL);
    ASSERT_FALSE(null_pointer) << "Cannot find the MegaUser for email: " << mApi[0].email;

    attributeValue = "";

    ASSERT_NO_FATAL_FAILURE( getUserAttribute(u, MegaApi::USER_ATTR_AVATAR));
    ASSERT_STREQ("Avatar not found", attributeValue.data()) << "Failed to remove avatar";

    delete u;


    // --- Delete an existing contact ---

    mApi[0].userUpdated = false;
    ASSERT_NO_FATAL_FAILURE( removeContact(mApi[1].email) );
    ASSERT_TRUE( waitForResponse(&mApi[0].userUpdated) )   // at the target side (main account)
            << "User attribute update not received after " << maxTimeout << " seconds";

    u = megaApi[0]->getContact(mApi[1].email.data());
    null_pointer = (u == NULL);

    ASSERT_FALSE(null_pointer) << "Cannot find the MegaUser for email: " << mApi[1].email;
    ASSERT_EQ(MegaUser::VISIBILITY_HIDDEN, u->getVisibility()) << "New contact is still visible";

    delete u;
}

bool SdkTest::checkAlert(int apiIndex, const string& title, const string& path)
{
    bool ok = false;
    for (int i = 0; !ok && i < 10; ++i)
    {

        MegaUserAlertList* list = mApi[apiIndex].megaApi->getUserAlerts();
        if (list->size() > 0)
        {
            MegaUserAlert* a = list->get(list->size() - 1);
            ok = title == a->getTitle() && path == a->getPath() && !ISUNDEF(a->getNodeHandle());

            if (!ok && i == 9)
            {
                EXPECT_STREQ(title.c_str(), a->getTitle());
                EXPECT_STREQ(path.c_str(), a->getPath());
                EXPECT_NE(a->getNodeHandle(), UNDEF);
            }
        }
        delete list;

        if (!ok)
        {
            LOG_info << "Waiting some more for the alert";
            WaitMillisec(USERALERT_ARRIVAL_MILLISEC);
        }
    }
    return ok;
}

bool SdkTest::checkAlert(int apiIndex, const string& title, handle h, int n)
{
    bool ok = false;
    for (int i = 0; !ok && i < 10; ++i)
    {

        MegaUserAlertList* list = megaApi[apiIndex]->getUserAlerts();
        if (list->size() > 0)
        {
            MegaUserAlert* a = list->get(list->size() - 1);
            ok = title == a->getTitle() && a->getNodeHandle() == h && a->getNumber(0) == n;

            if (!ok && i == 9)
            {
                EXPECT_STREQ(a->getTitle(), title.c_str());
                EXPECT_EQ(a->getNodeHandle(), h);
                EXPECT_EQ(a->getNumber(0), n); // 0 for number of folders
            }
        }
        delete list;

        if (!ok)
        {
            LOG_info << "Waiting some more for the alert";
            WaitMillisec(USERALERT_ARRIVAL_MILLISEC);
        }
    }
    return ok;
}

/**
 * @brief TEST_F SdkTestShares
 *
 * Initialize a test scenario by:
 *
 * - Creating/uploading some folders/files to share
 * - Creating a new contact to share to
 *
 * Performs different operations related to sharing:
 *
 * - Share a folder with an existing contact
 * - Check the correctness of the outgoing share
 * - Check the reception and correctness of the incoming share
 * - Move a shared file (not owned) to Rubbish bin
 * - Modify the access level
 * - Revoke the access to the share
 * - Share a folder with a non registered email
 * - Check the correctness of the pending outgoing share
 * - Create a file public link
 * - Import a file public link
 * - Get a node from a file public link
 * - Remove a public link
 * - Create a folder public link
 */
TEST_F(SdkTest, SdkTestShares)
{
    LOG_info << "___TEST Shares___";
    ASSERT_NO_FATAL_FAILURE(getAccountsForTest(2));

    MegaShareList *sl;
    MegaShare *s;
    MegaNodeList *nl;
    MegaNode *n;
    MegaNode *n1;

    // Initialize a test scenario : create some folders/files to share

    // Create some nodes to share
    //  |--Shared-folder
    //    |--subfolder
    //      |--file.txt
    //    |--file.txt

    std::unique_ptr<MegaNode> rootnode{megaApi[0]->getRootNode()};
    char foldername1[64] = "Shared-folder";
    MegaHandle hfolder1 = createFolder(0, foldername1, rootnode.get());
    ASSERT_NE(hfolder1, UNDEF);

    n1 = megaApi[0]->getNodeByHandle(hfolder1);
    ASSERT_NE(n1, nullptr);

    char foldername2[64] = "subfolder";
    MegaHandle hfolder2 = createFolder(0, foldername2, std::unique_ptr<MegaNode>{megaApi[0]->getNodeByHandle(hfolder1)}.get());
    ASSERT_NE(hfolder2, UNDEF);

    MegaHandle hfile1;
    createFile(PUBLICFILE.data(), false);   // not a large file since don't need to test transfers here

    ASSERT_EQ(MegaError::API_OK, synchronousStartUpload(0, PUBLICFILE.data(), std::unique_ptr<MegaNode>{megaApi[0]->getNodeByHandle(hfolder1)}.get())) << "Cannot upload a test file";

    hfile1 = mApi[0].h;

    ASSERT_EQ(MegaError::API_OK, synchronousStartUpload(0, PUBLICFILE.data(), std::unique_ptr<MegaNode>{megaApi[0]->getNodeByHandle(hfolder2)}.get())) << "Cannot upload a second test file";
    MegaHandle hfile2 = mApi[0].h;


    // --- Download authorized node from another account ---

    MegaNode *nNoAuth = megaApi[0]->getNodeByHandle(hfile1);

    int transferError = synchronousStartDownload(1, nNoAuth, "unauthorized_node");

    bool hasFailed = (transferError != API_OK);
    ASSERT_TRUE(hasFailed) << "Download of node without authorization successful! (it should fail)";

    MegaNode *nAuth = megaApi[0]->authorizeNode(nNoAuth);

    transferError = synchronousStartDownload(1, nAuth, "authorized_node");
    ASSERT_EQ(MegaError::API_OK, transferError) << "Cannot download authorized node (error: " << mApi[1].lastError << ")";

    delete nNoAuth;
    delete nAuth;

    // Initialize a test scenario: create a new contact to share to

    string message = "Hi contact. Let's share some stuff";

    mApi[1].contactRequestUpdated = false;
    ASSERT_NO_FATAL_FAILURE( inviteContact(0, mApi[1].email, message, MegaContactRequest::INVITE_ACTION_ADD) );
    ASSERT_TRUE( waitForResponse(&mApi[1].contactRequestUpdated) )   // at the target side (auxiliar account)
            << "Contact request creation not received after " << maxTimeout << " seconds";


    ASSERT_NO_FATAL_FAILURE( getContactRequest(1, false) );

    mApi[0].contactRequestUpdated = mApi[1].contactRequestUpdated = false;
    ASSERT_NO_FATAL_FAILURE( replyContact(mApi[1].cr.get(), MegaContactRequest::REPLY_ACTION_ACCEPT) );
    ASSERT_TRUE( waitForResponse(&mApi[1].contactRequestUpdated) )   // at the target side (auxiliar account)
            << "Contact request creation not received after " << maxTimeout << " seconds";
    ASSERT_TRUE( waitForResponse(&mApi[0].contactRequestUpdated) )   // at the source side (main account)
            << "Contact request creation not received after " << maxTimeout << " seconds";

    mApi[1].cr.reset();


    // --- Create a new outgoing share ---

    mApi[0].nodeUpdated = mApi[1].nodeUpdated = false;
    ASSERT_NO_FATAL_FAILURE( shareFolder(n1, mApi[1].email.data(), MegaShare::ACCESS_FULL) );
    ASSERT_TRUE( waitForResponse(&mApi[0].nodeUpdated) )   // at the target side (main account)
            << "Node update not received after " << maxTimeout << " seconds";
    ASSERT_TRUE( waitForResponse(&mApi[1].nodeUpdated) )   // at the target side (auxiliar account)
            << "Node update not received after " << maxTimeout << " seconds";


    // --- Check the outgoing share ---

    sl = megaApi[0]->getOutShares();
    ASSERT_EQ(1, sl->size()) << "Outgoing share failed";
    s = sl->get(0);

    n1 = megaApi[0]->getNodeByHandle(hfolder1);    // get an updated version of the node

    ASSERT_EQ(MegaShare::ACCESS_FULL, s->getAccess()) << "Wrong access level of outgoing share";
    ASSERT_EQ(hfolder1, s->getNodeHandle()) << "Wrong node handle of outgoing share";
    ASSERT_STREQ(mApi[1].email.data(), s->getUser()) << "Wrong email address of outgoing share";
    ASSERT_TRUE(n1->isShared()) << "Wrong sharing information at outgoing share";
    ASSERT_TRUE(n1->isOutShare()) << "Wrong sharing information at outgoing share";

    delete sl;


    // --- Check the incoming share ---

    sl = megaApi[1]->getInSharesList();
    ASSERT_EQ(1, sl->size()) << "Incoming share not received in auxiliar account";

    nl = megaApi[1]->getInShares(megaApi[1]->getContact(mApi[0].email.data()));
    ASSERT_EQ(1, nl->size()) << "Incoming share not received in auxiliar account";
    n = nl->get(0);

    ASSERT_EQ(hfolder1, n->getHandle()) << "Wrong node handle of incoming share";
    ASSERT_STREQ(foldername1, n->getName()) << "Wrong folder name of incoming share";
    ASSERT_EQ(MegaError::API_OK, megaApi[1]->checkAccess(n, MegaShare::ACCESS_FULL).getErrorCode()) << "Wrong access level of incoming share";
    ASSERT_TRUE(n->isInShare()) << "Wrong sharing information at incoming share";
    ASSERT_TRUE(n->isShared()) << "Wrong sharing information at incoming share";

    // --- Move shared file (not owned) to Rubbish bin ---
    mApi[1].requestFlags[MegaRequest::TYPE_MOVE] = false;
    MegaNode* fileNode2 = megaApi[0]->getNodeByHandle(hfile2);
    megaApi[1]->moveNode(fileNode2, megaApi[1]->getRubbishNode());
    ASSERT_TRUE(waitForResponse(&mApi[1].requestFlags[MegaRequest::TYPE_MOVE]))
        << "Move operation failed after " << maxTimeout << " seconds";
    ASSERT_EQ(MegaError::API_OK, mApi[1].lastError) << "Moving shared file (not owned) to Rubbish bin failed (error: " << mApi[1].lastError << ")";

    // --- Test that file in Rubbish bin can be restored ---
    MegaNode* nodeMovedFile = megaApi[1]->getNodeByHandle(mApi[1].h);
    ASSERT_EQ(nodeMovedFile->getRestoreHandle(), hfolder2) << "Incorrect restore handle for file in Rubbish Bin";

    delete nl;

    // check the corresponding user alert
    ASSERT_TRUE(checkAlert(1, "New shared folder from " + mApi[0].email, mApi[0].email + ":Shared-folder"));

    // add a folder under the share
    char foldernameA[64] = "dummyname1";
    char foldernameB[64] = "dummyname2";

    ASSERT_NE(createFolder(0, foldernameA, std::unique_ptr<MegaNode>{megaApi[0]->getNodeByHandle(hfolder2)}.get()), UNDEF);
    ASSERT_NE(createFolder(0, foldernameB, std::unique_ptr<MegaNode>{megaApi[0]->getNodeByHandle(hfolder2)}.get()), UNDEF);

    // check the corresponding user alert
    ASSERT_TRUE(checkAlert(1, mApi[0].email + " added 2 folders", std::unique_ptr<MegaNode>{megaApi[0]->getNodeByHandle(hfolder2)}->getHandle(), 2));

    // --- Modify the access level of an outgoing share ---

    mApi[0].nodeUpdated = mApi[1].nodeUpdated = false;
    ASSERT_NO_FATAL_FAILURE( shareFolder(megaApi[0]->getNodeByHandle(hfolder1), mApi[1].email.data(), MegaShare::ACCESS_READWRITE) );
    ASSERT_TRUE( waitForResponse(&mApi[0].nodeUpdated) )   // at the target side (main account)
            << "Node update not received after " << maxTimeout << " seconds";
    ASSERT_TRUE( waitForResponse(&mApi[1].nodeUpdated) )   // at the target side (auxiliar account)
            << "Node update not received after " << maxTimeout << " seconds";

    nl = megaApi[1]->getInShares(megaApi[1]->getContact(mApi[0].email.data()));
    ASSERT_EQ(1, nl->size()) << "Incoming share not received in auxiliar account";
    n = nl->get(0);

    ASSERT_EQ(MegaError::API_OK, megaApi[1]->checkAccess(n, MegaShare::ACCESS_READWRITE).getErrorCode()) << "Wrong access level of incoming share";

    delete nl;


    // --- Revoke access to an outgoing share ---

    mApi[0].nodeUpdated = mApi[1].nodeUpdated = false;
    ASSERT_NO_FATAL_FAILURE( shareFolder(n1, mApi[1].email.data(), MegaShare::ACCESS_UNKNOWN) );
    ASSERT_TRUE( waitForResponse(&mApi[0].nodeUpdated) )   // at the target side (main account)
            << "Node update not received after " << maxTimeout << " seconds";
    ASSERT_TRUE( waitForResponse(&mApi[1].nodeUpdated) )   // at the target side (auxiliar account)
            << "Node update not received after " << maxTimeout << " seconds";

    delete sl;
    sl = megaApi[0]->getOutShares();
    ASSERT_EQ(0, sl->size()) << "Outgoing share revocation failed";
    delete sl;

    nl = megaApi[1]->getInShares(megaApi[1]->getContact(mApi[0].email.data()));
    ASSERT_EQ(0, nl->size()) << "Incoming share revocation failed";
    delete nl;

    // check the corresponding user alert
    {
        MegaUserAlertList* list = megaApi[1]->getUserAlerts();
        ASSERT_TRUE(list->size() > 0);
        MegaUserAlert* a = list->get(list->size() - 1);
        ASSERT_STREQ(a->getTitle(), ("Access to folders shared by " + mApi[0].email + " was removed").c_str());
        ASSERT_STREQ(a->getPath(), (mApi[0].email + ":Shared-folder").c_str());
        ASSERT_NE(a->getNodeHandle(), UNDEF);
        delete list;
    }

    // --- Get pending outgoing shares ---

    char emailfake[64];
    srand(unsigned(time(NULL)));
    sprintf(emailfake, "%d@nonexistingdomain.com", rand()%1000000);
    // carefull, antispam rejects too many tries without response for the same address

    n = megaApi[0]->getNodeByHandle(hfolder2);

    mApi[0].contactRequestUpdated = false;
    mApi[0].nodeUpdated = false;
    ASSERT_NO_FATAL_FAILURE( shareFolder(n, emailfake, MegaShare::ACCESS_FULL) );
    ASSERT_TRUE( waitForResponse(&mApi[0].nodeUpdated) )   // at the target side (main account)
            << "Node update not received after " << maxTimeout << " seconds";
    ASSERT_TRUE( waitForResponse(&mApi[0].contactRequestUpdated) )   // at the target side (main account)
            << "Contact request update not received after " << maxTimeout << " seconds";

    sl = megaApi[0]->getPendingOutShares(n);   delete n;
    ASSERT_EQ(1, sl->size()) << "Pending outgoing share failed";
    s = sl->get(0);
    n = megaApi[0]->getNodeByHandle(s->getNodeHandle());

//    ASSERT_STREQ(emailfake, s->getUser()) << "Wrong email address of outgoing share"; User is not created yet
    ASSERT_FALSE(n->isShared()) << "Node is already shared, must be pending";
    ASSERT_FALSE(n->isOutShare()) << "Node is already shared, must be pending";
    ASSERT_FALSE(n->isInShare()) << "Node is already shared, must be pending";

    delete sl;
    delete n;


    // --- Create a file public link ---

    ASSERT_EQ(MegaError::API_OK, synchronousGetSpecificAccountDetails(0, true, true, true)) << "Cannot get account details";

    std::unique_ptr<MegaNode> nfile1{megaApi[0]->getNodeByHandle(hfile1)};

    ASSERT_NO_FATAL_FAILURE( createPublicLink(0, nfile1.get(), 0, maxTimeout, mApi[0].accountDetails->getProLevel() == 0) );
    // The created link is stored in this->link at onRequestFinish()

    // Get a fresh snapshot of the node and check it's actually exported
    nfile1 = std::unique_ptr<MegaNode>{megaApi[0]->getNodeByHandle(hfile1)};
    ASSERT_TRUE(nfile1->isExported()) << "Node is not exported, must be exported";
    ASSERT_FALSE(nfile1->isTakenDown()) << "Public link is taken down, it mustn't";

    // Regenerate the same link should not trigger a new request
    string oldLink = link;
    link = "";
    nfile1 = std::unique_ptr<MegaNode>{megaApi[0]->getNodeByHandle(hfile1)};
    ASSERT_NO_FATAL_FAILURE( createPublicLink(0, nfile1.get(), 0, maxTimeout, mApi[0].accountDetails->getProLevel() == 0) );
    ASSERT_STREQ(oldLink.c_str(), link.c_str()) << "Wrong public link after link update";


    // Try to update the expiration time of an existing link (only for PRO accounts are allowed, otherwise -11
    ASSERT_NO_FATAL_FAILURE( createPublicLink(0, nfile1.get(), m_time() + 30*86400, maxTimeout, mApi[0].accountDetails->getProLevel() == 0) );
    nfile1 = std::unique_ptr<MegaNode>{megaApi[0]->getNodeByHandle(hfile1)};
    if (mApi[0].accountDetails->getProLevel() == 0)
    {
        ASSERT_EQ(0, nfile1->getExpirationTime()) << "Expiration time successfully set, when it shouldn't";
    }
    ASSERT_FALSE(nfile1->isExpired()) << "Public link is expired, it mustn't";


    // --- Import a file public link ---

    ASSERT_NO_FATAL_FAILURE( importPublicLink(0, link, rootnode.get()) );

    MegaNode *nimported = megaApi[0]->getNodeByHandle(mApi[0].h);

    ASSERT_STREQ(nfile1->getName(), nimported->getName()) << "Imported file with wrong name";
    ASSERT_EQ(rootnode->getHandle(), nimported->getParentHandle()) << "Imported file in wrong path";


    // --- Get node from file public link ---

    ASSERT_NO_FATAL_FAILURE( getPublicNode(1, link) );

    ASSERT_TRUE(publicNode->isPublic()) << "Cannot get a node from public link";


    // --- Remove a public link ---

    ASSERT_NO_FATAL_FAILURE( removePublicLink(0, nfile1.get()) );

    nfile1 = std::unique_ptr<MegaNode>{megaApi[0]->getNodeByHandle(mApi[0].h)};
    ASSERT_FALSE(nfile1->isPublic()) << "Public link removal failed (still public)";

    delete nimported;


    // --- Create a folder public link ---

    MegaNode *nfolder1 = megaApi[0]->getNodeByHandle(hfolder1);

    ASSERT_NO_FATAL_FAILURE( createPublicLink(0, nfolder1, 0, maxTimeout, mApi[0].accountDetails->getProLevel() == 0) );
    // The created link is stored in this->link at onRequestFinish()

    delete nfolder1;

    // Get a fresh snapshot of the node and check it's actually exported
    nfolder1 = megaApi[0]->getNodeByHandle(hfolder1);
    ASSERT_TRUE(nfolder1->isExported()) << "Node is not exported, must be exported";
    ASSERT_FALSE(nfolder1->isTakenDown()) << "Public link is taken down, it mustn't";

    delete nfolder1;

    oldLink = link;
    link = "";
    nfolder1 = megaApi[0]->getNodeByHandle(hfolder1);
    ASSERT_STREQ(oldLink.c_str(), nfolder1->getPublicLink()) << "Wrong public link from MegaNode";

    // Regenerate the same link should not trigger a new request
    ASSERT_NO_FATAL_FAILURE( createPublicLink(0, nfolder1, 0, maxTimeout, mApi[0].accountDetails->getProLevel() == 0) );
    ASSERT_STREQ(oldLink.c_str(), link.c_str()) << "Wrong public link after link update";

    delete nfolder1;

}


TEST_F(SdkTest, SdkTestShareKeys)
{
    LOG_info << "___TEST ShareKeys___";
    ASSERT_NO_FATAL_FAILURE(getAccountsForTest(3));

    // Three user scenario, with nested shares and new nodes created that need keys to be shared to the other users.
    // User A creates folder and shares it with user B
    // User A creates folders / subfolder and shares it with user C
    // When user C adds files to subfolder, does B receive the keys ?

    unique_ptr<MegaNode> rootnodeA(megaApi[0]->getRootNode());
    unique_ptr<MegaNode> rootnodeB(megaApi[1]->getRootNode());
    unique_ptr<MegaNode> rootnodeC(megaApi[2]->getRootNode());

    ASSERT_TRUE(rootnodeA &&rootnodeB &&rootnodeC);

    auto nh = createFolder(0, "share-folder-A", rootnodeA.get());
    ASSERT_NE(nh, UNDEF);
    unique_ptr<MegaNode> shareFolderA(megaApi[0]->getNodeByHandle(nh));
    ASSERT_TRUE(!!shareFolderA);

    nh = createFolder(0, "sub-folder-A", shareFolderA.get());
    ASSERT_NE(nh, UNDEF);
    unique_ptr<MegaNode> subFolderA(megaApi[0]->getNodeByHandle(nh));
    ASSERT_TRUE(!!subFolderA);

    // Initialize a test scenario: create a new contact to share to

    ASSERT_EQ(MegaError::API_OK, synchronousInviteContact(0, mApi[1].email.c_str(), "SdkTestShareKeys contact request A to B", MegaContactRequest::INVITE_ACTION_ADD));
    ASSERT_EQ(MegaError::API_OK, synchronousInviteContact(0, mApi[2].email.c_str(), "SdkTestShareKeys contact request A to C", MegaContactRequest::INVITE_ACTION_ADD));

    ASSERT_TRUE(WaitFor([this]() {return unique_ptr<MegaContactRequestList>(megaApi[1]->getIncomingContactRequests())->size() == 1
                                      && unique_ptr<MegaContactRequestList>(megaApi[2]->getIncomingContactRequests())->size() == 1;}, 60000));
    ASSERT_NO_FATAL_FAILURE(getContactRequest(1, false));
    ASSERT_NO_FATAL_FAILURE(getContactRequest(2, false));


    ASSERT_EQ(MegaError::API_OK, synchronousReplyContactRequest(1, mApi[1].cr.get(), MegaContactRequest::REPLY_ACTION_ACCEPT));
    ASSERT_EQ(MegaError::API_OK, synchronousReplyContactRequest(2, mApi[2].cr.get(), MegaContactRequest::REPLY_ACTION_ACCEPT));

    WaitMillisec(3000);

    ASSERT_EQ(MegaError::API_OK, synchronousShare(0, shareFolderA.get(), mApi[1].email.c_str(), MegaShare::ACCESS_READ));
    ASSERT_EQ(MegaError::API_OK, synchronousShare(0, subFolderA.get(), mApi[2].email.c_str(), MegaShare::ACCESS_FULL));

    ASSERT_TRUE(WaitFor([this]() { return unique_ptr<MegaShareList>(megaApi[1]->getInSharesList())->size() == 1
                           && unique_ptr<MegaShareList>(megaApi[2]->getInSharesList())->size() == 1; }, 60000));

    unique_ptr<MegaNodeList> nl1(megaApi[1]->getInShares(megaApi[1]->getContact(mApi[0].email.c_str())));
    unique_ptr<MegaNodeList> nl2(megaApi[2]->getInShares(megaApi[2]->getContact(mApi[0].email.c_str())));

    ASSERT_EQ(1, nl1->size());
    ASSERT_EQ(1, nl2->size());

    MegaNode* receivedShareNodeB = nl1->get(0);
    MegaNode* receivedShareNodeC = nl2->get(0);

    ASSERT_NE(createFolder(2, "folderByC1", receivedShareNodeC), UNDEF);
    ASSERT_NE(createFolder(2, "folderByC2", receivedShareNodeC), UNDEF);

    ASSERT_TRUE(WaitFor([this, &subFolderA]() { unique_ptr<MegaNodeList> aView(megaApi[0]->getChildren(subFolderA.get()));
                                   return aView->size() == 2; }, 60000));

    WaitMillisec(10000);  // make it shorter once we do actually get the keys (seems to need a bug fix)

    // can A see the added folders?

    unique_ptr<MegaNodeList> aView(megaApi[0]->getChildren(subFolderA.get()));
    ASSERT_EQ(2, aView->size());
    ASSERT_STREQ(aView->get(0)->getName(), "folderByC1");
    ASSERT_STREQ(aView->get(1)->getName(), "folderByC2");

    // Can B see the added folders?
    unique_ptr<MegaNodeList> bView(megaApi[1]->getChildren(receivedShareNodeB));
    ASSERT_EQ(1, bView->size());
    ASSERT_STREQ(bView->get(0)->getName(), "sub-folder-A");
    unique_ptr<MegaNodeList> bView2(megaApi[1]->getChildren(bView->get(0)));
    ASSERT_EQ(2, bView2->size());
    ASSERT_STREQ(bView2->get(0)->getName(), "NO_KEY");  // TODO: This is technically not correct but a current side effect of avoiding going back to the servers frequently - to be fixed soon.  For now choose the value that matches production
    ASSERT_STREQ(bView2->get(1)->getName(), "NO_KEY");
}

string localpathToUtf8Leaf(const LocalPath& itemlocalname)
{
    return itemlocalname.leafName().toPath();
}

LocalPath fspathToLocal(const fs::path& p)
{
    string path(p.u8string());
    return LocalPath::fromAbsolutePath(path);
}


// TODO: SDK-1505
#ifndef __APPLE__
TEST_F(SdkTest, SdkTestFolderIteration)
#else
TEST_F(SdkTest, DISABLED_SdkTestFolderIteration)
#endif
{
    ASSERT_NO_FATAL_FAILURE(getAccountsForTest(2));

    for (int testcombination = 0; testcombination < 2; testcombination++)
    {
        bool openWithNameOrUseFileAccess = testcombination == 0;

        error_code ec;
        if (fs::exists("test_SdkTestFolderIteration"))
        {
            fs::remove_all("test_SdkTestFolderIteration", ec);
            ASSERT_TRUE(!ec) << "could not remove old test folder";
        }

        fs::create_directory("test_SdkTestFolderIteration", ec);
        ASSERT_TRUE(!ec) << "could not create test folder";

        fs::path iteratePath = fs::current_path() / "test_SdkTestFolderIteration";

        // make a directory
        fs::create_directory(iteratePath / "folder");

        // make a file
        {
            ofstream f( (iteratePath / "file.txt").u8string().c_str());
            f << "file content";
        }

        // make some content to test the glob flag
        {
            fs::create_directory(iteratePath / "glob1folder");
            fs::create_directory(iteratePath / "glob2folder");
            ofstream f1( (iteratePath / "glob1file.txt").u8string().c_str());
            ofstream f2( (iteratePath / "glob2file.txt").u8string().c_str());
            f1 << "file content";
            f2 << "file content";
        }
        unsigned glob_entries = 4;

        // make a symlink to a folder (not recoginised by our dnext() on windows currently)
        fs::create_directory_symlink(iteratePath / "folder", iteratePath / "folderlink", ec);
        ASSERT_TRUE(!ec) << "could not create folder symlink";

        // make a symlinnk to a file
        fs::create_symlink(iteratePath / "file.txt", iteratePath / "filelink.txt", ec);
        ASSERT_TRUE(!ec) << "could not create folder symlink";

        // note on windows:  symlinks are excluded by skipAttributes for FILE_ATTRIBUTE_REPARSE_POINT (also see https://docs.microsoft.com/en-us/windows/win32/fileio/determining-whether-a-directory-is-a-volume-mount-point)

        struct FileAccessFields
        {
            m_off_t size = -2;
            m_time_t mtime = 2;
            handle fsid = 3;
            bool fsidvalid = false;
            nodetype_t type = nodetype_t::TYPE_UNKNOWN;
            bool mIsSymLink = false;
            bool retry = false;
            int errorcode = -998;

            FileAccessFields() = default;

            FileAccessFields(const FileAccess& f)
            {
                size = f.size;
                mtime = f.mtime;
                fsid = f.fsid;
                fsidvalid = f.fsidvalid;
                type = f.type;
                mIsSymLink = f.mIsSymLink;
                retry = f.retry;
                errorcode = f.errorcode;
            }
            bool operator == (const FileAccessFields& f) const
            {
                if (size != f.size) { EXPECT_EQ(size, f.size); return false; }
                if (mtime != f.mtime) { EXPECT_EQ(mtime, f.mtime); return false; }

                if (!mIsSymLink)
                {
                    // do we need fsid to be correct for symlink?  Seems on mac plain vs iterated differ
                    if (fsid != f.fsid) { EXPECT_EQ(fsid, f.fsid); return false; }
                }

                if (fsidvalid != f.fsidvalid) { EXPECT_EQ(fsidvalid, f.fsidvalid); return false; }
                if (type != f.type) { EXPECT_EQ(type, f.type); return false; }
                if (mIsSymLink != f.mIsSymLink) { EXPECT_EQ(mIsSymLink, f.mIsSymLink); return false; }
                if (retry != f.retry) { EXPECT_EQ(retry, f.retry); return false; }
                if (errorcode != f.errorcode) { EXPECT_EQ(errorcode, f.errorcode); return false; }
                return true;
            }
        };

        // capture results from the ways of gettnig the file info
        std::map<std::string, FileAccessFields > plain_fopen;
        std::map<std::string, FileAccessFields > iterate_fopen;
        std::map<std::string, FileAccessFields > plain_follow_fopen;
        std::map<std::string, FileAccessFields > iterate_follow_fopen;

        auto fsa = makeFsAccess();
        auto localdir = fspathToLocal(iteratePath);

        std::unique_ptr<FileAccess> fopen_directory(fsa->newfileaccess(false));  // false = don't follow symlinks
        ASSERT_TRUE(fopen_directory->fopen(localdir, true, false));

        // now open and iterate the directory, not following symlinks (either by name or fopen'd directory)
        std::unique_ptr<DirAccess> da(fsa->newdiraccess());
        if (da->dopen(openWithNameOrUseFileAccess ? &localdir : NULL, openWithNameOrUseFileAccess ? NULL : fopen_directory.get(), false))
        {
            nodetype_t type;
            LocalPath itemlocalname;
            while (da->dnext(localdir, itemlocalname, false, &type))
            {
                string leafNameUtf8 = localpathToUtf8Leaf(itemlocalname);

                std::unique_ptr<FileAccess> plain_fopen_fa(fsa->newfileaccess(false));
                std::unique_ptr<FileAccess> iterate_fopen_fa(fsa->newfileaccess(false));

                LocalPath localpath = localdir;
                localpath.appendWithSeparator(itemlocalname, true);

                ASSERT_TRUE(plain_fopen_fa->fopen(localpath, true, false));
                plain_fopen[leafNameUtf8] = *plain_fopen_fa;

                ASSERT_TRUE(iterate_fopen_fa->fopen(localpath, true, false, da.get()));
                iterate_fopen[leafNameUtf8] = *iterate_fopen_fa;
            }
        }

        std::unique_ptr<FileAccess> fopen_directory2(fsa->newfileaccess(true));  // true = follow symlinks
        ASSERT_TRUE(fopen_directory2->fopen(localdir, true, false));

        // now open and iterate the directory, following symlinks (either by name or fopen'd directory)
        std::unique_ptr<DirAccess> da_follow(fsa->newdiraccess());
        if (da_follow->dopen(openWithNameOrUseFileAccess ? &localdir : NULL, openWithNameOrUseFileAccess ? NULL : fopen_directory2.get(), false))
        {
            nodetype_t type;
            LocalPath itemlocalname;
            while (da_follow->dnext(localdir, itemlocalname, true, &type))
            {
                string leafNameUtf8 = localpathToUtf8Leaf(itemlocalname);

                std::unique_ptr<FileAccess> plain_follow_fopen_fa(fsa->newfileaccess(true));
                std::unique_ptr<FileAccess> iterate_follow_fopen_fa(fsa->newfileaccess(true));

                LocalPath localpath = localdir;
                localpath.appendWithSeparator(itemlocalname, true);

                ASSERT_TRUE(plain_follow_fopen_fa->fopen(localpath, true, false));
                plain_follow_fopen[leafNameUtf8] = *plain_follow_fopen_fa;

                ASSERT_TRUE(iterate_follow_fopen_fa->fopen(localpath, true, false, da_follow.get()));
                iterate_follow_fopen[leafNameUtf8] = *iterate_follow_fopen_fa;
            }
        }

    #ifdef WIN32
        std::set<std::string> plain_names { "folder", "file.txt" }; // currently on windows, any type of symlink is ignored when iterating directories
        std::set<std::string> follow_names { "folder", "file.txt"};
    #else
        std::set<std::string> plain_names { "folder", "file.txt" };
        std::set<std::string> follow_names { "folder", "file.txt", "folderlink", "filelink.txt" };
    #endif

        ASSERT_EQ(plain_fopen.size(), plain_names.size() + glob_entries);
        ASSERT_EQ(iterate_fopen.size(), plain_names.size() + glob_entries);
        ASSERT_EQ(plain_follow_fopen.size(), follow_names.size() + glob_entries);
        ASSERT_EQ(iterate_follow_fopen.size(), follow_names.size() + glob_entries);

        for (auto& name : follow_names)
        {
            bool expected_non_follow = plain_names.find(name) != plain_names.end();
            bool issymlink = name.find("link") != string::npos;

            if (expected_non_follow)
            {
                ASSERT_TRUE(plain_fopen.find(name) != plain_fopen.end()) << name;
                ASSERT_TRUE(iterate_fopen.find(name) != iterate_fopen.end()) << name;

                auto& plain = plain_fopen[name];
                auto& iterate = iterate_fopen[name];

                ASSERT_EQ(plain, iterate)  << name;
                ASSERT_TRUE(plain.mIsSymLink == issymlink);
            }

            ASSERT_TRUE(plain_follow_fopen.find(name) != plain_follow_fopen.end()) << name;
            ASSERT_TRUE(iterate_follow_fopen.find(name) != iterate_follow_fopen.end()) << name;

            auto& plain_follow = plain_follow_fopen[name];
            auto& iterate_follow = iterate_follow_fopen[name];

            ASSERT_EQ(plain_follow, iterate_follow) << name;
            ASSERT_TRUE(plain_follow.mIsSymLink == issymlink);
        }

        //ASSERT_EQ(plain_fopen["folder"].size, 0);  size field is not set for folders
        ASSERT_EQ(plain_fopen["folder"].type, FOLDERNODE);
        ASSERT_EQ(plain_fopen["folder"].fsidvalid, true);
        ASSERT_EQ(plain_fopen["folder"].mIsSymLink, false);

        ASSERT_EQ(plain_fopen["file.txt"].size, 12);
        ASSERT_EQ(plain_fopen["file.txt"].fsidvalid, true);
        ASSERT_EQ(plain_fopen["file.txt"].type, FILENODE);
        ASSERT_EQ(plain_fopen["file.txt"].mIsSymLink, false);

// on windows and mac and linux, without the follow flag on, directory iteration does not report symlinks (currently)
//
//        //ASSERT_EQ(plain_fopen["folder"].size, 0);  size field is not set for folders
//        ASSERT_EQ(plain_fopen["folderlink"].type, FOLDERNODE);
//        ASSERT_EQ(plain_fopen["folderlink"].fsidvalid, true);
//        ASSERT_EQ(plain_fopen["folderlink"].mIsSymLink, true);
//
//        ASSERT_EQ(plain_fopen["filelink.txt"].size, 12);
//        ASSERT_EQ(plain_fopen["filelink.txt"].fsidvalid, true);
//        ASSERT_EQ(plain_fopen["filelink.txt"].type, FILENODE);
//        ASSERT_EQ(plain_fopen["filelink.txt"].mIsSymLink, true);
//
        ASSERT_TRUE(plain_fopen.find("folderlink") == plain_fopen.end());
        ASSERT_TRUE(plain_fopen.find("filelink.txt") == plain_fopen.end());

        // check the glob flag
        auto localdirGlob = fspathToLocal(iteratePath / "glob1*");
        std::unique_ptr<DirAccess> da2(fsa->newdiraccess());
        if (da2->dopen(&localdirGlob, NULL, true))
        {
            nodetype_t type;
            LocalPath itemlocalname;
            set<string> remainingExpected { "glob1folder", "glob1file.txt" };
            while (da2->dnext(localdir, itemlocalname, true, &type))
            {
                string leafNameUtf8 = localpathToUtf8Leaf(itemlocalname);
                ASSERT_EQ(leafNameUtf8.substr(0, 5), string("glob1"));
                ASSERT_TRUE(remainingExpected.find(leafNameUtf8) != remainingExpected.end());
                remainingExpected.erase(leafNameUtf8);
            }
            ASSERT_EQ(remainingExpected.size(), 0u);
        }

    }
}



/**
* @brief TEST_F SdkTestConsoleAutocomplete
*
* Run various tests confirming the console autocomplete will work as expected
*
*/
#ifdef _WIN32

bool cmp(const autocomplete::CompletionState& c, std::vector<std::string>& s)
{
    bool result = true;
    if (c.completions.size() != s.size())
    {
        result = false;
    }
    else
    {
        std::sort(s.begin(), s.end());
        for (size_t i = c.completions.size(); i--; )
        {
            if (c.completions[i].s != s[i])
            {
                result = false;
                break;
            }
        }
    }
    if (!result)
    {
        for (size_t i = 0; i < c.completions.size() || i < s.size(); ++i)
        {
            out() << (i < s.size() ? s[i] : "") << "/" << (i < c.completions.size() ? c.completions[i].s : "");
        }
    }
    return result;
}

TEST_F(SdkTest, SdkTestConsoleAutocomplete)
{
    ASSERT_NO_FATAL_FAILURE(getAccountsForTest(2));
    using namespace autocomplete;

    {
        std::unique_ptr<Either> p(new Either);
        p->Add(sequence(text("cd")));
        p->Add(sequence(text("lcd")));
        p->Add(sequence(text("ls"), opt(flag("-R"))));
        p->Add(sequence(text("lls"), opt(flag("-R")), param("folder")));
        ACN syntax(std::move(p));

        {
            auto r = autoComplete("", 0, syntax, false);
            std::vector<std::string> e{ "cd", "lcd", "ls", "lls" };
            ASSERT_TRUE(cmp(r, e));
        }

        {
            auto r = autoComplete("l", 1, syntax, false);
            std::vector<std::string> e{ "lcd", "ls", "lls" };
            ASSERT_TRUE(cmp(r, e));
        }

        {
            auto r = autoComplete("ll", 2, syntax, false);
            std::vector<std::string> e{ "lls" };
            ASSERT_TRUE(cmp(r, e));
        }

        {
            auto r = autoComplete("lls", 3, syntax, false);
            std::vector<std::string> e{ "lls" };
            ASSERT_TRUE(cmp(r, e));
        }

        {
            auto r = autoComplete("lls ", 4, syntax, false);
            std::vector<std::string> e{ "<folder>" };
            ASSERT_TRUE(cmp(r, e));
        }

        {
            auto r = autoComplete("lls -", 5, syntax, false);
            std::vector<std::string> e{ "-R" };
            ASSERT_TRUE(cmp(r, e));
        }

        {
            auto r = autoComplete("x", 1, syntax, false);
            std::vector<std::string> e{};
            ASSERT_TRUE(cmp(r, e));
        }

        {
            auto r = autoComplete("x ", 2, syntax, false);
            std::vector<std::string> e{};
            ASSERT_TRUE(cmp(r, e));
        }
    }

    ::mega::NodeHandle megaCurDir;

    MegaApiImpl* impl = *((MegaApiImpl**)(((char*)megaApi[0].get()) + sizeof(*megaApi[0].get())) - 1); //megaApi[0]->pImpl;
    MegaClient* client = impl->getMegaClient();


    std::unique_ptr<Either> p(new Either);
    p->Add(sequence(text("cd")));
    p->Add(sequence(text("lcd")));
    p->Add(sequence(text("ls"), opt(flag("-R")), opt(ACN(new MegaFS(true, true, client, &megaCurDir, "")))));
    p->Add(sequence(text("lls"), opt(flag("-R")), opt(ACN(new LocalFS(true, true, "")))));
    ACN syntax(std::move(p));

    error_code e;
    fs::remove_all("test_autocomplete_files", e);

    fs::create_directory("test_autocomplete_files");
    fs::path old_cwd = fs::current_path();
    fs::current_path("test_autocomplete_files");

    fs::create_directory("dir1");
    fs::create_directory("dir1\\sub11");
    fs::create_directory("dir1\\sub12");
    fs::create_directory("dir2");
    fs::create_directory("dir2\\sub21");
    fs::create_directory("dir2\\sub22");
    fs::create_directory("dir2a");
    fs::create_directory("dir2a\\dir space");
    fs::create_directory("dir2a\\dir space\\next");
    fs::create_directory("dir2a\\dir space2");
    fs::create_directory("dir2a\\nospace");

    {
        auto r = autoComplete("ls -R", 5, syntax, false);
        std::vector<std::string> e{"-R"};
        ASSERT_TRUE(cmp(r, e));
    }

    // dos style file completion, local fs
    CompletionTextOut s;

    {
        auto r = autoComplete("lls ", 4, syntax, false);
        std::vector<std::string> e{ "dir1", "dir2", "dir2a" };
        ASSERT_TRUE(cmp(r, e));
        applyCompletion(r, true, 100, s);
        ASSERT_EQ(r.line, "lls dir1");
    }

    {
        auto r = autoComplete("lls di", 6, syntax, false);
        std::vector<std::string> e{ "dir1", "dir2", "dir2a" };
        ASSERT_TRUE(cmp(r, e));
    }

    {
        auto r = autoComplete("lls dir2", 8, syntax, false);
        std::vector<std::string> e{ "dir2", "dir2a" };
        ASSERT_TRUE(cmp(r, e));
    }

    {
        auto r = autoComplete("lls dir2a", 9, syntax, false);
        std::vector<std::string> e{ "dir2a" };
        ASSERT_TRUE(cmp(r, e));
    }

    {
        auto r = autoComplete("lls dir2 something after", 8, syntax, false);
        std::vector<std::string> e{ "dir2", "dir2a" };
        ASSERT_TRUE(cmp(r, e));
    }

    {
        auto r = autoComplete("lls dir2something immeditely after", 8, syntax, false);
        std::vector<std::string> e{ "dir2", "dir2a" };
        ASSERT_TRUE(cmp(r, e));
    }

    {
        auto r = autoComplete("lls dir2\\", 9, syntax, false);
        std::vector<std::string> e{ "dir2\\sub21", "dir2\\sub22" };
        ASSERT_TRUE(cmp(r, e));
    }

    {
        auto r = autoComplete("lls dir2\\.\\", 11, syntax, false);
        std::vector<std::string> e{ "dir2\\.\\sub21", "dir2\\.\\sub22" };
        ASSERT_TRUE(cmp(r, e));
    }

    {
        auto r = autoComplete("lls dir2\\..", 11, syntax, false);
        std::vector<std::string> e{ "dir2\\.." };
        ASSERT_TRUE(cmp(r, e));
    }

    {
        auto r = autoComplete("lls dir2\\..\\", 12, syntax, false);
        std::vector<std::string> e{ "dir2\\..\\dir1", "dir2\\..\\dir2", "dir2\\..\\dir2a" };
        ASSERT_TRUE(cmp(r, e));
        applyCompletion(r, true, 100, s);
        ASSERT_EQ(r.line, "lls dir2\\..\\dir1");
        applyCompletion(r, true, 100, s);
        ASSERT_EQ(r.line, "lls dir2\\..\\dir2");
        applyCompletion(r, true, 100, s);
        ASSERT_EQ(r.line, "lls dir2\\..\\dir2a");
        applyCompletion(r, true, 100, s);
        ASSERT_EQ(r.line, "lls dir2\\..\\dir1");
        applyCompletion(r, false, 100, s);
        ASSERT_EQ(r.line, "lls dir2\\..\\dir2a");
        applyCompletion(r, false, 100, s);
        ASSERT_EQ(r.line, "lls dir2\\..\\dir2");
    }

    {
        auto r = autoComplete("lls dir2a\\", 10, syntax, false);
        applyCompletion(r, false, 100, s);
        ASSERT_EQ(r.line, "lls dir2a\\nospace");
        applyCompletion(r, false, 100, s);
        ASSERT_EQ(r.line, "lls \"dir2a\\dir space2\"");
        applyCompletion(r, false, 100, s);
        ASSERT_EQ(r.line, "lls \"dir2a\\dir space\"");
        applyCompletion(r, false, 100, s);
        ASSERT_EQ(r.line, "lls dir2a\\nospace");
    }

    {
        auto r = autoComplete("lls \"dir\"1\\", 11, syntax, false);
        applyCompletion(r, true, 100, s);
        ASSERT_EQ(r.line, "lls \"dir1\\sub11\"");
    }

    {
        auto r = autoComplete("lls dir1\\\"..\\dir2\\\"", std::string::npos, syntax, false);
        applyCompletion(r, true, 100, s);
        ASSERT_EQ(r.line, "lls \"dir1\\..\\dir2\\sub21\"");
    }

    {
        auto r = autoComplete("lls c:\\prog", std::string::npos, syntax, false);
        applyCompletion(r, true, 100, s);
        ASSERT_EQ(r.line, "lls \"c:\\Program Files\"");
        applyCompletion(r, true, 100, s);
        ASSERT_EQ(r.line, "lls \"c:\\Program Files (x86)\"");
    }

    {
        auto r = autoComplete("lls \"c:\\program files \"", std::string::npos, syntax, false);
        applyCompletion(r, true, 100, s);
        ASSERT_EQ(r.line, "lls \"c:\\Program Files (x86)\"");
    }

    // unix style completions, local fs

    {
        auto r = autoComplete("lls ", 4, syntax, true);
        std::vector<std::string> e{ "dir1\\", "dir2\\", "dir2a\\" };
        ASSERT_TRUE(cmp(r, e));
        applyCompletion(r, true, 100, s);
        ASSERT_EQ(r.line, "lls dir");
    }

    {
        auto r = autoComplete("lls di", 6, syntax, true);
        std::vector<std::string> e{ "dir1\\", "dir2\\", "dir2a\\" };
        ASSERT_TRUE(cmp(r, e));
        applyCompletion(r, true, 100, s);
        ASSERT_EQ(r.line, "lls dir");
    }

    {
        auto r = autoComplete("lls dir2", 8, syntax, true);
        std::vector<std::string> e{ "dir2\\", "dir2a\\" };
        ASSERT_TRUE(cmp(r, e));
        applyCompletion(r, true, 100, s);
        ASSERT_EQ(r.line, "lls dir2");
    }

    {
        auto r = autoComplete("lls dir2a", 9, syntax, true);
        std::vector<std::string> e{ "dir2a\\" };
        ASSERT_TRUE(cmp(r, e));
        applyCompletion(r, true, 100, s);
        ASSERT_EQ(r.line, "lls dir2a\\");
    }

    {
        auto r = autoComplete("lls dir2 something after", 8, syntax, true);
        std::vector<std::string> e{ "dir2\\", "dir2a\\" };
        ASSERT_TRUE(cmp(r, e));
        applyCompletion(r, true, 100, s);
        ASSERT_EQ(r.line, "lls dir2 something after");
    }

    {
        auto r = autoComplete("lls dir2asomething immediately after", 9, syntax, true);
        std::vector<std::string> e{ "dir2a\\" };
        ASSERT_TRUE(cmp(r, e));
        applyCompletion(r, true, 100, s);
        ASSERT_EQ(r.line, "lls dir2a\\something immediately after");
    }

    {
        auto r = autoComplete("lls dir2\\", 9, syntax, true);
        std::vector<std::string> e{ "dir2\\sub21\\", "dir2\\sub22\\" };
        ASSERT_TRUE(cmp(r, e));
        applyCompletion(r, true, 100, s);
        ASSERT_EQ(r.line, "lls dir2\\sub2");
        auto rr = autoComplete("lls dir2\\sub22", 14, syntax, true);
        applyCompletion(rr, true, 100, s);
        ASSERT_EQ(rr.line, "lls dir2\\sub22\\");
    }

    {
        auto r = autoComplete("lls dir2\\.\\", 11, syntax, true);
        std::vector<std::string> e{ "dir2\\.\\sub21\\", "dir2\\.\\sub22\\" };
        ASSERT_TRUE(cmp(r, e));
        applyCompletion(r, true, 100, s);
        ASSERT_EQ(r.line, "lls dir2\\.\\sub2");
    }

    {
        auto r = autoComplete("lls dir2\\..", 11, syntax, true);
        std::vector<std::string> e{ "dir2\\..\\" };
        ASSERT_TRUE(cmp(r, e));
        applyCompletion(r, true, 100, s);
        ASSERT_EQ(r.line, "lls dir2\\..\\");
    }

    {
        auto r = autoComplete("lls dir2\\..\\", 12, syntax, true);
        std::vector<std::string> e{ "dir2\\..\\dir1\\", "dir2\\..\\dir2\\", "dir2\\..\\dir2a\\" };
        ASSERT_TRUE(cmp(r, e));
        applyCompletion(r, true, 100, s);
        ASSERT_EQ(r.line, "lls dir2\\..\\dir");
    }

    {
        auto r = autoComplete("lls dir2\\..\\", 12, syntax, true);
        std::vector<std::string> e{ "dir2\\..\\dir1\\", "dir2\\..\\dir2\\", "dir2\\..\\dir2a\\" };
        ASSERT_TRUE(cmp(r, e));
        applyCompletion(r, true, 100, s);
        ASSERT_EQ(r.line, "lls dir2\\..\\dir");
    }

    {
        auto r = autoComplete("lls dir2a\\d", 11, syntax, true);
        applyCompletion(r, true, 100, s);
        ASSERT_EQ(r.line, "lls \"dir2a\\dir space\"");
        auto rr = autoComplete("lls \"dir2a\\dir space\"\\", std::string::npos, syntax, false);
        applyCompletion(rr, true, 100, s);
        ASSERT_EQ(rr.line, "lls \"dir2a\\dir space\\next\"");
    }

    {
        auto r = autoComplete("lls \"dir\"1\\", std::string::npos, syntax, true);
        applyCompletion(r, true, 100, s);
        ASSERT_EQ(r.line, "lls \"dir1\\sub1\"");
    }

    {
        auto r = autoComplete("lls dir1\\\"..\\dir2\\\"", std::string::npos, syntax, true);
        applyCompletion(r, true, 100, s);
        ASSERT_EQ(r.line, "lls \"dir1\\..\\dir2\\sub2\"");
    }

    {
        auto r = autoComplete("lls c:\\prog", std::string::npos, syntax, true);
        applyCompletion(r, true, 100, s);
        ASSERT_EQ(r.line, "lls c:\\program");
    }

    {
        auto r = autoComplete("lls \"c:\\program files \"", std::string::npos, syntax, true);
        applyCompletion(r, true, 100, s);
        ASSERT_EQ(r.line, "lls \"c:\\program files (x86)\\\"");
    }

    {
        auto r = autoComplete("lls 'c:\\program files '", std::string::npos, syntax, true);
        applyCompletion(r, true, 100, s);
        ASSERT_EQ(r.line, "lls 'c:\\program files (x86)\\'");
    }

    // mega dir setup

    MegaNode *rootnode = megaApi[0]->getRootNode();
    auto nh = createFolder(0, "test_autocomplete_megafs", rootnode);
    ASSERT_NE(nh, UNDEF);
    MegaNode *n0 = megaApi[0]->getNodeByHandle(nh);

    megaCurDir = NodeHandle().set6byte(nh);

    nh = createFolder(0, "dir1", n0);
    ASSERT_NE(nh, UNDEF);
    MegaNode *n1 = megaApi[0]->getNodeByHandle(nh);
    ASSERT_NE(createFolder(0, "sub11", n1), UNDEF);
    ASSERT_NE(createFolder(0, "sub12", n1), UNDEF);

    nh = createFolder(0, "dir2", n0);
    ASSERT_NE(nh, UNDEF);
    MegaNode *n2 = megaApi[0]->getNodeByHandle(nh);
    ASSERT_NE(createFolder(0, "sub21", n2), UNDEF);
    ASSERT_NE(createFolder(0, "sub22", n2), UNDEF);

    nh = createFolder(0, "dir2a", n0);
    ASSERT_NE(nh, UNDEF);
    MegaNode *n3 = megaApi[0]->getNodeByHandle(nh);

    nh = createFolder(0, "dir space", n3);
    ASSERT_NE(nh, UNDEF);

    MegaNode *n31 = megaApi[0]->getNodeByHandle(nh);

    ASSERT_NE(createFolder(0, "dir space2", n3), UNDEF);
    ASSERT_NE(createFolder(0, "nospace", n3), UNDEF);
    ASSERT_NE(createFolder(0, "next", n31), UNDEF);


    // dos style mega FS completions

    {
        auto r = autoComplete("ls ", std::string::npos, syntax, false);
        std::vector<std::string> e{ "dir1", "dir2", "dir2a" };
        ASSERT_TRUE(cmp(r, e));
        applyCompletion(r, true, 100, s);
        ASSERT_EQ(r.line, "ls dir1");
    }

    {
        auto r = autoComplete("ls di", std::string::npos, syntax, false);
        std::vector<std::string> e{ "dir1", "dir2", "dir2a" };
        ASSERT_TRUE(cmp(r, e));
    }

    {
        auto r = autoComplete("ls dir2", std::string::npos, syntax, false);
        std::vector<std::string> e{ "dir2", "dir2a" };
        ASSERT_TRUE(cmp(r, e));
    }

    {
        auto r = autoComplete("ls dir2a", std::string::npos, syntax, false);
        std::vector<std::string> e{ "dir2a" };
        ASSERT_TRUE(cmp(r, e));
    }

    {
        auto r = autoComplete("ls dir2 something after", 7, syntax, false);
        std::vector<std::string> e{ "dir2", "dir2a" };
        ASSERT_TRUE(cmp(r, e));
    }

    {
        auto r = autoComplete("ls dir2something immeditely after", 7, syntax, false);
        std::vector<std::string> e{ "dir2", "dir2a" };
        ASSERT_TRUE(cmp(r, e));
    }

    {
        auto r = autoComplete("ls dir2/", std::string::npos, syntax, false);
        std::vector<std::string> e{ "dir2/sub21", "dir2/sub22" };
        ASSERT_TRUE(cmp(r, e));
    }

    {
        auto r = autoComplete("ls dir2/./", std::string::npos, syntax, false);
        std::vector<std::string> e{ "dir2/./sub21", "dir2/./sub22" };
        ASSERT_TRUE(cmp(r, e));
    }

    {
        auto r = autoComplete("ls dir2/..", std::string::npos, syntax, false);
        std::vector<std::string> e{ "dir2/.." };
        ASSERT_TRUE(cmp(r, e));
    }

    {
        auto r = autoComplete("ls dir2/../", std::string::npos, syntax, false);
        std::vector<std::string> e{ "dir2/../dir1", "dir2/../dir2", "dir2/../dir2a" };
        ASSERT_TRUE(cmp(r, e));
        applyCompletion(r, true, 100, s);
        ASSERT_EQ(r.line, "ls dir2/../dir1");
        applyCompletion(r, true, 100, s);
        ASSERT_EQ(r.line, "ls dir2/../dir2");
        applyCompletion(r, true, 100, s);
        ASSERT_EQ(r.line, "ls dir2/../dir2a");
        applyCompletion(r, true, 100, s);
        ASSERT_EQ(r.line, "ls dir2/../dir1");
        applyCompletion(r, false, 100, s);
        ASSERT_EQ(r.line, "ls dir2/../dir2a");
        applyCompletion(r, false, 100, s);
        ASSERT_EQ(r.line, "ls dir2/../dir2");
    }

    {
        auto r = autoComplete("ls dir2a/", std::string::npos, syntax, false);
        applyCompletion(r, false, 100, s);
        ASSERT_EQ(r.line, "ls dir2a/nospace");
        applyCompletion(r, false, 100, s);
        ASSERT_EQ(r.line, "ls \"dir2a/dir space2\"");
        applyCompletion(r, false, 100, s);
        ASSERT_EQ(r.line, "ls \"dir2a/dir space\"");
        applyCompletion(r, false, 100, s);
        ASSERT_EQ(r.line, "ls dir2a/nospace");
    }

    {
        auto r = autoComplete("ls \"dir\"1/", std::string::npos, syntax, false);
        applyCompletion(r, true, 100, s);
        ASSERT_EQ(r.line, "ls \"dir1/sub11\"");
    }

    {
        auto r = autoComplete("ls dir1/\"../dir2/\"", std::string::npos, syntax, false);
        applyCompletion(r, true, 100, s);
        ASSERT_EQ(r.line, "ls \"dir1/../dir2/sub21\"");
    }

    {
        auto r = autoComplete("ls /test_autocomplete_meg", std::string::npos, syntax, false);
        applyCompletion(r, true, 100, s);
        ASSERT_EQ(r.line, "ls /test_autocomplete_megafs");
    }

    // unix style mega FS completions

    {
        auto r = autoComplete("ls ", std::string::npos, syntax, true);
        std::vector<std::string> e{ "dir1/", "dir2/", "dir2a/" };
        ASSERT_TRUE(cmp(r, e));
        applyCompletion(r, true, 100, s);
        ASSERT_EQ(r.line, "ls dir");
    }

    {
        auto r = autoComplete("ls di", std::string::npos, syntax, true);
        std::vector<std::string> e{ "dir1/", "dir2/", "dir2a/" };
        ASSERT_TRUE(cmp(r, e));
        applyCompletion(r, true, 100, s);
        ASSERT_EQ(r.line, "ls dir");
    }

    {
        auto r = autoComplete("ls dir2", std::string::npos, syntax, true);
        std::vector<std::string> e{ "dir2/", "dir2a/" };
        ASSERT_TRUE(cmp(r, e));
        applyCompletion(r, true, 100, s);
        ASSERT_EQ(r.line, "ls dir2");
    }

    {
        auto r = autoComplete("ls dir2a", std::string::npos, syntax, true);
        std::vector<std::string> e{ "dir2a/" };
        ASSERT_TRUE(cmp(r, e));
        applyCompletion(r, true, 100, s);
        ASSERT_EQ(r.line, "ls dir2a/");
    }

    {
        auto r = autoComplete("ls dir2 something after", 7, syntax, true);
        std::vector<std::string> e{ "dir2/", "dir2a/" };
        ASSERT_TRUE(cmp(r, e));
        applyCompletion(r, true, 100, s);
        ASSERT_EQ(r.line, "ls dir2 something after");
    }

    {
        auto r = autoComplete("ls dir2asomething immediately after", 8, syntax, true);
        std::vector<std::string> e{ "dir2a/" };
        ASSERT_TRUE(cmp(r, e));
        applyCompletion(r, true, 100, s);
        ASSERT_EQ(r.line, "ls dir2a/something immediately after");
    }

    {
        auto r = autoComplete("ls dir2/", std::string::npos, syntax, true);
        std::vector<std::string> e{ "dir2/sub21/", "dir2/sub22/" };
        ASSERT_TRUE(cmp(r, e));
        applyCompletion(r, true, 100, s);
        ASSERT_EQ(r.line, "ls dir2/sub2");
        auto rr = autoComplete("ls dir2/sub22", std::string::npos, syntax, true);
        applyCompletion(rr, true, 100, s);
        ASSERT_EQ(rr.line, "ls dir2/sub22/");
    }

    {
        auto r = autoComplete("ls dir2/./", std::string::npos, syntax, true);
        std::vector<std::string> e{ "dir2/./sub21/", "dir2/./sub22/" };
        ASSERT_TRUE(cmp(r, e));
        applyCompletion(r, true, 100, s);
        ASSERT_EQ(r.line, "ls dir2/./sub2");
    }

    {
        auto r = autoComplete("ls dir2/..", std::string::npos, syntax, true);
        std::vector<std::string> e{ "dir2/../" };
        ASSERT_TRUE(cmp(r, e));
        applyCompletion(r, true, 100, s);
        ASSERT_EQ(r.line, "ls dir2/../");
    }

    {
        auto r = autoComplete("ls dir2/../", std::string::npos, syntax, true);
        std::vector<std::string> e{ "dir2/../dir1/", "dir2/../dir2/", "dir2/../dir2a/" };
        ASSERT_TRUE(cmp(r, e));
        applyCompletion(r, true, 100, s);
        ASSERT_EQ(r.line, "ls dir2/../dir");
    }

    {
        auto r = autoComplete("ls dir2/../", std::string::npos, syntax, true);
        std::vector<std::string> e{ "dir2/../dir1/", "dir2/../dir2/", "dir2/../dir2a/" };
        ASSERT_TRUE(cmp(r, e));
        applyCompletion(r, true, 100, s);
        ASSERT_EQ(r.line, "ls dir2/../dir");
    }

    {
        auto r = autoComplete("ls dir2a/d", std::string::npos, syntax, true);
        applyCompletion(r, true, 100, s);
        ASSERT_EQ(r.line, "ls \"dir2a/dir space\"");
        auto rr = autoComplete("ls \"dir2a/dir space\"/", std::string::npos, syntax, false);
        applyCompletion(rr, true, 100, s);
        ASSERT_EQ(rr.line, "ls \"dir2a/dir space/next\"");
    }

    {
        auto r = autoComplete("ls \"dir\"1/", std::string::npos, syntax, true);
        applyCompletion(r, true, 100, s);
        ASSERT_EQ(r.line, "ls \"dir1/sub1\"");
    }

    {
        auto r = autoComplete("ls dir1/\"../dir2/\"", std::string::npos, syntax, true);
        applyCompletion(r, true, 100, s);
        ASSERT_EQ(r.line, "ls \"dir1/../dir2/sub2\"");
    }

    {
        auto r = autoComplete("ls /test_autocomplete_meg", std::string::npos, syntax, true);
        applyCompletion(r, true, 100, s);
        ASSERT_EQ(r.line, "ls /test_autocomplete_megafs/");
        r = autoComplete(r.line + "dir2a", std::string::npos, syntax, true);
        applyCompletion(r, true, 100, s);
        ASSERT_EQ(r.line, "ls /test_autocomplete_megafs/dir2a/");
        r = autoComplete(r.line + "d", std::string::npos, syntax, true);
        applyCompletion(r, true, 100, s);
        ASSERT_EQ(r.line, "ls \"/test_autocomplete_megafs/dir2a/dir space\"");
    }

    fs::current_path(old_cwd);

}
#endif

#ifdef ENABLE_CHAT

/**
 * @brief TEST_F SdkTestChat
 *
 * Initialize a test scenario by:
 *
 * - Setting a new contact to chat with
 *
 * Performs different operations related to chats:
 *
 * - Fetch the list of available chats
 * - Create a group chat
 * - Remove a peer from the chat
 * - Invite a contact to a chat
 * - Get the user-specific URL for the chat
 * - Update permissions of an existing peer in a chat
 */
TEST_F(SdkTest, SdkTestChat)
{
    LOG_info << "___TEST Chat___";
    ASSERT_NO_FATAL_FAILURE(getAccountsForTest(2));

    // --- Send a new contact request ---

    string message = "Hi contact. This is a testing message";

    mApi[1].contactRequestUpdated = false;
    ASSERT_NO_FATAL_FAILURE( inviteContact(0, mApi[1].email, message, MegaContactRequest::INVITE_ACTION_ADD) );
    ASSERT_TRUE( waitForResponse(&mApi[1].contactRequestUpdated) )   // at the target side (auxiliar account)
            << "Contact request update not received after " << maxTimeout << " seconds";
    // if there were too many invitations within a short period of time, the invitation can be rejected by
    // the API with `API_EOVERQUOTA = -17` as counter spamming meassure (+500 invites in the last 50 days)

    // --- Accept a contact invitation ---

    ASSERT_NO_FATAL_FAILURE( getContactRequest(1, false) );

    mApi[0].contactRequestUpdated = mApi[1].contactRequestUpdated = false;
    ASSERT_NO_FATAL_FAILURE( replyContact(mApi[1].cr.get(), MegaContactRequest::REPLY_ACTION_ACCEPT) );
    ASSERT_TRUE( waitForResponse(&mApi[1].contactRequestUpdated) )   // at the target side (auxiliar account)
            << "Contact request update not received after " << maxTimeout << " seconds";
    ASSERT_TRUE( waitForResponse(&mApi[0].contactRequestUpdated) )   // at the target side (main account)
            << "Contact request update not received after " << maxTimeout << " seconds";

    mApi[1].cr.reset();


    // --- Check list of available chats --- (fetch is done at SetUp())

    size_t numChats = mApi[0].chats.size();      // permanent chats cannot be deleted, so they're kept forever


    // --- Create a group chat ---

    MegaTextChatPeerList *peers;
    handle h;
    bool group;

    h = megaApi[1]->getMyUser()->getHandle();
    peers = MegaTextChatPeerList::createInstance();//new MegaTextChatPeerListPrivate();
    peers->addPeer(h, PRIV_STANDARD);
    group = true;

    mApi[1].chatUpdated = false;
    mApi[0].requestFlags[MegaRequest::TYPE_CHAT_CREATE] = false;
    ASSERT_NO_FATAL_FAILURE( createChat(group, peers) );
    ASSERT_TRUE( waitForResponse(&mApi[0].requestFlags[MegaRequest::TYPE_CHAT_CREATE]) )
            << "Cannot create a new chat";
    ASSERT_EQ(MegaError::API_OK, mApi[0].lastError) << "Chat creation failed (error: " << mApi[0].lastError << ")";
    ASSERT_TRUE( waitForResponse(&mApi[1].chatUpdated ))   // at the target side (auxiliar account)
            << "Chat update not received after " << maxTimeout << " seconds";

    MegaHandle chatid = mApi[0].chatid;   // set at onRequestFinish() of chat creation request

    delete peers;

    // check the new chat information
    ASSERT_EQ(mApi[0].chats.size(), ++numChats) << "Unexpected received number of chats";
    ASSERT_TRUE(mApi[1].chatUpdated) << "The peer didn't receive notification of the chat creation";


    // --- Remove a peer from the chat ---

    mApi[1].chatUpdated = false;
    mApi[0].requestFlags[MegaRequest::TYPE_CHAT_REMOVE] = false;
    megaApi[0]->removeFromChat(chatid, h);
    ASSERT_TRUE( waitForResponse(&mApi[0].requestFlags[MegaRequest::TYPE_CHAT_REMOVE]) )
            << "Chat remove failed after " << maxTimeout << " seconds";
    ASSERT_EQ(MegaError::API_OK, mApi[0].lastError) << "Removal of chat peer failed (error: " << mApi[0].lastError << ")";
    int numpeers = mApi[0].chats[chatid]->getPeerList() ? mApi[0].chats[chatid]->getPeerList()->size() : 0;
    ASSERT_EQ(numpeers, 0) << "Wrong number of peers in the list of peers";
    ASSERT_TRUE( waitForResponse(&mApi[1].chatUpdated) )   // at the target side (auxiliar account)
            << "Didn't receive notification of the peer removal after " << maxTimeout << " seconds";


    // --- Invite a contact to a chat ---

    mApi[1].chatUpdated = false;
    mApi[0].requestFlags[MegaRequest::TYPE_CHAT_INVITE] = false;
    megaApi[0]->inviteToChat(chatid, h, PRIV_STANDARD);
    ASSERT_TRUE( waitForResponse(&mApi[0].requestFlags[MegaRequest::TYPE_CHAT_INVITE]) )
            << "Chat invitation failed after " << maxTimeout << " seconds";
    ASSERT_EQ(MegaError::API_OK, mApi[0].lastError) << "Invitation of chat peer failed (error: " << mApi[0].lastError << ")";
    numpeers = mApi[0].chats[chatid]->getPeerList() ? mApi[0].chats[chatid]->getPeerList()->size() : 0;
    ASSERT_EQ(numpeers, 1) << "Wrong number of peers in the list of peers";
    ASSERT_TRUE( waitForResponse(&mApi[1].chatUpdated) )   // at the target side (auxiliar account)
            << "The peer didn't receive notification of the invitation after " << maxTimeout << " seconds";


    // --- Get the user-specific URL for the chat ---

    mApi[0].requestFlags[MegaRequest::TYPE_CHAT_URL] = false;
    megaApi[0]->getUrlChat(chatid);
    ASSERT_TRUE( waitForResponse(&mApi[0].requestFlags[MegaRequest::TYPE_CHAT_URL]) )
            << "Retrieval of chat URL failed after " << maxTimeout << " seconds";
    ASSERT_EQ(MegaError::API_OK, mApi[0].lastError) << "Retrieval of chat URL failed (error: " << mApi[0].lastError << ")";


    // --- Update Permissions of an existing peer in the chat

    mApi[1].chatUpdated = false;
    mApi[0].requestFlags[MegaRequest::TYPE_CHAT_UPDATE_PERMISSIONS] = false;
    megaApi[0]->updateChatPermissions(chatid, h, PRIV_RO);
    ASSERT_TRUE( waitForResponse(&mApi[0].requestFlags[MegaRequest::TYPE_CHAT_UPDATE_PERMISSIONS]) )
            << "Update chat permissions failed after " << maxTimeout << " seconds";
    ASSERT_EQ(MegaError::API_OK, mApi[0].lastError) << "Update of chat permissions failed (error: " << mApi[0].lastError << ")";
    ASSERT_TRUE( waitForResponse(&mApi[1].chatUpdated) )   // at the target side (auxiliar account)
            << "The peer didn't receive notification of the invitation after " << maxTimeout << " seconds";

}
#endif

class myMIS : public MegaInputStream
{
public:
    int64_t size;
    ifstream ifs;

    myMIS(const char* filename)
        : ifs(filename, ios::binary)
    {
        ifs.seekg(0, ios::end);
        size = ifs.tellg();
        ifs.seekg(0, ios::beg);
    }
    virtual int64_t getSize() { return size; }

    virtual bool read(char *buffer, size_t size) {
        if (buffer)
        {
            ifs.read(buffer, size);
        }
        else
        {
            ifs.seekg(size, ios::cur);
        }
        return !ifs.fail();
    }
};


TEST_F(SdkTest, SdkTestFingerprint)
{
    LOG_info << "___TEST fingerprint stream/file___";
    ASSERT_NO_FATAL_FAILURE(getAccountsForTest(2));

    int filesizes[] = { 10, 100, 1000, 10000, 100000, 10000000 };
    string expected[] = {
        "DAQoBAMCAQQDAgEEAwAAAAAAAAQAypo7",
        "DAWQjMO2LBXoNwH_agtF8CX73QQAypo7",
        "EAugDFlhW_VTCMboWWFb9VMIxugQAypo7",
        "EAhAnWCqOGBx0gGOWe7N6wznWRAQAypo7",
        "GA6CGAQFLOwb40BGchttx22PvhZ5gQAypo7",
        "GA4CWmAdW1TwQ-bddEIKTmSDv0b2QQAypo7",
    };

    auto fsa = makeFsAccess();
    string name = "testfile";
    LocalPath localname = LocalPath::fromAbsolutePath(name);

    int value = 0x01020304;
    for (int i = sizeof filesizes / sizeof filesizes[0]; i--; )
    {
        {
            ofstream ofs(name.c_str(), ios::binary);
            char s[8192];
            ofs.rdbuf()->pubsetbuf(s, sizeof s);
            for (auto j = filesizes[i] / sizeof(value); j-- ; ) ofs.write((char*)&value, sizeof(value));
            ofs.write((char*)&value, filesizes[i] % sizeof(value));
        }

        fsa->setmtimelocal(localname, 1000000000);

        string streamfp, filefp;
        {
            m_time_t mtime = 0;
            {
                auto nfa = fsa->newfileaccess();
                nfa->fopen(localname);
                mtime = nfa->mtime;
            }

            myMIS mis(name.c_str());
            streamfp.assign(megaApi[0]->getFingerprint(&mis, mtime));
        }

        filefp = megaApi[0]->getFingerprint(name.c_str());

        ASSERT_EQ(streamfp, filefp);
        ASSERT_EQ(streamfp, expected[i]);
    }
}


static void incrementFilename(string& s)
{
    if (s.size() > 2)
    {
        if (isdigit(s[s.size() - 2]) | !isdigit(s[s.size() - 1]))
        {
            s += "00";
        }
        else
        {
            s[s.size() - 1] = static_cast<string::value_type>(s[s.size()-1] + 1);
            if (s[s.size() - 1] > '9')
            {
                s[s.size() - 1] = static_cast<string::value_type>(s[s.size()-1] - 1);
                s[s.size() - 2] = static_cast<string::value_type>(s[s.size()-2] + 1);
            }
        }
    }
}

struct second_timer
{
    m_time_t t;
    m_time_t pause_t;
    second_timer() { t = m_time(); }
    void reset () { t = m_time(); }
    void pause() { pause_t = m_time(); }
    void resume() { t += m_time() - pause_t; }
    size_t elapsed() { return size_t(m_time() - t); }
};

namespace mega
{
    class DebugTestHook
    {
    public:
        static int countdownToOverquota;
        static int countdownTo404;
        static int countdownTo403;
        static int countdownToTimeout;
        static bool isRaid;
        static bool isRaidKnown;

        static void onSetIsRaid_morechunks(::mega::RaidBufferManager* tbm)
        {

            unsigned oldvalue = tbm->raidLinesPerChunk;
            tbm->raidLinesPerChunk /= 4;
            LOG_info << "adjusted raidlinesPerChunk from " << oldvalue << " to " << tbm->raidLinesPerChunk;
        }

        static bool  onHttpReqPost509(HttpReq* req)
        {
            if (req->type == REQ_BINARY)
            {
                if (countdownToOverquota-- == 0) {
                    req->httpstatus = 509;
                    req->timeleft = 30;  // in seconds
                    req->status = REQ_FAILURE;

                    LOG_info << "SIMULATING HTTP GET 509 OVERQUOTA";
                    return true;
                }
            }
            return false;
        }

        static bool  onHttpReqPost404Or403(HttpReq* req)
        {
            if (req->type == REQ_BINARY)
            {
                if (countdownTo404-- == 0) {
                    req->httpstatus = 404;
                    req->status = REQ_FAILURE;

                    LOG_info << "SIMULATING HTTP GET 404";
                    return true;
                }
                if (countdownTo403-- == 0) {
                    req->httpstatus = 403;
                    req->status = REQ_FAILURE;

                    LOG_info << "SIMULATING HTTP GET 403";
                    return true;
                }
            }
            return false;
        }


        static bool  onHttpReqPostTimeout(HttpReq* req)
        {
            if (req->type == REQ_BINARY)
            {
                if (countdownToTimeout-- == 0) {
                    req->lastdata = Waiter::ds;
                    req->status = REQ_INFLIGHT;

                    LOG_info << "SIMULATING HTTP TIMEOUT (timeout period begins now)";
                    return true;
                }
            }
            return false;
        }

        static void onSetIsRaid(::mega::RaidBufferManager* tbm)
        {
            isRaid = tbm->isRaid();
            isRaidKnown = true;
        }

        static bool resetForTests()
        {
#ifdef MEGASDK_DEBUG_TEST_HOOKS_ENABLED
            globalMegaTestHooks = MegaTestHooks(); // remove any callbacks set in other tests
            countdownToOverquota = 3;
            countdownTo404 = 5;
            countdownTo403 = 10;
            countdownToTimeout = 15;
            isRaid = false;
            isRaidKnown = false;
            return true;
#else
            return false;
#endif
        }

        static void onSetIsRaid_smallchunks10(::mega::RaidBufferManager* tbm)
        {
            tbm->raidLinesPerChunk = 10;
        }

    };

    int DebugTestHook::countdownToOverquota = 3;
    bool DebugTestHook::isRaid = false;
    bool DebugTestHook::isRaidKnown = false;
    int DebugTestHook::countdownTo404 = 5;
    int DebugTestHook::countdownTo403 = 10;
    int DebugTestHook::countdownToTimeout = 15;

}


/**
* @brief TEST_F SdkTestCloudraidTransfers
*
* - Download our well-known cloudraid file with standard settings
* - Download our well-known cloudraid file, but this time with small chunk sizes and periodically pausing and unpausing
* - Download our well-known cloudraid file, but this time with small chunk sizes and periodically destrying the megaApi object, then recreating and Resuming (with session token)
*
*/

#ifdef DEBUG
TEST_F(SdkTest, SdkTestCloudraidTransfers)
{
    LOG_info << "___TEST Cloudraid transfers___";
    ASSERT_NO_FATAL_FAILURE(getAccountsForTest(2));

    ASSERT_TRUE(DebugTestHook::resetForTests()) << "SDK test hooks are not enabled in release mode";

    MegaNode *rootnode = megaApi[0]->getRootNode();

    ASSERT_NO_FATAL_FAILURE(importPublicLink(0, MegaClient::MEGAURL+"/#!zAJnUTYD!8YE5dXrnIEJ47NdDfFEvqtOefhuDMphyae0KY5zrhns", rootnode));
    MegaHandle imported_file_handle = mApi[0].h;

    MegaNode *nimported = megaApi[0]->getNodeByHandle(imported_file_handle);


    string filename = DOTSLASH "cloudraid_downloaded_file.sdktest";
    deleteFile(filename.c_str());

    // plain cloudraid download
    mApi[0].transferFlags[MegaTransfer::TYPE_DOWNLOAD] = false;
    megaApi[0]->startDownload(nimported, filename.c_str());
    ASSERT_TRUE(waitForResponse(&mApi[0].transferFlags[MegaTransfer::TYPE_DOWNLOAD], 600))
        << "Download cloudraid transfer failed after " << maxTimeout << " seconds";
    ASSERT_EQ(MegaError::API_OK, mApi[0].lastError) << "Cannot download the cloudraid file (error: " << mApi[0].lastError << ")";


    // cloudraid download with periodic pause and resume

    incrementFilename(filename);
    deleteFile(filename.c_str());

    // smaller chunk sizes so we can get plenty of pauses
    #ifdef MEGASDK_DEBUG_TEST_HOOKS_ENABLED
    globalMegaTestHooks.onSetIsRaid = ::mega::DebugTestHook::onSetIsRaid_morechunks;
    #endif

    // plain cloudraid download
    {
        onTransferUpdate_progress = 0;
        onTransferUpdate_filesize = 0;
        mApi[0].transferFlags[MegaTransfer::TYPE_DOWNLOAD] = false;
        megaApi[0]->startDownload(nimported, filename.c_str());

        m_off_t lastprogress = 0, pausecount = 0;
        second_timer t;
        while (t.elapsed() < 60 && (onTransferUpdate_filesize == 0 || onTransferUpdate_progress < onTransferUpdate_filesize))
        {
            if (onTransferUpdate_progress > lastprogress)
            {
                megaApi[0]->pauseTransfers(true);
                pausecount += 1;
                WaitMillisec(100);
                megaApi[0]->pauseTransfers(false);
                lastprogress = onTransferUpdate_progress;
            }
            WaitMillisec(100);
        }
        ASSERT_LT(t.elapsed(), 60u) << "timed out downloading cloudraid file";
        ASSERT_GE(onTransferUpdate_filesize, 0u);
        ASSERT_TRUE(onTransferUpdate_progress == onTransferUpdate_filesize);
        ASSERT_GE(pausecount, 3);
        ASSERT_TRUE(waitForResponse(&mApi[0].transferFlags[MegaTransfer::TYPE_DOWNLOAD], 30))<< "Download cloudraid transfer with pauses failed";
        ASSERT_EQ(MegaError::API_OK, mApi[0].lastError) << "Cannot download the cloudraid file (error: " << mApi[0].lastError << ")";
    }


    incrementFilename(filename);
    deleteFile(filename.c_str());

    // cloudraid download with periodic full exit and resume from session ID
    // plain cloudraid download
    {
        megaApi[0]->setMaxDownloadSpeed(32 * 1024 * 1024 * 8 / 30); // should take 30 seconds, not counting exit/resume session
        mApi[0].transferFlags[MegaTransfer::TYPE_DOWNLOAD] = false;
        megaApi[0]->startDownload(nimported, filename.c_str());

        std::string sessionId = megaApi[0]->dumpSession();

        onTransferUpdate_progress = 0;// updated in callbacks
        onTransferUpdate_filesize = 0;
        m_off_t lastprogress = 0;
        unsigned exitresumecount = 0;
        second_timer t;
        auto initialOnTranferFinishedCount = onTranferFinishedCount;
        auto lastOnTranferFinishedCount = onTranferFinishedCount;
        while (t.elapsed() < 180 && onTranferFinishedCount < initialOnTranferFinishedCount + 2)
        {
            if (onTranferFinishedCount > lastOnTranferFinishedCount)
            {
                t.reset();
                lastOnTranferFinishedCount = onTranferFinishedCount;
                deleteFile(filename.c_str());
                onTransferUpdate_progress = 0;
                onTransferUpdate_filesize = 0;
                lastprogress = 0;
                mApi[0].transferFlags[MegaTransfer::TYPE_DOWNLOAD] = false;
                megaApi[0]->startDownload(nimported, filename.c_str());
            }
            else if (onTransferUpdate_progress > lastprogress + onTransferUpdate_filesize/10 )
            {
                if (exitresumecount < 3*(onTranferFinishedCount - initialOnTranferFinishedCount + 1))
                {
                    megaApi[0].reset();
                    exitresumecount += 1;
                    WaitMillisec(100);

                    megaApi[0].reset(newMegaApi(APP_KEY.c_str(), megaApiCacheFolder(0).c_str(), USER_AGENT.c_str(), unsigned(THREADS_PER_MEGACLIENT)));
                    mApi[0].megaApi = megaApi[0].get();
                    megaApi[0]->addListener(this);
                    megaApi[0]->setMaxDownloadSpeed(32 * 1024 * 1024 * 8 / 30); // should take 30 seconds, not counting exit/resume session

                    t.pause();
                    ASSERT_NO_FATAL_FAILURE(resumeSession(sessionId.c_str()));
                    ASSERT_NO_FATAL_FAILURE(fetchnodes(0));
                    t.resume();

                    lastprogress = onTransferUpdate_progress;
                }
            }
            WaitMillisec(1);
        }
        ASSERT_EQ(onTransferUpdate_progress, onTransferUpdate_filesize);
        ASSERT_EQ(initialOnTranferFinishedCount + 2, onTranferFinishedCount);
        ASSERT_GE(exitresumecount, 6u);
        ASSERT_TRUE(waitForResponse(&mApi[0].transferFlags[MegaTransfer::TYPE_DOWNLOAD], 1)) << "Download cloudraid transfer with pauses failed";
        ASSERT_EQ(MegaError::API_OK, mApi[0].lastError) << "Cannot download the cloudraid file (error: " << mApi[0].lastError << ")";
    }

    ASSERT_TRUE(DebugTestHook::resetForTests()) << "SDK test hooks are not enabled in release mode";
}
#endif


/**
* @brief TEST_F SdkTestCloudraidTransferWithConnectionFailures
*
* Download a cloudraid file but with a connection failing with http errors 404 and 403.   The download should recover from the problems in 5 channel mode
*
*/

#ifdef DEBUG
TEST_F(SdkTest, SdkTestCloudraidTransferWithConnectionFailures)
{
    LOG_info << "___TEST Cloudraid transfers___";
    ASSERT_NO_FATAL_FAILURE(getAccountsForTest(2));

    ASSERT_TRUE(DebugTestHook::resetForTests()) << "SDK test hooks are not enabled in release mode";

    std::unique_ptr<MegaNode> rootnode{megaApi[0]->getRootNode()};

    ASSERT_NO_FATAL_FAILURE(importPublicLink(0, MegaClient::MEGAURL+"/#!zAJnUTYD!8YE5dXrnIEJ47NdDfFEvqtOefhuDMphyae0KY5zrhns", rootnode.get()));
    MegaHandle imported_file_handle = mApi[0].h;
    std::unique_ptr<MegaNode> nimported{megaApi[0]->getNodeByHandle(imported_file_handle)};


    string filename = DOTSLASH "cloudraid_downloaded_file.sdktest";
    deleteFile(filename.c_str());

    // set up for 404 and 403 errors
    // smaller chunk sizes so we can get plenty of pauses
    DebugTestHook::countdownTo404 = 5;
    DebugTestHook::countdownTo403 = 12;
#ifdef MEGASDK_DEBUG_TEST_HOOKS_ENABLED
    globalMegaTestHooks.onHttpReqPost = DebugTestHook::onHttpReqPost404Or403;
    globalMegaTestHooks.onSetIsRaid = DebugTestHook::onSetIsRaid_morechunks;
#endif

    // plain cloudraid download
    {
        onTransferUpdate_progress = 0;
        onTransferUpdate_filesize = 0;
        mApi[0].transferFlags[MegaTransfer::TYPE_DOWNLOAD] = false;
        megaApi[0]->startDownload(nimported.get(), filename.c_str());

        ASSERT_TRUE(waitForResponse(&mApi[0].transferFlags[MegaTransfer::TYPE_DOWNLOAD], 180)) << "Cloudraid download with 404 and 403 errors time out (180 seconds)";
        ASSERT_EQ(MegaError::API_OK, mApi[0].lastError) << "Cannot download the cloudraid file (error: " << mApi[0].lastError << ")";
        ASSERT_GE(onTransferUpdate_filesize, 0u);
        ASSERT_TRUE(onTransferUpdate_progress == onTransferUpdate_filesize);
        ASSERT_LT(DebugTestHook::countdownTo404, 0);
        ASSERT_LT(DebugTestHook::countdownTo403, 0);
    }


    ASSERT_TRUE(DebugTestHook::resetForTests()) << "SDK test hooks are not enabled in release mode";
}
#endif


/**
* @brief TEST_F SdkTestCloudraidTransferWithConnectionFailures
*
* Download a cloudraid file but with a connection failing with http errors 404 and 403.   The download should recover from the problems in 5 channel mode
*
*/

#ifdef DEBUG
TEST_F(SdkTest, SdkTestCloudraidTransferWithSingleChannelTimeouts)
{
    LOG_info << "___TEST Cloudraid transfers___";
    ASSERT_NO_FATAL_FAILURE(getAccountsForTest(2));

    ASSERT_TRUE(DebugTestHook::resetForTests()) << "SDK test hooks are not enabled in release mode";

    std::unique_ptr<MegaNode> rootnode{megaApi[0]->getRootNode()};

    ASSERT_NO_FATAL_FAILURE(importPublicLink(0, MegaClient::MEGAURL+"/#!zAJnUTYD!8YE5dXrnIEJ47NdDfFEvqtOefhuDMphyae0KY5zrhns", rootnode.get()));
    MegaHandle imported_file_handle = mApi[0].h;
    std::unique_ptr<MegaNode> nimported{megaApi[0]->getNodeByHandle(imported_file_handle)};


    string filename = DOTSLASH "cloudraid_downloaded_file.sdktest";
    deleteFile(filename.c_str());

    // set up for 404 and 403 errors
    // smaller chunk sizes so we can get plenty of pauses
    DebugTestHook::countdownToTimeout = 15;
#ifdef MEGASDK_DEBUG_TEST_HOOKS_ENABLED
    globalMegaTestHooks.onHttpReqPost = DebugTestHook::onHttpReqPostTimeout;
    globalMegaTestHooks.onSetIsRaid = DebugTestHook::onSetIsRaid_morechunks;
#endif

    // plain cloudraid download
    {
        onTransferUpdate_progress = 0;
        onTransferUpdate_filesize = 0;
        mApi[0].transferFlags[MegaTransfer::TYPE_DOWNLOAD] = false;
        megaApi[0]->startDownload(nimported.get(), filename.c_str());

        ASSERT_TRUE(waitForResponse(&mApi[0].transferFlags[MegaTransfer::TYPE_DOWNLOAD], 180)) << "Cloudraid download with timeout errors timed out (180 seconds)";
        ASSERT_EQ(MegaError::API_OK, mApi[0].lastError) << "Cannot download the cloudraid file (error: " << mApi[0].lastError << ")";
        ASSERT_GE(onTransferUpdate_filesize, 0u);
        ASSERT_EQ(onTransferUpdate_progress, onTransferUpdate_filesize);
        ASSERT_LT(DebugTestHook::countdownToTimeout, 0);
    }
    ASSERT_TRUE(DebugTestHook::resetForTests()) << "SDK test hooks are not enabled in release mode";
}
#endif



/**
* @brief TEST_F SdkTestOverquotaNonCloudraid
*
* Induces a simulated overquota error during a conventional download.  Confirms the download stops, pauses, and resumes.
*
*/

#ifdef DEBUG
TEST_F(SdkTest, SdkTestOverquotaNonCloudraid)
{
    LOG_info << "___TEST SdkTestOverquotaNonCloudraid";
    ASSERT_NO_FATAL_FAILURE(getAccountsForTest(2));

    //for (int i = 0; i < 1000; ++i) {
    ASSERT_TRUE(DebugTestHook::resetForTests()) << "SDK test hooks are not enabled in release mode";

    // make a file to download, and upload so we can pull it down
    std::unique_ptr<MegaNode> rootnode{megaApi[0]->getRootNode()};
    deleteFile(UPFILE);
    createFile(UPFILE, true);
    mApi[0].transferFlags[MegaTransfer::TYPE_UPLOAD] = false;
    megaApi[0]->startUpload(UPFILE.c_str(), rootnode.get());
    ASSERT_TRUE(waitForResponse(&mApi[0].transferFlags[MegaTransfer::TYPE_UPLOAD], 600))
        << "Upload transfer failed after " << 600 << " seconds";
    std::unique_ptr<MegaNode> n1{megaApi[0]->getNodeByHandle(mApi[0].h)};
    ASSERT_NE(n1.get(), ((::mega::MegaNode *)NULL));

    // set up to simulate 509 error
    DebugTestHook::isRaid = false;
    DebugTestHook::isRaidKnown = false;
    DebugTestHook::countdownToOverquota = 3;
    #ifdef MEGASDK_DEBUG_TEST_HOOKS_ENABLED
    globalMegaTestHooks.onHttpReqPost = DebugTestHook::onHttpReqPost509;
    globalMegaTestHooks.onSetIsRaid = DebugTestHook::onSetIsRaid;
    #endif

    // download - we should see a 30 second pause for 509 processing in the middle
    string filename2 = DOTSLASH + DOWNFILE;
    deleteFile(filename2);
    mApi[0].transferFlags[MegaTransfer::TYPE_DOWNLOAD] = false;
    megaApi[0]->startDownload(n1.get(), filename2.c_str());

    // get to 30 sec pause point
    second_timer t;
    while (t.elapsed() < 30 && DebugTestHook::countdownToOverquota >= 0)
    {
        WaitMillisec(1000);
    }
    ASSERT_TRUE(DebugTestHook::isRaidKnown);
    ASSERT_FALSE(DebugTestHook::isRaid);

    // ok so now we should see no more http requests sent for 30 seconds. Test 20 for reliable testing
    int originalcount = DebugTestHook::countdownToOverquota;
    second_timer t2;
    while (t2.elapsed() < 20)
    {
        WaitMillisec(1000);
    }
    ASSERT_TRUE(DebugTestHook::countdownToOverquota == originalcount);

    // Now wait for the file to finish

    ASSERT_TRUE(waitForResponse(&mApi[0].transferFlags[MegaTransfer::TYPE_DOWNLOAD], 600))
        << "Download transfer failed after " << maxTimeout << " seconds";
    ASSERT_EQ(MegaError::API_OK, mApi[0].lastError) << "Cannot download the file (error: " << mApi[0].lastError << ")";

    ASSERT_LT(DebugTestHook::countdownToOverquota, 0);
    ASSERT_LT(DebugTestHook::countdownToOverquota, originalcount);  // there should have been more http activity after the wait

    ASSERT_TRUE(DebugTestHook::resetForTests()) << "SDK test hooks are not enabled in release mode";

    //cout << "Passed round " << i; }

}
#endif


/**
* @brief TEST_F SdkTestOverquotaNonCloudraid
*
* use the hooks to simulate an overquota condition while running a raid download transfer, and check the handling
*
*/

#ifdef DEBUG
TEST_F(SdkTest, SdkTestOverquotaCloudraid)
{
    LOG_info << "___TEST SdkTestOverquotaCloudraid";
    ASSERT_NO_FATAL_FAILURE(getAccountsForTest(2));

    ASSERT_TRUE(DebugTestHook::resetForTests()) << "SDK test hooks are not enabled in release mode";

    ASSERT_NO_FATAL_FAILURE(importPublicLink(0, MegaClient::MEGAURL+"/#!zAJnUTYD!8YE5dXrnIEJ47NdDfFEvqtOefhuDMphyae0KY5zrhns", megaApi[0]->getRootNode()));
    MegaHandle imported_file_handle = mApi[0].h;
    MegaNode *nimported = megaApi[0]->getNodeByHandle(imported_file_handle);

    // set up to simulate 509 error
    DebugTestHook::isRaid = false;
    DebugTestHook::isRaidKnown = false;
    DebugTestHook::countdownToOverquota = 8;
    #ifdef MEGASDK_DEBUG_TEST_HOOKS_ENABLED
    globalMegaTestHooks.onHttpReqPost = DebugTestHook::onHttpReqPost509;
    globalMegaTestHooks.onSetIsRaid = DebugTestHook::onSetIsRaid;
    #endif

    // download - we should see a 30 second pause for 509 processing in the middle
    string filename2 = DOTSLASH + DOWNFILE;
    deleteFile(filename2);
    mApi[0].transferFlags[MegaTransfer::TYPE_DOWNLOAD] = false;
    megaApi[0]->startDownload(nimported, filename2.c_str());

    // get to 30 sec pause point
    second_timer t;
    while (t.elapsed() < 30 && DebugTestHook::countdownToOverquota >= 0)
    {
        WaitMillisec(1000);
    }
    ASSERT_TRUE(DebugTestHook::isRaidKnown);
    ASSERT_TRUE(DebugTestHook::isRaid);

    // ok so now we should see no more http requests sent for 30 seconds.  Test 20 for reliablilty
    int originalcount = DebugTestHook::countdownToOverquota;
    second_timer t2;
    while (t2.elapsed() < 20)
    {
        WaitMillisec(1000);
    }
    ASSERT_EQ(DebugTestHook::countdownToOverquota, originalcount);

    // Now wait for the file to finish

    ASSERT_TRUE(waitForResponse(&mApi[0].transferFlags[MegaTransfer::TYPE_DOWNLOAD], 600))
        << "Download transfer failed after " << maxTimeout << " seconds";
    ASSERT_EQ(MegaError::API_OK, mApi[0].lastError) << "Cannot download the file (error: " << mApi[0].lastError << ")";

    ASSERT_LT(DebugTestHook::countdownToOverquota, 0);
    ASSERT_LT(DebugTestHook::countdownToOverquota, originalcount);  // there should have been more http activity after the wait

    ASSERT_TRUE(DebugTestHook::resetForTests()) << "SDK test hooks are not enabled in release mode";
}
#endif


struct CheckStreamedFile_MegaTransferListener : public MegaTransferListener
{
    typedef ::mega::byte byte;

    size_t reserved;
    size_t receiveBufPos;
    size_t file_start_offset;
    byte* receiveBuf;
    bool completedSuccessfully;
    bool completedUnsuccessfully;
    MegaError* completedUnsuccessfullyError;
    byte* compareDecryptedData;
    bool comparedEqual;


    CheckStreamedFile_MegaTransferListener(size_t receiveStartPoint, size_t receiveSizeExpected, byte* fileCompareData)
        : reserved(0)
        , receiveBufPos(0)
        , file_start_offset(0)
        , receiveBuf(NULL)
        , completedSuccessfully(false)
        , completedUnsuccessfully(false)
        , completedUnsuccessfullyError(NULL)
        , compareDecryptedData(fileCompareData)
        , comparedEqual(true)
    {
        file_start_offset = receiveStartPoint;
        reserved = receiveSizeExpected;
        receiveBuf = new byte[reserved];
        compareDecryptedData = fileCompareData;
    }

    ~CheckStreamedFile_MegaTransferListener()
    {
        delete[] receiveBuf;
    }

    void onTransferStart(MegaApi *api, MegaTransfer *transfer) override
    {
    }
    void onTransferFinish(MegaApi* api, MegaTransfer *transfer, MegaError* error) override
    {
        if (error && error->getErrorCode() != API_OK)
        {
            ((error->getErrorCode() == API_EARGS && reserved == 0) ? completedSuccessfully : completedUnsuccessfully) = true;
            completedUnsuccessfullyError = error->copy();
        }
        else
        {
            if (0 != memcmp(receiveBuf, compareDecryptedData + file_start_offset, receiveBufPos))
                comparedEqual = false;
            completedSuccessfully = true;
        }
    }
    void onTransferUpdate(MegaApi *api, MegaTransfer *transfer) override
    {
    }
    void onTransferTemporaryError(MegaApi *api, MegaTransfer * /*transfer*/, MegaError* error) override
    {
        ostringstream msg;
        msg << "onTransferTemporaryError: " << (error ? error->getErrorString() : "NULL");
        api->log(MegaApi::LOG_LEVEL_WARNING, msg.str().c_str());
    }
    bool onTransferData(MegaApi *api, MegaTransfer *transfer, char *buffer, size_t size) override
    {
        assert(receiveBufPos + size <= reserved);
        memcpy(receiveBuf + receiveBufPos, buffer, size);
        receiveBufPos += size;

        if (0 != memcmp(receiveBuf, compareDecryptedData + file_start_offset, receiveBufPos))
            comparedEqual = false;

        return true;
    }
};


CheckStreamedFile_MegaTransferListener* StreamRaidFilePart(MegaApi* megaApi, m_off_t start, m_off_t end, bool raid, bool smallpieces, MegaNode* raidFileNode, MegaNode*nonRaidFileNode, ::mega::byte* filecomparedata)
{
    assert(raidFileNode && nonRaidFileNode);
    LOG_info << "stream test ---------------------------------------------------" << start << " to " << end << "(len " << end - start << ") " << (raid ? " RAID " : " non-raid ") << (raid ? (smallpieces ? " smallpieces " : "normalpieces") : "");

#ifdef MEGASDK_DEBUG_TEST_HOOKS_ENABLED
    globalMegaTestHooks.onSetIsRaid = smallpieces ? &DebugTestHook::onSetIsRaid_smallchunks10 : NULL;
#endif

    CheckStreamedFile_MegaTransferListener* p = new CheckStreamedFile_MegaTransferListener(size_t(start), size_t(end - start), filecomparedata);
    megaApi->setStreamingMinimumRate(0);
    megaApi->startStreaming(raid ? raidFileNode : nonRaidFileNode, start, end - start, p);
    return p;
}



/**
* @brief TEST_F SdkCloudraidStreamingSoakTest
*
* Stream random portions of the well-known file for 10 minutes, while randomly varying
*       raid / non-raid
*       front/end/middle  (especial attention to first and last raidlines, and varying start/end within a raidline)
*       large piece / small piece
*       small raid chunk sizes (so small pieces of file don't just load in one request per connection) / normal sizes
*
*/


TEST_F(SdkTest, SdkCloudraidStreamingSoakTest)
{
    LOG_info << "___TEST SdkCloudraidStreamingSoakTest";
    ASSERT_NO_FATAL_FAILURE(getAccountsForTest(2));

#ifdef MEGASDK_DEBUG_TEST_HOOKS_ENABLED
    ASSERT_TRUE(DebugTestHook::resetForTests()) << "SDK test hooks are not enabled in release mode";
#endif

    // ensure we have our standard raid test file
    ASSERT_NO_FATAL_FAILURE(importPublicLink(0, MegaClient::MEGAURL+"/#!zAJnUTYD!8YE5dXrnIEJ47NdDfFEvqtOefhuDMphyae0KY5zrhns", std::unique_ptr<MegaNode>{megaApi[0]->getRootNode()}.get()));
    MegaHandle imported_file_handle = mApi[0].h;
    MegaNode *nimported = megaApi[0]->getNodeByHandle(imported_file_handle);

    MegaNode *rootnode = megaApi[0]->getRootNode();

    // get the file, and upload as non-raid
    string filename2 = DOTSLASH + DOWNFILE;
    deleteFile(filename2);

    mApi[0].transferFlags[MegaTransfer::TYPE_DOWNLOAD] = false;
    megaApi[0]->startDownload(nimported, filename2.c_str());
    ASSERT_TRUE(waitForResponse(&mApi[0].transferFlags[MegaTransfer::TYPE_DOWNLOAD])) << "Setup transfer failed after " << maxTimeout << " seconds";
    ASSERT_EQ(MegaError::API_OK, mApi[0].lastError) << "Cannot download the initial file (error: " << mApi[0].lastError << ")";

    char raidchar = 0;
    char nonraidchar = 'M';

    string filename3 = filename2;
    incrementFilename(filename3);
    filename3 += ".neverseenbefore";
    deleteFile(filename3);
    copyFile(filename2, filename3);
    {
        fstream fs(filename3.c_str(), ios::in | ios::out | ios::binary);
        raidchar = (char)fs.get();
        fs.seekg(0);
        fs.put('M');  // we have to edit the file before upload, as Mega is too clever and will skip actual upload otherwise
        fs.flush();
    }

    // actual upload
    mApi[0].transferFlags[MegaTransfer::TYPE_UPLOAD] = false;
    megaApi[0]->startUpload(filename3.data(), rootnode);
    waitForResponse(&mApi[0].transferFlags[MegaTransfer::TYPE_UPLOAD]);

    ASSERT_EQ(MegaError::API_OK, mApi[0].lastError) << "Cannot upload a test file (error: " << mApi[0].lastError << ")";

    MegaNode *nonRaidNode = megaApi[0]->getNodeByHandle(mApi[0].h);

    int64_t filesize = getFilesize(filename2);
    std::ifstream compareDecryptedFile(filename2.c_str(), ios::binary);
    std::vector<::mega::byte> compareDecryptedData(static_cast<size_t>(filesize));
    compareDecryptedFile.read((char*)compareDecryptedData.data(), filesize);

    m_time_t starttime = m_time();
    int seconds_to_test_for = 60; //gRunningInCI ? 60 : 60 * 10;

    // ok loop for 10 minutes  (one munite under jenkins)
    srand(unsigned(starttime));
    int randomRunsDone = 0;
    m_off_t randomRunsBytes = 0;
    for (; m_time() - starttime < seconds_to_test_for; ++randomRunsDone)
    {

        int testtype = rand() % 10;
        int smallpieces = rand() % 2;
        int nonraid = rand() % 4 == 1;

        compareDecryptedData[0] = ::mega::byte(nonraid ? nonraidchar : raidchar);

        m_off_t start = 0, end = 0;

        if (testtype < 3)  // front of file
        {
            start = std::max<int>(0, rand() % 5 * 10240 - 1024);
            end = start + rand() % 5 * 10240;
        }
        else if (testtype == 3)  // within 1, 2, or 3 raidlines
        {
            start = std::max<int>(0, rand() % 5 * 10240 - 1024);
            end = start + rand() % (3 * RAIDLINE);
        }
        else if (testtype < 8) // end of file
        {
            end = std::min<m_off_t>(32620740, 32620740 + RAIDLINE - rand() % (2 * RAIDLINE));
            start = end - rand() % 5 * 10240;
        }
        else if (testtype == 8) // 0 size [seems this is not allowed at intermediate layer now - EARGS]
        {
            start = rand() % 32620740;
            end = start;
        }
        else // decent piece of the file
        {
            int pieceSize = 50000; //gRunningInCI ? 50000 : 5000000;
            start = rand() % pieceSize;
            int n = pieceSize / (smallpieces ? 100 : 1);
            end = start + n + rand() % n;
        }

        // seems 0 size not allowed now - make sure we get at least 1 byte
        if (start == end)
        {
            if (start > 0) start -= 1;
            else end += 1;
        }
        randomRunsBytes += end - start;

        LOG_info << "beginning stream test, " << start << " to " << end << "(len " << end - start << ") " << (nonraid ? " non-raid " : " RAID ") << (!nonraid ? (smallpieces ? " smallpieces " : "normalpieces") : "");

        CheckStreamedFile_MegaTransferListener* p = StreamRaidFilePart(megaApi[0].get(), start, end, !nonraid, smallpieces, nimported, nonRaidNode, compareDecryptedData.data());

        for (unsigned i = 0; p->comparedEqual; ++i)
        {
            WaitMillisec(100);
            if (p->completedUnsuccessfully)
            {
                ASSERT_FALSE(p->completedUnsuccessfully) << " on random run " << randomRunsDone << ", download failed: " << start << " to " << end << ", "
                    << (nonraid?"nonraid":"raid") <<  ", " << (smallpieces?"small pieces":"normal size pieces")
                    << ", reported error: " << (p->completedUnsuccessfullyError ? p->completedUnsuccessfullyError->getErrorCode() : 0)
                    << " " << (p->completedUnsuccessfullyError ? p->completedUnsuccessfullyError->getErrorString() : "NULL");
                break;
            }
            else if (p->completedSuccessfully)
            {
                break;
            }
            else if (i > maxTimeout * 10)
            {
                ASSERT_TRUE(i <= maxTimeout * 10) << "download took too long, more than " << maxTimeout << " seconds.  Is the free transfer quota exhausted?";
                break;
            }
        }
        ASSERT_TRUE(p->comparedEqual);

        delete p;

    }

    ASSERT_GT(randomRunsDone, 10 /*(gRunningInCI ? 10 : 100)*/ );

    ostringstream msg;
    msg << "Streaming test downloaded " << randomRunsDone << " samples of the file from random places and sizes, " << randomRunsBytes << " bytes total";
    megaApi[0]->log(MegaApi::LOG_LEVEL_DEBUG, msg.str().c_str());

    delete nimported;
    delete nonRaidNode;
    delete rootnode;

#ifdef MEGASDK_DEBUG_TEST_HOOKS_ENABLED
    ASSERT_TRUE(DebugTestHook::resetForTests()) << "SDK test hooks are not enabled in release mode";
#endif
}

TEST_F(SdkTest, SdkRecentsTest)
{
    LOG_info << "___TEST SdkRecentsTest___";
    ASSERT_NO_FATAL_FAILURE(getAccountsForTest(2));

    MegaNode *rootnode = megaApi[0]->getRootNode();

    deleteFile(UPFILE);
    deleteFile(DOWNFILE);

    string filename1 = UPFILE;
    createFile(filename1, false);
    auto err = synchronousStartUpload(0, filename1.c_str(), rootnode);
    ASSERT_EQ(MegaError::API_OK, err) << "Cannot upload a test file (error: " << err << ")";

    ofstream f(filename1);
    f << "update";
    f.close();

    err = synchronousStartUpload(0, filename1.c_str(), rootnode);
    ASSERT_EQ(MegaError::API_OK, err) << "Cannot upload an updated test file (error: " << err << ")";

    synchronousCatchup(0);

    string filename2 = DOWNFILE;
    createFile(filename2, false);

    err = synchronousStartUpload(0, filename2.c_str(), rootnode);
    ASSERT_EQ(MegaError::API_OK, err) << "Cannot upload a test file2 (error: " << err << ")";

    ofstream f2(filename2);
    f2 << "update";
    f2.close();

    err = synchronousStartUpload(0, filename2.c_str(), rootnode);
    ASSERT_EQ(MegaError::API_OK, err) << "Cannot upload an updated test file2 (error: " << err << ")";

    synchronousCatchup(0);


    std::unique_ptr<MegaRecentActionBucketList> buckets{megaApi[0]->getRecentActions(1, 10)};

    ostringstream logMsg;
    for (int i = 0; i < buckets->size(); ++i)
    {
        logMsg << "bucket " << to_string(i);
        megaApi[0]->log(MegaApi::LOG_LEVEL_INFO, logMsg.str().c_str());
        auto bucket = buckets->get(i);
        for (int j = 0; j < buckets->get(i)->getNodes()->size(); ++j)
        {
            auto node = bucket->getNodes()->get(j);
            logMsg << node->getName() << " " << node->getCreationTime() << " " << bucket->getTimestamp() << " " << bucket->getParentHandle() << " " << bucket->isUpdate() << " " << bucket->isMedia();
            megaApi[0]->log(MegaApi::LOG_LEVEL_DEBUG, logMsg.str().c_str());
        }
    }

    ASSERT_TRUE(buckets != nullptr);
    ASSERT_TRUE(buckets->size() > 0);
    ASSERT_TRUE(buckets->get(0)->getNodes()->size() > 1);
    ASSERT_EQ(DOWNFILE, string(buckets->get(0)->getNodes()->get(0)->getName()));
    ASSERT_EQ(UPFILE, string(buckets->get(0)->getNodes()->get(1)->getName()));
}


#ifdef __linux__
std::string exec(const char* cmd) {
    // Open pipe for reading.
    std::unique_ptr<FILE, decltype(&pclose)> pipe(popen(cmd, "r"), pclose);

    // Make sure the pipe was actually created.
    if (!pipe) throw std::runtime_error("popen() failed!");

    std::string result;

    // Read from the pipe until we hit EOF or encounter an error.
    for (std::array<char, 128> buffer; ; )
    {
        // Read from the pipe.
        auto nRead = fread(buffer.data(), 1, buffer.size(), pipe.get());

        // Were we able to extract any data?
        if (nRead > 0)
        {
            // If so, add it to our result buffer.
            result.append(buffer.data(), nRead);
        }

        // Have we extracted as much as we can?
        if (nRead < buffer.size()) break;
    }

    // Were we able to extract all of the data?
    if (feof(pipe.get()))
    {
        // Then return the result.
        return result;
    }

    // Otherwise, let the caller know we couldn't read the pipe.
    throw std::runtime_error("couldn't read all data from the pipe!");
}
#endif

TEST_F(SdkTest, SdkMediaUploadTest)
{
    LOG_info << "___TEST MediaUploadRequestURL___";
    ASSERT_NO_FATAL_FAILURE(getAccountsForTest(1));

    // Create a "media upload" instance
    int apiIndex = 0;
    std::unique_ptr<MegaBackgroundMediaUpload> req(MegaBackgroundMediaUpload::createInstance(megaApi[apiIndex].get()));

    // Request a media upload URL
    int64_t fileSize = 10000;
    auto err = synchronousMediaUploadRequestURL(apiIndex, fileSize, req.get(), nullptr);
    ASSERT_EQ(MegaError::API_OK, err) << "Cannot request media upload URL (error: " << err << ")";

    // Get the generated media upload URL
    std::unique_ptr<char[]> url(req->getUploadURL());
    ASSERT_NE(nullptr, url) << "Got NULL media upload URL";
    ASSERT_NE(0, *url.get()) << "Got empty media upload URL";

    string filename1 = UPFILE;
    createFile(filename1, false);

    string filename2 = DOWNFILE;

    // encrypt file contents and get URL suffix
    req->encryptFile(filename1.c_str(), 0, &fileSize, filename2.c_str(), true);
    std::unique_ptr<char[]> suffix(req->encryptFile(filename1.c_str(), 0, &fileSize, filename2.c_str(), false));
    ASSERT_NE(nullptr, suffix) << "Got NULL suffix after encryption";

    std::unique_ptr<char[]> fingreprint(megaApi[0]->getFingerprint(DOWNFILE.c_str()));
    std::unique_ptr<char[]> fingreprintOrig(megaApi[0]->getFingerprint(UPFILE.c_str()));
    std::unique_ptr<MegaNode> rootnode(megaApi[0]->getRootNode());

#ifdef __linux__
    string command = "curl -s --data-binary @";
    command.append(DOWNFILE.c_str()).append(" ").append(url.get());
    if (suffix) command.append(suffix.get());
    auto uploadToken = exec(command.c_str());
    std::unique_ptr<char[]> base64UploadToken(megaApi[0]->binaryToBase64(uploadToken.c_str(), uploadToken.length()));

    err = synchronousMediaUploadComplete(apiIndex, req.get(), "newfile.txt", rootnode.get(), fingreprint.get(), fingreprintOrig.get(), base64UploadToken.get(), nullptr);

    ASSERT_EQ(MegaError::API_OK, err) << "Cannot complete media upload (error: " << err << ")";
#endif

}

TEST_F(SdkTest, SdkGetPricing)
{
    ASSERT_NO_FATAL_FAILURE(getAccountsForTest(1));
    LOG_info << "___TEST GetPricing___";

    auto err = synchronousGetPricing(0);
    ASSERT_TRUE(err == MegaError::API_OK) << "Get pricing failed (error: " << err << ")";

    ASSERT_TRUE(strcmp(mApi[0].mMegaCurrency->getCurrencyName(), "EUR") == 0) << "Unexpected currency";
}

TEST_F(SdkTest, SdkGetBanners)
{
    ASSERT_NO_FATAL_FAILURE(getAccountsForTest(1));
    LOG_info << "___TEST GetBanners___";

    auto err = synchronousGetBanners(0);
    ASSERT_TRUE(err == MegaError::API_OK || err == MegaError::API_ENOENT) << "Get banners failed (error: " << err << ")";
}

TEST_F(SdkTest, SdkBackupFolder)
{
    ASSERT_NO_FATAL_FAILURE(getAccountsForTest(1));
    LOG_info << "___TEST BackupFolder___";

    // create My Backups folder
    syncTestMyBackupsRemoteFolder(0);

    // look for Device Name attr
    string deviceName;
    if (synchronousGetDeviceName(0) == MegaError::API_OK && !attributeValue.empty())
    {
        deviceName = attributeValue;
    }
    else
    {
        struct tm tms;
        char timebuf[32];
        strftime(timebuf, sizeof timebuf, "%c", m_localtime(m_time(), &tms));

        deviceName = string("Jenkins ") + timebuf;
        synchronousSetDeviceName(0, deviceName.c_str());

        // make sure Device Name attr was set
        int err = synchronousGetDeviceName(0);
        ASSERT_TRUE(err == MegaError::API_OK) << "Getting device name attr failed (error: " << err << ")";
        ASSERT_EQ(deviceName, attributeValue) << "Getting device name attr failed (wrong value)";
    }

#ifdef ENABLE_SYNC
    MegaHandle mh = mApi[0].h;

    // Create a test root directory
    fs::path localBasePath = makeNewTestRoot();

    // request to backup a folder
    fs::path localFolderPath = localBasePath / "LocalBackedUpFolder";
    fs::create_directories(localFolderPath);
    const char* backupName = "RemoteBackupFolder";
    MegaHandle newSyncRootNodeHandle = UNDEF;
    int err = synchronousSyncFolder(0, &newSyncRootNodeHandle, MegaSync::TYPE_BACKUP, localFolderPath.u8string().c_str(), backupName, INVALID_HANDLE, nullptr);
    ASSERT_TRUE(err == API_OK) << "Backup folder failed (error: " << err << ")";

    // verify node attribute
    std::unique_ptr<MegaNode> backupNode(megaApi[0]->getNodeByHandle(newSyncRootNodeHandle));
    const char* deviceIdFromNode = backupNode->getDeviceId();
    ASSERT_TRUE(!deviceIdFromNode || !*deviceIdFromNode);

    // Verify that the remote path was created as expected
    unique_ptr<char[]> myBackupsFolder{ megaApi[0]->getNodePathByNodeHandle(mh) };
    string expectedRemotePath = string(myBackupsFolder.get()) + '/' + deviceName + '/' + backupName;
    unique_ptr<char[]> actualRemotePath{ megaApi[0]->getNodePathByNodeHandle(newSyncRootNodeHandle) };
    ASSERT_EQ(expectedRemotePath, actualRemotePath.get()) << "Wrong remote path for backup";

    // Verify that the sync was added
    unique_ptr<MegaSyncList> allSyncs{ megaApi[0]->getSyncs() };
    ASSERT_TRUE(allSyncs && allSyncs->size()) << "API reports 0 Sync instances";
    bool found = false;
    for (int i = 0; i < allSyncs->size(); ++i)
    {
        MegaSync* megaSync = allSyncs->get(i);
        if (megaSync->getType() == MegaSync::TYPE_BACKUP &&
            megaSync->getMegaHandle() == newSyncRootNodeHandle &&
            !strcmp(megaSync->getName(), backupName) &&
            !strcmp(megaSync->getLastKnownMegaFolder(), actualRemotePath.get()))
        {
            found = true;
            break;
        }
    }
    ASSERT_EQ(found, true) << "Sync instance could not be found";

    // Verify sync after logout / login
    string session = dumpSession();
    locallogout();
    auto tracker = asyncRequestFastLogin(0, session.c_str());
    ASSERT_EQ(API_OK, tracker->waitForResult()) << " Failed to establish a login/session for account " << 0;
    fetchnodes(0, maxTimeout); // auto-resumes one active backup
    // Verify the sync again
    allSyncs.reset(megaApi[0]->getSyncs());
    ASSERT_TRUE(allSyncs && allSyncs->size()) << "API reports 0 Sync instances, after relogin";
    found = false;
    for (int i = 0; i < allSyncs->size(); ++i)
    {
        MegaSync* megaSync = allSyncs->get(i);
        if (megaSync->getType() == MegaSync::TYPE_BACKUP &&
            megaSync->getMegaHandle() == newSyncRootNodeHandle &&
            !strcmp(megaSync->getName(), backupName) &&
            !strcmp(megaSync->getLastKnownMegaFolder(), actualRemotePath.get()))
        {
            found = true;
            break;
        }
    }
    ASSERT_EQ(found, true) << "Sync instance could not be found, after logout & login";

    // Remove registered backup
    RequestTracker removeTracker(megaApi[0].get());
<<<<<<< HEAD
    megaApi[0]->removeSync(allSyncs->get(0)->getBackupId(), INVALID_HANDLE, &removeTracker);
    ASSERT_EQ(API_OK, removeTracker.waitForResult());
=======
    megaApi[0]->removeSync(allSyncs->get(0)->getBackupId(), &removeTracker);
    ASSERT_EQ(API_OK, removeTracker.waitForResult());

    // Make sure there's time for dev-id etc attributes to be removed
    WaitMillisec(5000);

    // Test that DeviceId is no longer set for the node of the former backup
    nn.reset(megaApi[0]->getNodeByHandle(snc->getMegaHandle()));
    ASSERT_TRUE(nn) << "MegaNode for the former sync was not found";
    const char* devid2 = nn->getDeviceId();
    ASSERT_TRUE(!devid2 || !devid2[0]) << "DeviceId was not removed for the former sync";

>>>>>>> 86ff75c4
    allSyncs.reset(megaApi[0]->getSyncs());
    ASSERT_TRUE(!allSyncs || !allSyncs->size()) << "Registered backup was not removed";

    // Request to backup another folder
    // this time, the remote folder structure is already there
    fs::path localFolderPath2 = localBasePath / "LocalBackedUpFolder2";
    fs::create_directories(localFolderPath2);
    const char* backupName2 = "RemoteBackupFolder2";
    err = synchronousSyncFolder(0, nullptr, MegaSync::TYPE_BACKUP, localFolderPath2.u8string().c_str(), backupName2, INVALID_HANDLE, nullptr);
    ASSERT_TRUE(err == API_OK) << "Backup folder 2 failed (error: " << err << ")";

#endif
}

TEST_F(SdkTest, SdkSimpleCommands)
{
    ASSERT_NO_FATAL_FAILURE(getAccountsForTest(1));
    LOG_info << "___TEST SimpleCommands___";

    // fetchTimeZone() test
    auto err = synchronousFetchTimeZone(0);
    ASSERT_EQ(MegaError::API_OK, err) << "Fetch time zone failed (error: " << err << ")";
    ASSERT_TRUE(mApi[0].tzDetails && mApi[0].tzDetails->getNumTimeZones()) << "Invalid Time Zone details"; // some simple validation

    // getMiscFlags() -- not logged in
    logout(0, false, maxTimeout);
    gSessionIDs[0] = "invalid";
    err = synchronousGetMiscFlags(0);
    ASSERT_EQ(MegaError::API_OK, err) << "Get misc flags failed (error: " << err << ")";

    // getUserEmail() test
    ASSERT_NO_FATAL_FAILURE(getAccountsForTest(1));
    std::unique_ptr<MegaUser> user(megaApi[0]->getMyUser());
    ASSERT_TRUE(!!user); // some simple validation

    err = synchronousGetUserEmail(0, user->getHandle());
    ASSERT_EQ(MegaError::API_OK, err) << "Get user email failed (error: " << err << ")";
    ASSERT_NE(mApi[0].email.find('@'), std::string::npos); // some simple validation

    // cleanRubbishBin() test (accept both success and already empty statuses)
    err = synchronousCleanRubbishBin(0);
    ASSERT_TRUE(err == MegaError::API_OK || err == MegaError::API_ENOENT) << "Clean rubbish bin failed (error: " << err << ")";

    // getMiscFlags() -- not logged in
    logout(0, false, maxTimeout);
    gSessionIDs[0] = "invalid";
    err = synchronousGetMiscFlags(0);
    ASSERT_EQ(MegaError::API_OK, err) << "Get misc flags failed (error: " << err << ")";
}

TEST_F(SdkTest, SdkHeartbeatCommands)
{
    ASSERT_NO_FATAL_FAILURE(getAccountsForTest(1));
    LOG_info << "___TEST HeartbeatCommands___";
    std::vector<std::pair<string, MegaHandle>> backupNameToBackupId;

    // setbackup test
    fs::path localtestroot = makeNewTestRoot();
    string localFolder = localtestroot.string();
    std::unique_ptr<MegaNode> rootnode{ megaApi[0]->getRootNode() };
    int backupType = BackupType::CAMERA_UPLOAD;
    int state = 1;
    int subState = 3;

    size_t numBackups = 3;
    vector<string> backupNames {"/SdkBackupNamesTest1", "/SdkBackupNamesTest2", "/SdkBackupNamesTest3" };
    vector<string> folderNames {"CommandBackupPutTest1", "CommandBackupPutTest2", "CommandBackupPutTest3" };
    vector<MegaHandle> targetNodes;

    // create remote folders for each backup
    for (size_t i = 0; i < numBackups; i++)
    {
        auto h = createFolder(0, folderNames[i].c_str(), rootnode.get());
        ASSERT_NE(h, UNDEF);
        targetNodes.push_back(h);
    }

    // set all backups, only wait for completion of the third one
    size_t lastIndex = numBackups - 1;
    for (size_t i = 0; i < lastIndex; i++)
    {
        megaApi[0]->setBackup(backupType, targetNodes[i], localFolder.c_str(), backupNames[i].c_str(), state, subState,
            new OneShotListener([&](MegaError& e, MegaRequest& r) {
                if (e.getErrorCode() == MegaError::API_OK)
                {
                    backupNameToBackupId.emplace_back(r.getName(), r.getParentHandle());
                }
            }));
    }

    auto err = synchronousSetBackup(0,
        [&](MegaError& e, MegaRequest& r) {
            if (e.getErrorCode() == MegaError::API_OK)
            {
                backupNameToBackupId.emplace_back(r.getName(), r.getParentHandle());
            }
        },
        backupType, targetNodes[lastIndex], localFolder.c_str(), backupNames[lastIndex].c_str(), state, subState);

    ASSERT_EQ(MegaError::API_OK, err) << "setBackup failed (error: " << err << ")";
    ASSERT_EQ(backupNameToBackupId.size(), numBackups) << "setBackup didn't register all the backups";

    // update backup
    err = synchronousUpdateBackup(0, mBackupId, MegaApi::BACKUP_TYPE_INVALID, UNDEF, nullptr, nullptr, -1, -1);
    ASSERT_EQ(MegaError::API_OK, err) << "updateBackup failed (error: " << err << ")";

    // now remove all backups, only wait for completion of the third one
    // (automatically updates the user's attribute, removing the entry for the backup id)
    for (size_t i = 0; i < lastIndex; i++)
    {
        megaApi[0]->removeBackup(backupNameToBackupId[i].second);
    }
    synchronousRemoveBackup(0, backupNameToBackupId[lastIndex].second);

    // add a backup again
    err = synchronousSetBackup(0,
            [&](MegaError& e, MegaRequest& r) {
                if (e.getErrorCode() == MegaError::API_OK) backupNameToBackupId.emplace_back(r.getName(), r.getParentHandle());
            },
            backupType, targetNodes[0], localFolder.c_str(), backupNames[0].c_str(), state, subState);
    ASSERT_EQ(MegaError::API_OK, err) << "setBackup failed (error: " << err << ")";

    // check heartbeat
    err = synchronousSendBackupHeartbeat(0, mBackupId, 1, 10, 1, 1, 0, targetNodes[0]);
    ASSERT_EQ(MegaError::API_OK, err) << "sendBackupHeartbeat failed (error: " << err << ")";


    // --- negative test cases ---
    gTestingInvalidArgs = true;

    // register the same backup twice: should work fine
    err = synchronousSetBackup(0,
        [&](MegaError& e, MegaRequest& r) {
            if (e.getErrorCode() == MegaError::API_OK) backupNameToBackupId.emplace_back(r.getName(), r.getParentHandle());
        },
        backupType, targetNodes[0], localFolder.c_str(), backupNames[0].c_str(), state, subState);

    ASSERT_EQ(MegaError::API_OK, err) << "setBackup failed (error: " << err << ")";

    // update a removed backup: should throw an error
    err = synchronousRemoveBackup(0, mBackupId, nullptr);
    ASSERT_EQ(MegaError::API_OK, err) << "removeBackup failed (error: " << err << ")";
    err = synchronousUpdateBackup(0, mBackupId, BackupType::INVALID, UNDEF, nullptr, nullptr, -1, -1);
    ASSERT_EQ(MegaError::API_ENOENT, err) << "updateBackup for deleted backup should have produced ENOENT but got error: " << err;

    // We can't test this, as reviewer wants an assert to fire for EARGS
    //// create a backup with a big status: should report an error
    //err = synchronousSetBackup(0,
    //        nullptr,
    //        backupType, targetNodes[0], localFolder.c_str(), backupNames[0].c_str(), 255/*state*/, subState);
    //ASSERT_NE(MegaError::API_OK, err) << "setBackup failed (error: " << err << ")";

    gTestingInvalidArgs = false;
}

TEST_F(SdkTest, SdkFavouriteNodes)
{
    ASSERT_NO_FATAL_FAILURE(getAccountsForTest(1));
    LOG_info << "___TEST SDKFavourites___";

    unique_ptr<MegaNode> rootnodeA(megaApi[0]->getRootNode());

    ASSERT_TRUE(rootnodeA);

    auto nh = createFolder(0, "folder-A", rootnodeA.get());
    ASSERT_NE(nh, UNDEF);
    unique_ptr<MegaNode> folderA(megaApi[0]->getNodeByHandle(nh));
    ASSERT_TRUE(!!folderA);

    nh = createFolder(0, "sub-folder-A", folderA.get());
    ASSERT_NE(nh, UNDEF);
    unique_ptr<MegaNode> subFolderA(megaApi[0]->getNodeByHandle(nh));
    ASSERT_TRUE(!!subFolderA);

    string filename1 = UPFILE;
    createFile(filename1, false);

    ASSERT_EQ(MegaError::API_OK, synchronousStartUpload(0, filename1.data(), subFolderA.get())) << "Cannot upload a test file";
    std::unique_ptr<MegaNode> n1(megaApi[0]->getNodeByHandle(mApi[0].h));
    bool null_pointer = (n1.get() == nullptr);
    ASSERT_FALSE(null_pointer) << "Cannot initialize test scenario (error: " << mApi[0].lastError << ")";

    auto err = synchronousSetNodeFavourite(0, subFolderA.get(), true);
    err = synchronousSetNodeFavourite(0, n1.get(), true);

    err = synchronousGetFavourites(0, subFolderA.get(), 0);
    ASSERT_EQ(MegaError::API_OK, err) << "synchronousGetFavourites (error: " << err << ")";
    ASSERT_EQ(mMegaFavNodeList->size(), 2u) << "synchronousGetFavourites failed...";
    err = synchronousGetFavourites(0, nullptr, 1);
    ASSERT_EQ(mMegaFavNodeList->size(), 1u) << "synchronousGetFavourites failed...";
    unique_ptr<MegaNode> favNode(megaApi[0]->getNodeByHandle(mMegaFavNodeList->get(0)));
    ASSERT_EQ(favNode->getName(), UPFILE) << "synchronousGetFavourites failed with node passed nullptr";
}

TEST_F(SdkTest, DISABLED_SdkDeviceNames)
{
    ASSERT_NO_FATAL_FAILURE(getAccountsForTest(1));
    LOG_info << "___TEST SdkDeviceNames___";

    // test setter/getter
    string deviceName = "SdkDeviceNamesTest";
    auto err = synchronousSetDeviceName(0, deviceName.c_str());
    ASSERT_EQ(MegaError::API_OK, err) << "setDeviceName failed (error: " << err << ")";
    err = synchronousGetDeviceName(0);
    ASSERT_EQ(MegaError::API_OK, err) << "getDeviceName failed (error: " << err << ")";
    ASSERT_EQ(attributeValue, deviceName) << "getDeviceName returned incorrect value";
}


#ifdef ENABLE_SYNC
TEST_F(SdkTest, SdkExternalDriveFolder)
{
    ASSERT_NO_FATAL_FAILURE(getAccountsForTest(1));
    LOG_info << "___TEST SdkExternalDriveFolder___";

    // dummy path to drive
    fs::path basePath = makeNewTestRoot();
    fs::path pathToDrive = basePath / "ExtDrive";
    fs::create_directory(pathToDrive);

    // drive name
    string driveName = "SdkExternalDriveTest_";
    char today[50];
    auto rawtime = time(NULL);
    strftime(today, sizeof today, "%Y-%m-%d_%H:%M:%S", localtime(&rawtime));
    driveName += today;

    // set drive name
    const string& pathToDriveStr = pathToDrive.u8string();
    auto err = synchronousSetDriveName(0, pathToDriveStr.c_str(), driveName.c_str());
    ASSERT_EQ(MegaError::API_OK, err) << "setDriveName failed (error: " << err << ")";

    // get drive name
    err = synchronousGetDriveName(0, pathToDriveStr.c_str());
    ASSERT_EQ(MegaError::API_OK, err) << "getDriveName failed (error: " << err << ")";
    ASSERT_EQ(attributeValue, driveName) << "getDriveName returned incorrect value";

    // create My Backups folder
    syncTestMyBackupsRemoteFolder(0);
    MegaHandle mh = mApi[0].h;

    // add backup
    string bkpName = "Bkp";
    const fs::path& pathToBkp = pathToDrive / bkpName;
    fs::create_directory(pathToBkp);
    const string& pathToBkpStr = pathToBkp.u8string();
    MegaHandle backupFolderHandle = UNDEF;
    err = synchronousSyncFolder(0, &backupFolderHandle, MegaSync::SyncType::TYPE_BACKUP, pathToBkpStr.c_str(), nullptr, INVALID_HANDLE, pathToDriveStr.c_str());
    ASSERT_EQ(API_OK, err) << "sync folder failed (error: " << err << ")";
    auto backupId = mApi[0].lastSyncBackupId;

    // Verify that the remote path was created as expected
    unique_ptr<char[]> myBackupsFolder{ megaApi[0]->getNodePathByNodeHandle(mh) };
    string expectedRemotePath = string(myBackupsFolder.get()) + '/' + driveName + '/' + bkpName;
    unique_ptr<char[]> actualRemotePath{ megaApi[0]->getNodePathByNodeHandle(backupFolderHandle) };
    ASSERT_EQ(expectedRemotePath, actualRemotePath.get()) << "Wrong remote path for backup";

    // disable backup
    std::unique_ptr<MegaNode> backupNode(megaApi[0]->getNodeByHandle(backupFolderHandle));
    err = synchronousDisableSync(0, backupNode.get());
    ASSERT_EQ(MegaError::API_OK, err) << "Disable sync failed (error: " << err << ")";

    // remove backup
<<<<<<< HEAD
    std::unique_ptr<MegaSync> sync(megaApi[0]->getSyncByNode(backupNode.get()));
    MegaHandle backupId = sync ? sync->getBackupId() : INVALID_HANDLE;
    err = synchronousRemoveSync(0, backupId);
    ASSERT_EQ(MegaError::API_OK, err) << "Remove sync failed (error: " << err << ")";
=======
    err = synchronousRemoveSync(0, backupId);
    ASSERT_EQ(API_OK, err) << "Remove sync failed (error: " << err << ")";
>>>>>>> 86ff75c4

    // reset DriveName value, before a future test
    err = synchronousSetDriveName(0, pathToDriveStr.c_str(), "");
    ASSERT_EQ(MegaError::API_OK, err) << "setDriveName failed when resetting (error: " << err << ")";

    // attempt to get drive name (after being deleted)
    err = synchronousGetDriveName(0, pathToDriveStr.c_str());
    ASSERT_EQ(MegaError::API_ENOENT, err) << "getDriveName not failed as it should (error: " << err << ")";
}
#endif

MegaHandle SdkTest::syncTestMyBackupsRemoteFolder(unsigned apiIdx)
{
<<<<<<< HEAD
    mApi[apiIdx].h = UNDEF;
    int err = synchronousGetUserAttribute(apiIdx, MegaApi::USER_ATTR_MY_BACKUPS_FOLDER);
    EXPECT_TRUE(err == MegaError::API_OK
                || err == MegaError::API_ENOENT) << "Failed to get USER_ATTR_MY_BACKUPS_FOLDER";
=======
    // Attempt to get My Backups folder;
    // make this work even before the remote API has support for My Backups folder
    MegaHandle mh = UNDEF;
    EXPECT_EQ(API_OK, synchronousGetMyBackupsFolder(apiIdx, mh));
>>>>>>> 86ff75c4

    if (mApi[apiIdx].h == UNDEF)
    {
        const char* folderName = "My Backups";
<<<<<<< HEAD

        mApi[apiIdx].userUpdated = false;
        int err = synchronousSetMyBackupsFolder(apiIdx, folderName);
        ASSERT_EQ(err, MegaError::API_OK) << "Failed to set backups folder to " << folderName;
        ASSERT_TRUE(waitForResponse(&mApi[apiIdx].userUpdated)) << "User attribute update not received after " << maxTimeout << " seconds";

        unique_ptr<MegaUser> myUser(megaApi[apiIdx]->getMyUser());
        err = synchronousGetUserAttribute(apiIdx, myUser.get(), MegaApi::USER_ATTR_MY_BACKUPS_FOLDER);
        ASSERT_EQ(err, MegaError::API_OK) << "Failed to get user attribute USER_ATTR_MY_BACKUPS_FOLDER";
    }

    EXPECT_NE(mApi[apiIdx].h, UNDEF);
    unique_ptr<MegaNode> n(megaApi[apiIdx]->getNodeByHandle(mApi[apiIdx].h));
    EXPECT_NE(n, nullptr);
=======
        mh = createFolder(apiIdx, folderName, rootnode.get());
        EXPECT_NE(mh, UNDEF);

        // set My Backups handle attr
        int err = synchronousSetMyBackupsFolder(apiIdx, mh);
        EXPECT_TRUE(err == API_OK) << "Setting handle for My Backup folder failed (error: " << err << ")";

        // read the attribute to make sure it was set
        err = synchronousGetMyBackupsFolder(apiIdx, mh);
        EXPECT_TRUE(err == API_OK);
    }
    return mh;
>>>>>>> 86ff75c4
}

TEST_F(SdkTest, DISABLED_SdkUserAlias)
{
    ASSERT_NO_FATAL_FAILURE(getAccountsForTest(1));
    LOG_info << "___TEST SdkUserAlias___";

    // setup
    MegaHandle uh = UNDEF;
    if (auto u = megaApi[0]->getMyUser())
    {
        uh = u->getHandle();
    }
    else
    {
        ASSERT_TRUE(false) << "Cannot find the MegaUser for email: " << mApi[0].email;
    }

    if (uh == UNDEF)
    {
        ASSERT_TRUE(false) << "failed to get user handle for email:" << mApi[0].email;
    }

    // test setter/getter
    string alias = "UserAliasTest";
    auto err = synchronousSetUserAlias(0, uh, Base64::btoa(alias).c_str());
    ASSERT_EQ(MegaError::API_OK, err) << "setUserAlias failed (error: " << err << ")";
    err = synchronousGetUserAlias(0, uh);
    ASSERT_EQ(MegaError::API_OK, err) << "getUserAlias failed (error: " << err << ")";
    ASSERT_EQ(attributeValue, alias) << "getUserAlias returned incorrect value";
}

TEST_F(SdkTest, SdkGetCountryCallingCodes)
{
    LOG_info << "___TEST SdkGetCountryCallingCodes___";
    ASSERT_NO_FATAL_FAILURE(getAccountsForTest(2));

    getCountryCallingCodes();
    ASSERT_NE(nullptr, stringListMap);
    ASSERT_GT(stringListMap->size(), 0);
    // sanity check a few country codes
    const MegaStringList* const nz = stringListMap->get("NZ");
    ASSERT_NE(nullptr, nz);
    ASSERT_EQ(1, nz->size());
    ASSERT_EQ(0, strcmp("64", nz->get(0)));
    const MegaStringList* const de = stringListMap->get("DE");
    ASSERT_NE(nullptr, de);
    ASSERT_EQ(1, de->size());
    ASSERT_EQ(0, strcmp("49", de->get(0)));
}

TEST_F(SdkTest, SdkGetRegisteredContacts)
{
    LOG_info << "___TEST SdkGetRegisteredContacts___";
    ASSERT_NO_FATAL_FAILURE(getAccountsForTest(2));

    const std::string js1 = "+0000000010";
    const std::string js2 = "+0000000011";
    const std::map<std::string, std::string> contacts{
        {js1, "John Smith"}, // sms verified
        {js2, "John Smith"}, // sms verified
        {"+640", "John Smith"}, // not sms verified
    };
    getRegisteredContacts(contacts);
    ASSERT_NE(nullptr, stringTable);
    ASSERT_EQ(2, stringTable->size());

    // repacking and sorting result
    using row_t = std::tuple<std::string, std::string, std::string>;
    std::vector<row_t> table;
    for (int i = 0; i < stringTable->size(); ++i)
    {
        const MegaStringList* const stringList = stringTable->get(i);
        ASSERT_EQ(3, stringList->size());
        table.emplace_back(stringList->get(0), stringList->get(1), stringList->get(2));
    }

    std::sort(table.begin(), table.end(), [](const row_t& lhs, const row_t& rhs)
                                          {
                                              return std::get<0>(lhs) < std::get<0>(rhs);
                                          });

    // Check johnsmith1
    ASSERT_EQ(js1, std::get<0>(table[0])); // eud
    ASSERT_GT(std::get<1>(table[0]).size(), 0u); // id
    ASSERT_EQ(js1, std::get<2>(table[0])); // ud

    // Check johnsmith2
    ASSERT_EQ(js2, std::get<0>(table[1])); // eud
    ASSERT_GT(std::get<1>(table[1]).size(), 0u); // id
    ASSERT_EQ(js2, std::get<2>(table[1])); // ud
}

TEST_F(SdkTest, DISABLED_invalidFileNames)
{
    LOG_info << "___TEST invalidFileNames___";
    ASSERT_NO_FATAL_FAILURE(getAccountsForTest(2));

    auto aux = LocalPath::fromAbsolutePath(fs::current_path().u8string());

#if defined (__linux__) || defined (__ANDROID__)
    if (fileSystemAccess.getlocalfstype(aux) == FS_EXT)
    {
        // Escape set of characters and check if it's the expected one
        const char *name = megaApi[0]->escapeFsIncompatible("!\"#$%&'()*+,-./:;<=>?@[\\]^_`{|}~", fs::current_path().c_str());
        ASSERT_TRUE (!strcmp(name, "!\"#$%&'()*+,-.%2f:;<=>?@[\\]^_`{|}~"));
        delete [] name;

        // Unescape set of characters and check if it's the expected one
        name = megaApi[0]->unescapeFsIncompatible("%21%22%23%24%25%26%27%28%29%2a%2b%2c%2d"
                                                            "%2e%2f%30%31%32%33%34%35%36%37"
                                                            "%38%39%3a%3b%3c%3d%3e%3f%40%5b"
                                                            "%5c%5d%5e%5f%60%7b%7c%7d%7e",
                                                            fs::current_path().c_str());

        ASSERT_TRUE(!strcmp(name, "%21%22%23%24%25%26%27%28%29%2a%2b%2c%2d%2e"
                                  "/%30%31%32%33%34%35%36%37%38%39%3a%3b%3c%3d%3e"
                                  "%3f%40%5b%5c%5d%5e%5f%60%7b%7c%7d%7e"));
        delete [] name;
    }
#elif defined  (__APPLE__) || defined (USE_IOS)
    if (fileSystemAccess.getlocalfstype(aux) == FS_APFS
            || fileSystemAccess.getlocalfstype(aux) == FS_HFS)
    {
        // Escape set of characters and check if it's the expected one
        const char *name = megaApi[0]->escapeFsIncompatible("!\"#$%&'()*+,-./:;<=>?@[\\]^_`{|}~", fs::current_path().c_str());
        ASSERT_TRUE (!strcmp(name, "!\"#$%&'()*+,-./%3a;<=>?@[\\]^_`{|}~"));
        delete [] name;

        // Unescape set of characters and check if it's the expected one
        name = megaApi[0]->unescapeFsIncompatible("%21%22%23%24%25%26%27%28%29%2a%2b%2c%2d"
                                                            "%2e%2f%30%31%32%33%34%35%36%37"
                                                            "%38%39%3a%3b%3c%3d%3e%3f%40%5b"
                                                            "%5c%5d%5e%5f%60%7b%7c%7d%7e",
                                                            fs::current_path().c_str());

        ASSERT_TRUE(!strcmp(name, "%21%22%23%24%25%26%27%28%29%2a%2b%2c%2d%2e"
                                  "%2f%30%31%32%33%34%35%36%37%38%39:%3b%3c%3d%3e"
                                  "%3f%40%5b%5c%5d%5e%5f%60%7b%7c%7d%7e"));
        delete [] name;
    }
#elif defined(_WIN32) || defined(_WIN64)
    if (fileSystemAccess.getlocalfstype(aux) == FS_NTFS)
    {
        // Escape set of characters and check if it's the expected one
        const char *name = megaApi[0]->escapeFsIncompatible("!\"#$%&'()*+,-./:;<=>?@[\\]^_`{|}~", fs::current_path().u8string().c_str());
        ASSERT_TRUE (!strcmp(name, "!%22#$%&'()%2a+,-.%2f%3a;%3c=%3e%3f@[%5c]^_`{%7c}~"));
        delete [] name;

        // Unescape set of characters and check if it's the expected one
        name = megaApi[0]->unescapeFsIncompatible("%21%22%23%24%25%26%27%28%29%2a%2b%2c%2d"
                                                            "%2e%2f%30%31%32%33%34%35%36%37"
                                                            "%38%39%3a%3b%3c%3d%3e%3f%40%5b"
                                                            "%5c%5d%5e%5f%60%7b%7c%7d%7e",
                                                            fs::current_path().u8string().c_str());

        ASSERT_TRUE(!strcmp(name, "%21\"%23%24%25%26%27%28%29*%2b%2c%2d"
                                  "%2e/%30%31%32%33%34%35%36%37"
                                  "%38%39:%3b<%3d>?%40%5b"
                                  "\\%5d%5e%5f%60%7b|%7d%7e"));

        delete [] name;
    }
#endif

    // Maps filename unescaped (original) to filename escaped (expected result): f%2ff => f/f
    std::unique_ptr<MegaStringMap> fileNamesStringMap = std::unique_ptr<MegaStringMap>{MegaStringMap::createInstance()};
    fs::path uploadPath = fs::current_path() / "upload_invalid_filenames";
    if (fs::exists(uploadPath))
    {
        fs::remove_all(uploadPath);
    }
    fs::create_directories(uploadPath);

    for (int i = 0x01; i <= 0xA0; i++)
    {
        // skip [0-9] [A-Z] [a-z]
        if ((i >= 0x30 && i <= 0x39)
                || (i >= 0x41 && i <= 0x5A)
                || (i >= 0x61 && i <= 0x7A))
        {
            continue;
        }

        // Create file with unescaped character ex: f%5cf
        char unescapedName[6];
        sprintf(unescapedName, "f%%%02xf", i);
        if (createLocalFile(uploadPath, unescapedName))
        {
            const char *unescapedFileName = megaApi[0]->unescapeFsIncompatible(unescapedName, uploadPath.u8string().c_str());
            fileNamesStringMap->set(unescapedName, unescapedFileName);
            delete [] unescapedFileName;
        }

        // Create another file with the original character if supported f\f
        if ((i >= 0x01 && i <= 0x20)
                || (i >= 0x7F && i <= 0xA0))
        {
            // Skip control characters
            continue;
        }

        char escapedName[4];
        sprintf(escapedName, "f%cf", i);
        const char *escapedFileName = megaApi[0]->escapeFsIncompatible(escapedName, uploadPath.u8string().c_str());
        if (escapedFileName && !strcmp(escapedName, escapedFileName))
        {
            // Only create those files with supported characters, those ones that need unescaping
            // has been created above
            if (createLocalFile(uploadPath, escapedName))
            {
                const char * unescapedFileName = megaApi[0]->unescapeFsIncompatible(escapedName, uploadPath.u8string().c_str());
                fileNamesStringMap->set(escapedName, unescapedFileName);
                delete [] unescapedFileName;
            }
        }
        delete [] escapedFileName;
    }

    TransferTracker uploadListener(megaApi[0].get());
    megaApi[0]->startUpload(uploadPath.u8string().c_str(), std::unique_ptr<MegaNode>{megaApi[0]->getRootNode()}.get(), &uploadListener);
    ASSERT_EQ(API_OK, uploadListener.waitForResult());

    ::mega::unique_ptr <MegaNode> n(megaApi[0]->getNodeByPath("/upload_invalid_filenames"));
    ASSERT_TRUE(n.get());
    ::mega::unique_ptr <MegaNode> authNode(megaApi[0]->authorizeNode(n.get()));
    ASSERT_TRUE(authNode.get());
    MegaNodeList *children(authNode->getChildren());
    ASSERT_TRUE(children && children->size());

    for (int i = 0; i < children->size(); i++)
    {
        MegaNode *child = children->get(i);
        const char *uploadedName = child->getName();
        const char *uploadedNameEscaped = megaApi[0]->escapeFsIncompatible(child->getName(), uploadPath.u8string().c_str());
        const char *expectedName = fileNamesStringMap->get(uploadedNameEscaped);
        delete [] uploadedNameEscaped;

        // Conditions to check if uploaded fileName is correct:
        // 1) Escaped uploaded filename must be found in fileNamesStringMap (original filename found)
        // 2) Uploaded filename must be equal than the expected value (original filename unescaped)
        ASSERT_TRUE (uploadedName && expectedName && !strcmp(uploadedName, expectedName));
    }

    // Download files
    fs::path downloadPath = fs::current_path() / "download_invalid_filenames";
    if (fs::exists(downloadPath))
    {
        fs::remove_all(downloadPath);
    }
    fs::create_directories(downloadPath);
    TransferTracker downloadListener(megaApi[0].get());
    megaApi[0]->startDownload(authNode.get(), downloadPath.u8string().c_str(), &downloadListener);
    ASSERT_EQ(API_OK, downloadListener.waitForResult());

    for (fs::directory_iterator itpath (downloadPath); itpath != fs::directory_iterator(); ++itpath)
    {
        std::string downloadedName = itpath->path().filename().u8string();
        if (!downloadedName.compare(".") || !downloadedName.compare(".."))
        {
            continue;
        }

        // Conditions to check if downloaded fileName is correct:
        // download filename must be found in fileNamesStringMap (original filename found)
        ASSERT_TRUE(fileNamesStringMap->get(downloadedName.c_str()));
    }

#ifdef WIN32
    // double check a few well known paths
    ASSERT_EQ(fileSystemAccess.getlocalfstype(LocalPath::fromAbsolutePath("c:")), FS_NTFS);
    ASSERT_EQ(fileSystemAccess.getlocalfstype(LocalPath::fromAbsolutePath("c:\\")), FS_NTFS);
    ASSERT_EQ(fileSystemAccess.getlocalfstype(LocalPath::fromAbsolutePath("C:\\")), FS_NTFS);
    ASSERT_EQ(fileSystemAccess.getlocalfstype(LocalPath::fromAbsolutePath("C:\\Program Files")), FS_NTFS);
    ASSERT_EQ(fileSystemAccess.getlocalfstype(LocalPath::fromAbsolutePath("c:\\Program Files\\Windows NT")), FS_NTFS);
#endif

}

TEST_F(SdkTest, RecursiveUploadWithLogout)
{
    LOG_info << "___TEST RecursiveUploadWithLogout___";
    ASSERT_NO_FATAL_FAILURE(getAccountsForTest(1));

    // this one used to cause a double-delete

    // make new folders (and files) in the local filesystem - approx 90
    fs::path p = fs::current_path() / "uploadme_mega_auto_test_sdk";
    if (fs::exists(p))
    {
        fs::remove_all(p);
    }
    fs::create_directories(p);
    ASSERT_TRUE(buildLocalFolders(p.u8string().c_str(), "newkid", 3, 2, 10));

    // start uploading
    // uploadListener may have to live after this function exits if the logout test below fails
    auto uploadListener = std::make_shared<TransferTracker>(megaApi[0].get());
    uploadListener->selfDeleteOnFinalCallback = uploadListener;

    megaApi[0]->startUpload(p.u8string().c_str(), std::unique_ptr<MegaNode>{megaApi[0]->getRootNode()}.get(), uploadListener.get());
    WaitMillisec(500);

    // logout while the upload (which consists of many transfers) is ongoing
    gSessionIDs[0].clear();
#ifdef ENABLE_SYNC
    ASSERT_EQ(API_OK, doRequestLogout(0, false));
#else
    ASSERT_EQ(API_OK, doRequestLogout(0));
#endif
    gSessionIDs[0] = "invalid";

    int result = uploadListener->waitForResult();
    ASSERT_TRUE(result == API_EACCESS || result == API_EINCOMPLETE);
}

TEST_F(SdkTest, RecursiveDownloadWithLogout)
{
    LOG_info << "___TEST RecursiveDownloadWithLogout";
    ASSERT_NO_FATAL_FAILURE(getAccountsForTest(2));

    // this one used to cause a double-delete

    // make new folders (and files) in the local filesystem - approx 130 - we must upload in order to have something to download
    fs::path uploadpath = fs::current_path() / "uploadme_mega_auto_test_sdk";
    fs::path downloadpath = fs::current_path() / "downloadme_mega_auto_test_sdk";

    std::error_code ec;
    fs::remove_all(uploadpath, ec);
    fs::remove_all(downloadpath, ec);
    ASSERT_TRUE(!fs::exists(uploadpath));
    ASSERT_TRUE(!fs::exists(downloadpath));
    fs::create_directories(uploadpath);
    fs::create_directories(downloadpath);

    ASSERT_TRUE(buildLocalFolders(uploadpath.u8string().c_str(), "newkid", 3, 2, 10));

    // upload all of those
    TransferTracker uploadListener(megaApi[0].get());
    megaApi[0]->startUpload(uploadpath.u8string().c_str(), std::unique_ptr<MegaNode>{megaApi[0]->getRootNode()}.get(), &uploadListener);
    ASSERT_EQ(API_OK, uploadListener.waitForResult());

    // ok now try the download
    TransferTracker downloadListener(megaApi[0].get());
    megaApi[0]->startDownload(megaApi[0]->getNodeByPath("/uploadme_mega_auto_test_sdk"), downloadpath.u8string().c_str(), &downloadListener);
    WaitMillisec(1000);
    ASSERT_TRUE(downloadListener.started);
    ASSERT_TRUE(!downloadListener.finished);

    // logout while the download (which consists of many transfers) is ongoing

#ifdef ENABLE_SYNC
    ASSERT_EQ(API_OK, doRequestLogout(0, false));
#else
    ASSERT_EQ(API_OK, doRequestLogout(0));
#endif
    gSessionIDs[0] = "invalid";

    int result = downloadListener.waitForResult();
    ASSERT_TRUE(result == API_EACCESS || result == API_EINCOMPLETE);
    fs::remove_all(uploadpath, ec);
    fs::remove_all(downloadpath, ec);
}

#ifdef ENABLE_SYNC

void cleanUp(::mega::MegaApi* megaApi, const fs::path &basePath)
{

    RequestTracker removeTracker(megaApi);
    megaApi->removeSyncs(INVALID_HANDLE, &removeTracker);
    ASSERT_EQ(API_OK, removeTracker.waitForResult());

    std::unique_ptr<MegaNode> baseNode{megaApi->getNodeByPath(("/" + basePath.u8string()).c_str())};
    if (baseNode)
    {
        RequestTracker removeTracker(megaApi);
        megaApi->remove(baseNode.get(), &removeTracker);
        ASSERT_EQ(API_OK, removeTracker.waitForResult());
    }

    std::error_code ignoredEc;
    fs::remove_all(basePath, ignoredEc);

}

std::unique_ptr<::mega::MegaSync> waitForSyncState(::mega::MegaApi* megaApi, ::mega::MegaNode* remoteNode, bool enabled, bool active, MegaSync::Error err)
{
    std::unique_ptr<MegaSync> sync;
    WaitFor([&megaApi, &remoteNode, &sync, enabled, active, err]() -> bool
    {
        sync.reset(megaApi->getSyncByNode(remoteNode));
        return (sync && sync->isEnabled() == enabled && sync->isActive() == active && sync->getError() == err);
    }, 30*1000);

    if (sync && sync->isEnabled() == enabled && sync->isActive() == active && sync->getError() == err)
    {
        return sync;
    }
    else
    {
        return nullptr; // signal that the sync never reached the expected/required state
    }
}

std::unique_ptr<::mega::MegaSync> waitForSyncState(::mega::MegaApi* megaApi, handle backupID, bool enabled, bool active, MegaSync::Error err)
{
    std::unique_ptr<MegaSync> sync;
    WaitFor([&megaApi, backupID, &sync, enabled, active, err]() -> bool
    {
        sync.reset(megaApi->getSyncByBackupId(backupID));
        return (sync && sync->isEnabled() == enabled && sync->isActive() == active && sync->getError() == err);
    }, 30*1000);

    if (sync && sync->isEnabled() == enabled && sync->isActive() == active && sync->getError() == err)
    {
        return sync;
    }
    else
    {
        return nullptr; // signal that the sync never reached the expected/required state
    }
}


TEST_F(SdkTest, SyncBasicOperations)
{
    // What we are going to test here:
    // - add syncs
    // - add sync that fails
    // - disable a sync
    // - disable a sync that fails
    // - disable a disabled sync
    // - Enable a sync
    // - Enable a sync that fails
    // - Enable an enabled sync
    // - Remove a sync
    // - Remove a sync that doesn't exist
    // - Remove a removed sync

    LOG_info << "___TEST SyncBasicOperations___";
    ASSERT_NO_FATAL_FAILURE(getAccountsForTest(1));

    fs::path basePath = "SyncBasicOperations";
    std::string syncFolder1 = "sync1";
    std::string syncFolder2 = "sync2";
    std::string syncFolder3 = "sync3";
    fs::path basePath1 = basePath / syncFolder1;
    fs::path basePath2 = basePath / syncFolder2;
    fs::path basePath3 = basePath / syncFolder3;
    const auto localPath1 = fs::current_path() / basePath1;
    const auto localPath2 = fs::current_path() / basePath2;
    const auto localPath3 = fs::current_path() / basePath3;

    ASSERT_NO_FATAL_FAILURE(cleanUp(this->megaApi[0].get(), basePath));

    // Create local directories and a files.
    fs::create_directories(localPath1);
    createFile((localPath1 / "fileTest1").u8string(), false);
    fs::create_directories(localPath2);
    createFile((localPath2 / "fileTest2").u8string(), false);
    fs::create_directories(localPath3);

    LOG_verbose << "SyncBasicOperations :  Creating the remote folders to be synced to.";
    std::unique_ptr<MegaNode> remoteRootNode(megaApi[0]->getRootNode());
    ASSERT_NE(remoteRootNode.get(), nullptr);
    // Sync 1
    auto nh = createFolder(0, syncFolder1.c_str(), remoteRootNode.get());
    ASSERT_NE(nh, UNDEF) << "Error creating remote folders";
    std::unique_ptr<MegaNode> remoteBaseNode1(megaApi[0]->getNodeByHandle(nh));
    ASSERT_NE(remoteBaseNode1.get(), nullptr);
    // Sync 2
    nh = createFolder(0, syncFolder2.c_str(), remoteRootNode.get());
    ASSERT_NE(nh, UNDEF) << "Error creating remote folders";
    std::unique_ptr<MegaNode> remoteBaseNode2(megaApi[0]->getNodeByHandle(nh));
    ASSERT_NE(remoteBaseNode2.get(), nullptr);
    // Sync 3
    nh = createFolder(0, syncFolder3.c_str(), remoteRootNode.get());
    ASSERT_NE(nh, UNDEF) << "Error creating remote folders";
    std::unique_ptr<MegaNode> remoteBaseNode3(megaApi[0]->getNodeByHandle(nh));
    ASSERT_NE(remoteBaseNode3.get(), nullptr);

    LOG_verbose << "SyncRemoveRemoteNode :  Add syncs";
    // Sync 1
    const auto& lp1 = localPath1.u8string();
    ASSERT_EQ(API_OK, synchronousSyncFolder(0, nullptr, MegaSync::TYPE_TWOWAY, lp1.c_str(), nullptr, remoteBaseNode1->getHandle(), nullptr)) << "API Error adding a new sync";
    ASSERT_EQ(MegaSync::NO_SYNC_ERROR, mApi[0].lastSyncError);
    std::unique_ptr<MegaSync> sync = waitForSyncState(megaApi[0].get(), remoteBaseNode1.get(), true, true, MegaSync::NO_SYNC_ERROR);
    ASSERT_TRUE(sync && sync->isActive());
    ASSERT_EQ(MegaSync::NO_SYNC_ERROR, sync->getError());
    // Sync2
    const auto& lp2 = localPath2.u8string();
    ASSERT_EQ(API_OK, synchronousSyncFolder(0, nullptr, MegaSync::TYPE_TWOWAY, lp2.c_str(), nullptr, remoteBaseNode2->getHandle(), nullptr)) << "API Error adding a new sync";
    ASSERT_EQ(MegaSync::NO_SYNC_ERROR, mApi[0].lastSyncError);
    std::unique_ptr<MegaSync> sync2 = waitForSyncState(megaApi[0].get(), remoteBaseNode2.get(), true, true, MegaSync::NO_SYNC_ERROR);
    ASSERT_TRUE(sync2 && sync2->isActive());
    ASSERT_EQ(MegaSync::NO_SYNC_ERROR, sync->getError());

    LOG_verbose << "SyncRemoveRemoteNode :  Add syncs that fail";
    {
        TestingWithLogErrorAllowanceGuard g;
        const auto& lp3 = localPath3.u8string();
        ASSERT_EQ(API_EEXIST, synchronousSyncFolder(0, nullptr, MegaSync::TYPE_TWOWAY, lp3.c_str(), nullptr, remoteBaseNode1->getHandle(), nullptr)); // Remote node is currently synced.
        ASSERT_EQ(MegaSync::ACTIVE_SYNC_BELOW_PATH, mApi[0].lastSyncError);
        ASSERT_EQ(API_EEXIST, synchronousSyncFolder(0, nullptr, MegaSync::TYPE_TWOWAY, lp3.c_str(), nullptr, remoteBaseNode2->getHandle(), nullptr)); // Remote node is currently synced.
        ASSERT_EQ(MegaSync::ACTIVE_SYNC_BELOW_PATH, mApi[0].lastSyncError);
        const auto& lp4 = (localPath3 / fs::path("xxxyyyzzz")).u8string();
        ASSERT_EQ(API_ENOENT, synchronousSyncFolder(0, nullptr, MegaSync::TYPE_TWOWAY, lp4.c_str(), nullptr, remoteBaseNode3->getHandle(), nullptr)); // Local resource doesn't exists.
        ASSERT_EQ(MegaSync::LOCAL_PATH_UNAVAILABLE, mApi[0].lastSyncError);
    }

    LOG_verbose << "SyncRemoveRemoteNode :  Disable a sync";
    // Sync 1
    handle backupId = sync->getBackupId();
    ASSERT_EQ(MegaError::API_OK, synchronousDisableSync(0, backupId));
    sync = waitForSyncState(megaApi[0].get(), remoteBaseNode1.get(), false, false, MegaSync::NO_SYNC_ERROR);
    ASSERT_TRUE(sync && !sync->isEnabled());
    ASSERT_EQ(MegaSync::NO_SYNC_ERROR, sync->getError());

    //  Sync 2
    ASSERT_EQ(MegaError::API_OK, synchronousDisableSync(0, sync2.get()));
    sync2 = waitForSyncState(megaApi[0].get(), remoteBaseNode2.get(), false, false, MegaSync::NO_SYNC_ERROR);
    ASSERT_TRUE(sync2 && !sync2->isEnabled());
    ASSERT_EQ(MegaSync::NO_SYNC_ERROR, sync->getError());

    LOG_verbose << "SyncRemoveRemoteNode :  Disable disabled syncs";
    ASSERT_EQ(MegaError::API_OK, synchronousDisableSync(0, sync.get())); // Currently disabled.
    ASSERT_EQ(MegaError::API_OK, synchronousDisableSync(0, backupId)); // Currently disabled.
    ASSERT_EQ(MegaError::API_OK, synchronousDisableSync(0, remoteBaseNode1.get())); // Currently disabled.

    LOG_verbose << "SyncRemoveRemoteNode :  Enable Syncs";
    // Sync 1
    ASSERT_EQ(MegaError::API_OK, synchronousEnableSync(0, backupId));
    ASSERT_EQ(MegaSync::NO_SYNC_ERROR, mApi[0].lastSyncError);
    sync = waitForSyncState(megaApi[0].get(), remoteBaseNode1.get(), true, true, MegaSync::NO_SYNC_ERROR);
    ASSERT_TRUE(sync && sync->isActive());
    // Sync 2
    ASSERT_EQ(MegaError::API_OK, synchronousEnableSync(0, sync2.get()));
    ASSERT_EQ(MegaSync::NO_SYNC_ERROR, mApi[0].lastSyncError);
    sync2 = waitForSyncState(megaApi[0].get(), remoteBaseNode2.get(), true, true, MegaSync::NO_SYNC_ERROR);
    ASSERT_TRUE(sync2 && sync2->isActive());

    LOG_verbose << "SyncRemoveRemoteNode :  Enable syncs that fail";
    {
        TestingWithLogErrorAllowanceGuard g;

        ASSERT_EQ(MegaError::API_ENOENT, synchronousEnableSync(0, 999999)); // Hope it doesn't exist.
        ASSERT_EQ(MegaSync::UNKNOWN_ERROR, mApi[0].lastSyncError); // MegaApi.h specifies that this contains the error code (not the tag)
        ASSERT_EQ(MegaError::API_EEXIST, synchronousEnableSync(0, sync2.get())); // Currently enabled.
        ASSERT_EQ(MegaSync::NO_SYNC_ERROR, mApi[0].lastSyncError);  // since the sync is active, we should see its real state, and it should not have had any error code stored in it
    }

    LOG_verbose << "SyncRemoveRemoteNode :  Remove Syncs";
    // Sync 1
    ASSERT_EQ(MegaError::API_OK, synchronousRemoveSync(0, backupId)) << "API Error removing the sync";
    sync.reset(megaApi[0]->getSyncByNode(remoteBaseNode1.get()));
    ASSERT_EQ(nullptr, sync.get());
    // Sync 2
    ASSERT_EQ(MegaError::API_OK, synchronousRemoveSync(0, sync2 ? sync2->getBackupId() : INVALID_HANDLE)) << "API Error removing the sync";
    // Keep sync2 not updated. Will be used later to test another removal attemp using a non-updated object.

    LOG_verbose << "SyncRemoveRemoteNode :  Remove Syncs that fail";
    {
        TestingWithLogErrorAllowanceGuard g;

        ASSERT_EQ(MegaError::API_ENOENT, synchronousRemoveSync(0, 9999999)); // Hope id doesn't exist
        ASSERT_EQ(MegaError::API_ENOENT, synchronousRemoveSync(0, backupId)); // currently removed.
        ASSERT_EQ(MegaError::API_EARGS, synchronousRemoveSync(0, sync ? sync->getBackupId() : INVALID_HANDLE)); // currently removed.
        // Wait for sync to be effectively removed.
        std::this_thread::sleep_for(std::chrono::seconds{5});
        ASSERT_EQ(MegaError::API_ENOENT, synchronousRemoveSync(0, sync2 ? sync2->getBackupId() : INVALID_HANDLE)); // currently removed.
    }

    ASSERT_NO_FATAL_FAILURE(cleanUp(this->megaApi[0].get(), basePath));
}



struct SyncListener : MegaListener
{
    // make sure callbacks are consistent - added() first, nothing after deleted(), etc.

    // map by tag for now, should be backupId when that is available

    enum syncstate_t { nonexistent, added, enabled, disabled, deleted};

    std::map<handle, syncstate_t> stateMap;

    syncstate_t& state(MegaSync* sync)
    {
        if (stateMap.find(sync->getBackupId()) == stateMap.end())
        {
            stateMap[sync->getBackupId()] = nonexistent;
        }
        return stateMap[sync->getBackupId()];
    }

    std::vector<std::string> mErrors;

    bool anyErrors = false;

    bool hasAnyErrors()
    {
        for (auto &s: mErrors)
        {
            out() << "SyncListener error: " << s;
        }
        return anyErrors;
    }

    void check(bool b, std::string e = std::string())
    {
        if (!b)
        {
            anyErrors = true;
            if (!e.empty())
            {
                mErrors.push_back(e);
                out() << "SyncListener added error: " << e;
            }
        }
    }

    void clear()
    {
        // session was logged out (locally)
        stateMap.clear();
    }

    void onSyncFileStateChanged(MegaApi* api, MegaSync* sync, std::string* localPath, int newState) override
    {
        // probably too frequent to output
        //out() << "onSyncFileStateChanged " << sync << newState;
    }

    void onSyncAdded(MegaApi* api, MegaSync* sync, int additionState) override
    {
        out() << "onSyncAdded " << toHandle(sync->getBackupId());
        check(sync->getBackupId() != UNDEF, "sync added with undef backup Id");

        check(state(sync) == nonexistent);
        state(sync) = added;
    }

    void onSyncDisabled(MegaApi* api, MegaSync* sync) override
    {
        out() << "onSyncDisabled " << toHandle(sync->getBackupId());
        check(!sync->isEnabled(), "sync enabled at onSyncDisabled");
        check(!sync->isActive(), "sync active at onSyncDisabled");
        check(state(sync) == enabled || state(sync) == added);
        state(sync) = disabled;
    }

    // "onSyncStarted" would be more accurate?
    void onSyncEnabled(MegaApi* api, MegaSync* sync) override
    {
        out() << "onSyncEnabled " << toHandle(sync->getBackupId());
        check(sync->isEnabled(), "sync disabled at onSyncEnabled");
        check(sync->isActive(), "sync not active at onSyncEnabled");
        check(state(sync) == disabled || state(sync) == added);
        state(sync) = enabled;
    }

    void onSyncDeleted(MegaApi* api, MegaSync* sync) override
    {
        out() << "onSyncDeleted " << toHandle(sync->getBackupId());
        check(state(sync) == disabled || state(sync) == added || state(sync) == enabled);
        state(sync) = nonexistent;
    }

    void onSyncStateChanged(MegaApi* api, MegaSync* sync) override
    {
        out() << "onSyncStateChanged " << toHandle(sync->getBackupId());

        check(sync->getBackupId() != UNDEF, "onSyncStateChanged with undef backup Id");

        // MegaApi doco says: "Notice that adding a sync will not cause onSyncStateChanged to be called."
        // And also: "for changes that imply other callbacks, expect that the SDK
        // will call onSyncStateChanged first, so that you can update your model only using this one."
        check(state(sync) != nonexistent);
    }

    void onGlobalSyncStateChanged(MegaApi* api) override
    {
        out() << "onGlobalSyncStateChanged ";
    }
};

struct MegaListenerDeregisterer
{
    // register the listener on constructions
    // deregister on destruction (ie, whenever we exit the function - we may exit early if a test fails

    MegaApi* api = nullptr;
    MegaListener* listener;


    MegaListenerDeregisterer(MegaApi* a, SyncListener* l)
        : api(a), listener(l)
    {
        api->addListener(listener);
    }
    ~MegaListenerDeregisterer()
    {
        api->removeListener(listener);
    }
};


TEST_F(SdkTest, SyncResumptionAfterFetchNodes)
{
    LOG_info << "___TEST SyncResumptionAfterFetchNodes___";
    ASSERT_NO_FATAL_FAILURE(getAccountsForTest(2));

    SyncListener syncListener0, syncListener1;
    MegaListenerDeregisterer mld1(megaApi[0].get(), &syncListener0), mld2(megaApi[1].get(), &syncListener1);

    // This test has several issues:
    // 1. Remote nodes may not be committed to the sctable database in time for fetchnodes which
    //    then fails adding syncs because the remotes are missing. For this reason we wait until
    //    we receive the EVENT_COMMIT_DB event after transferring the nodes.
    // 2. Syncs are deleted some time later leading to error messages (like local fingerprint mismatch)
    //    if we don't wait for long enough after we get called back. A sync only gets flagged but
    //    is deleted later.

    const std::string session = dumpSession();

    const fs::path basePath = "SyncResumptionAfterFetchNodes";
    const auto sync1Path = fs::current_path() / basePath / "sync1"; // stays active
    const auto sync2Path = fs::current_path() / basePath / "sync2"; // will be made inactive
    const auto sync3Path = fs::current_path() / basePath / "sync3"; // will be deleted
    const auto sync4Path = fs::current_path() / basePath / "sync4"; // stays active

    ASSERT_NO_FATAL_FAILURE(cleanUp(this->megaApi[0].get(), basePath));

    fs::create_directories(sync1Path);
    fs::create_directories(sync2Path);
    fs::create_directories(sync3Path);
    fs::create_directories(sync4Path);

    resetlastEvent();

    // transfer the folder and its subfolders
    TransferTracker uploadListener(megaApi[0].get());
    megaApi[0]->startUpload(basePath.u8string().c_str(), megaApi[0]->getRootNode(), &uploadListener);
    ASSERT_EQ(API_OK, uploadListener.waitForResult());

    // loop until we get a commit to the sctable to ensure we cached the new remote nodes
    ASSERT_TRUE(WaitFor([&](){ return lastEventsContains(MegaEvent::EVENT_COMMIT_DB); }, 10000));

    auto megaNode = [this, &basePath](const std::string& p)
    {
        const auto path = "/" + basePath.u8string() + "/" + p;
        return std::unique_ptr<MegaNode>{megaApi[0]->getNodeByPath(path.c_str())};
    };

    auto syncFolder = [this, &megaNode](const fs::path& p) -> handle
    {
        RequestTracker syncTracker(megaApi[0].get());
        auto node = megaNode(p.filename().u8string());
        megaApi[0]->syncFolder(MegaSync::TYPE_TWOWAY, p.u8string().c_str(), nullptr, node ? node->getHandle() : INVALID_HANDLE, nullptr, &syncTracker);
        EXPECT_EQ(API_OK, syncTracker.waitForResult());

        return syncTracker.request->getParentHandle();
    };

    auto disableSync = [this, &megaNode](const fs::path& p)
    {
        RequestTracker syncTracker(megaApi[0].get());
        auto node = megaNode(p.filename().u8string());
        megaApi[0]->disableSync(node.get(), &syncTracker);
        ASSERT_EQ(API_OK, syncTracker.waitForResult());
    };

    auto disableSyncByBackupId = [this](handle backupId)
    {
        RequestTracker syncTracker(megaApi[0].get());
        megaApi[0]->disableSync(backupId, &syncTracker);
        ASSERT_EQ(API_OK, syncTracker.waitForResult());
    };

    auto resumeSync = [this](handle backupId)
    {
        RequestTracker syncTracker(megaApi[0].get());
        megaApi[0]->enableSync(backupId, &syncTracker);
        ASSERT_EQ(API_OK, syncTracker.waitForResult());
    };

    auto removeSync = [this](handle backupId)
    {
        RequestTracker syncTracker(megaApi[0].get());
        megaApi[0]->removeSync(backupId, INVALID_HANDLE, &syncTracker);
        ASSERT_EQ(API_OK, syncTracker.waitForResult());
    };

    auto checkSyncOK = [this, &megaNode](const fs::path& p)
    {
        auto node = megaNode(p.filename().u8string());
        //return std::unique_ptr<MegaSync>{megaApi[0]->getSyncByNode(node.get())} != nullptr; //disabled syncs are not OK but foundable

        LOG_verbose << "checkSyncOK " << p.filename().u8string() << " node found: " << bool(node);

        std::unique_ptr<MegaSync> sync{megaApi[0]->getSyncByNode(node.get())};

        LOG_verbose << "checkSyncOK " << p.filename().u8string() << " sync found: " << bool(sync);

        if (!sync) return false;

        LOG_verbose << "checkSyncOK " << p.filename().u8string() << " sync is: " << sync->getLocalFolder();


        LOG_verbose << "checkSyncOK " << p.filename().u8string() << " enabled: " << sync->isEnabled();

        return sync->isEnabled();

    };

    auto checkSyncDisabled = [this, &megaNode](const fs::path& p)
    {
        auto node = megaNode(p.filename().u8string());
        std::unique_ptr<MegaSync> sync{megaApi[0]->getSyncByNode(node.get())};
        if (!sync) return false;
        return !sync->isEnabled();
    };


    auto reloginViaSession = [this, &session, &syncListener0]()
    {
        locallogout();  // only logs out 0
        syncListener0.clear();

        //loginBySessionId(0, session);
        auto tracker = asyncRequestFastLogin(0, session.c_str());
        ASSERT_EQ(API_OK, tracker->waitForResult()) << " Failed to establish a login/session for account " << 0;
    };

    LOG_verbose << " SyncResumptionAfterFetchNodes : syncying folders";

    handle backupId1 = syncFolder(sync1Path);  (void)backupId1;
    handle backupId2 = syncFolder(sync2Path);
    handle backupId3 = syncFolder(sync3Path);  (void)backupId3;
    handle backupId4 = syncFolder(sync4Path);  (void)backupId4;

    ASSERT_TRUE(checkSyncOK(sync1Path));
    ASSERT_TRUE(checkSyncOK(sync2Path));
    ASSERT_TRUE(checkSyncOK(sync3Path));
    ASSERT_TRUE(checkSyncOK(sync4Path));

    LOG_verbose << " SyncResumptionAfterFetchNodes : disabling sync by path";
    disableSync(sync2Path);
    LOG_verbose << " SyncResumptionAfterFetchNodes : disabling sync by tag";
    disableSyncByBackupId(backupId4);
    LOG_verbose << " SyncResumptionAfterFetchNodes : removing sync";
    removeSync(backupId3);

    // wait for the sync removals to actually take place
    std::this_thread::sleep_for(std::chrono::seconds{3});

    ASSERT_TRUE(checkSyncOK(sync1Path));
    ASSERT_TRUE(checkSyncDisabled(sync2Path));
    ASSERT_FALSE(checkSyncOK(sync3Path));
    ASSERT_TRUE(checkSyncDisabled(sync4Path));

    reloginViaSession();

    ASSERT_FALSE(checkSyncOK(sync1Path));
    ASSERT_FALSE(checkSyncOK(sync2Path));
    ASSERT_FALSE(checkSyncOK(sync3Path));
    ASSERT_FALSE(checkSyncOK(sync4Path));

    fetchnodes(0, maxTimeout); // auto-resumes two active syncs

    ASSERT_TRUE(checkSyncOK(sync1Path));
    ASSERT_FALSE(checkSyncOK(sync2Path));
    ASSERT_TRUE(checkSyncDisabled(sync2Path));
    ASSERT_FALSE(checkSyncOK(sync3Path));
    ASSERT_FALSE(checkSyncOK(sync4Path));
    ASSERT_TRUE(checkSyncDisabled(sync4Path));

    // check if we can still resume manually
    LOG_verbose << " SyncResumptionAfterFetchNodes : resuming syncs";
    resumeSync(backupId2);
    resumeSync(backupId4);

    ASSERT_TRUE(checkSyncOK(sync1Path));
    ASSERT_TRUE(checkSyncOK(sync2Path));
    ASSERT_FALSE(checkSyncOK(sync3Path));
    ASSERT_TRUE(checkSyncOK(sync4Path));

    // check if resumeSync re-activated the sync
    reloginViaSession();

    ASSERT_FALSE(checkSyncOK(sync1Path));
    ASSERT_FALSE(checkSyncOK(sync2Path));
    ASSERT_FALSE(checkSyncOK(sync3Path));
    ASSERT_FALSE(checkSyncOK(sync4Path));

    fetchnodes(0, maxTimeout); // auto-resumes three active syncs

    ASSERT_TRUE(checkSyncOK(sync1Path));
    ASSERT_TRUE(checkSyncOK(sync2Path));
    ASSERT_FALSE(checkSyncOK(sync3Path));
    ASSERT_TRUE(checkSyncOK(sync4Path));

    LOG_verbose << " SyncResumptionAfterFetchNodes : removing syncs";
    removeSync(backupId1);
    removeSync(backupId2);
    removeSync(backupId4);

    // wait for the sync removals to actually take place
    std::this_thread::sleep_for(std::chrono::seconds{5});

    ASSERT_FALSE(syncListener0.hasAnyErrors());
    ASSERT_FALSE(syncListener1.hasAnyErrors());

    ASSERT_NO_FATAL_FAILURE(cleanUp(this->megaApi[0].get(), basePath));
}

/**
 * @brief TEST_F SyncRemoteNode
 *
 * Testing remote node rename, move and remove.
 */
TEST_F(SdkTest, SyncRemoteNode)
{

    // What we are going to test here:
    // - rename remote -> Sync Fail
    // - move remote -> Sync fail
    // - remove remote -> Sync fail
    // - remove a failing sync

    LOG_info << "___TEST SyncRemoteNode___";
    ASSERT_NO_FATAL_FAILURE(getAccountsForTest(1));

    fs::path basePath = "SyncRemoteNode";
    const auto localPath = fs::current_path() / basePath;

    ASSERT_NO_FATAL_FAILURE(cleanUp(this->megaApi[0].get(), basePath));

    // Create local directory and file.
    fs::create_directories(localPath);
    createFile((localPath / "fileTest1").u8string(), false);

    LOG_verbose << "SyncRemoteNode :  Creating remote folder";
    std::unique_ptr<MegaNode> remoteRootNode(megaApi[0]->getRootNode());
    ASSERT_NE(remoteRootNode.get(), nullptr);
    auto nh = createFolder(0, basePath.u8string().c_str(), remoteRootNode.get());
    ASSERT_NE(nh, UNDEF) << "Error creating remote basePath";
    std::unique_ptr<MegaNode> remoteBaseNode(megaApi[0]->getNodeByHandle(nh));
    ASSERT_NE(remoteBaseNode.get(), nullptr);

    LOG_verbose << "SyncRemoteNode :  Enabling sync";
    ASSERT_EQ(API_OK, synchronousSyncFolder(0, nullptr, MegaSync::TYPE_TWOWAY, localPath.u8string().c_str(), nullptr, remoteBaseNode->getHandle(), nullptr)) << "API Error adding a new sync";
    std::unique_ptr<MegaSync> sync = waitForSyncState(megaApi[0].get(), remoteBaseNode.get(), true, true, MegaSync::NO_SYNC_ERROR);
    ASSERT_TRUE(sync && sync->isActive());
    handle backupId = sync->getBackupId();

    {
        TestingWithLogErrorAllowanceGuard g;

        // Rename remote folder --> Sync fail
        LOG_verbose << "SyncRemoteNode :  Rename remote node with sync active.";
        std::string basePathRenamed = "SyncRemoteNodeRenamed";
        ASSERT_EQ(API_OK, doRenameNode(0, remoteBaseNode.get(), basePathRenamed.c_str()));
        sync = waitForSyncState(megaApi[0].get(), backupId, false, false, MegaSync::REMOTE_PATH_HAS_CHANGED);
        ASSERT_TRUE(sync && !sync->isEnabled() && !sync->isActive());
        ASSERT_EQ(MegaSync::REMOTE_PATH_HAS_CHANGED, sync->getError());

        LOG_verbose << "SyncRemoteNode :  Restoring remote folder name.";
        ASSERT_EQ(API_OK, doRenameNode(0, remoteBaseNode.get(), basePath.u8string().c_str()));
        ASSERT_NE(remoteBaseNode.get(), nullptr);
        sync = waitForSyncState(megaApi[0].get(), backupId, false, false, MegaSync::REMOTE_PATH_HAS_CHANGED);
        ASSERT_TRUE(sync && !sync->isEnabled() && !sync->isActive());
        ASSERT_EQ(MegaSync::REMOTE_PATH_HAS_CHANGED, sync->getError());
    }

    LOG_verbose << "SyncRemoteNode :  Enabling sync again.";
    ASSERT_EQ(MegaError::API_OK, synchronousEnableSync(0, backupId)) << "API Error enabling the sync";
    sync = waitForSyncState(megaApi[0].get(), remoteBaseNode.get(), true, true, MegaSync::NO_SYNC_ERROR);
    ASSERT_TRUE(sync && sync->isActive());
    ASSERT_EQ(MegaSync::NO_SYNC_ERROR, sync->getError());

    // Move remote folder --> Sync fail

    LOG_verbose << "SyncRemoteNode :  Creating secondary folder";
    std::string movedBasePath = basePath.u8string() + "Moved";
    nh = createFolder(0, movedBasePath.c_str(), remoteRootNode.get());
    ASSERT_NE(nh, UNDEF) << "Error creating remote movedBasePath";
    std::unique_ptr<MegaNode> remoteMoveNodeParent(megaApi[0]->getNodeByHandle(nh));
    ASSERT_NE(remoteMoveNodeParent.get(), nullptr);

    {
        TestingWithLogErrorAllowanceGuard g;
        LOG_verbose << "SyncRemoteNode :  Move remote node with sync active to the secondary folder.";
        ASSERT_EQ(API_OK, doMoveNode(0, nullptr, remoteBaseNode.get(), remoteMoveNodeParent.get()));
        sync = waitForSyncState(megaApi[0].get(), backupId, false, false, MegaSync::REMOTE_PATH_HAS_CHANGED);
        ASSERT_TRUE(sync && !sync->isEnabled() && !sync->isActive());
        ASSERT_EQ(MegaSync::REMOTE_PATH_HAS_CHANGED, sync->getError());

        LOG_verbose << "SyncRemoteNode :  Moving back the remote node.";
        ASSERT_EQ(API_OK, doMoveNode(0, nullptr, remoteBaseNode.get(), remoteRootNode.get()));

        WaitMillisec(1000);

        ASSERT_NE(remoteBaseNode.get(), nullptr);
        sync = waitForSyncState(megaApi[0].get(), backupId, false, false, MegaSync::REMOTE_PATH_HAS_CHANGED);
        ASSERT_TRUE(sync && !sync->isEnabled() && !sync->isActive());
        ASSERT_EQ(MegaSync::REMOTE_PATH_HAS_CHANGED, sync->getError());
    }


    LOG_verbose << "SyncRemoteNode :  Enabling sync again.";
    ASSERT_EQ(MegaError::API_OK, synchronousEnableSync(0, backupId)) << "API Error enabling the sync";

    WaitMillisec(1000);

    sync = waitForSyncState(megaApi[0].get(), remoteBaseNode.get(), true, true, MegaSync::NO_SYNC_ERROR);
    ASSERT_TRUE(sync && sync->isActive());
    ASSERT_EQ(MegaSync::NO_SYNC_ERROR, sync->getError());


    // Rename remote folder --> Sync fail
    {
        TestingWithLogErrorAllowanceGuard g;
        LOG_verbose << "SyncRemoteNode :  Rename remote node.";
        std::string renamedBasePath = basePath.u8string() + "Renamed";
        ASSERT_EQ(API_OK, doRenameNode(0, remoteBaseNode.get(), renamedBasePath.c_str()));
        sync = waitForSyncState(megaApi[0].get(), backupId, false, false, MegaSync::REMOTE_PATH_HAS_CHANGED);
        ASSERT_TRUE(sync && !sync->isEnabled() && !sync->isActive());
        ASSERT_EQ(MegaSync::REMOTE_PATH_HAS_CHANGED, sync->getError());

        LOG_verbose << "SyncRemoteNode :  Renaming back the remote node.";
        ASSERT_EQ(API_OK, doRenameNode(0, remoteBaseNode.get(), basePath.u8string().c_str()));

        WaitMillisec(1000);

        ASSERT_NE(remoteBaseNode.get(), nullptr);
        sync = waitForSyncState(megaApi[0].get(), backupId, false, false, MegaSync::REMOTE_PATH_HAS_CHANGED);
        ASSERT_TRUE(sync && !sync->isEnabled() && !sync->isActive());

        unique_ptr<char[]> pathFromNode{ megaApi[0]->getNodePath(remoteBaseNode.get()) };
        string actualPath{ pathFromNode.get() };
        string pathFromSync(sync->getLastKnownMegaFolder());
        ASSERT_EQ(actualPath, pathFromSync) << "Wrong updated path";

        ASSERT_EQ(MegaSync::REMOTE_PATH_HAS_CHANGED, sync->getError()); //the error stays until re-enabled
    }

    LOG_verbose << "SyncRemoteNode :  Enabling sync again.";
    ASSERT_EQ(MegaError::API_OK, synchronousEnableSync(0, backupId)) << "API Error enabling the sync";
    sync = waitForSyncState(megaApi[0].get(), remoteBaseNode.get(), true, true, MegaSync::NO_SYNC_ERROR);
    ASSERT_TRUE(sync && sync->isActive());
    ASSERT_EQ(MegaSync::NO_SYNC_ERROR, sync->getError());


    {
        TestingWithLogErrorAllowanceGuard g;
        // Remove remote folder --> Sync fail
        LOG_verbose << "SyncRemoteNode :  Removing remote node with sync active.";
        ASSERT_EQ(API_OK, doDeleteNode(0, remoteBaseNode.get()));                                //  <--- remote node deleted!!
        sync = waitForSyncState(megaApi[0].get(), backupId, false, false, MegaSync::REMOTE_NODE_NOT_FOUND);
        ASSERT_TRUE(sync && !sync->isEnabled() && !sync->isActive());
        ASSERT_EQ(MegaSync::REMOTE_NODE_NOT_FOUND, sync->getError());

        LOG_verbose << "SyncRemoteNode :  Recreating remote folder.";
        nh = createFolder(0, basePath.u8string().c_str(), remoteRootNode.get());

        WaitMillisec(1000);

        ASSERT_NE(nh, UNDEF) << "Error creating remote basePath";
        remoteBaseNode.reset(megaApi[0]->getNodeByHandle(nh));
        ASSERT_NE(remoteBaseNode.get(), nullptr);
        sync = waitForSyncState(megaApi[0].get(), backupId, false, false, MegaSync::REMOTE_NODE_NOT_FOUND);
        ASSERT_TRUE(sync && !sync->isEnabled() && !sync->isActive());
        ASSERT_EQ(MegaSync::REMOTE_NODE_NOT_FOUND, sync->getError());
    }

    {
        TestingWithLogErrorAllowanceGuard g;
        LOG_verbose << "SyncRemoteNode :  Enabling sync again.";
        ASSERT_EQ(MegaError::API_ENOENT, synchronousEnableSync(0, backupId)) << "API Error enabling the sync";  //  <--- remote node has been deleted, we should not be able to resume!!
    }
    //sync = waitForSyncState(megaApi[0].get(), remoteBaseNode.get(), true, true, MegaSync::NO_SYNC_ERROR);
    //ASSERT_TRUE(sync && sync->isActive());
    //ASSERT_EQ(MegaSync::NO_SYNC_ERROR, sync->getError());

    //{
    //    TestingWithLogErrorAllowanceGuard g;

    //    // Check if a locallogout keeps the sync configuration if the remote is removed.
    //    LOG_verbose << "SyncRemoteNode :  Removing remote node with sync active.";
    //    ASSERT_NO_FATAL_FAILURE(deleteNode(0, remoteBaseNode.get())) << "Error deleting remote basePath";;
    //    sync = waitForSyncState(megaApi[0].get(), tagID, MegaSync::SYNC_FAILED);
    //    ASSERT_TRUE(sync && !sync->isEnabled() && !sync->isActive());
    //    ASSERT_EQ(MegaSync::REMOTE_NODE_NOT_FOUND, sync->getError());
    //}

    std::string session = dumpSession();
    ASSERT_NO_FATAL_FAILURE(locallogout());
    //loginBySessionId(0, session);
    auto tracker = asyncRequestFastLogin(0, session.c_str());
    ASSERT_EQ(API_OK, tracker->waitForResult()) << " Failed to establish a login/session for account " << 0;
    ASSERT_NO_FATAL_FAILURE(fetchnodes(0));

    // since the node was deleted, path is irrelevant
    //sync.reset(megaApi[0]->getSyncByBackupId(tagID));
    //ASSERT_EQ(string(sync->getLastKnownMegaFolder()), ("/" / basePath).u8string());

    // Remove a failing sync.
    LOG_verbose << "SyncRemoteNode :  Remove failed sync";
<<<<<<< HEAD
    ASSERT_EQ(MegaError::API_OK, synchronousRemoveSync(0, sync->getBackupId())) << "API Error removing the sync";
=======
    ASSERT_EQ(API_OK, synchronousRemoveSync(0, sync->getBackupId())) << "API Error removing the sync";
>>>>>>> 86ff75c4
    sync.reset(megaApi[0]->getSyncByBackupId(backupId));
    ASSERT_EQ(nullptr, sync.get());

    // Wait for sync to be effectively removed.
    std::this_thread::sleep_for(std::chrono::seconds{5});

    ASSERT_NO_FATAL_FAILURE(cleanUp(this->megaApi[0].get(), basePath));
}

/**
 * @brief TEST_F SyncPersistence
 *
 * Testing configured syncs persitence
 */
TEST_F(SdkTest, SyncPersistence)
{
    // What we are going to test here:
    // - locallogut -> Syncs kept
    // - logout with setKeepSyncsAfterLogout(true) -> Syncs kept
    // - logout -> Syncs removed

    LOG_info << "___TEST SyncPersistence___";
    ASSERT_NO_FATAL_FAILURE(getAccountsForTest(1));

    // Make sure session ID is invalidated.
    gSessionIDs[0] = "invalid";

    fs::path basePath = "SyncPersistence";
    const auto localPath = fs::current_path() / basePath;

    ASSERT_NO_FATAL_FAILURE(cleanUp(this->megaApi[0].get(), basePath));

    // Create local directory and file.
    fs::create_directories(localPath);
    createFile((localPath / "fileTest1").u8string(), false);

    LOG_verbose << "SyncPersistence :  Creating remote folder";
    std::unique_ptr<MegaNode> remoteRootNode(megaApi[0]->getRootNode());
    ASSERT_NE(remoteRootNode.get(), nullptr);

    resetlastEvent();

    auto nh = createFolder(0, basePath.u8string().c_str(), remoteRootNode.get());
    ASSERT_NE(nh, UNDEF) << "Error creating remote basePath";
    std::unique_ptr<MegaNode> remoteBaseNode(megaApi[0]->getNodeByHandle(nh));
    ASSERT_NE(remoteBaseNode.get(), nullptr);

    // make sure there are no outstanding cs requests in case
    // "Postponing DB commit until cs requests finish"
    // means our Sync's cloud Node is not in the db
    ASSERT_TRUE(WaitFor([&](){ return lastEventsContains(MegaEvent::EVENT_COMMIT_DB); }, 10000));


    LOG_verbose << "SyncPersistence :  Enabling sync";
    ASSERT_EQ(API_OK, synchronousSyncFolder(0, nullptr, MegaSync::TYPE_TWOWAY, localPath.u8string().c_str(), nullptr, remoteBaseNode->getHandle(), nullptr)) << "API Error adding a new sync";
    std::unique_ptr<MegaSync> sync = waitForSyncState(megaApi[0].get(), remoteBaseNode.get(), true, true, MegaSync::NO_SYNC_ERROR);
    ASSERT_TRUE(sync && sync->isActive());
    handle backupId = sync->getBackupId();
    std::string remoteFolder(sync->getLastKnownMegaFolder());

    // Check if a locallogout keeps the sync configured.
    std::string session = dumpSession();
    ASSERT_NO_FATAL_FAILURE(locallogout());
    auto trackerFastLogin = asyncRequestFastLogin(0, session.c_str());
    ASSERT_EQ(API_OK, trackerFastLogin->waitForResult()) << " Failed to establish a login/session for account " << 0;

    resetlastEvent();
    ASSERT_NO_FATAL_FAILURE(fetchnodes(0));

    // wait for the event that says all syncs (if any) have been reloaded
    ASSERT_TRUE(WaitFor([&](){ return lastEventsContains(MegaEvent::EVENT_SYNCS_RESTORED); }, 10000));

    sync = waitForSyncState(megaApi[0].get(), backupId, true, true, MegaSync::NO_SYNC_ERROR);
    ASSERT_TRUE(sync && sync->isActive());
    ASSERT_EQ(remoteFolder, string(sync->getLastKnownMegaFolder()));

    // Check if a logout with keepSyncsAfterLogout keeps the sync configured.
    ASSERT_NO_FATAL_FAILURE(logout(0, true, maxTimeout));
    gSessionIDs[0] = "invalid";
    auto trackerLogin = asyncRequestLogin(0, mApi[0].email.c_str(), mApi[0].pwd.c_str());
    ASSERT_EQ(API_OK, trackerLogin->waitForResult()) << " Failed to establish a login/session for account " << 0;
    ASSERT_NO_FATAL_FAILURE(fetchnodes(0));
    sync = waitForSyncState(megaApi[0].get(), backupId, false, false, MegaSync::LOGGED_OUT);
    ASSERT_TRUE(sync && !sync->isActive());
    ASSERT_EQ(remoteFolder, string(sync->getLastKnownMegaFolder()));

    // Check if a logout without keepSyncsAfterLogout doesn't keep the sync configured.
    ASSERT_NO_FATAL_FAILURE(logout(0, false, maxTimeout));
    gSessionIDs[0] = "invalid";
    trackerLogin = asyncRequestLogin(0, mApi[0].email.c_str(), mApi[0].pwd.c_str());
    ASSERT_EQ(API_OK, trackerLogin->waitForResult()) << " Failed to establish a login/session for account " << 0;
    ASSERT_NO_FATAL_FAILURE(fetchnodes(0));
    sync.reset(megaApi[0]->getSyncByBackupId(backupId));
    ASSERT_EQ(sync, nullptr);

    ASSERT_NO_FATAL_FAILURE(cleanUp(this->megaApi[0].get(), basePath));
}

/**
 * @brief TEST_F SyncPaths
 *
 * Testing non ascii paths and symlinks
 */
TEST_F(SdkTest, SyncPaths)
{
    // What we are going to test here:
    // - Check paths with non ascii chars and check that sync works.
    // - (No WIN32) Add a sync with non canonical path and check that it works,
    //   that symlinks are not followed and that sync path collision with
    //   symlinks involved works.

    LOG_info << "___TEST SyncPaths___";
    ASSERT_NO_FATAL_FAILURE(getAccountsForTest(1));

    string basePathStr = "SyncPaths-синхронизация";
    string fileNameStr = "fileTest1-файл";

    fs::path basePath = fs::u8path(basePathStr.c_str());
    const auto localPath = fs::current_path() / basePath;
    fs::path filePath = localPath / fs::u8path(fileNameStr.c_str());
    fs::path fileDownloadPath = fs::current_path() / fs::u8path(fileNameStr.c_str());

    ASSERT_NO_FATAL_FAILURE(cleanUp(this->megaApi[0].get(), basePath));
#ifndef WIN32
    ASSERT_NO_FATAL_FAILURE(cleanUp(this->megaApi[0].get(), "symlink_1A"));
#endif
    deleteFile(fileDownloadPath.u8string());

    // Create local directories
    fs::create_directory(localPath);
#ifndef WIN32
    fs::create_directory(localPath / "level_1A");
    fs::create_directory_symlink(localPath / "level_1A", localPath / "symlink_1A");
    fs::create_directory_symlink(localPath / "level_1A", fs::current_path() / "symlink_1A");
#endif

    LOG_verbose << "SyncPaths :  Creating remote folder";
    std::unique_ptr<MegaNode> remoteRootNode(megaApi[0]->getRootNode());
    ASSERT_NE(remoteRootNode.get(), nullptr);
    auto nh = createFolder(0, basePath.u8string().c_str(), remoteRootNode.get());
    ASSERT_NE(nh, UNDEF) << "Error creating remote basePath";
    std::unique_ptr<MegaNode> remoteBaseNode(megaApi[0]->getNodeByHandle(nh));
    ASSERT_NE(remoteBaseNode.get(), nullptr);

    LOG_verbose << "SyncPersistence :  Creating sync";
    ASSERT_EQ(API_OK, synchronousSyncFolder(0, nullptr, MegaSync::TYPE_TWOWAY, localPath.u8string().c_str(), nullptr, remoteBaseNode->getHandle(), nullptr)) << "API Error adding a new sync";
    std::unique_ptr<MegaSync> sync = waitForSyncState(megaApi[0].get(), remoteBaseNode.get(), true, true, MegaSync::NO_SYNC_ERROR);
    ASSERT_TRUE(sync && sync->isActive());

    LOG_verbose << "SyncPersistence :  Adding a file and checking if it is synced: " << filePath.u8string();
    createFile(filePath.u8string(), false);
    std::unique_ptr<MegaNode> remoteNode;
    WaitFor([this, &remoteNode, &remoteBaseNode, fileNameStr]() -> bool
    {
        remoteNode.reset(megaApi[0]->getNodeByPath(("/" + string(remoteBaseNode->getName()) + "/" + fileNameStr).c_str()));
        return (remoteNode.get() != nullptr);
    },50*1000);
    ASSERT_NE(remoteNode.get(), nullptr);
    ASSERT_EQ(API_OK,synchronousStartDownload(0, remoteNode.get(), fileDownloadPath.u8string().c_str()));
    ASSERT_TRUE(fileexists(fileDownloadPath.u8string()));
    deleteFile(fileDownloadPath.u8string());

#if !defined(WIN32) && !defined(__APPLE__)
    LOG_verbose << "SyncPersistence :  Check that symlinks are not synced.";
    std::unique_ptr<MegaNode> remoteNodeSym(megaApi[0]->getNodeByPath(("/" + string(remoteBaseNode->getName()) + "/symlink_1A").c_str()));
    ASSERT_EQ(remoteNodeSym.get(), nullptr);

    {
        TestingWithLogErrorAllowanceGuard g;

        LOG_verbose << "SyncPersistence :  Check that symlinks are considered when creating a sync.";
        nh = createFolder(0, "symlink_1A", remoteRootNode.get());
        ASSERT_NE(nh, UNDEF) << "Error creating remote basePath";
        remoteNodeSym.reset(megaApi[0]->getNodeByHandle(nh));
        ASSERT_NE(remoteNodeSym.get(), nullptr);
        ASSERT_EQ(API_EARGS, synchronousSyncFolder(0, nullptr, MegaSync::TYPE_TWOWAY, (fs::current_path() / "symlink_1A").u8string().c_str(), nullptr, remoteNodeSym->getHandle(), nullptr)) << "API Error adding a new sync";
        ASSERT_EQ(MegaSync::LOCAL_PATH_SYNC_COLLISION, mApi[0].lastSyncError);
    }
    // Disable the first one, create again the one with the symlink, check that it is working and check if the first fails when enabled.
    auto tagID = sync->getBackupId();
    ASSERT_EQ(MegaError::API_OK, synchronousDisableSync(0, tagID)) << "API Error disabling sync";
    sync = waitForSyncState(megaApi[0].get(), tagID, false, false, MegaSync::NO_SYNC_ERROR);
    ASSERT_TRUE(sync && !sync->isEnabled());

    ASSERT_EQ(API_OK, synchronousSyncFolder(0, nullptr, MegaSync::TYPE_TWOWAY, (fs::current_path() / "symlink_1A").u8string().c_str(), nullptr, remoteNodeSym->getHandle(), nullptr)) << "API Error adding a new sync";
    std::unique_ptr<MegaSync> syncSym = waitForSyncState(megaApi[0].get(), remoteNodeSym.get(), true, true, MegaSync::NO_SYNC_ERROR);
    ASSERT_TRUE(syncSym && syncSym->isActive());

    LOG_verbose << "SyncPersistence :  Adding a file and checking if it is synced,";
    createFile((localPath / "level_1A" / fs::u8path(fileNameStr.c_str())).u8string(), false);
    WaitFor([this, &remoteNode, &remoteNodeSym, fileNameStr]() -> bool
    {
        remoteNode.reset(megaApi[0]->getNodeByPath(("/" + string(remoteNodeSym->getName()) + "/" + fileNameStr).c_str()));
        return (remoteNode.get() != nullptr);
    },50*1000);
    ASSERT_NE(remoteNode.get(), nullptr);
    ASSERT_EQ(MegaError::API_OK,synchronousStartDownload(0,remoteNode.get(),fileDownloadPath.u8string().c_str()));
    ASSERT_TRUE(fileexists(fileDownloadPath.u8string()));
    deleteFile(fileDownloadPath.u8string());

    {
        TestingWithLogErrorAllowanceGuard g;

        ASSERT_EQ(MegaError::API_EARGS, synchronousEnableSync(0, tagID)) << "API Error enabling a sync";
        ASSERT_EQ(MegaSync::LOCAL_PATH_SYNC_COLLISION, mApi[0].lastSyncError);
    }

    ASSERT_NO_FATAL_FAILURE(cleanUp(this->megaApi[0].get(), "symlink_1A"));
#endif

    ASSERT_NO_FATAL_FAILURE(cleanUp(this->megaApi[0].get(), basePath));
}

/**
 * @brief TEST_F SyncOQTransitions
 *
 * Testing OQ Transitions
 */
TEST_F(SdkTest, SyncOQTransitions)
{

    // What we are going to test here:
    // - Online transitions: Sync is disabled when in OQ and enabled after OQ
    // - Offline transitions: Sync is disabled when in OQ and enabled after OQ
    // - Enabling a sync temporarily disabled.

    LOG_info << "___TEST SyncOQTransitions___";
    ASSERT_NO_FATAL_FAILURE(getAccountsForTest(2));

    string fileNameStr = "fileTest";

    fs::path basePath = "SyncOQTransitions";
    fs::path fillPath = "OQFolder";

    const auto localPath = fs::current_path() / basePath;
    fs::path filePath = localPath / fs::u8path(fileNameStr.c_str());

    ASSERT_NO_FATAL_FAILURE(cleanUp(this->megaApi[0].get(), basePath));
    ASSERT_NO_FATAL_FAILURE(cleanUp(this->megaApi[0].get(), fillPath));

    // Create local directory
    fs::create_directories(localPath);

    LOG_verbose << "SyncOQTransitions :  Creating remote folder";
    std::unique_ptr<MegaNode> remoteRootNode(megaApi[0]->getRootNode());
    ASSERT_NE(remoteRootNode.get(), nullptr);
    auto nh = createFolder(0, basePath.u8string().c_str(), remoteRootNode.get());
    ASSERT_NE(nh, UNDEF) << "Error creating remote basePath";
    std::unique_ptr<MegaNode> remoteBaseNode(megaApi[0]->getNodeByHandle(nh));
    ASSERT_NE(remoteBaseNode.get(), nullptr);
    nh = createFolder(0, fillPath.u8string().c_str(), remoteRootNode.get());
    ASSERT_NE(nh, UNDEF) << "Error creating remote fillPath";
    std::unique_ptr<MegaNode> remoteFillNode(megaApi[0]->getNodeByHandle(nh));
    ASSERT_NE(remoteFillNode.get(), nullptr);

    LOG_verbose << "SyncOQTransitions :  Creating sync";
    ASSERT_EQ(API_OK, synchronousSyncFolder(0, nullptr, MegaSync::TYPE_TWOWAY, localPath.u8string().c_str(), nullptr, remoteBaseNode->getHandle(), nullptr)) << "API Error adding a new sync";
    std::unique_ptr<MegaSync> sync = waitForSyncState(megaApi[0].get(), remoteBaseNode.get(), true, true, MegaSync::NO_SYNC_ERROR);
    ASSERT_TRUE(sync && sync->isActive());
    handle backupId = sync->getBackupId();

    LOG_verbose << "SyncOQTransitions :  Filling up storage space";
    auto importHandle = importPublicLink(0, MegaClient::MEGAURL+"/file/D4AGlbqY#Ak-OW4MP7lhnQxP9nzBU1bOP45xr_7sXnIz8YYqOBUg", remoteFillNode.get());
    std::unique_ptr<MegaNode> remote1GBFile(megaApi[0]->getNodeByHandle(importHandle));

    ASSERT_NO_FATAL_FAILURE(synchronousGetSpecificAccountDetails(0, true, false, false)); // Get account size.
    ASSERT_NE(mApi[0].accountDetails, nullptr);
    int filesNeeded = int(mApi[0].accountDetails->getStorageMax() / remote1GBFile->getSize());

    for (int i=1; i < filesNeeded; i++)
    {
        ASSERT_EQ(API_OK, doCopyNode(0, nullptr, remote1GBFile.get(), remoteFillNode.get(), (remote1GBFile->getName() + to_string(i)).c_str()));
    }
    std::unique_ptr<MegaNode> last1GBFileNode(megaApi[0]->getChildNode(remoteFillNode.get(), (remote1GBFile->getName() + to_string(filesNeeded-1)).c_str()));

    {
        TestingWithLogErrorAllowanceGuard g;

        LOG_verbose << "SyncOQTransitions :  Check that Sync is disabled due to OQ.";
        ASSERT_NO_FATAL_FAILURE(synchronousGetSpecificAccountDetails(0, true, false, false)); // Needed to ensure we know we are in OQ
        sync = waitForSyncState(megaApi[0].get(), backupId, false, false, MegaSync::STORAGE_OVERQUOTA);
        ASSERT_TRUE(sync && !sync->isEnabled() && !sync->isActive());
        ASSERT_EQ(MegaSync::STORAGE_OVERQUOTA, sync->getError());

        LOG_verbose << "SyncOQTransitions :  Check that Sync could not be enabled while disabled due to OQ.";
        ASSERT_EQ(MegaError::API_EFAILED, synchronousEnableSync(0, backupId))  << "API Error enabling a sync";
        sync = waitForSyncState(megaApi[0].get(), backupId, false, false, MegaSync::STORAGE_OVERQUOTA);  // fresh snapshot of sync state
        ASSERT_TRUE(sync && !sync->isEnabled() && !sync->isActive());
        ASSERT_EQ(MegaSync::STORAGE_OVERQUOTA, sync->getError());
    }

    LOG_verbose << "SyncOQTransitions :  Free up space and check that Sync is not active again.";
    ASSERT_EQ(MegaError::API_OK, synchronousRemove(0, last1GBFileNode.get()));
    ASSERT_NO_FATAL_FAILURE(synchronousGetSpecificAccountDetails(0, true, false, false)); // Needed to ensure we know we are not in OQ
    sync = waitForSyncState(megaApi[0].get(), backupId, false, false, MegaSync::STORAGE_OVERQUOTA);  // of course the error stays as OverQuota.  Sync still not re-enabled.
    ASSERT_TRUE(sync && !sync->isEnabled() && !sync->isActive());

    LOG_verbose << "SyncOQTransitions :  Share big files folder with another account.";

    ASSERT_EQ(MegaError::API_OK, synchronousInviteContact(0, mApi[1].email.c_str(), "SdkTestShareKeys contact request A to B", MegaContactRequest::INVITE_ACTION_ADD));
    ASSERT_TRUE(WaitFor([this]()
    {
        return unique_ptr<MegaContactRequestList>(megaApi[1]->getIncomingContactRequests())->size() == 1;
    }, 60*1000));
    ASSERT_NO_FATAL_FAILURE(getContactRequest(1, false));
    ASSERT_EQ(MegaError::API_OK, synchronousReplyContactRequest(1, mApi[1].cr.get(), MegaContactRequest::REPLY_ACTION_ACCEPT));
    ASSERT_EQ(MegaError::API_OK, synchronousShare(0, remoteFillNode.get(), mApi[1].email.c_str(), MegaShare::ACCESS_FULL)) << "Folder sharing failed";
    ASSERT_TRUE(WaitFor([this]()
    {
        return unique_ptr<MegaShareList>(megaApi[1]->getInSharesList())->size() == 1;
    }, 60*1000));

    unique_ptr<MegaNodeList> nodeList(megaApi[1]->getInShares(megaApi[1]->getContact(mApi[0].email.c_str())));
    ASSERT_EQ(nodeList->size(), 1);
    MegaNode* inshareNode = nodeList->get(0);

    LOG_verbose << "SyncOQTransitions :  Check for transition to OQ while offline.";
    std::string session = dumpSession();
    ASSERT_NO_FATAL_FAILURE(locallogout());

    std::unique_ptr<MegaNode> remote1GBFile2nd(megaApi[1]->getChildNode(inshareNode, remote1GBFile->getName()));
    ASSERT_EQ(API_OK, doCopyNode(1, nullptr, remote1GBFile2nd.get(), inshareNode, (remote1GBFile2nd->getName() + to_string(filesNeeded-1)).c_str()));

    {
        TestingWithLogErrorAllowanceGuard g;

        ASSERT_NO_FATAL_FAILURE(resumeSession(session.c_str()));   // sync not actually resumed here though (though it would be if it was still enabled)
        ASSERT_NO_FATAL_FAILURE(fetchnodes(0));
        ASSERT_NO_FATAL_FAILURE(synchronousGetSpecificAccountDetails(0, true, false, false)); // Needed to ensure we know we are in OQ
        sync = waitForSyncState(megaApi[0].get(), backupId, false, false, MegaSync::STORAGE_OVERQUOTA);
        ASSERT_TRUE(sync && !sync->isEnabled() && !sync->isActive());
        ASSERT_EQ(MegaSync::STORAGE_OVERQUOTA, sync->getError());
    }

    LOG_verbose << "SyncOQTransitions :  Check for transition from OQ while offline.";
    ASSERT_NO_FATAL_FAILURE(locallogout());

    std::unique_ptr<MegaNode> toRemoveNode(megaApi[1]->getChildNode(inshareNode, (remote1GBFile->getName() + to_string(filesNeeded-1)).c_str()));
    ASSERT_EQ(API_OK, synchronousRemove(1, toRemoveNode.get()));

    ASSERT_NO_FATAL_FAILURE(resumeSession(session.c_str()));
    ASSERT_NO_FATAL_FAILURE(fetchnodes(0));
    ASSERT_NO_FATAL_FAILURE(synchronousGetSpecificAccountDetails(0, true, false, false)); // Needed to ensure we know we are no longer in OQ
    sync = waitForSyncState(megaApi[0].get(), backupId, false, false, MegaSync::STORAGE_OVERQUOTA);
    ASSERT_TRUE(sync && !sync->isEnabled() && !sync->isActive());

    ASSERT_NO_FATAL_FAILURE(cleanUp(this->megaApi[0].get(), basePath));
    ASSERT_NO_FATAL_FAILURE(cleanUp(this->megaApi[0].get(), fillPath));
}

/**
 * @brief TEST_F StressTestSDKInstancesOverWritableFolders
 *
 * Testing multiple SDK instances working in parallel
 */
TEST_F(SdkTest, DISABLED_StressTestSDKInstancesOverWritableFoldersOverWritableFolders)
{
    // What we are going to test here:
    // - Creating multiple writable folders
    // - Login and fetch nodes in separated MegaApi instances
    //   and hence in multiple SDK instances running in parallel.

    LOG_info << "___TEST StressTestSDKInstancesOverWritableFolders___";
    ASSERT_NO_FATAL_FAILURE(getAccountsForTest(1));

    std::string baseFolder = "StressTestSDKInstancesOverWritableFoldersFolder";

    int numFolders = 90;

    ASSERT_NO_FATAL_FAILURE(cleanUp(this->megaApi[0].get(), baseFolder));

    LOG_verbose << "StressTestSDKInstancesOverWritableFolders :  Creating remote folder";
    std::unique_ptr<MegaNode> remoteRootNode(megaApi[0]->getRootNode());
    ASSERT_NE(remoteRootNode.get(), nullptr);
    auto nh = createFolder(0, baseFolder.c_str(), remoteRootNode.get());
    ASSERT_NE(nh, UNDEF) << "Error creating remote basePath";
    std::unique_ptr<MegaNode> remoteBaseNode(megaApi[0]->getNodeByHandle(nh));
    ASSERT_NE(remoteBaseNode.get(), nullptr);

    // create subfolders ...
    for (int index = 0 ; index < numFolders; index++ )
    {
        string subFolderPath = string("subfolder_").append(SSTR(index));
        nh = createFolder(0, subFolderPath.c_str(), remoteBaseNode.get());
        ASSERT_NE(nh, UNDEF) << "Error creating remote subfolder";
        std::unique_ptr<MegaNode> remoteSubFolderNode(megaApi[0]->getNodeByHandle(nh));
        ASSERT_NE(remoteSubFolderNode.get(), nullptr);

        // ... with a file in it
        string filename1 = UPFILE;
        createFile(filename1, false);
        ASSERT_EQ(MegaError::API_OK, synchronousStartUpload(0, filename1.data(), remoteSubFolderNode.get())) << "Cannot upload a test file";
    }

    auto howMany = numFolders;

    std::vector<std::unique_ptr<RequestTracker>> trackers;
    trackers.resize(howMany);

    std::vector<std::unique_ptr<MegaApi>> exportedFolderApis;
    exportedFolderApis.resize(howMany);

    std::vector<std::string> exportedLinks;
    exportedLinks.resize(howMany);

    std::vector<std::string> authKeys;
    authKeys.resize(howMany);

    // export subfolders
    for (int index = 0 ; index < howMany; index++ )
    {
        string subFolderPath = string("subfolder_").append(SSTR(index));
        std::unique_ptr<MegaNode> remoteSubFolderNode(megaApi[0]->getNodeByPath(subFolderPath.c_str(), remoteBaseNode.get()));
        ASSERT_NE(remoteSubFolderNode.get(), nullptr);

        // ___ get a link to the file node
        ASSERT_NO_FATAL_FAILURE(createPublicLink(0, remoteSubFolderNode.get(), 0, 0, false/*mApi[0].accountDetails->getProLevel() == 0)*/, true/*writable*/));
        // The created link is stored in this->link at onRequestFinish()
        string nodelink = this->link;
        LOG_verbose << "StressTestSDKInstancesOverWritableFolders : " << subFolderPath << " link = " << nodelink;

        exportedLinks[index] = nodelink;

        std::unique_ptr<MegaNode> nexported(megaApi[0]->getNodeByHandle(mApi[0].h));
        ASSERT_NE(nexported.get(), nullptr);

        if (nexported)
        {
            if (nexported->getWritableLinkAuthKey())
            {
                string authKey(nexported->getWritableLinkAuthKey());
                ASSERT_FALSE(authKey.empty());
                authKeys[index] = authKey;
            }
        }
    }

    // create apis to exported folders
    for (int index = 0 ; index < howMany; index++ )
    {
        exportedFolderApis[index].reset(new MegaApi(APP_KEY.c_str(), megaApiCacheFolder(index + 10 /*so as not to clash with megaApi[0]*/).c_str(),
                                                    USER_AGENT.c_str(), int(0), unsigned(THREADS_PER_MEGACLIENT)));
        // reduce log level to something beareable
        exportedFolderApis[index]->setLogLevel(MegaApi::LOG_LEVEL_WARNING);
    }

    // login to exported folders
    for (int index = 0 ; index < howMany; index++ )
    {
        string nodelink = exportedLinks[index];
        string authKey = authKeys[index];

        out() << "login to exported folder " << index;
        trackers[index] = asyncRequestLoginToFolder(exportedFolderApis[index].get(), nodelink.c_str(), authKey.c_str());
    }

    // wait for login to complete:
    for (int index = 0; index < howMany; ++index)
    {
        ASSERT_EQ(API_OK, trackers[index]->waitForResult()) << " Failed to fetchnodes for accout " << index;
    }

    // perform parallel fetchnodes for each
    for (int index = 0; index < howMany; ++index)
    {
        out() << "Fetching nodes for account " << index;
        trackers[index] = asyncRequestFetchnodes(exportedFolderApis[index].get());
    }

    // wait for fetchnodes to complete:
    for (int index = 0; index < howMany; ++index)
    {
        ASSERT_EQ(API_OK, trackers[index]->waitForResult()) << " Failed to fetchnodes for accout " << index;
    }

    // In case the last test exited without cleaning up (eg, debugging etc)
    Cleanup();
}

/**
 * @brief TEST_F StressTestSDKInstancesOverWritableFolders
 *
 * Testing multiple SDK instances working in parallel
 */
TEST_F(SdkTest, WritableFolderSessionResumption)
{
    // What we are going to test here:
    // - Creating multiple writable folders
    // - Login and fetch nodes in separated MegaApi instances
    //   and hence in multiple SDK instances running in parallel.

    LOG_info << "___TEST WritableFolderSessionResumption___";
    ASSERT_NO_FATAL_FAILURE(getAccountsForTest(1));

    std::string baseFolder = "WritableFolderSessionResumption";

    unsigned numFolders = 1;

    ASSERT_NO_FATAL_FAILURE(cleanUp(this->megaApi[0].get(), baseFolder));

    LOG_verbose << "WritableFolderSessionResumption :  Creating remote folder";
    std::unique_ptr<MegaNode> remoteRootNode(megaApi[0]->getRootNode());
    ASSERT_NE(remoteRootNode.get(), nullptr);
    auto nh = createFolder(0, baseFolder.c_str(), remoteRootNode.get());
    ASSERT_NE(nh, UNDEF) << "Error creating remote basePath";
    std::unique_ptr<MegaNode> remoteBaseNode(megaApi[0]->getNodeByHandle(nh));
    ASSERT_NE(remoteBaseNode.get(), nullptr);

    // create subfolders ...
    for (unsigned index = 0 ; index < numFolders; index++ )
    {
        string subFolderPath = string("subfolder_").append(SSTR(index));
        nh = createFolder(0, subFolderPath.c_str(), remoteBaseNode.get());
        ASSERT_NE(nh, UNDEF) << "Error creating remote subfolder";
        std::unique_ptr<MegaNode> remoteSubFolderNode(megaApi[0]->getNodeByHandle(nh));
        ASSERT_NE(remoteSubFolderNode.get(), nullptr);

        // ... with a file in it
        string filename1 = UPFILE;
        createFile(filename1, false);
        ASSERT_EQ(MegaError::API_OK, synchronousStartUpload(0, filename1.data(), remoteSubFolderNode.get())) << "Cannot upload a test file";
    }

    auto howMany = numFolders;

    std::vector<std::unique_ptr<RequestTracker>> trackers;
    trackers.resize(howMany);

    std::vector<std::unique_ptr<MegaApi>> exportedFolderApis;
    exportedFolderApis.resize(howMany);

    std::vector<std::string> exportedLinks;
    exportedLinks.resize(howMany);

    std::vector<std::string> authKeys;
    authKeys.resize(howMany);

    std::vector<std::string> sessions;
    sessions.resize(howMany);

    // export subfolders
    for (unsigned index = 0 ; index < howMany; index++ )
    {
        string subFolderPath = string("subfolder_").append(SSTR(index));
        std::unique_ptr<MegaNode> remoteSubFolderNode(megaApi[0]->getNodeByPath(subFolderPath.c_str(), remoteBaseNode.get()));
        ASSERT_NE(remoteSubFolderNode.get(), nullptr);

        // ___ get a link to the file node
        ASSERT_NO_FATAL_FAILURE(createPublicLink(0, remoteSubFolderNode.get(), 0, 0, false/*mApi[0].accountDetails->getProLevel() == 0)*/, true/*writable*/));
        // The created link is stored in this->link at onRequestFinish()
        string nodelink = this->link;
        LOG_verbose << "WritableFolderSessionResumption : " << subFolderPath << " link = " << nodelink;

        exportedLinks[index] = nodelink;

        std::unique_ptr<MegaNode> nexported(megaApi[0]->getNodeByHandle(mApi[0].h));
        ASSERT_NE(nexported.get(), nullptr);

        if (nexported)
        {
            if (nexported->getWritableLinkAuthKey())
            {
                string authKey(nexported->getWritableLinkAuthKey());
                ASSERT_FALSE(authKey.empty());
                authKeys[index] = authKey;
            }
        }
    }

    ASSERT_NO_FATAL_FAILURE( logout(0, false, maxTimeout) );
    gSessionIDs[0] = "invalid";

    // create apis to exported folders
    for (unsigned index = 0 ; index < howMany; index++ )
    {
        exportedFolderApis[index].reset(new MegaApi(APP_KEY.c_str(), megaApiCacheFolder(static_cast<int>(index) + 10 /*so as not to clash with megaApi[0]*/).c_str(),
                                                    USER_AGENT.c_str(), int(0), unsigned(THREADS_PER_MEGACLIENT)));
        // reduce log level to something beareable
        exportedFolderApis[index]->setLogLevel(MegaApi::LOG_LEVEL_WARNING);
    }

    // login to exported folders
    for (unsigned index = 0 ; index < howMany; index++ )
    {
        string nodelink = exportedLinks[index];
        string authKey = authKeys[index];

        out() << logTime() << "login to exported folder " << index;
        trackers[index] = asyncRequestLoginToFolder(exportedFolderApis[index].get(), nodelink.c_str(), authKey.c_str());
    }

    // wait for login to complete:
    for (unsigned index = 0; index < howMany; ++index)
    {
        ASSERT_EQ(API_OK, trackers[index]->waitForResult()) << " Failed to fetchnodes for account " << index;
    }

    // perform parallel fetchnodes for each
    for (unsigned index = 0; index < howMany; ++index)
    {
        out() << logTime() << "Fetching nodes for account " << index;
        trackers[index] = asyncRequestFetchnodes(exportedFolderApis[index].get());
    }

    // wait for fetchnodes to complete:
    for (unsigned index = 0; index < howMany; ++index)
    {
        ASSERT_EQ(API_OK, trackers[index]->waitForResult()) << " Failed to fetchnodes for account " << index;
    }

    // get session
    for (unsigned index = 0 ; index < howMany; index++ )
    {
        out() << logTime() << "dump session of exported folder " << index;
        sessions[index] = exportedFolderApis[index]->dumpSession();
    }

    // local logout
    for (unsigned index = 0 ; index < howMany; index++ )
    {
        out() << logTime() << "local logout of exported folder " << index;
        trackers[index] = asyncRequestLocalLogout(exportedFolderApis[index].get());

    }
    // wait for logout to complete:
    for (unsigned index = 0; index < howMany; ++index)
    {
        ASSERT_EQ(API_OK, trackers[index]->waitForResult()) << " Failed to local logout for folder " << index;
    }

    // resume session
    for (unsigned index = 0 ; index < howMany; index++ )
    {
        out() << logTime() << "fast login to exported folder " << index;
        trackers[index] = asyncRequestFastLogin(exportedFolderApis[index].get(), sessions[index].c_str());
    }
    // wait for fast login to complete:
    for (unsigned index = 0; index < howMany; ++index)
    {
        ASSERT_EQ(API_OK, trackers[index]->waitForResult()) << " Failed to fast login for folder " << index;
    }

    // perform parallel fetchnodes for each
    for (unsigned index = 0; index < howMany; ++index)
    {
        out() << logTime() << "Fetching nodes for account " << index;
        trackers[index] = asyncRequestFetchnodes(exportedFolderApis[index].get());
    }

    // wait for fetchnodes to complete:
    for (unsigned index = 0; index < howMany; ++index)
    {
        ASSERT_EQ(API_OK, trackers[index]->waitForResult()) << " Failed to fetchnodes for account " << index;
    }

    // get root node to confirm all went well
    for (unsigned index = 0; index < howMany; ++index)
    {
        std::unique_ptr<MegaNode> root{exportedFolderApis[index]->getRootNode()};
        ASSERT_TRUE(root != nullptr);
    }

    // In case the last test exited without cleaning up (eg, debugging etc)
    Cleanup();
}

/**
 * @brief TEST_F SdkTargetOverwriteTest
 *
 * Testing to upload a file into an inshare with read only privileges.
 * API must put node into rubbish bin, instead of fail putnodes with API_EACCESS
 */
TEST_F(SdkTest, SdkTargetOverwriteTest)
{
    LOG_info << "___TEST SdkTargetOverwriteTest___";
    ASSERT_NO_FATAL_FAILURE(getAccountsForTest(2));

    //--- Add secondary account as contact ---
    string message = "Hi contact. Let's share some stuff";
    mApi[1].contactRequestUpdated = false;
    ASSERT_NO_FATAL_FAILURE( inviteContact(0, mApi[1].email, message, MegaContactRequest::INVITE_ACTION_ADD) );
    ASSERT_TRUE( waitForResponse(&mApi[1].contactRequestUpdated) )   // at the target side (auxiliar account)
            << "Contact request creation not received after " << maxTimeout << " seconds";

    ASSERT_NO_FATAL_FAILURE( getContactRequest(1, false) );
    mApi[0].contactRequestUpdated = mApi[1].contactRequestUpdated = false;
    ASSERT_NO_FATAL_FAILURE( replyContact(mApi[1].cr.get(), MegaContactRequest::REPLY_ACTION_ACCEPT) );
    ASSERT_TRUE( waitForResponse(&mApi[1].contactRequestUpdated) )   // at the target side (auxiliar account)
            << "Contact request creation not received after " << maxTimeout << " seconds";
    ASSERT_TRUE( waitForResponse(&mApi[0].contactRequestUpdated) )   // at the source side (main account)
            << "Contact request creation not received after " << maxTimeout << " seconds";
    mApi[1].cr.reset();

    //--- Create a new folder in cloud drive ---
    std::unique_ptr<MegaNode> rootnode{megaApi[0]->getRootNode()};
    char foldername1[64] = "Shared-folder";
    MegaHandle hfolder1 = createFolder(0, foldername1, rootnode.get());
    ASSERT_NE(hfolder1, UNDEF);
    MegaNode *n1 = megaApi[0]->getNodeByHandle(hfolder1);
    ASSERT_NE(n1, nullptr);

    // --- Create a new outgoing share ---
    mApi[0].nodeUpdated = mApi[1].nodeUpdated = false;
    ASSERT_NO_FATAL_FAILURE(shareFolder(n1, mApi[1].email.data(), MegaShare::ACCESS_READWRITE));
    ASSERT_TRUE( waitForResponse(&mApi[0].nodeUpdated) )   // at the target side (main account)
            << "Node update not received after " << maxTimeout << " seconds";
    ASSERT_TRUE( waitForResponse(&mApi[1].nodeUpdated) )   // at the target side (auxiliar account)
            << "Node update not received after " << maxTimeout << " seconds";

    MegaShareList *sl = megaApi[1]->getInSharesList(::MegaApi::ORDER_NONE);
    ASSERT_EQ(1, sl->size()) << "Incoming share not received in auxiliar account";
    MegaShare *share = sl->get(0);

    ASSERT_TRUE(share->getNodeHandle() == n1->getHandle())
            << "Wrong inshare handle: " << Base64Str<MegaClient::NODEHANDLE>(share->getNodeHandle())
            << ", expected: " << Base64Str<MegaClient::NODEHANDLE>( n1->getHandle());

    ASSERT_TRUE(share->getAccess() >=::MegaShare::ACCESS_READWRITE)
             << "Insufficient permissions: " << MegaShare::ACCESS_READWRITE  << " over created share";

    // --- Create local file and start upload from secondary account into inew InShare ---
    onTransferUpdate_progress = 0;
    onTransferUpdate_filesize = 0;
    mApi[1].transferFlags[MegaTransfer::TYPE_UPLOAD] = false;
    std::string fileName = std::to_string(time(nullptr));
    ASSERT_TRUE(createLocalFile(fs::current_path(), fileName.c_str(), 1024));
    fs::path fp = fs::current_path() / fileName;
    megaApi[1]->startUpload(fp.u8string().c_str(), n1);

    // --- Pause transfer, revoke out-share permissions for secondary account and resume transfer ---
    megaApi[0]->pauseTransfers(true);
    ASSERT_TRUE(!mApi[1].transferFlags[MegaTransfer::TYPE_UPLOAD]);
    mApi[0].nodeUpdated = mApi[1].nodeUpdated = false;
    ASSERT_NO_FATAL_FAILURE(shareFolder(n1, mApi[1].email.data(), MegaShare::ACCESS_UNKNOWN));
    ASSERT_TRUE( waitForResponse(&mApi[0].nodeUpdated) )   // at the target side (main account)
            << "Node update not received after " << maxTimeout << " seconds";
    ASSERT_TRUE( waitForResponse(&mApi[1].nodeUpdated) )   // at the target side (auxiliar account)
            << "Node update not received after " << maxTimeout << " seconds";
    megaApi[0]->pauseTransfers(false);
    // --- Wait for transfer completion
    ASSERT_TRUE(waitForResponse(&mApi[1].transferFlags[MegaTransfer::TYPE_UPLOAD], 600))
        << "Upload transfer failed after " << 600 << " seconds";

    ASSERT_TRUE(mApi[1].lastTransferError == MegaError::API_OK && mApi[1].lastError == MegaError::API_OK)
            << "Upload transfer failed with error: " << mApi[1].lastTransferError;

    // --- Check that node has been created in rubbish bin ---
    std::unique_ptr <MegaNode> n (mApi[1].megaApi->getNodeByHandle(mApi[1].h));
    ASSERT_TRUE(n) << "Error retrieving new created node";

    std::unique_ptr <MegaNode> rubbishNode (mApi[1].megaApi->getRubbishNode());
    ASSERT_TRUE(rubbishNode) << "Error retrieving rubbish bin node";

    ASSERT_TRUE(n->getParentHandle() == rubbishNode->getHandle())
            << "Error: new node parent handle: " << Base64Str<MegaClient::NODEHANDLE>(n->getParentHandle())
            << " doesn't match with rubbish bin node handle: " << Base64Str<MegaClient::NODEHANDLE>(rubbishNode->getHandle());

    // --- Clean rubbish bin for secondary account ---
    auto err = synchronousCleanRubbishBin(1);
    ASSERT_TRUE(err == MegaError::API_OK || err == MegaError::API_ENOENT) << "Clean rubbish bin failed (error: " << err << ")";
}

/**
 * @brief TEST_F SdkTestAudioFileThumbnail
 *
 * Tests extracting thumbnail for uploaded audio file.
 *
 * The file to be uploaded must exist or the test will fail.
 * If environment variable MEGA_DIR_PATH_TO_INPUT_FILES is defined, the file is expected to be in that folder. Otherwise,
 * a relative path will be checked. Currently, the relative path is dependent on the building tool
 */
#if !USE_FREEIMAGE || !USE_MEDIAINFO
TEST_F(SdkTest, DISABLED_SdkTestAudioFileThumbnail)
#else
TEST_F(SdkTest, SdkTestAudioFileThumbnail)
#endif
{
    LOG_info << "___TEST Audio File Thumbnail___";

    const char* bufPathToMp3 = getenv("MEGA_DIR_PATH_TO_INPUT_FILES"); // needs platform-specific path separators
    static const std::string AUDIO_FILENAME = "test_cover_png.mp3";

    // Attempt to get the test audio file from these locations:
    // 1. dedicated env var;
    // 2. subtree location, like the one in the repo;
    // 3. current working directory
    LocalPath mp3LP;

    if (bufPathToMp3)
    {
        mp3LP = LocalPath::fromAbsolutePath(bufPathToMp3);
        mp3LP.appendWithSeparator(LocalPath::fromRelativePath(AUDIO_FILENAME), false);
    }
    else
    {
        mp3LP.append(LocalPath::fromRelativePath("."));
        mp3LP.appendWithSeparator(LocalPath::fromRelativePath("tests"), false);
        mp3LP.appendWithSeparator(LocalPath::fromRelativePath("integration"), false);
        mp3LP.appendWithSeparator(LocalPath::fromRelativePath(AUDIO_FILENAME), false);

        if (!fileexists(mp3LP.toPath()))
            mp3LP = LocalPath::fromRelativePath(AUDIO_FILENAME);
    }

    const std::string& mp3 = mp3LP.toPath();

    ASSERT_TRUE(fileexists(mp3)) << mp3 << " file does not exist";

    ASSERT_NO_FATAL_FAILURE(getAccountsForTest());

    std::unique_ptr<MegaNode> rootnode{ megaApi[0]->getRootNode() };

    ASSERT_EQ(MegaError::API_OK, synchronousStartUpload(0, mp3.c_str(), rootnode.get())) << "Cannot upload test file " << mp3;
    std::unique_ptr<MegaNode> node(megaApi[0]->getNodeByHandle(mApi[0].h));
    ASSERT_TRUE(node->hasPreview() && node->hasThumbnail());
}
#endif<|MERGE_RESOLUTION|>--- conflicted
+++ resolved
@@ -1304,7 +1304,7 @@
  *  - Extract cancel account link from the mailbox
  *  - Use the link to cancel the account
  */
-TEST_F(SdkTest, DISABLED_SdkTestCreateAccount)
+TEST_F(SdkTest, SdkTestCreateAccount)
 {
     LOG_info << "___TEST Create account___";
 
@@ -5169,23 +5169,9 @@
 
     // Remove registered backup
     RequestTracker removeTracker(megaApi[0].get());
-<<<<<<< HEAD
     megaApi[0]->removeSync(allSyncs->get(0)->getBackupId(), INVALID_HANDLE, &removeTracker);
     ASSERT_EQ(API_OK, removeTracker.waitForResult());
-=======
-    megaApi[0]->removeSync(allSyncs->get(0)->getBackupId(), &removeTracker);
-    ASSERT_EQ(API_OK, removeTracker.waitForResult());
-
-    // Make sure there's time for dev-id etc attributes to be removed
-    WaitMillisec(5000);
-
-    // Test that DeviceId is no longer set for the node of the former backup
-    nn.reset(megaApi[0]->getNodeByHandle(snc->getMegaHandle()));
-    ASSERT_TRUE(nn) << "MegaNode for the former sync was not found";
-    const char* devid2 = nn->getDeviceId();
-    ASSERT_TRUE(!devid2 || !devid2[0]) << "DeviceId was not removed for the former sync";
-
->>>>>>> 86ff75c4
+
     allSyncs.reset(megaApi[0]->getSyncs());
     ASSERT_TRUE(!allSyncs || !allSyncs->size()) << "Registered backup was not removed";
 
@@ -5449,15 +5435,8 @@
     ASSERT_EQ(MegaError::API_OK, err) << "Disable sync failed (error: " << err << ")";
 
     // remove backup
-<<<<<<< HEAD
-    std::unique_ptr<MegaSync> sync(megaApi[0]->getSyncByNode(backupNode.get()));
-    MegaHandle backupId = sync ? sync->getBackupId() : INVALID_HANDLE;
     err = synchronousRemoveSync(0, backupId);
     ASSERT_EQ(MegaError::API_OK, err) << "Remove sync failed (error: " << err << ")";
-=======
-    err = synchronousRemoveSync(0, backupId);
-    ASSERT_EQ(API_OK, err) << "Remove sync failed (error: " << err << ")";
->>>>>>> 86ff75c4
 
     // reset DriveName value, before a future test
     err = synchronousSetDriveName(0, pathToDriveStr.c_str(), "");
@@ -5469,52 +5448,30 @@
 }
 #endif
 
-MegaHandle SdkTest::syncTestMyBackupsRemoteFolder(unsigned apiIdx)
-{
-<<<<<<< HEAD
+void SdkTest::syncTestMyBackupsRemoteFolder(unsigned apiIdx)
+{
     mApi[apiIdx].h = UNDEF;
     int err = synchronousGetUserAttribute(apiIdx, MegaApi::USER_ATTR_MY_BACKUPS_FOLDER);
     EXPECT_TRUE(err == MegaError::API_OK
                 || err == MegaError::API_ENOENT) << "Failed to get USER_ATTR_MY_BACKUPS_FOLDER";
-=======
-    // Attempt to get My Backups folder;
-    // make this work even before the remote API has support for My Backups folder
-    MegaHandle mh = UNDEF;
-    EXPECT_EQ(API_OK, synchronousGetMyBackupsFolder(apiIdx, mh));
->>>>>>> 86ff75c4
 
     if (mApi[apiIdx].h == UNDEF)
     {
         const char* folderName = "My Backups";
-<<<<<<< HEAD
 
         mApi[apiIdx].userUpdated = false;
         int err = synchronousSetMyBackupsFolder(apiIdx, folderName);
-        ASSERT_EQ(err, MegaError::API_OK) << "Failed to set backups folder to " << folderName;
-        ASSERT_TRUE(waitForResponse(&mApi[apiIdx].userUpdated)) << "User attribute update not received after " << maxTimeout << " seconds";
+        EXPECT_EQ(err, MegaError::API_OK) << "Failed to set backups folder to " << folderName;
+        EXPECT_TRUE(waitForResponse(&mApi[apiIdx].userUpdated)) << "User attribute update not received after " << maxTimeout << " seconds";
 
         unique_ptr<MegaUser> myUser(megaApi[apiIdx]->getMyUser());
         err = synchronousGetUserAttribute(apiIdx, myUser.get(), MegaApi::USER_ATTR_MY_BACKUPS_FOLDER);
-        ASSERT_EQ(err, MegaError::API_OK) << "Failed to get user attribute USER_ATTR_MY_BACKUPS_FOLDER";
+        EXPECT_EQ(err, MegaError::API_OK) << "Failed to get user attribute USER_ATTR_MY_BACKUPS_FOLDER";
     }
 
     EXPECT_NE(mApi[apiIdx].h, UNDEF);
     unique_ptr<MegaNode> n(megaApi[apiIdx]->getNodeByHandle(mApi[apiIdx].h));
     EXPECT_NE(n, nullptr);
-=======
-        mh = createFolder(apiIdx, folderName, rootnode.get());
-        EXPECT_NE(mh, UNDEF);
-
-        // set My Backups handle attr
-        int err = synchronousSetMyBackupsFolder(apiIdx, mh);
-        EXPECT_TRUE(err == API_OK) << "Setting handle for My Backup folder failed (error: " << err << ")";
-
-        // read the attribute to make sure it was set
-        err = synchronousGetMyBackupsFolder(apiIdx, mh);
-        EXPECT_TRUE(err == API_OK);
-    }
-    return mh;
->>>>>>> 86ff75c4
 }
 
 TEST_F(SdkTest, DISABLED_SdkUserAlias)
@@ -6626,11 +6583,7 @@
 
     // Remove a failing sync.
     LOG_verbose << "SyncRemoteNode :  Remove failed sync";
-<<<<<<< HEAD
-    ASSERT_EQ(MegaError::API_OK, synchronousRemoveSync(0, sync->getBackupId())) << "API Error removing the sync";
-=======
     ASSERT_EQ(API_OK, synchronousRemoveSync(0, sync->getBackupId())) << "API Error removing the sync";
->>>>>>> 86ff75c4
     sync.reset(megaApi[0]->getSyncByBackupId(backupId));
     ASSERT_EQ(nullptr, sync.get());
 
