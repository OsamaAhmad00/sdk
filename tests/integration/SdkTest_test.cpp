--- conflicted
+++ resolved
@@ -3032,8 +3032,6 @@
     long long nodeCountAfterInSharesAddedDummyFolders = megaApi[1]->getNumNodes();
     ASSERT_EQ(ownedNodeCount + inSharedNodeCount, nodeCountAfterInSharesAddedDummyFolders);
 
-<<<<<<< HEAD
-
     // check the corresponding user alert
     ASSERT_TRUE(checkAlert(1, mApi[0].email + " added 2 folders", std::unique_ptr<MegaNode>{megaApi[0]->getNodeByHandle(hfolder2)}->getHandle(), 2, dummyhandle1));
 
@@ -3121,14 +3119,6 @@
     // number of nodes should not change, because this node was a nested share
     long long nodeCountAfterInSharesRemovedNestedSubfolder = megaApi[1]->getNumNodes();
     ASSERT_EQ(ownedNodeCount + inSharedNodeCount, nodeCountAfterInSharesRemovedNestedSubfolder);
-=======
-    MegaHandle fh = UNDEF;
-    ASSERT_NE(fh = createFolder(0, foldernameA, std::unique_ptr<MegaNode>{megaApi[0]->getNodeByHandle(hfolder2)}.get()), UNDEF);
-    ASSERT_NE(createFolder(0, foldernameB, std::unique_ptr<MegaNode>{megaApi[0]->getNodeByHandle(hfolder2)}.get()), UNDEF);
-
-    // check the corresponding user alert
-    ASSERT_TRUE(checkAlert(1, mApi[0].email + " added 2 folders", std::unique_ptr<MegaNode>{megaApi[0]->getNodeByHandle(hfolder2)}->getHandle(), 2, fh));
->>>>>>> b6c2b71f
 
     // --- Modify the access level of an outgoing share ---
 
