--- conflicted
+++ resolved
@@ -2892,11 +2892,7 @@
     return itemlocalname.leafName().toPath();
 }
 
-<<<<<<< HEAD
-LocalPath fspathToLocal(const fs::path& p, FileSystemAccess& fsa)
-=======
 LocalPath fspathToLocal(const fs::path& p)
->>>>>>> 0d283c19
 {
     string path(p.u8string());
     return LocalPath::fromAbsolutePath(path);
@@ -3008,13 +3004,8 @@
         std::map<std::string, FileAccessFields > plain_follow_fopen;
         std::map<std::string, FileAccessFields > iterate_follow_fopen;
 
-<<<<<<< HEAD
         auto fsa = makeFsAccess(false);
-        auto localdir = fspathToLocal(iteratePath, *fsa);
-=======
-        auto fsa = makeFsAccess();
         auto localdir = fspathToLocal(iteratePath);
->>>>>>> 0d283c19
 
         std::unique_ptr<FileAccess> fopen_directory(fsa->newfileaccess(false));  // false = don't follow symlinks
         ASSERT_TRUE(fopen_directory->fopen(localdir, true, false));
@@ -3136,11 +3127,7 @@
         ASSERT_TRUE(plain_fopen.find("filelink.txt") == plain_fopen.end());
 
         // check the glob flag
-<<<<<<< HEAD
-        auto localdirGlob = fspathToLocal(iteratePath / "glob1*", *fsa);
-=======
         auto localdirGlob = fspathToLocal(iteratePath / "glob1*");
->>>>>>> 0d283c19
         std::unique_ptr<DirAccess> da2(fsa->newdiraccess());
         if (da2->dopen(&localdirGlob, NULL, true))
         {
@@ -3995,11 +3982,7 @@
         "GA4CWmAdW1TwQ-bddEIKTmSDv0b2QQAypo7",
     };
 
-<<<<<<< HEAD
     auto fsa = makeFsAccess(false);
-=======
-    auto fsa = makeFsAccess();
->>>>>>> 0d283c19
     string name = "testfile";
     LocalPath localname = LocalPath::fromAbsolutePath(name);
 
@@ -5531,10 +5514,7 @@
     LOG_info << "___TEST invalidFileNames___";
     ASSERT_NO_FATAL_FAILURE(getAccountsForTest(2));
 
-<<<<<<< HEAD
     auto fsa =makeFsAccess(false);
-=======
->>>>>>> 0d283c19
     auto aux = LocalPath::fromAbsolutePath(fs::current_path().u8string());
 
 #if defined (__linux__) || defined (__ANDROID__)
