/**
 * @file tests/sdk_test.cpp
 * @brief Mega SDK test file
 *
 * (c) 2015 by Mega Limited, Wellsford, New Zealand
 *
 * This file is part of the MEGA SDK - Client Access Engine.
 *
 * Applications using the MEGA API must present a valid application key
 * and comply with the the rules set forth in the Terms of Service.
 *
 * The MEGA SDK is distributed in the hope that it will be useful,
 * but WITHOUT ANY WARRANTY; without even the implied warranty of
 * MERCHANTABILITY or FITNESS FOR A PARTICULAR PURPOSE.
 *
 * @copyright Simplified (2-clause) BSD License.
 *
 * You should have received a copy of the license along with this
 * program.
 */

#include "test.h"
#include "SdkTest_test.h"
#include "mega/testhooks.h"
#include "megaapi_impl.h"
#include <algorithm>

#if (__cplusplus >= 201700L)
    #include <filesystem>
    namespace fs = std::filesystem;
    #define USE_FILESYSTEM
#elif (__clang_major__ >= 11)
    #include <filesystem>
    namespace fs = std::__fs::filesystem;
    #define USE_FILESYSTEM
#elif !defined(__MINGW32__) && !defined(__ANDROID__) && (!defined(__GNUC__) || (__GNUC__*100+__GNUC_MINOR__) >= 503)
    #define USE_FILESYSTEM
    #ifdef WIN32
        #include <filesystem>
        namespace fs = std::experimental::filesystem;
    #else
        #include <experimental/filesystem>
        namespace fs = std::experimental::filesystem;
    #endif
#endif

using namespace std;

MegaFileSystemAccess fileSystemAccess;

#ifdef _WIN32
DWORD ThreadId()
{
    return GetCurrentThreadId();
}
#else
pthread_t ThreadId()
{
    return pthread_self();
}
#endif

#ifndef WIN32
#define DOTSLASH "./"
#else
#define DOTSLASH ".\\"
#endif

const char* cwd()
{
    // for windows and linux
    static char path[1024];
    const char* ret;
    #ifdef _WIN32
    ret = _getcwd(path, sizeof path);
    #else
    ret = getcwd(path, sizeof path);
    #endif
    assert(ret);
    return ret;
}

bool fileexists(const std::string& fn)
{
#ifdef _WIN32
    return fs::exists(fn);
#else
    struct stat   buffer;
    return (stat(fn.c_str(), &buffer) == 0);
#endif
}

void copyFile(std::string& from, std::string& to)
{
    LocalPath f = LocalPath::fromPath(from, fileSystemAccess);
    LocalPath t = LocalPath::fromPath(to, fileSystemAccess);
    fileSystemAccess.copylocal(f, t, m_time());
}

std::string megaApiCacheFolder(int index)
{
    std::string p(cwd());
#ifdef _WIN32
    p += "\\";
#else
    p += "/";
#endif
    p += "sdk_test_mega_cache_" + to_string(index);

    if (!fileexists(p))
    {

#ifdef _WIN32
        #ifndef NDEBUG
        bool success =
        #endif
        fs::create_directory(p);
        assert(success);
#else
        mkdir(p.c_str(), S_IRWXU);
        assert(fileexists(p));
#endif

    }
    return p;
}


void WaitMillisec(unsigned n)
{
#ifdef _WIN32
    Sleep(n);
#else
    usleep(n * 1000);
#endif
}

bool WaitFor(std::function<bool()>&& f, unsigned millisec)
{
    unsigned waited = 0;
    for (;;)
    {
        if (f()) return true;
        if (waited >= millisec) return false;
        WaitMillisec(100);
        waited += 100;
    }
}


enum { USERALERT_ARRIVAL_MILLISEC = 1000 };

#ifdef _WIN32
#include "mega/autocomplete.h"
#include <filesystem>
#define getcwd _getcwd
void usleep(int n)
{
    Sleep(n / 1000);
}
#endif

// helper functions and struct/classes
namespace
{

    bool buildLocalFolders(fs::path targetfolder, const string& prefix, int n, int recurselevel, int filesperfolder)
    {
        fs::path p = targetfolder / fs::u8path(prefix);
        if (!fs::create_directory(p))
            return false;

        for (int i = 0; i < filesperfolder; ++i)
        {
            string filename = "file" + to_string(i) + "_" + prefix;
            fs::path fp = p / fs::u8path(filename);
#if (__cplusplus >= 201700L)
            ofstream fs(fp/*, ios::binary*/);
#else
            ofstream fs(fp.u8string()/*, ios::binary*/);
#endif
            fs << filename;
        }

        if (recurselevel > 0)
        {
            for (int i = 0; i < n; ++i)
            {
                if (!buildLocalFolders(p, prefix + "_" + to_string(i), n, recurselevel - 1, filesperfolder))
                    return false;
            }
        }

        return true;
    }

    bool createLocalFile(fs::path path, const char *name)
    {
        if (!name)
        {
           return false;
        }

        fs::path fp = path / fs::u8path(name);
#if (__cplusplus >= 201700L)
        ofstream fs(fp/*, ios::binary*/);
#else
        ofstream fs(fp.u8string()/*, ios::binary*/);
#endif
        fs << name;
        return true;
    }
}

std::string logTime()
{
    // why do the tests take so long to run?  Log some info about what is slow.
    auto t = std::time(NULL);
    char ts[50];
    struct tm dt;
    ::mega::m_gmtime(t, &dt);
    if (!std::strftime(ts, sizeof(ts), "%H:%M:%S ", &dt))
    {
        ts[0] = '\0';
    }
    return ts;
}

std::map<size_t, std::string> gSessionIDs;

void SdkTest::SetUp()
{
    gTestingInvalidArgs = false;
}

void SdkTest::TearDown()
{
    out() << logTime() << "Test done, teardown starts" << endl;
    // do some cleanup

    for (size_t i = 0; i < gSessionIDs.size(); ++i)
    {
        if (gResumeSessions && megaApi[i] && gSessionIDs[i].empty())
        {
            if (auto p = unique_ptr<char[]>(megaApi[i]->dumpSession()))
            {
                gSessionIDs[i] = p.get();
            }
        }
    }

    gTestingInvalidArgs = false;

    LOG_info << "___ Cleaning up test (TearDown()) ___";

    out() << logTime() << "Cleaning up account" << endl;
    Cleanup();

    releaseMegaApi(1);
    releaseMegaApi(2);
    if (megaApi[0])
    {
        releaseMegaApi(0);
    }
    out() << logTime() << "Teardown done, test exiting" << endl;
}

void SdkTest::Cleanup()
{
    deleteFile(UPFILE);
    deleteFile(DOWNFILE);
    deleteFile(PUBLICFILE);
    deleteFile(AVATARDST);

    std::vector<std::unique_ptr<RequestTracker>> delSyncTrackers;

    for (auto &m : megaApi)
    {
        auto syncs = unique_ptr<MegaSyncList>(m->getSyncs());
        for (int i = syncs->size(); i--; )
        {
            delSyncTrackers.push_back(std::unique_ptr<RequestTracker>(new RequestTracker(m.get())));
            m->removeSync(syncs->get(i), delSyncTrackers.back().get());
        }
    }

    // wait for delsyncs to complete:
    for (auto& d : delSyncTrackers) d->waitForResult();
    WaitMillisec(5000);


    if (megaApi[0])
    {

        // Remove nodes in Cloud & Rubbish
        purgeTree(std::unique_ptr<MegaNode>{megaApi[0]->getRootNode()}.get(), false);
        purgeTree(std::unique_ptr<MegaNode>{megaApi[0]->getRubbishNode()}.get(), false);
        //        megaApi[0]->cleanRubbishBin();

        // Remove auxiliar contact
        std::unique_ptr<MegaUserList> ul{megaApi[0]->getContacts()};
        for (int i = 0; i < ul->size(); i++)
        {
            removeContact(ul->get(i)->getEmail());
        }

        // Remove pending contact requests
        std::unique_ptr<MegaContactRequestList> crl{megaApi[0]->getOutgoingContactRequests()};
        for (int i = 0; i < crl->size(); i++)
        {
            MegaContactRequest *cr = crl->get(i);
            megaApi[0]->inviteContact(cr->getTargetEmail(), "Removing you", MegaContactRequest::INVITE_ACTION_DELETE);
        }
    }
}

int SdkTest::getApiIndex(MegaApi* api)
{
    int apiIndex = -1;
    for (int i = int(megaApi.size()); i--; )  if (megaApi[i].get() == api) apiIndex = i;
    if (apiIndex == -1)
    {
        LOG_warn << "Instance of MegaApi not recognized";  // this can occur during MegaApi deletion due to callbacks on shutdown
    }
    return apiIndex;
}

void SdkTest::onRequestFinish(MegaApi *api, MegaRequest *request, MegaError *e)
{
    if (request->getType() == MegaRequest::TYPE_DELETE)
    {
        return;
    }
    int apiIndex = getApiIndex(api);
    if (apiIndex < 0) return;
    mApi[apiIndex].requestFlags[request->getType()] = true;
    mApi[apiIndex].lastError = e->getErrorCode();

    // there could be a race on these getting set?
    LOG_info << "lastError (by request) for MegaApi " << apiIndex << ": " << mApi[apiIndex].lastError;

    switch(request->getType())
    {
    case MegaRequest::TYPE_CREATE_FOLDER:
        mApi[apiIndex].h = request->getNodeHandle();
        break;

    case MegaRequest::TYPE_COPY:
        mApi[apiIndex].h = request->getNodeHandle();
        break;

    case MegaRequest::TYPE_EXPORT:
        if (mApi[apiIndex].lastError == API_OK)
        {
            mApi[apiIndex].h = request->getNodeHandle();
            if (request->getAccess())
            {
                link.assign(request->getLink());
            }
        }
        break;

    case MegaRequest::TYPE_GET_PUBLIC_NODE:
        if (mApi[apiIndex].lastError == API_OK)
        {
            publicNode = request->getPublicMegaNode();
        }
        break;

    case MegaRequest::TYPE_IMPORT_LINK:
        mApi[apiIndex].h = request->getNodeHandle();
        break;

    case MegaRequest::TYPE_GET_ATTR_USER:
        if ( (mApi[apiIndex].lastError == API_OK) && (request->getParamType() != MegaApi::USER_ATTR_AVATAR) )
        {
            attributeValue = request->getText();
        }

        if (request->getParamType() == MegaApi::USER_ATTR_AVATAR)
        {
            if (mApi[apiIndex].lastError == API_OK)
            {
                attributeValue = "Avatar changed";
            }

            if (mApi[apiIndex].lastError == API_ENOENT)
            {
                attributeValue = "Avatar not found";
            }
        }
        break;

#ifdef ENABLE_CHAT

    case MegaRequest::TYPE_CHAT_CREATE:
        if (mApi[apiIndex].lastError == API_OK)
        {
            MegaTextChat *chat = request->getMegaTextChatList()->get(0)->copy();

            mApi[apiIndex].chatid = chat->getHandle();
            mApi[apiIndex].chats[mApi[apiIndex].chatid].reset(chat);
        }
        break;

    case MegaRequest::TYPE_CHAT_INVITE:
        if (mApi[apiIndex].lastError == API_OK)
        {
            mApi[apiIndex].chatid = request->getNodeHandle();
            if (mApi[apiIndex].chats.find(mApi[apiIndex].chatid) != mApi[apiIndex].chats.end())
            {
                MegaTextChat *chat = mApi[apiIndex].chats[mApi[apiIndex].chatid].get();
                MegaHandle uh = request->getParentHandle();
                int priv = request->getAccess();
                unique_ptr<userpriv_vector> privsbuf{new userpriv_vector};

                const MegaTextChatPeerList *privs = chat->getPeerList();
                if (privs)
                {
                    for (int i = 0; i < privs->size(); i++)
                    {
                        if (privs->getPeerHandle(i) != uh)
                        {
                            privsbuf->push_back(userpriv_pair(privs->getPeerHandle(i), (privilege_t) privs->getPeerPrivilege(i)));
                        }
                    }
                }
                privsbuf->push_back(userpriv_pair(uh, (privilege_t) priv));
                privs = new MegaTextChatPeerListPrivate(privsbuf.get());
                chat->setPeerList(privs);
                delete privs;
            }
            else
            {
                LOG_err << "Trying to remove a peer from unknown chat";
            }
        }
        break;

    case MegaRequest::TYPE_CHAT_REMOVE:
        if (mApi[apiIndex].lastError == API_OK)
        {
            mApi[apiIndex].chatid = request->getNodeHandle();
            if (mApi[apiIndex].chats.find(mApi[apiIndex].chatid) != mApi[apiIndex].chats.end())
            {
                MegaTextChat *chat = mApi[apiIndex].chats[mApi[apiIndex].chatid].get();
                MegaHandle uh = request->getParentHandle();
                std::unique_ptr<userpriv_vector> privsbuf{new userpriv_vector};

                const MegaTextChatPeerList *privs = chat->getPeerList();
                if (privs)
                {
                    for (int i = 0; i < privs->size(); i++)
                    {
                        if (privs->getPeerHandle(i) != uh)
                        {
                            privsbuf->push_back(userpriv_pair(privs->getPeerHandle(i), (privilege_t) privs->getPeerPrivilege(i)));
                        }
                    }
                }
                privs = new MegaTextChatPeerListPrivate(privsbuf.get());
                chat->setPeerList(privs);
                delete privs;
            }
            else
            {
                LOG_err << "Trying to remove a peer from unknown chat";
            }
        }
        break;

    case MegaRequest::TYPE_CHAT_URL:
        if (mApi[apiIndex].lastError == API_OK)
        {
            link.assign(request->getLink());
        }
        break;
#endif

    case MegaRequest::TYPE_CREATE_ACCOUNT:
        if (mApi[apiIndex].lastError == API_OK)
        {
            sid = request->getSessionKey();
        }
        break;

    case MegaRequest::TYPE_FETCH_NODES:
        if (apiIndex == 0)
        {
            megaApi[0]->enableTransferResumption();
        }
        break;

    case MegaRequest::TYPE_GET_REGISTERED_CONTACTS:
        if (mApi[apiIndex].lastError == API_OK)
        {
            stringTable.reset(request->getMegaStringTable()->copy());
        }
        break;

    case MegaRequest::TYPE_GET_COUNTRY_CALLING_CODES:
        if (mApi[apiIndex].lastError == API_OK)
        {
            stringListMap.reset(request->getMegaStringListMap()->copy());
        }
        break;

    case MegaRequest::TYPE_FETCH_TIMEZONE:
        mApi[apiIndex].tzDetails.reset(mApi[apiIndex].lastError == API_OK ? request->getMegaTimeZoneDetails()->copy() : nullptr);
        break;

    case MegaRequest::TYPE_GET_USER_EMAIL:
        if (mApi[apiIndex].lastError == API_OK)
        {
            mApi[apiIndex].email = request->getEmail();
        }
        break;

    case MegaRequest::TYPE_ACCOUNT_DETAILS:
        mApi[apiIndex].accountDetails.reset(mApi[apiIndex].lastError == API_OK ? request->getMegaAccountDetails() : nullptr);
        break;
    }
}

void SdkTest::onTransferFinish(MegaApi* api, MegaTransfer *transfer, MegaError* e)
{
    int apiIndex = getApiIndex(api);
    if (apiIndex < 0) return;

    mApi[apiIndex].transferFlags[transfer->getType()] = true;
    mApi[apiIndex].lastError = e->getErrorCode();   // todo: change the rest of the transfer test code to use lastTransferError instead.
    mApi[apiIndex].lastTransferError = e->getErrorCode();

    // there could be a race on these getting set?
    LOG_info << "lastError (by transfer) for MegaApi " << apiIndex << ": " << mApi[apiIndex].lastError;

    onTranferFinishedCount += 1;

    if (mApi[apiIndex].lastError == MegaError::API_OK)
        mApi[apiIndex].h = transfer->getNodeHandle();
}

void SdkTest::onTransferUpdate(MegaApi *api, MegaTransfer *transfer)
{
    onTransferUpdate_progress = transfer->getTransferredBytes();
    onTransferUpdate_filesize = transfer->getTotalBytes();
}

void SdkTest::onAccountUpdate(MegaApi* api)
{
    int apiIndex = getApiIndex(api);
    if (apiIndex < 0) return;

    mApi[apiIndex].accountUpdated = true;
}

void SdkTest::onUsersUpdate(MegaApi* api, MegaUserList *users)
{
    int apiIndex = getApiIndex(api);
    if (apiIndex < 0) return;

    if (!users)
        return;

    for (int i = 0; i < users->size(); i++)
    {
        MegaUser *u = users->get(i);

        if (u->hasChanged(MegaUser::CHANGE_TYPE_AVATAR)
                || u->hasChanged(MegaUser::CHANGE_TYPE_FIRSTNAME)
                || u->hasChanged(MegaUser::CHANGE_TYPE_LASTNAME))
        {
            mApi[apiIndex].userUpdated = true;
        }
        else
        {
            // Contact is removed from main account
            mApi[apiIndex].requestFlags[MegaRequest::TYPE_REMOVE_CONTACT] = true;
            mApi[apiIndex].userUpdated = true;
        }
    }
}

void SdkTest::onNodesUpdate(MegaApi* api, MegaNodeList *nodes)
{
    int apiIndex = getApiIndex(api);
    if (apiIndex < 0) return;

    mApi[apiIndex].nodeUpdated = true;
}

void SdkTest::onContactRequestsUpdate(MegaApi* api, MegaContactRequestList* requests)
{
    int apiIndex = getApiIndex(api);
    if (apiIndex < 0) return;

    mApi[apiIndex].contactRequestUpdated = true;
}

#ifdef ENABLE_CHAT
void SdkTest::onChatsUpdate(MegaApi *api, MegaTextChatList *chats)
{
    int apiIndex = getApiIndex(api);
    if (apiIndex < 0) return;

    MegaTextChatList *list = NULL;
    if (chats)
    {
        list = chats->copy();
    }
    else
    {
        list = megaApi[apiIndex]->getChatList();
    }
    for (int i = 0; i < list->size(); i++)
    {
        handle chatid = list->get(i)->getHandle();
        if (mApi[apiIndex].chats.find(chatid) != mApi[apiIndex].chats.end())
        {
            mApi[apiIndex].chats[chatid].reset(list->get(i)->copy());
        }
        else
        {
            mApi[apiIndex].chats[chatid].reset(list->get(i)->copy());
        }
    }
    delete list;

    mApi[apiIndex].chatUpdated = true;
}

void SdkTest::createChat(bool group, MegaTextChatPeerList *peers, int timeout)
{
    int apiIndex = 0;
    mApi[apiIndex].requestFlags[MegaRequest::TYPE_CHAT_CREATE] = false;
    megaApi[0]->createChat(group, peers);
    waitForResponse(&mApi[apiIndex].requestFlags[MegaRequest::TYPE_CHAT_CREATE], timeout);
    if (timeout)
    {
        ASSERT_TRUE(mApi[apiIndex].requestFlags[MegaRequest::TYPE_CHAT_CREATE]) << "Chat creation not finished after " << timeout  << " seconds";
    }

    ASSERT_EQ(MegaError::API_OK, mApi[apiIndex].lastError) << "Chat creation failed (error: " << mApi[apiIndex].lastError << ")";
}

#endif

void SdkTest::onEvent(MegaApi*, MegaEvent *event)
{
    std::lock_guard<std::mutex> lock{lastEventMutex};
    lastEvent.reset(event->copy());
}


void SdkTest::fetchnodes(unsigned int apiIndex, int timeout)
{
    mApi[apiIndex].requestFlags[MegaRequest::TYPE_FETCH_NODES] = false;

    mApi[apiIndex].megaApi->fetchNodes();

    ASSERT_TRUE( waitForResponse(&mApi[apiIndex].requestFlags[MegaRequest::TYPE_FETCH_NODES], timeout) )
            << "Fetchnodes failed after " << timeout  << " seconds";
    ASSERT_EQ(MegaError::API_OK, mApi[apiIndex].lastError) << "Fetchnodes failed (error: " << mApi[apiIndex].lastError << ")";
}

void SdkTest::logout(unsigned int apiIndex, int timeout)
{
    mApi[apiIndex].requestFlags[MegaRequest::TYPE_LOGOUT] = false;
    mApi[apiIndex].megaApi->logout(this);

    EXPECT_TRUE( waitForResponse(&mApi[apiIndex].requestFlags[MegaRequest::TYPE_LOGOUT], timeout) )
            << "Logout failed after " << timeout  << " seconds";

    // if the connection was closed before the response of the request was received, the result is ESID
    if (mApi[apiIndex].lastError == MegaError::API_ESID) mApi[apiIndex].lastError = MegaError::API_OK;

    EXPECT_EQ(MegaError::API_OK, mApi[apiIndex].lastError) << "Logout failed (error: " << mApi[apiIndex].lastError << ")";
}

char* SdkTest::dumpSession()
{
    return megaApi[0]->dumpSession();
}

void SdkTest::locallogout(int timeout)
{
    auto logoutErr = doRequestLocalLogout(0);
    ASSERT_EQ(MegaError::API_OK, logoutErr) << "Local logout failed (error: " << logoutErr << ")";
}

void SdkTest::resumeSession(const char *session, int timeout)
{
    int apiIndex = 0;
    ASSERT_EQ(MegaError::API_OK, synchronousFastLogin(apiIndex, session, this)) << "Resume session failed (error: " << mApi[apiIndex].lastError << ")";
}

void SdkTest::purgeTree(MegaNode *p, bool depthfirst)
{
    int apiIndex = 0;
    std::unique_ptr<MegaNodeList> children{megaApi[0]->getChildren(p)};

    for (int i = 0; i < children->size(); i++)
    {
        MegaNode *n = children->get(i);

        // removing the folder removes the children anyway
        if (depthfirst && n->isFolder())
            purgeTree(n);

        string nodepath = n->getName() ? n->getName() : "<no name>";
        auto result = synchronousRemove(apiIndex, n);
        if (result == API_EEXIST || result == API_ENOENT)
        {
            LOG_warn << "node " << nodepath << " was already removed in api " << apiIndex << ", detected by error code " << result;
            result = API_OK;
        }

        ASSERT_EQ(MegaError::API_OK, result) << "Remove node operation failed (error: " << mApi[apiIndex].lastError << ")";
    }
}

bool SdkTest::waitForResponse(bool *responseReceived, unsigned int timeout)
{
    timeout *= 1000000; // convert to micro-seconds
    unsigned int tWaited = 0;    // microseconds
    bool connRetried = false;
    while(!(*responseReceived))
    {
        WaitMillisec(pollingT / 1000);

        if (timeout)
        {
            tWaited += pollingT;
            if (tWaited >= timeout)
            {
                return false;   // timeout is expired
            }
            // if no response after 2 minutes...
            else if (!connRetried && tWaited > (pollingT * 240))
            {
                megaApi[0]->retryPendingConnections(true);
                if (megaApi[1] && megaApi[1]->isLoggedIn())
                {
                    megaApi[1]->retryPendingConnections(true);
                }
                connRetried = true;
            }
        }
    }

    return true;    // response is received
}

bool SdkTest::synchronousTransfer(unsigned apiIndex, int type, std::function<void()> f, unsigned int timeout)
{
    auto& flag = mApi[apiIndex].transferFlags[type];
    flag = false;
    f();
    auto result = waitForResponse(&flag, timeout);
    EXPECT_TRUE(result) << "Transfer (type " << type << ") not finished yet after " << timeout << " seconds";
    if (!result) mApi[apiIndex].lastError = -999; // local timeout
    if (!result) mApi[apiIndex].lastTransferError = -999; // local timeout    TODO: switch all transfer code to use lastTransferError .  Some still uses lastError
    return result;
}

bool SdkTest::synchronousRequest(unsigned apiIndex, int type, std::function<void()> f, unsigned int timeout)
{
    auto& flag = mApi[apiIndex].requestFlags[type];
    flag = false;
    f();
    auto result = waitForResponse(&flag, timeout);
    EXPECT_TRUE(result) << "Request (type " << type << ") failed after " << timeout << " seconds";
    if (!result) mApi[apiIndex].lastError = -999;
    return result;
}

void SdkTest::createFile(string filename, bool largeFile)
{
    FILE *fp;
    fp = fopen(filename.c_str(), "w");

    if (fp)
    {
        int limit = 2000;

        // create a file large enough for long upload/download times (5-10MB)
        if (largeFile)
            limit = 1000000 + rand() % 1000000;

        for (int i = 0; i < limit; i++)
        {
            fprintf(fp, "test ");
        }

        fclose(fp);
    }
}

int64_t SdkTest::getFilesize(string filename)
{
    struct stat stat_buf;
    int rc = stat(filename.c_str(), &stat_buf);

    return rc == 0 ? int64_t(stat_buf.st_size) : int64_t(-1);
}

void SdkTest::deleteFile(string filename)
{
    remove(filename.c_str());
}

const char* envVarAccount[] = {"MEGA_EMAIL", "MEGA_EMAIL_AUX", "MEGA_EMAIL_AUX2"};
const char* envVarPass[] = {"MEGA_PWD", "MEGA_PWD_AUX", "MEGA_PWD_AUX2"};


void SdkTest::getAccountsForTest(unsigned howMany)
{
    assert(howMany > 0 && howMany <= 3);
    out() << logTime() << "Test setting up for " << howMany << " accounts " << endl;

    megaApi.resize(howMany);
    mApi.resize(howMany);

    std::vector<std::unique_ptr<RequestTracker>> trackers;
    trackers.resize(howMany);

    for (unsigned index = 0; index < howMany; ++index)
    {
        if (const char *buf = getenv(envVarAccount[index]))
        {
            mApi[index].email.assign(buf);
        }
        ASSERT_LT((size_t) 0, mApi[index].email.length()) << "Set test account " << index << " username at the environment variable $" << envVarAccount[index];

        if (const char* buf = getenv(envVarPass[index]))
        {
            mApi[index].pwd.assign(buf);
        }
        ASSERT_LT((size_t) 0, mApi[index].pwd.length()) << "Set test account " << index << " password at the environment variable $" << envVarPass[index];

        megaApi[index].reset(new MegaApi(APP_KEY.c_str(), megaApiCacheFolder(index).c_str(), USER_AGENT.c_str(), int(0), unsigned(THREADS_PER_MEGACLIENT)));
        mApi[index].megaApi = megaApi[index].get();

        megaApi[index]->setLoggingName(to_string(index).c_str());
        megaApi[index]->addListener(this);    // TODO: really should be per api

        if (!gResumeSessions || gSessionIDs[index].empty() || gSessionIDs[index] == "invalid")
        {
            out() << logTime() << "Logging into account " << index << endl;
            trackers[index] = asyncRequestLogin(index, mApi[index].email.c_str(), mApi[index].pwd.c_str());
        }
        else
        {
            out() << logTime() << "Resuming session for account " << index << endl;
            trackers[index] = asyncRequestFastLogin(index, gSessionIDs[index].c_str());
        }
    }

    // wait for logins to complete:
    bool anyLoginFailed = false;
    for (unsigned index = 0; index < howMany; ++index)
    {
        auto loginResult = trackers[index]->waitForResult();
        EXPECT_EQ(API_OK, loginResult) << " Failed to establish a login/session for accout " << index;
        if (loginResult != API_OK) anyLoginFailed = true;
    }
    ASSERT_FALSE(anyLoginFailed);

    // perform parallel fetchnodes for each
    for (unsigned index = 0; index < howMany; ++index)
    {
        out() << logTime() << "Fetching nodes for account " << index << endl;
        trackers[index] = asyncRequestFetchnodes(index);
    }

    // wait for fetchnodes to complete:
    bool anyFetchnodesFailed = false;
    for (unsigned index = 0; index < howMany; ++index)
    {
        auto fetchnodesResult = trackers[index]->waitForResult();
        EXPECT_EQ(API_OK, fetchnodesResult) << " Failed to fetchnodes for accout " << index;
        anyFetchnodesFailed = anyFetchnodesFailed || (fetchnodesResult != API_OK);
    }
    ASSERT_FALSE(anyFetchnodesFailed);

    // In case the last test exited without cleaning up (eg, debugging etc)
    out() << logTime() << "Cleaning up account 0" << endl;
    Cleanup();
    out() << logTime() << "Test setup done, test starts" << endl;
}

void SdkTest::releaseMegaApi(unsigned int apiIndex)
{
    if (mApi.size() <= apiIndex)
    {
        return;
    }

    assert(megaApi[apiIndex].get() == mApi[apiIndex].megaApi);
    if (mApi[apiIndex].megaApi)
    {
        if (mApi[apiIndex].megaApi->isLoggedIn())
        {
            if (!gResumeSessions)
                ASSERT_NO_FATAL_FAILURE( logout(apiIndex) );
            else
                ASSERT_NO_FATAL_FAILURE( locallogout(apiIndex) );
        }

        megaApi[apiIndex].reset();
        mApi[apiIndex].megaApi = NULL;
    }
}

void SdkTest::inviteContact(unsigned apiIndex, string email, string message, int action)
{
    ASSERT_EQ(MegaError::API_OK, synchronousInviteContact(apiIndex, email.data(), message.data(), action)) << "Contact invitation failed";
}

void SdkTest::replyContact(MegaContactRequest *cr, int action)
{
    int apiIndex = 1;
    ASSERT_EQ(MegaError::API_OK, synchronousReplyContactRequest(apiIndex, cr, action)) << "Contact reply failed";
}

void SdkTest::removeContact(string email, int timeout)
{
    int apiIndex = 0;
    MegaUser *u = megaApi[apiIndex]->getContact(email.data());
    bool null_pointer = (u == NULL);
    ASSERT_FALSE(null_pointer) << "Cannot find the specified contact (" << email << ")";

    if (u->getVisibility() != MegaUser::VISIBILITY_VISIBLE)
    {
        mApi[apiIndex].userUpdated = true;  // nothing to do
        delete u;
        return;
    }

    auto result = synchronousRemoveContact(apiIndex, u);

    if (result == API_EEXIST)
    {
        LOG_warn << "Contact " << email << " was already removed in api " << apiIndex;
        result = API_OK;
    }

    ASSERT_EQ(MegaError::API_OK, result) << "Contact deletion of " << email << " failed on api " << apiIndex;

    delete u;
}

void SdkTest::shareFolder(MegaNode *n, const char *email, int action, int timeout)
{
    int apiIndex = 0;
    ASSERT_EQ(MegaError::API_OK, synchronousShare(apiIndex, n, email, action)) << "Folder sharing failed" << endl << "User: " << email << " Action: " << action;
}

void SdkTest::createPublicLink(unsigned apiIndex, MegaNode *n, m_time_t expireDate, int timeout, bool isFreeAccount)
{
    mApi[apiIndex].requestFlags[MegaRequest::TYPE_EXPORT] = false;

    auto err = synchronousExportNode(apiIndex, n, expireDate);

    if (!expireDate || !isFreeAccount)
    {
        ASSERT_EQ(MegaError::API_OK, err) << "Public link creation failed (error: " << mApi[apiIndex].lastError << ")";
    }
    else
    {
        bool res = MegaError::API_OK != err && err != -999;
        ASSERT_TRUE(res) << "Public link creation with expire time on free account (" << mApi[apiIndex].email << ") succeed, and it mustn't";
    }
}

void SdkTest::importPublicLink(unsigned apiIndex, string link, MegaNode *parent, int timeout)
{
    mApi[apiIndex].requestFlags[MegaRequest::TYPE_IMPORT_LINK] = false;
    mApi[apiIndex].megaApi->importFileLink(link.data(), parent);

    ASSERT_TRUE(waitForResponse(&mApi[apiIndex].requestFlags[MegaRequest::TYPE_IMPORT_LINK], timeout) )
            << "Public link import not finished after " << timeout  << " seconds";
    ASSERT_EQ(MegaError::API_OK, mApi[apiIndex].lastError) << "Public link import failed (error: " << mApi[apiIndex].lastError << ")";
}

void SdkTest::getPublicNode(unsigned apiIndex, string link, int timeout)
{
    mApi[apiIndex].requestFlags[MegaRequest::TYPE_GET_PUBLIC_NODE] = false;
    mApi[apiIndex].megaApi->getPublicNode(link.data());

    ASSERT_TRUE(waitForResponse(&mApi[apiIndex].requestFlags[MegaRequest::TYPE_GET_PUBLIC_NODE], timeout) )
            << "Public link retrieval not finished after " << timeout  << " seconds";
    ASSERT_EQ(MegaError::API_OK, mApi[apiIndex].lastError) << "Public link retrieval failed (error: " << mApi[apiIndex].lastError << ")";
}

void SdkTest::removePublicLink(unsigned apiIndex, MegaNode *n, int timeout)
{
    mApi[apiIndex].requestFlags[MegaRequest::TYPE_EXPORT] = false;
    mApi[apiIndex].megaApi->disableExport(n);

    ASSERT_TRUE( waitForResponse(&mApi[apiIndex].requestFlags[MegaRequest::TYPE_EXPORT], timeout) )
            << "Public link removal not finished after " << timeout  << " seconds";
    ASSERT_EQ(MegaError::API_OK, mApi[apiIndex].lastError) << "Public link removal failed (error: " << mApi[apiIndex].lastError << ")";
}

void SdkTest::getContactRequest(unsigned int apiIndex, bool outgoing, int expectedSize)
{
    MegaContactRequestList *crl;

    if (outgoing)
    {
        crl = mApi[apiIndex].megaApi->getOutgoingContactRequests();
        ASSERT_EQ(expectedSize, crl->size()) << "Too many outgoing contact requests in account " << apiIndex;
        if (expectedSize)
            mApi[apiIndex].cr.reset(crl->get(0)->copy());
    }
    else
    {
        crl = mApi[apiIndex].megaApi->getIncomingContactRequests();
        ASSERT_EQ(expectedSize, crl->size()) << "Too many incoming contact requests in account " << apiIndex;
        if (expectedSize)
            mApi[apiIndex].cr.reset(crl->get(0)->copy());
    }

    delete crl;
}

void SdkTest::createFolder(unsigned int apiIndex, const char *name, MegaNode *n, int timeout)
{
    mApi[apiIndex].requestFlags[MegaRequest::TYPE_CREATE_FOLDER] = false;
    mApi[apiIndex].megaApi->createFolder(name, n);

    ASSERT_TRUE( waitForResponse(&mApi[apiIndex].requestFlags[MegaRequest::TYPE_CREATE_FOLDER], timeout) )
            << "Folder creation failed after " << timeout  << " seconds";
    ASSERT_EQ(MegaError::API_OK, mApi[apiIndex].lastError) << "Cannot create a folder (error: " << mApi[apiIndex].lastError << ")";
}

void SdkTest::getRegisteredContacts(const std::map<std::string, std::string>& contacts)
{
    int apiIndex = 0;

    auto contactsStringMap = std::unique_ptr<MegaStringMap>{MegaStringMap::createInstance()};
    for  (const auto& pair : contacts)
    {
        contactsStringMap->set(pair.first.c_str(), pair.second.c_str());
    }

    ASSERT_EQ(MegaError::API_OK, synchronousGetRegisteredContacts(apiIndex, contactsStringMap.get(), this)) << "Get registered contacts failed";
}

void SdkTest::getCountryCallingCodes(const int timeout)
{
    int apiIndex = 0;
    ASSERT_EQ(MegaError::API_OK, synchronousGetCountryCallingCodes(apiIndex, this)) << "Get country calling codes failed";
}

void SdkTest::setUserAttribute(int type, string value, int timeout)
{
    int apiIndex = 0;
    mApi[apiIndex].requestFlags[MegaRequest::TYPE_SET_ATTR_USER] = false;

    if (type == MegaApi::USER_ATTR_AVATAR)
    {
        megaApi[apiIndex]->setAvatar(value.empty() ? NULL : value.c_str());
    }
    else
    {
        megaApi[apiIndex]->setUserAttribute(type, value.c_str());
    }

    ASSERT_TRUE( waitForResponse(&mApi[apiIndex].requestFlags[MegaRequest::TYPE_SET_ATTR_USER], timeout) )
            << "User attribute setup not finished after " << timeout  << " seconds";
    ASSERT_EQ(MegaError::API_OK, mApi[apiIndex].lastError) << "User attribute setup failed (error: " << mApi[apiIndex].lastError << ")";
}

void SdkTest::getUserAttribute(MegaUser *u, int type, int timeout, int apiIndex)
{
    mApi[apiIndex].requestFlags[MegaRequest::TYPE_GET_ATTR_USER] = false;

    int err;
    if (type == MegaApi::USER_ATTR_AVATAR)
    {
        err = synchronousGetUserAvatar(apiIndex, u, AVATARDST.data());
    }
    else
    {
        err = synchronousGetUserAttribute(apiIndex, u, type);
    }
    bool result = (err == MegaError::API_OK) || (err == MegaError::API_ENOENT);
    ASSERT_TRUE(result) << "User attribute retrieval failed (error: " << err << ")";
}

///////////////////////////__ Tests using SdkTest __//////////////////////////////////

/**
 * @brief TEST_F SdkTestCreateAccount
 *
 * It tests the creation of a new account for a random user.
 *  - Create account and send confirmation link
 *  - Logout and resume the create-account process
 *  - Send the confirmation link to a different email address
 *  - Wait for confirmation of account by a different client
 */
TEST_F(SdkTest, DISABLED_SdkTestCreateAccount)
{
    ASSERT_NO_FATAL_FAILURE(getAccountsForTest(2));

    string email1 = "user@domain.com";
    string pwd = "pwd";
    string email2 = "other-user@domain.com";

    LOG_info << "___TEST Create account___";

    // Create an ephemeral session internally and send a confirmation link to email
    ASSERT_TRUE(synchronousCreateAccount(0, email1.c_str(), pwd.c_str(), "MyFirstname", "MyLastname"))
            << "Account creation has failed after " << maxTimeout << " seconds";
    ASSERT_EQ(MegaError::API_OK, mApi[0].lastError) << "Account creation failed (error: " << mApi[0].lastError << ")";

    // Logout from ephemeral session and resume session
    ASSERT_NO_FATAL_FAILURE( locallogout() );
    ASSERT_TRUE(synchronousResumeCreateAccount(0, sid.c_str()))
            << "Account creation has failed after " << maxTimeout << " seconds";
    ASSERT_EQ(MegaError::API_OK, mApi[0].lastError) << "Account creation failed (error: " << mApi[0].lastError << ")";

    // Send the confirmation link to a different email address
    ASSERT_TRUE(synchronousSendSignupLink(0, email2.c_str(), "MyFirstname", pwd.c_str()))
            << "Send confirmation link to another email failed after " << maxTimeout << " seconds";
    ASSERT_EQ(MegaError::API_OK, mApi[0].lastError) << "Send confirmation link to another email address failed (error: " << mApi[0].lastError << ")";

    // Now, confirm the account by using a different client...

    // ...and wait for the AP notifying the confirmation
    bool *flag = &mApi[0].accountUpdated; *flag = false;
    ASSERT_TRUE( waitForResponse(flag) )
            << "Account confirmation not received after " << maxTimeout << " seconds";
}

bool veryclose(double a, double b)
{
    double diff = b - a;
    double denom = fabs(a) + fabs(b);
    if (denom == 0)
    {
        return diff == 0;
    }
    double ratio = fabs(diff / denom);
    return ratio * 1000000 < 1;
}

/**
 * @brief TEST_F SdkTestNodeAttributes
 *
 *
 */
TEST_F(SdkTest, SdkTestNodeAttributes)
{
    LOG_info << "___TEST Node attributes___";
    ASSERT_NO_FATAL_FAILURE(getAccountsForTest(2));

    std::unique_ptr<MegaNode> rootnode{megaApi[0]->getRootNode()};

    string filename1 = UPFILE;
    createFile(filename1, false);

    ASSERT_EQ(MegaError::API_OK, synchronousStartUpload(0, filename1.data(), rootnode.get())) << "Cannot upload a test file";

    std::unique_ptr<MegaNode> n1(megaApi[0]->getNodeByHandle(mApi[0].h));
    bool null_pointer = (n1.get() == NULL);
    ASSERT_FALSE(null_pointer) << "Cannot initialize test scenario (error: " << mApi[0].lastError << ")";


    // ___ Set invalid duration of a node ___

    gTestingInvalidArgs = true;

    ASSERT_EQ(MegaError::API_EARGS, synchronousSetNodeDuration(0, n1.get(), -14)) << "Unexpected error setting invalid node duration";

    gTestingInvalidArgs = false;


    // ___ Set duration of a node ___

    ASSERT_EQ(MegaError::API_OK, synchronousSetNodeDuration(0, n1.get(), 929734)) << "Cannot set node duration";

    n1.reset(megaApi[0]->getNodeByHandle(mApi[0].h));
    ASSERT_EQ(929734, n1->getDuration()) << "Duration value does not match";


    // ___ Reset duration of a node ___

    ASSERT_EQ(MegaError::API_OK, synchronousSetNodeDuration(0, n1.get(), -1)) << "Cannot reset node duration";

    n1.reset(megaApi[0]->getNodeByHandle(mApi[0].h));
    ASSERT_EQ(-1, n1->getDuration()) << "Duration value does not match";

    // set several values that the requests will need to consolidate, some will be in the same batch
    megaApi[0]->setCustomNodeAttribute(n1.get(), "custom1", "value1");
    megaApi[0]->setCustomNodeAttribute(n1.get(), "custom1", "value12");
    megaApi[0]->setCustomNodeAttribute(n1.get(), "custom1", "value13");
    megaApi[0]->setCustomNodeAttribute(n1.get(), "custom2", "value21");
    WaitMillisec(100);
    megaApi[0]->setCustomNodeAttribute(n1.get(), "custom2", "value22");
    megaApi[0]->setCustomNodeAttribute(n1.get(), "custom2", "value23");
    megaApi[0]->setCustomNodeAttribute(n1.get(), "custom3", "value31");
    megaApi[0]->setCustomNodeAttribute(n1.get(), "custom3", "value32");
    megaApi[0]->setCustomNodeAttribute(n1.get(), "custom3", "value33");
    ASSERT_EQ(MegaError::API_OK, doSetNodeDuration(0, n1.get(), 929734)) << "Cannot set node duration";
    n1.reset(megaApi[0]->getNodeByHandle(mApi[0].h));

    ASSERT_STREQ("value13", n1->getCustomAttr("custom1"));
    ASSERT_STREQ("value23", n1->getCustomAttr("custom2"));
    ASSERT_STREQ("value33", n1->getCustomAttr("custom3"));


    // ___ Set invalid coordinates of a node (out of range) ___

    gTestingInvalidArgs = true;

    ASSERT_EQ(MegaError::API_EARGS, synchronousSetNodeCoordinates(0, n1.get(), -1523421.8719987255814, +6349.54)) << "Unexpected error setting invalid node coordinates";


    // ___ Set invalid coordinates of a node (out of range) ___

    ASSERT_EQ(MegaError::API_EARGS, synchronousSetNodeCoordinates(0, n1.get(), -160.8719987255814, +49.54)) << "Unexpected error setting invalid node coordinates";


    // ___ Set invalid coordinates of a node (out of range) ___

    ASSERT_EQ(MegaError::API_EARGS, synchronousSetNodeCoordinates(0, n1.get(), MegaNode::INVALID_COORDINATE, +69.54)) << "Unexpected error trying to reset only one coordinate";

    gTestingInvalidArgs = false;

    // ___ Set coordinates of a node ___

    double lat = -51.8719987255814;
    double lon = +179.54;

    ASSERT_EQ(MegaError::API_OK, synchronousSetNodeCoordinates(0, n1.get(), lat, lon)) << "Cannot set node coordinates";

    n1.reset(megaApi[0]->getNodeByHandle(mApi[0].h));

    // do same conversions to lose the same precision
    int buf = int(((lat + 90) / 180) * 0xFFFFFF);
    double res = -90 + 180 * (double) buf / 0xFFFFFF;

    ASSERT_EQ(res, n1->getLatitude()) << "Latitude value does not match";

    buf = int((lon == 180) ? 0 : (lon + 180) / 360 * 0x01000000);
    res = -180 + 360 * (double) buf / 0x01000000;

    ASSERT_EQ(res, n1->getLongitude()) << "Longitude value does not match";


    // ___ Set coordinates of a node to origin (0,0) ___

    lon = 0;
    lat = 0;

    ASSERT_EQ(MegaError::API_OK, synchronousSetNodeCoordinates(0, n1.get(), 0, 0)) << "Cannot set node coordinates";

    n1.reset(megaApi[0]->getNodeByHandle(mApi[0].h));

    // do same conversions to lose the same precision
    buf = int(((lat + 90) / 180) * 0xFFFFFF);
    res = -90 + 180 * (double) buf / 0xFFFFFF;

    ASSERT_EQ(res, n1->getLatitude()) << "Latitude value does not match";
    ASSERT_EQ(lon, n1->getLongitude()) << "Longitude value does not match";


    // ___ Set coordinates of a node to border values (90,180) ___

    lat = 90;
    lon = 180;

    ASSERT_EQ(MegaError::API_OK, synchronousSetNodeCoordinates(0, n1.get(), lat, lon)) << "Cannot set node coordinates";

    n1.reset(megaApi[0]->getNodeByHandle(mApi[0].h));

    ASSERT_EQ(lat, n1->getLatitude()) << "Latitude value does not match";
    bool value_ok = ((n1->getLongitude() == lon) || (n1->getLongitude() == -lon));
    ASSERT_TRUE(value_ok) << "Longitude value does not match";


    // ___ Set coordinates of a node to border values (-90,-180) ___

    lat = -90;
    lon = -180;

    ASSERT_EQ(MegaError::API_OK, synchronousSetNodeCoordinates(0, n1.get(), lat, lon)) << "Cannot set node coordinates";

    n1.reset(megaApi[0]->getNodeByHandle(mApi[0].h));

    ASSERT_EQ(lat, n1->getLatitude()) << "Latitude value does not match";
    value_ok = ((n1->getLongitude() == lon) || (n1->getLongitude() == -lon));
    ASSERT_TRUE(value_ok) << "Longitude value does not match";


    // ___ Reset coordinates of a node ___

    lat = lon = MegaNode::INVALID_COORDINATE;

    synchronousSetNodeCoordinates(0, n1.get(), lat, lon);

    n1.reset(megaApi[0]->getNodeByHandle(mApi[0].h));
    ASSERT_EQ(lat, n1->getLatitude()) << "Latitude value does not match";
    ASSERT_EQ(lon, n1->getLongitude()) << "Longitude value does not match";


    // ******************    also test shareable / unshareable versions:

    ASSERT_EQ(MegaError::API_OK, synchronousGetSpecificAccountDetails(0, true, true, true)) << "Cannot get account details";

    // ___ set the coords  (shareable)
    lat = -51.8719987255814;
    lon = +179.54;
    ASSERT_EQ(MegaError::API_OK, synchronousSetNodeCoordinates(0, n1.get(), lat, lon)) << "Cannot set node coordinates";

    // ___ get a link to the file node
    ASSERT_NO_FATAL_FAILURE(createPublicLink(0, n1.get(), 0, maxTimeout, mApi[0].accountDetails->getProLevel() == 0));
    // The created link is stored in this->link at onRequestFinish()
    string nodelink = this->link;

    // ___ import the link
    ASSERT_NO_FATAL_FAILURE(importPublicLink(1, nodelink, std::unique_ptr<MegaNode>{megaApi[1]->getRootNode()}.get()));
    std::unique_ptr<MegaNode> nimported{megaApi[1]->getNodeByHandle(mApi[1].h)};

    ASSERT_TRUE(veryclose(lat, nimported->getLatitude())) << "Latitude " << n1->getLatitude() << " value does not match " << lat;
    ASSERT_TRUE(veryclose(lon, nimported->getLongitude())) << "Longitude " << n1->getLongitude() << " value does not match " << lon;

    // ___ remove the imported node, for a clean next test
    mApi[1].requestFlags[MegaRequest::TYPE_REMOVE] = false;
    megaApi[1]->remove(nimported.get());
    ASSERT_TRUE(waitForResponse(&mApi[1].requestFlags[MegaRequest::TYPE_REMOVE]))
        << "Remove operation failed after " << maxTimeout << " seconds";
    ASSERT_EQ(MegaError::API_OK, mApi[1].lastError) << "Cannot remove a node (error: " << mApi[1].lastError << ")";


    // ___ again but unshareable this time - totally separate new node - set the coords  (unshareable)

    string filename2 = "a"+UPFILE;
    createFile(filename2, false);
    ASSERT_EQ(MegaError::API_OK, synchronousStartUpload(0, filename2.data(), rootnode.get())) << "Cannot upload a test file";
    MegaNode *n2 = megaApi[0]->getNodeByHandle(mApi[0].h);
    ASSERT_NE(n2, ((void*)NULL)) << "Cannot initialize second node for scenario (error: " << mApi[0].lastError << ")";

    lat = -5 + -51.8719987255814;
    lon = -5 + +179.54;
    mApi[0].requestFlags[MegaRequest::TYPE_SET_ATTR_NODE] = false;
    megaApi[0]->setUnshareableNodeCoordinates(n2, lat, lon);
    waitForResponse(&mApi[0].requestFlags[MegaRequest::TYPE_SET_ATTR_NODE]);
    ASSERT_EQ(MegaError::API_OK, mApi[0].lastError) << "Cannot set unshareable node coordinates (error: " << mApi[0].lastError << ")";

    // ___ confirm this user can read them
    MegaNode* selfread = megaApi[0]->getNodeByHandle(n2->getHandle());
    ASSERT_TRUE(veryclose(lat, selfread->getLatitude())) << "Latitude " << n2->getLatitude() << " value does not match " << lat;
    ASSERT_TRUE(veryclose(lon, selfread->getLongitude())) << "Longitude " << n2->getLongitude() << " value does not match " << lon;

    // ___ get a link to the file node
    this->link.clear();
    ASSERT_NO_FATAL_FAILURE(createPublicLink(0, n2, 0, maxTimeout, mApi[0].accountDetails->getProLevel() == 0));

    // The created link is stored in this->link at onRequestFinish()
    string nodelink2 = this->link;

    // ___ import the link
    ASSERT_NO_FATAL_FAILURE(importPublicLink(1, nodelink2, std::unique_ptr<MegaNode>{megaApi[1]->getRootNode()}.get()));
    nimported = std::unique_ptr<MegaNode>{megaApi[1]->getNodeByHandle(mApi[1].h)};

    // ___ confirm other user cannot read them
    lat = nimported->getLatitude();
    lon = nimported->getLongitude();
    ASSERT_EQ(MegaNode::INVALID_COORDINATE, lat) << "Latitude value does not match";
    ASSERT_EQ(MegaNode::INVALID_COORDINATE, lon) << "Longitude value does not match";

    // exercise all the cases for 'l' command:

    // delete existing link on node
    ASSERT_EQ(API_OK, doDisableExport(0, n2));

    // create on existing node, no link yet
    ASSERT_EQ(API_OK, doExportNode(0, n2));

    // create on existing node, with link already  (different command response)
    ASSERT_EQ(API_OK, doExportNode(0, n2));

    gTestingInvalidArgs = true;
    // create on non existent node
    ASSERT_EQ(API_EARGS, doExportNode(0, nullptr));
    gTestingInvalidArgs = false;

}


TEST_F(SdkTest, SdkTestExerciseOtherCommands)
{
    LOG_info << "___TEST SdkTestExerciseOtherCommands___";
    ASSERT_NO_FATAL_FAILURE(getAccountsForTest(2));

    /*bool HttpReqCommandPutFA::procresult(Result r)
    bool CommandGetFA::procresult(Result r)
    bool CommandAttachFA::procresult(Result r)
    bool CommandPutFileBackgroundURL::procresult(Result r)
    bool CommandPutNodes::procresult(Result r)
    bool CommandDelVersions::procresult(Result r)
    bool CommandKillSessions::procresult(Result r)
    bool CommandEnumerateQuotaItems::procresult(Result r)
    bool CommandPurchaseAddItem::procresult(Result r)
    bool CommandPurchaseCheckout::procresult(Result r)
    bool CommandPutMultipleUAVer::procresult(Result r)
    bool CommandPutUAVer::procresult(Result r)
    bool CommandDelUA::procresult(Result r)
    bool CommandSendDevCommand::procresult(Result r)
    bool CommandGetUserEmail::procresult(Result r)
    bool CommandGetMiscFlags::procresult(Result r)
    bool CommandQueryTransferQuota::procresult(Result r)
    bool CommandGetUserTransactions::procresult(Result r)
    bool CommandGetUserPurchases::procresult(Result r)
    bool CommandGetUserSessions::procresult(Result r)
    bool CommandSetMasterKey::procresult(Result r)
    bool CommandCreateEphemeralSession::procresult(Result r)
    bool CommandResumeEphemeralSession::procresult(Result r)
    bool CommandCancelSignup::procresult(Result r)
    bool CommandWhyAmIblocked::procresult(Result r)
    bool CommandSendSignupLink::procresult(Result r)
    bool CommandSendSignupLink2::procresult(Result r)
    bool CommandQuerySignupLink::procresult(Result r)
    bool CommandConfirmSignupLink2::procresult(Result r)
    bool CommandConfirmSignupLink::procresult(Result r)
    bool CommandSetKeyPair::procresult(Result r)
    bool CommandReportEvent::procresult(Result r)
    bool CommandSubmitPurchaseReceipt::procresult(Result r)
    bool CommandCreditCardStore::procresult(Result r)
    bool CommandCreditCardQuerySubscriptions::procresult(Result r)
    bool CommandCreditCardCancelSubscriptions::procresult(Result r)
    bool CommandCopySession::procresult(Result r)
    bool CommandGetPaymentMethods::procresult(Result r)
    bool CommandUserFeedbackStore::procresult(Result r)
    bool CommandSupportTicket::procresult(Result r)
    bool CommandCleanRubbishBin::procresult(Result r)
    bool CommandGetRecoveryLink::procresult(Result r)
    bool CommandQueryRecoveryLink::procresult(Result r)
    bool CommandGetPrivateKey::procresult(Result r)
    bool CommandConfirmRecoveryLink::procresult(Result r)
    bool CommandConfirmCancelLink::procresult(Result r)
    bool CommandResendVerificationEmail::procresult(Result r)
    bool CommandResetSmsVerifiedPhoneNumber::procresult(Result r)
    bool CommandValidatePassword::procresult(Result r)
    bool CommandGetEmailLink::procresult(Result r)
    bool CommandConfirmEmailLink::procresult(Result r)
    bool CommandGetVersion::procresult(Result r)
    bool CommandGetLocalSSLCertificate::procresult(Result r)
    bool CommandChatGrantAccess::procresult(Result r)
    bool CommandChatRemoveAccess::procresult(Result r)
    bool CommandChatTruncate::procresult(Result r)
    bool CommandChatSetTitle::procresult(Result r)
    bool CommandChatPresenceURL::procresult(Result r)
    bool CommandRegisterPushNotification::procresult(Result r)
    bool CommandArchiveChat::procresult(Result r)
    bool CommandSetChatRetentionTime::procresult(Result r)
    bool CommandRichLink::procresult(Result r)
    bool CommandChatLink::procresult(Result r)
    bool CommandChatLinkURL::procresult(Result r)
    bool CommandChatLinkClose::procresult(Result r)
    bool CommandChatLinkJoin::procresult(Result r)
    bool CommandGetMegaAchievements::procresult(Result r)
    bool CommandGetWelcomePDF::procresult(Result r)
    bool CommandMediaCodecs::procresult(Result r)
    bool CommandContactLinkCreate::procresult(Result r)
    bool CommandContactLinkQuery::procresult(Result r)
    bool CommandContactLinkDelete::procresult(Result r)
    bool CommandKeepMeAlive::procresult(Result r)
    bool CommandMultiFactorAuthSetup::procresult(Result r)
    bool CommandMultiFactorAuthCheck::procresult(Result r)
    bool CommandMultiFactorAuthDisable::procresult(Result r)
    bool CommandGetPSA::procresult(Result r)
    bool CommandSetLastAcknowledged::procresult(Result r)
    bool CommandSMSVerificationSend::procresult(Result r)
    bool CommandSMSVerificationCheck::procresult(Result r)
    bool CommandFolderLinkInfo::procresult(Result r)
    bool CommandBackupPut::procresult(Result r)
    bool CommandBackupPutHeartBeat::procresult(Result r)
    bool CommandBackupRemove::procresult(Result r)*/

}

/**
 * @brief TEST_F SdkTestResumeSession
 *
 * It creates a local cache, logs out of the current session and tries to resume it later.
 */
TEST_F(SdkTest, SdkTestResumeSession)
{
    LOG_info << "___TEST Resume session___";
    ASSERT_NO_FATAL_FAILURE(getAccountsForTest(2));

     unique_ptr<char[]> session(dumpSession());

    ASSERT_NO_FATAL_FAILURE( locallogout() );
    ASSERT_NO_FATAL_FAILURE( resumeSession(session.get()) );
    ASSERT_NO_FATAL_FAILURE( fetchnodes(0) );
}

/**
 * @brief TEST_F SdkTestNodeOperations
 *
 * It performs different operations with nodes, assuming the Cloud folder is empty at the beginning.
 *
 * - Create a new folder
 * - Rename a node
 * - Copy a node
 * - Get child nodes of given node
 * - Get child node by name
 * - Get node by path
 * - Get node by name
 * - Move a node
 * - Get parent node
 * - Move a node to Rubbish bin
 * - Remove a node
 */
TEST_F(SdkTest, SdkTestNodeOperations)
{
    LOG_info <<  "___TEST Node operations___";
    ASSERT_NO_FATAL_FAILURE(getAccountsForTest(2));

    // --- Create a new folder ---

    MegaNode *rootnode = megaApi[0]->getRootNode();
    char name1[64] = "New folder";

    ASSERT_NO_FATAL_FAILURE( createFolder(0, name1, rootnode) );


    // --- Rename a node ---

    MegaNode *n1 = megaApi[0]->getNodeByHandle(mApi[0].h);
    strcpy(name1, "Folder renamed");

    mApi[0].requestFlags[MegaRequest::TYPE_RENAME] = false;
    megaApi[0]->renameNode(n1, name1);
    ASSERT_TRUE( waitForResponse(&mApi[0].requestFlags[MegaRequest::TYPE_RENAME]) )
            << "Rename operation failed after " << maxTimeout << " seconds";
    ASSERT_EQ(MegaError::API_OK, mApi[0].lastError) << "Cannot rename a node (error: " << mApi[0].lastError << ")";


    // --- Copy a node ---

    MegaNode *n2;
    char name2[64] = "Folder copy";

    mApi[0].requestFlags[MegaRequest::TYPE_COPY] = false;
    megaApi[0]->copyNode(n1, rootnode, name2);
    ASSERT_TRUE( waitForResponse(&mApi[0].requestFlags[MegaRequest::TYPE_COPY]) )
            << "Copy operation failed after " << maxTimeout << " seconds";
    ASSERT_EQ(MegaError::API_OK, mApi[0].lastError) << "Cannot create a copy of a node (error: " << mApi[0].lastError << ")";
    n2 = megaApi[0]->getNodeByHandle(mApi[0].h);


    // --- Get child nodes ---

    MegaNodeList *children;
    children = megaApi[0]->getChildren(rootnode);

    EXPECT_EQ(megaApi[0]->getNumChildren(rootnode), children->size()) << "Wrong number of child nodes";
    ASSERT_LE(2, children->size()) << "Wrong number of children nodes found";
    EXPECT_STREQ(name2, children->get(0)->getName()) << "Wrong name of child node"; // "Folder copy"
    EXPECT_STREQ(name1, children->get(1)->getName()) << "Wrong name of child node"; // "Folder rename"

    delete children;


    // --- Get child node by name ---

    MegaNode *n3;
    n3 = megaApi[0]->getChildNode(rootnode, name2);

    bool null_pointer = (n3 == NULL);
    EXPECT_FALSE(null_pointer) << "Child node by name not found";
//    ASSERT_EQ(n2->getHandle(), n3->getHandle());  This test may fail due to multiple nodes with the same name


    // --- Get node by path ---

    char path[128] = "/Folder copy";
    MegaNode *n4;
    n4 = megaApi[0]->getNodeByPath(path);

    null_pointer = (n4 == NULL);
    EXPECT_FALSE(null_pointer) << "Node by path not found";


    // --- Search for a node ---
    MegaNodeList *nlist;
    nlist = megaApi[0]->search(rootnode, "copy");

    ASSERT_EQ(1, nlist->size());
    EXPECT_EQ(n4->getHandle(), nlist->get(0)->getHandle()) << "Search node by pattern failed";

    delete nlist;


    // --- Move a node ---

    mApi[0].requestFlags[MegaRequest::TYPE_MOVE] = false;
    megaApi[0]->moveNode(n1, n2);
    ASSERT_TRUE( waitForResponse(&mApi[0].requestFlags[MegaRequest::TYPE_MOVE]) )
            << "Move operation failed after " << maxTimeout << " seconds";
    ASSERT_EQ(MegaError::API_OK, mApi[0].lastError) << "Cannot move node (error: " << mApi[0].lastError << ")";


    // --- Get parent node ---

    MegaNode *n5;
    n5 = megaApi[0]->getParentNode(n1);

    ASSERT_EQ(n2->getHandle(), n5->getHandle()) << "Wrong parent node";


    // --- Send to Rubbish bin ---

    mApi[0].requestFlags[MegaRequest::TYPE_MOVE] = false;
    megaApi[0]->moveNode(n2, megaApi[0]->getRubbishNode());
    ASSERT_TRUE( waitForResponse(&mApi[0].requestFlags[MegaRequest::TYPE_MOVE]) )
            << "Move operation failed after " << maxTimeout << " seconds";
    ASSERT_EQ(MegaError::API_OK, mApi[0].lastError) << "Cannot move node to Rubbish bin (error: " << mApi[0].lastError << ")";


    // --- Remove a node ---

    mApi[0].requestFlags[MegaRequest::TYPE_REMOVE] = false;
    megaApi[0]->remove(n2);
    ASSERT_TRUE( waitForResponse(&mApi[0].requestFlags[MegaRequest::TYPE_REMOVE]) )
            << "Remove operation failed after " << maxTimeout << " seconds";
    ASSERT_EQ(MegaError::API_OK, mApi[0].lastError) << "Cannot remove a node (error: " << mApi[0].lastError << ")";

    delete rootnode;
    delete n1;
    delete n2;
    delete n3;
    delete n4;
    delete n5;
}

/**
 * @brief TEST_F SdkTestTransfers
 *
 * It performs different operations related to transfers in both directions: up and down.
 *
 * - Starts an upload transfer and cancel it
 * - Starts an upload transfer, pause it, resume it and complete it
 * - Get node by fingerprint
 * - Get size of a node
 * - Download a file
 */
TEST_F(SdkTest, SdkTestTransfers)
{
    LOG_info << "___TEST Transfers___";
    ASSERT_NO_FATAL_FAILURE(getAccountsForTest(2));

    LOG_info << cwd();

    MegaNode *rootnode = megaApi[0]->getRootNode();
    string filename1 = UPFILE;
    createFile(filename1);


    // --- Cancel a transfer ---

    mApi[0].requestFlags[MegaRequest::TYPE_CANCEL_TRANSFERS] = false;
    megaApi[0]->startUpload(filename1.data(), rootnode);
    megaApi[0]->cancelTransfers(MegaTransfer::TYPE_UPLOAD);
    ASSERT_TRUE( waitForResponse(&mApi[0].requestFlags[MegaRequest::TYPE_CANCEL_TRANSFERS]) )
            << "Cancellation of transfers failed after " << maxTimeout << " seconds";
    EXPECT_EQ(MegaError::API_OK, mApi[0].lastError) << "Transfer cancellation failed (error: " << mApi[0].lastError << ")";


    // --- Upload a file (part 1) ---

    mApi[0].transferFlags[MegaTransfer::TYPE_UPLOAD] = false;
    megaApi[0]->startUpload(filename1.data(), rootnode);
    // do not wait yet for completion


    // --- Pause a transfer ---

    mApi[0].requestFlags[MegaRequest::TYPE_PAUSE_TRANSFERS] = false;
    megaApi[0]->pauseTransfers(true, MegaTransfer::TYPE_UPLOAD);
    ASSERT_TRUE( waitForResponse(&mApi[0].requestFlags[MegaRequest::TYPE_PAUSE_TRANSFERS]) )
            << "Pause of transfers failed after " << maxTimeout << " seconds";
    EXPECT_EQ(MegaError::API_OK, mApi[0].lastError) << "Cannot pause transfer (error: " << mApi[0].lastError << ")";
    EXPECT_TRUE(megaApi[0]->areTransfersPaused(MegaTransfer::TYPE_UPLOAD)) << "Upload transfer not paused";


    // --- Resume a transfer ---

    mApi[0].requestFlags[MegaRequest::TYPE_PAUSE_TRANSFERS] = false;
    megaApi[0]->pauseTransfers(false, MegaTransfer::TYPE_UPLOAD);
    ASSERT_TRUE( waitForResponse(&mApi[0].requestFlags[MegaRequest::TYPE_PAUSE_TRANSFERS]) )
            << "Resumption of transfers after pause has failed after " << maxTimeout << " seconds";
    EXPECT_EQ(MegaError::API_OK, mApi[0].lastError) << "Cannot resume transfer (error: " << mApi[0].lastError << ")";
    EXPECT_FALSE(megaApi[0]->areTransfersPaused(MegaTransfer::TYPE_UPLOAD)) << "Upload transfer not resumed";


    // --- Upload a file (part 2) ---


    ASSERT_TRUE( waitForResponse(&mApi[0].transferFlags[MegaTransfer::TYPE_UPLOAD], 600) )
            << "Upload transfer failed after " << 600 << " seconds";
    ASSERT_EQ(MegaError::API_OK, mApi[0].lastError) << "Cannot upload file (error: " << mApi[0].lastError << ")";

    MegaNode *n1 = megaApi[0]->getNodeByHandle(mApi[0].h);
    bool null_pointer = (n1 == NULL);

    ASSERT_FALSE(null_pointer) << "Cannot upload file (error: " << mApi[0].lastError << ")";
    ASSERT_STREQ(filename1.data(), n1->getName()) << "Uploaded file with wrong name (error: " << mApi[0].lastError << ")";


    // --- Get node by fingerprint (needs to be a file, not a folder) ---

    std::unique_ptr<char[]> fingerprint{megaApi[0]->getFingerprint(n1)};
    MegaNode *n2 = megaApi[0]->getNodeByFingerprint(fingerprint.get());

    null_pointer = (n2 == NULL);
    EXPECT_FALSE(null_pointer) << "Node by fingerprint not found";
//    ASSERT_EQ(n2->getHandle(), n4->getHandle());  This test may fail due to multiple nodes with the same name

    // --- Get the size of a file ---

    int64_t filesize = getFilesize(filename1);
    int64_t nodesize = megaApi[0]->getSize(n2);
    EXPECT_EQ(filesize, nodesize) << "Wrong size of uploaded file";


    // --- Download a file ---

    string filename2 = DOTSLASH + DOWNFILE;

    mApi[0].transferFlags[MegaTransfer::TYPE_DOWNLOAD] = false;
    megaApi[0]->startDownload(n2, filename2.c_str());
    ASSERT_TRUE( waitForResponse(&mApi[0].transferFlags[MegaTransfer::TYPE_DOWNLOAD], 600) )
            << "Download transfer failed after " << maxTimeout << " seconds";
    ASSERT_EQ(MegaError::API_OK, mApi[0].lastError) << "Cannot download the file (error: " << mApi[0].lastError << ")";

    MegaNode *n3 = megaApi[0]->getNodeByHandle(mApi[0].h);
    null_pointer = (n3 == NULL);

    ASSERT_FALSE(null_pointer) << "Cannot download node";
    ASSERT_EQ(n2->getHandle(), n3->getHandle()) << "Cannot download node (error: " << mApi[0].lastError << ")";


    // --- Upload a 0-bytes file ---

    string filename3 = EMPTYFILE;
    FILE *fp = fopen(filename3.c_str(), "w");
    fclose(fp);

    ASSERT_EQ(MegaError::API_OK, synchronousStartUpload(0, filename3.c_str(), rootnode)) << "Cannot upload a test file";

    MegaNode *n4 = megaApi[0]->getNodeByHandle(mApi[0].h);
    null_pointer = (n4 == NULL);

    ASSERT_FALSE(null_pointer) << "Cannot upload file (error: " << mApi[0].lastError << ")";
    ASSERT_STREQ(filename3.data(), n4->getName()) << "Uploaded file with wrong name (error: " << mApi[0].lastError << ")";


    // --- Download a 0-byte file ---

    filename3 = DOTSLASH +  EMPTYFILE;

    mApi[0].transferFlags[MegaTransfer::TYPE_DOWNLOAD] = false;
    megaApi[0]->startDownload(n4, filename3.c_str());
    ASSERT_TRUE( waitForResponse(&mApi[0].transferFlags[MegaTransfer::TYPE_DOWNLOAD], 600) )
            << "Download 0-byte file failed after " << maxTimeout << " seconds";
    ASSERT_EQ(MegaError::API_OK, mApi[0].lastError) << "Cannot download the file (error: " << mApi[0].lastError << ")";

    MegaNode *n5 = megaApi[0]->getNodeByHandle(mApi[0].h);
    null_pointer = (n5 == NULL);

    ASSERT_FALSE(null_pointer) << "Cannot download node";
    ASSERT_EQ(n4->getHandle(), n5->getHandle()) << "Cannot download node (error: " << mApi[0].lastError << ")";


    delete rootnode;
    delete n1;
    delete n2;
    delete n3;
    delete n4;
    delete n5;
}

/**
 * @brief TEST_F SdkTestContacts
 *
 * Creates an auxiliar 'MegaApi' object to interact with the main MEGA account.
 *
 * - Invite a contact
 * = Ignore the invitation
 * - Delete the invitation
 *
 * - Invite a contact
 * = Deny the invitation
 *
 * - Invite a contact
 * = Accept the invitation
 *
 * - Modify firstname
 * = Check firstname of a contact
 * = Set master key as exported
 * = Get preferred language
 * - Load avatar
 * = Check avatar of a contact
 * - Delete avatar
 * = Check non-existing avatar of a contact
 *
 * - Remove contact
 *
 * TODO:
 * - Invite a contact not registered in MEGA yet (requires validation of account)
 * - Remind an existing invitation (requires 2 weeks wait)
 */
TEST_F(SdkTest, SdkTestContacts)
{
    LOG_info << "___TEST Contacts___";
    ASSERT_NO_FATAL_FAILURE(getAccountsForTest(2));


    // --- Check my email and the email of the contact ---

    EXPECT_STRCASEEQ(mApi[0].email.data(), std::unique_ptr<char[]>{megaApi[0]->getMyEmail()}.get());
    EXPECT_STRCASEEQ(mApi[1].email.data(), std::unique_ptr<char[]>{megaApi[1]->getMyEmail()}.get());


    // --- Send a new contact request ---

    string message = "Hi contact. This is a testing message";

    mApi[0].contactRequestUpdated = mApi[1].contactRequestUpdated = false;
    ASSERT_NO_FATAL_FAILURE( inviteContact(0, mApi[1].email, message, MegaContactRequest::INVITE_ACTION_ADD) );
    // if there were too many invitations within a short period of time, the invitation can be rejected by
    // the API with `API_EOVERQUOTA = -17` as counter spamming meassure (+500 invites in the last 50 days)


    // --- Check the sent contact request ---

    ASSERT_TRUE( waitForResponse(&mApi[0].contactRequestUpdated) )   // at the source side (main account)
            << "Contact request update not received after " << maxTimeout << " seconds";

    ASSERT_NO_FATAL_FAILURE( getContactRequest(0, true) );

    ASSERT_STREQ(message.data(), mApi[0].cr->getSourceMessage()) << "Message sent is corrupted";
    ASSERT_STRCASEEQ(mApi[0].email.data(), mApi[0].cr->getSourceEmail()) << "Wrong source email";
    ASSERT_STRCASEEQ(mApi[1].email.data(), mApi[0].cr->getTargetEmail()) << "Wrong target email";
    ASSERT_EQ(MegaContactRequest::STATUS_UNRESOLVED, mApi[0].cr->getStatus()) << "Wrong contact request status";
    ASSERT_TRUE(mApi[0].cr->isOutgoing()) << "Wrong direction of the contact request";

    mApi[0].cr.reset();


    // --- Check received contact request ---

    ASSERT_TRUE( waitForResponse(&mApi[1].contactRequestUpdated) )   // at the target side (auxiliar account)
            << "Contact request update not received after " << maxTimeout << " seconds";

    ASSERT_NO_FATAL_FAILURE( getContactRequest(1, false) );

    // There isn't message when a user invites the same user too many times, to avoid spamming
    if (mApi[1].cr->getSourceMessage())
    {
        ASSERT_STREQ(message.data(), mApi[1].cr->getSourceMessage()) << "Message received is corrupted";
    }
    ASSERT_STRCASEEQ(mApi[0].email.data(), mApi[1].cr->getSourceEmail()) << "Wrong source email";
    ASSERT_STREQ(NULL, mApi[1].cr->getTargetEmail()) << "Wrong target email";    // NULL according to MegaApi documentation
    ASSERT_EQ(MegaContactRequest::STATUS_UNRESOLVED, mApi[1].cr->getStatus()) << "Wrong contact request status";
    ASSERT_FALSE(mApi[1].cr->isOutgoing()) << "Wrong direction of the contact request";

    mApi[1].cr.reset();


    // --- Ignore received contact request ---

    ASSERT_NO_FATAL_FAILURE( getContactRequest(1, false) );

    mApi[1].contactRequestUpdated = false;
    ASSERT_NO_FATAL_FAILURE( replyContact(mApi[1].cr.get(), MegaContactRequest::REPLY_ACTION_IGNORE) );
    ASSERT_TRUE( waitForResponse(&mApi[1].contactRequestUpdated) )   // at the target side (auxiliar account)
            << "Contact request update not received after " << maxTimeout << " seconds";

    // Ignoring a PCR does not generate actionpackets for the account sending the invitation

    mApi[1].cr.reset();

    ASSERT_NO_FATAL_FAILURE( getContactRequest(1, false, 0) );
    mApi[1].cr.reset();


    // --- Cancel the invitation ---

    message = "I don't wanna be your contact anymore";

    mApi[0].contactRequestUpdated = false;
    ASSERT_NO_FATAL_FAILURE( inviteContact(0, mApi[1].email, message, MegaContactRequest::INVITE_ACTION_DELETE) );
    ASSERT_TRUE( waitForResponse(&mApi[0].contactRequestUpdated) )   // at the target side (auxiliar account), where the deletion is checked
            << "Contact request update not received after " << maxTimeout << " seconds";

    ASSERT_NO_FATAL_FAILURE( getContactRequest(0, true, 0) );
    mApi[0].cr.reset();


    // --- Remind a contact invitation (cannot until 2 weeks after invitation/last reminder) ---

//    mApi[1].contactRequestUpdated = false;
//    megaApi->inviteContact(mApi[1].email.data(), message.data(), MegaContactRequest::INVITE_ACTION_REMIND);
//    waitForResponse(&mApi[1].contactRequestUpdated, 0);    // only at auxiliar account, where the deletion is checked

//    ASSERT_TRUE(mApi[1].contactRequestUpdated) << "Contact invitation reminder not received after " << timeout  << " seconds";


    // --- Invite a new contact (again) ---

    mApi[1].contactRequestUpdated = false;
    ASSERT_NO_FATAL_FAILURE( inviteContact(0, mApi[1].email, message, MegaContactRequest::INVITE_ACTION_ADD) );
    ASSERT_TRUE( waitForResponse(&mApi[1].contactRequestUpdated) )   // at the target side (auxiliar account)
            << "Contact request creation not received after " << maxTimeout << " seconds";


    // --- Deny a contact invitation ---

    ASSERT_NO_FATAL_FAILURE( getContactRequest(1, false) );

    mApi[0].contactRequestUpdated = mApi[1].contactRequestUpdated = false;
    ASSERT_NO_FATAL_FAILURE( replyContact(mApi[1].cr.get(), MegaContactRequest::REPLY_ACTION_DENY) );
    ASSERT_TRUE( waitForResponse(&mApi[1].contactRequestUpdated) )   // at the target side (auxiliar account)
            << "Contact request creation not received after " << maxTimeout << " seconds";
    ASSERT_TRUE( waitForResponse(&mApi[0].contactRequestUpdated) )   // at the source side (main account)
            << "Contact request creation not received after " << maxTimeout << " seconds";

    mApi[1].cr.reset();

    ASSERT_NO_FATAL_FAILURE( getContactRequest(0, true, 0) );
    mApi[0].cr.reset();

    ASSERT_NO_FATAL_FAILURE( getContactRequest(1, false, 0) );
    mApi[1].cr.reset();


    // --- Invite a new contact (again) ---

    mApi[1].contactRequestUpdated = false;
    ASSERT_NO_FATAL_FAILURE( inviteContact(0, mApi[1].email, message, MegaContactRequest::INVITE_ACTION_ADD) );
    ASSERT_TRUE( waitForResponse(&mApi[1].contactRequestUpdated) )   // at the target side (auxiliar account)
            << "Contact request creation not received after " << maxTimeout << " seconds";


    // --- Accept a contact invitation ---

    ASSERT_NO_FATAL_FAILURE( getContactRequest(1, false) );

    mApi[0].contactRequestUpdated = mApi[1].contactRequestUpdated = false;
    ASSERT_NO_FATAL_FAILURE( replyContact(mApi[1].cr.get(), MegaContactRequest::REPLY_ACTION_ACCEPT) );
    ASSERT_TRUE( waitForResponse(&mApi[0].contactRequestUpdated) )   // at the target side (main account)
            << "Contact request creation not received after " << maxTimeout << " seconds";
    ASSERT_TRUE( waitForResponse(&mApi[1].contactRequestUpdated) )   // at the target side (auxiliar account)
            << "Contact request creation not received after " << maxTimeout << " seconds";

    mApi[1].cr.reset();

    ASSERT_NO_FATAL_FAILURE( getContactRequest(0, true, 0) );
    mApi[0].cr.reset();

    ASSERT_NO_FATAL_FAILURE( getContactRequest(1, false, 0) );
    mApi[1].cr.reset();


    // --- Modify firstname ---

    string firstname = "My firstname";

    mApi[1].userUpdated = false;
    ASSERT_NO_FATAL_FAILURE( setUserAttribute(MegaApi::USER_ATTR_FIRSTNAME, firstname));
    ASSERT_TRUE( waitForResponse(&mApi[1].userUpdated) )   // at the target side (auxiliar account)
            << "User attribute update not received after " << maxTimeout << " seconds";


    // --- Check firstname of a contact

    MegaUser *u = megaApi[0]->getMyUser();

    bool null_pointer = (u == NULL);
    ASSERT_FALSE(null_pointer) << "Cannot find the MegaUser for email: " << mApi[0].email;

    ASSERT_NO_FATAL_FAILURE( getUserAttribute(u, MegaApi::USER_ATTR_FIRSTNAME));
    ASSERT_EQ( firstname, attributeValue) << "Firstname is wrong";

    delete u;


    // --- Set master key already as exported

    u = megaApi[0]->getMyUser();

    mApi[0].requestFlags[MegaRequest::TYPE_SET_ATTR_USER] = false;
    megaApi[0]->masterKeyExported();
    ASSERT_TRUE( waitForResponse(&mApi[0].requestFlags[MegaRequest::TYPE_SET_ATTR_USER]) );

    ASSERT_NO_FATAL_FAILURE( getUserAttribute(u, MegaApi::USER_ATTR_PWD_REMINDER, maxTimeout, 0));
    string pwdReminder = attributeValue;
    size_t offset = pwdReminder.find(':');
    offset = pwdReminder.find(':', offset+1);
    ASSERT_EQ( pwdReminder.at(offset+1), '1' ) << "Password reminder attribute not updated";

    delete u;


    // --- Get language preference

    u = megaApi[0]->getMyUser();

    string langCode = "es";
    ASSERT_NO_FATAL_FAILURE( setUserAttribute(MegaApi::USER_ATTR_LANGUAGE, langCode));
    ASSERT_NO_FATAL_FAILURE( getUserAttribute(u, MegaApi::USER_ATTR_LANGUAGE, maxTimeout, 0));
    string language = attributeValue;
    ASSERT_TRUE(!strcmp(langCode.c_str(), language.c_str())) << "Language code is wrong";

    delete u;


    // --- Load avatar ---

    ASSERT_TRUE(fileexists(AVATARSRC)) <<  "File " +AVATARSRC+ " is needed in folder " << cwd();

    mApi[1].userUpdated = false;
    ASSERT_NO_FATAL_FAILURE( setUserAttribute(MegaApi::USER_ATTR_AVATAR, AVATARSRC));
    ASSERT_TRUE( waitForResponse(&mApi[1].userUpdated) )   // at the target side (auxiliar account)
            << "User attribute update not received after " << maxTimeout << " seconds";


    // --- Get avatar of a contact ---

    u = megaApi[0]->getMyUser();

    null_pointer = (u == NULL);
    ASSERT_FALSE(null_pointer) << "Cannot find the MegaUser for email: " << mApi[0].email;

    attributeValue = "";

    ASSERT_NO_FATAL_FAILURE( getUserAttribute(u, MegaApi::USER_ATTR_AVATAR));
    ASSERT_STREQ( "Avatar changed", attributeValue.data()) << "Failed to change avatar";

    int64_t filesizeSrc = getFilesize(AVATARSRC);
    int64_t filesizeDst = getFilesize(AVATARDST);
    ASSERT_EQ(filesizeDst, filesizeSrc) << "Received avatar differs from uploaded avatar";

    delete u;


    // --- Delete avatar ---

    mApi[1].userUpdated = false;
    ASSERT_NO_FATAL_FAILURE( setUserAttribute(MegaApi::USER_ATTR_AVATAR, ""));
    ASSERT_TRUE( waitForResponse(&mApi[1].userUpdated) )   // at the target side (auxiliar account)
            << "User attribute update not received after " << maxTimeout << " seconds";


    // --- Get non-existing avatar of a contact ---

    u = megaApi[0]->getMyUser();

    null_pointer = (u == NULL);
    ASSERT_FALSE(null_pointer) << "Cannot find the MegaUser for email: " << mApi[0].email;

    attributeValue = "";

    ASSERT_NO_FATAL_FAILURE( getUserAttribute(u, MegaApi::USER_ATTR_AVATAR));
    ASSERT_STREQ("Avatar not found", attributeValue.data()) << "Failed to remove avatar";

    delete u;


    // --- Delete an existing contact ---

    mApi[0].userUpdated = false;
    ASSERT_NO_FATAL_FAILURE( removeContact(mApi[1].email) );
    ASSERT_TRUE( waitForResponse(&mApi[0].userUpdated) )   // at the target side (main account)
            << "User attribute update not received after " << maxTimeout << " seconds";

    u = megaApi[0]->getContact(mApi[1].email.data());
    null_pointer = (u == NULL);

    ASSERT_FALSE(null_pointer) << "Cannot find the MegaUser for email: " << mApi[1].email;
    ASSERT_EQ(MegaUser::VISIBILITY_HIDDEN, u->getVisibility()) << "New contact is still visible";

    delete u;
}

bool SdkTest::checkAlert(int apiIndex, const string& title, const string& path)
{
    bool ok = false;
    for (int i = 0; !ok && i < 10; ++i)
    {

        MegaUserAlertList* list = mApi[apiIndex].megaApi->getUserAlerts();
        if (list->size() > 0)
        {
            MegaUserAlert* a = list->get(list->size() - 1);
            ok = title == a->getTitle() && path == a->getPath() && !ISUNDEF(a->getNodeHandle());

            if (!ok && i == 9)
            {
                EXPECT_STREQ(title.c_str(), a->getTitle());
                EXPECT_STREQ(path.c_str(), a->getPath());
                EXPECT_NE(a->getNodeHandle(), UNDEF);
            }
        }
        delete list;

        if (!ok)
        {
            LOG_info << "Waiting some more for the alert";
            WaitMillisec(USERALERT_ARRIVAL_MILLISEC);
        }
    }
    return ok;
}

bool SdkTest::checkAlert(int apiIndex, const string& title, handle h, int n)
{
    bool ok = false;
    for (int i = 0; !ok && i < 10; ++i)
    {

        MegaUserAlertList* list = megaApi[apiIndex]->getUserAlerts();
        if (list->size() > 0)
        {
            MegaUserAlert* a = list->get(list->size() - 1);
            ok = title == a->getTitle() && a->getNodeHandle() == h && a->getNumber(0) == n;

            if (!ok && i == 9)
            {
                EXPECT_STREQ(a->getTitle(), title.c_str());
                EXPECT_EQ(a->getNodeHandle(), h);
                EXPECT_EQ(a->getNumber(0), n); // 0 for number of folders
            }
        }
        delete list;

        if (!ok)
        {
            LOG_info << "Waiting some more for the alert";
            WaitMillisec(USERALERT_ARRIVAL_MILLISEC);
        }
    }
    return ok;
}

/**
 * @brief TEST_F SdkTestShares
 *
 * Initialize a test scenario by:
 *
 * - Creating/uploading some folders/files to share
 * - Creating a new contact to share to
 *
 * Performs different operations related to sharing:
 *
 * - Share a folder with an existing contact
 * - Check the correctness of the outgoing share
 * - Check the reception and correctness of the incoming share
 * - Modify the access level
 * - Revoke the access to the share
 * - Share a folder with a non registered email
 * - Check the correctness of the pending outgoing share
 * - Create a file public link
 * - Import a file public link
 * - Get a node from a file public link
 * - Remove a public link
 * - Create a folder public link
 */
TEST_F(SdkTest, SdkTestShares)
{
    LOG_info << "___TEST Shares___";
    ASSERT_NO_FATAL_FAILURE(getAccountsForTest(2));

    MegaShareList *sl;
    MegaShare *s;
    MegaNodeList *nl;
    MegaNode *n;
    MegaNode *n1;

    // Initialize a test scenario : create some folders/files to share

    // Create some nodes to share
    //  |--Shared-folder
    //    |--subfolder
    //    |--file.txt

    std::unique_ptr<MegaNode> rootnode{megaApi[0]->getRootNode()};
    char foldername1[64] = "Shared-folder";
    MegaHandle hfolder1;

    ASSERT_NO_FATAL_FAILURE( createFolder(0, foldername1, rootnode.get()) );

    hfolder1 = mApi[0].h;     // 'h' is set in 'onRequestFinish()'
    n1 = megaApi[0]->getNodeByHandle(hfolder1);

    char foldername2[64] = "subfolder";
    MegaHandle hfolder2;

    ASSERT_NO_FATAL_FAILURE( createFolder(0, foldername2, std::unique_ptr<MegaNode>{megaApi[0]->getNodeByHandle(hfolder1)}.get()) );

    hfolder2 = mApi[0].h;

    MegaHandle hfile1;
    createFile(PUBLICFILE.data(), false);   // not a large file since don't need to test transfers here

    ASSERT_EQ(MegaError::API_OK, synchronousStartUpload(0, PUBLICFILE.data(), std::unique_ptr<MegaNode>{megaApi[0]->getNodeByHandle(hfolder1)}.get())) << "Cannot upload a test file";

    hfile1 = mApi[0].h;


    // --- Download authorized node from another account ---

    MegaNode *nNoAuth = megaApi[0]->getNodeByHandle(hfile1);

    int transferError = synchronousStartDownload(1, nNoAuth, "unauthorized_node");

    bool hasFailed = (transferError != API_OK);
    ASSERT_TRUE(hasFailed) << "Download of node without authorization successful! (it should fail)";

    MegaNode *nAuth = megaApi[0]->authorizeNode(nNoAuth);

    transferError = synchronousStartDownload(1, nAuth, "authorized_node");
    ASSERT_EQ(MegaError::API_OK, transferError) << "Cannot download authorized node (error: " << mApi[1].lastError << ")";

    delete nNoAuth;
    delete nAuth;

    // Initialize a test scenario: create a new contact to share to

    string message = "Hi contact. Let's share some stuff";

    mApi[1].contactRequestUpdated = false;
    ASSERT_NO_FATAL_FAILURE( inviteContact(0, mApi[1].email, message, MegaContactRequest::INVITE_ACTION_ADD) );
    ASSERT_TRUE( waitForResponse(&mApi[1].contactRequestUpdated) )   // at the target side (auxiliar account)
            << "Contact request creation not received after " << maxTimeout << " seconds";


    ASSERT_NO_FATAL_FAILURE( getContactRequest(1, false) );

    mApi[0].contactRequestUpdated = mApi[1].contactRequestUpdated = false;
    ASSERT_NO_FATAL_FAILURE( replyContact(mApi[1].cr.get(), MegaContactRequest::REPLY_ACTION_ACCEPT) );
    ASSERT_TRUE( waitForResponse(&mApi[1].contactRequestUpdated) )   // at the target side (auxiliar account)
            << "Contact request creation not received after " << maxTimeout << " seconds";
    ASSERT_TRUE( waitForResponse(&mApi[0].contactRequestUpdated) )   // at the source side (main account)
            << "Contact request creation not received after " << maxTimeout << " seconds";

    mApi[1].cr.reset();


    // --- Create a new outgoing share ---

    mApi[0].nodeUpdated = mApi[1].nodeUpdated = false;
    ASSERT_NO_FATAL_FAILURE( shareFolder(n1, mApi[1].email.data(), MegaShare::ACCESS_READ) );
    ASSERT_TRUE( waitForResponse(&mApi[0].nodeUpdated) )   // at the target side (main account)
            << "Node update not received after " << maxTimeout << " seconds";
    ASSERT_TRUE( waitForResponse(&mApi[1].nodeUpdated) )   // at the target side (auxiliar account)
            << "Node update not received after " << maxTimeout << " seconds";


    // --- Check the outgoing share ---

    sl = megaApi[0]->getOutShares();
    ASSERT_EQ(1, sl->size()) << "Outgoing share failed";
    s = sl->get(0);

    n1 = megaApi[0]->getNodeByHandle(hfolder1);    // get an updated version of the node

    ASSERT_EQ(MegaShare::ACCESS_READ, s->getAccess()) << "Wrong access level of outgoing share";
    ASSERT_EQ(hfolder1, s->getNodeHandle()) << "Wrong node handle of outgoing share";
    ASSERT_STREQ(mApi[1].email.data(), s->getUser()) << "Wrong email address of outgoing share";
    ASSERT_TRUE(n1->isShared()) << "Wrong sharing information at outgoing share";
    ASSERT_TRUE(n1->isOutShare()) << "Wrong sharing information at outgoing share";

    delete sl;


    // --- Check the incoming share ---

    sl = megaApi[1]->getInSharesList();
    ASSERT_EQ(1, sl->size()) << "Incoming share not received in auxiliar account";

    nl = megaApi[1]->getInShares(megaApi[1]->getContact(mApi[0].email.data()));
    ASSERT_EQ(1, nl->size()) << "Incoming share not received in auxiliar account";
    n = nl->get(0);

    ASSERT_EQ(hfolder1, n->getHandle()) << "Wrong node handle of incoming share";
    ASSERT_STREQ(foldername1, n->getName()) << "Wrong folder name of incoming share";
    ASSERT_EQ(MegaError::API_OK, megaApi[1]->checkAccess(n, MegaShare::ACCESS_READ).getErrorCode()) << "Wrong access level of incoming share";
    ASSERT_TRUE(n->isInShare()) << "Wrong sharing information at incoming share";
    ASSERT_TRUE(n->isShared()) << "Wrong sharing information at incoming share";

    delete nl;

    // check the corresponding user alert
    ASSERT_TRUE(checkAlert(1, "New shared folder from " + mApi[0].email, mApi[0].email + ":Shared-folder"));

    // add a folder under the share
    char foldernameA[64] = "dummyname1";
    char foldernameB[64] = "dummyname2";
    ASSERT_NO_FATAL_FAILURE(createFolder(0, foldernameA, std::unique_ptr<MegaNode>{megaApi[0]->getNodeByHandle(hfolder2)}.get()));
    ASSERT_NO_FATAL_FAILURE(createFolder(0, foldernameB, std::unique_ptr<MegaNode>{megaApi[0]->getNodeByHandle(hfolder2)}.get()));

    // check the corresponding user alert
    ASSERT_TRUE(checkAlert(1, mApi[0].email + " added 2 folders", std::unique_ptr<MegaNode>{megaApi[0]->getNodeByHandle(hfolder2)}->getHandle(), 2));

    // --- Modify the access level of an outgoing share ---

    mApi[0].nodeUpdated = mApi[1].nodeUpdated = false;
    ASSERT_NO_FATAL_FAILURE( shareFolder(megaApi[0]->getNodeByHandle(hfolder1), mApi[1].email.data(), MegaShare::ACCESS_READWRITE) );
    ASSERT_TRUE( waitForResponse(&mApi[0].nodeUpdated) )   // at the target side (main account)
            << "Node update not received after " << maxTimeout << " seconds";
    ASSERT_TRUE( waitForResponse(&mApi[1].nodeUpdated) )   // at the target side (auxiliar account)
            << "Node update not received after " << maxTimeout << " seconds";

    nl = megaApi[1]->getInShares(megaApi[1]->getContact(mApi[0].email.data()));
    ASSERT_EQ(1, nl->size()) << "Incoming share not received in auxiliar account";
    n = nl->get(0);

    ASSERT_EQ(MegaError::API_OK, megaApi[1]->checkAccess(n, MegaShare::ACCESS_READWRITE).getErrorCode()) << "Wrong access level of incoming share";

    delete nl;


    // --- Revoke access to an outgoing share ---

    mApi[0].nodeUpdated = mApi[1].nodeUpdated = false;
    ASSERT_NO_FATAL_FAILURE( shareFolder(n1, mApi[1].email.data(), MegaShare::ACCESS_UNKNOWN) );
    ASSERT_TRUE( waitForResponse(&mApi[0].nodeUpdated) )   // at the target side (main account)
            << "Node update not received after " << maxTimeout << " seconds";
    ASSERT_TRUE( waitForResponse(&mApi[1].nodeUpdated) )   // at the target side (auxiliar account)
            << "Node update not received after " << maxTimeout << " seconds";

    delete sl;
    sl = megaApi[0]->getOutShares();
    ASSERT_EQ(0, sl->size()) << "Outgoing share revocation failed";
    delete sl;

    nl = megaApi[1]->getInShares(megaApi[1]->getContact(mApi[0].email.data()));
    ASSERT_EQ(0, nl->size()) << "Incoming share revocation failed";
    delete nl;

    // check the corresponding user alert
    {
        MegaUserAlertList* list = megaApi[1]->getUserAlerts();
        ASSERT_TRUE(list->size() > 0);
        MegaUserAlert* a = list->get(list->size() - 1);
        ASSERT_STREQ(a->getTitle(), ("Access to folders shared by " + mApi[0].email + " was removed").c_str());
        ASSERT_STREQ(a->getPath(), (mApi[0].email + ":Shared-folder").c_str());
        ASSERT_NE(a->getNodeHandle(), UNDEF);
        delete list;
    }

    // --- Get pending outgoing shares ---

    char emailfake[64];
    srand(unsigned(time(NULL)));
    sprintf(emailfake, "%d@nonexistingdomain.com", rand()%1000000);
    // carefull, antispam rejects too many tries without response for the same address

    n = megaApi[0]->getNodeByHandle(hfolder2);

    mApi[0].contactRequestUpdated = false;
    mApi[0].nodeUpdated = false;
    ASSERT_NO_FATAL_FAILURE( shareFolder(n, emailfake, MegaShare::ACCESS_FULL) );
    ASSERT_TRUE( waitForResponse(&mApi[0].nodeUpdated) )   // at the target side (main account)
            << "Node update not received after " << maxTimeout << " seconds";
    ASSERT_TRUE( waitForResponse(&mApi[0].contactRequestUpdated) )   // at the target side (main account)
            << "Contact request update not received after " << maxTimeout << " seconds";

    sl = megaApi[0]->getPendingOutShares(n);   delete n;
    ASSERT_EQ(1, sl->size()) << "Pending outgoing share failed";
    s = sl->get(0);
    n = megaApi[0]->getNodeByHandle(s->getNodeHandle());

//    ASSERT_STREQ(emailfake, s->getUser()) << "Wrong email address of outgoing share"; User is not created yet
    ASSERT_FALSE(n->isShared()) << "Node is already shared, must be pending";
    ASSERT_FALSE(n->isOutShare()) << "Node is already shared, must be pending";
    ASSERT_FALSE(n->isInShare()) << "Node is already shared, must be pending";

    delete sl;
    delete n;


    // --- Create a file public link ---

    ASSERT_EQ(MegaError::API_OK, synchronousGetSpecificAccountDetails(0, true, true, true)) << "Cannot get account details";

    std::unique_ptr<MegaNode> nfile1{megaApi[0]->getNodeByHandle(hfile1)};

    ASSERT_NO_FATAL_FAILURE( createPublicLink(0, nfile1.get(), 0, maxTimeout, mApi[0].accountDetails->getProLevel() == 0) );
    // The created link is stored in this->link at onRequestFinish()

    // Get a fresh snapshot of the node and check it's actually exported
    nfile1 = std::unique_ptr<MegaNode>{megaApi[0]->getNodeByHandle(hfile1)};
    ASSERT_TRUE(nfile1->isExported()) << "Node is not exported, must be exported";
    ASSERT_FALSE(nfile1->isTakenDown()) << "Public link is taken down, it mustn't";

    // Regenerate the same link should not trigger a new request
    string oldLink = link;
    link = "";
    nfile1 = std::unique_ptr<MegaNode>{megaApi[0]->getNodeByHandle(hfile1)};
    ASSERT_NO_FATAL_FAILURE( createPublicLink(0, nfile1.get(), 0, maxTimeout, mApi[0].accountDetails->getProLevel() == 0) );
    ASSERT_STREQ(oldLink.c_str(), link.c_str()) << "Wrong public link after link update";


    // Try to update the expiration time of an existing link (only for PRO accounts are allowed, otherwise -11
    ASSERT_NO_FATAL_FAILURE( createPublicLink(0, nfile1.get(), m_time() + 30*86400, maxTimeout, mApi[0].accountDetails->getProLevel() == 0) );
    nfile1 = std::unique_ptr<MegaNode>{megaApi[0]->getNodeByHandle(hfile1)};
    if (mApi[0].accountDetails->getProLevel() == 0)
    {
        ASSERT_EQ(0, nfile1->getExpirationTime()) << "Expiration time successfully set, when it shouldn't";
    }
    ASSERT_FALSE(nfile1->isExpired()) << "Public link is expired, it mustn't";


    // --- Import a file public link ---

    ASSERT_NO_FATAL_FAILURE( importPublicLink(0, link, rootnode.get()) );

    MegaNode *nimported = megaApi[0]->getNodeByHandle(mApi[0].h);

    ASSERT_STREQ(nfile1->getName(), nimported->getName()) << "Imported file with wrong name";
    ASSERT_EQ(rootnode->getHandle(), nimported->getParentHandle()) << "Imported file in wrong path";


    // --- Get node from file public link ---

    ASSERT_NO_FATAL_FAILURE( getPublicNode(1, link) );

    ASSERT_TRUE(publicNode->isPublic()) << "Cannot get a node from public link";


    // --- Remove a public link ---

    ASSERT_NO_FATAL_FAILURE( removePublicLink(0, nfile1.get()) );

    nfile1 = std::unique_ptr<MegaNode>{megaApi[0]->getNodeByHandle(mApi[0].h)};
    ASSERT_FALSE(nfile1->isPublic()) << "Public link removal failed (still public)";

    delete nimported;


    // --- Create a folder public link ---

    MegaNode *nfolder1 = megaApi[0]->getNodeByHandle(hfolder1);

    ASSERT_NO_FATAL_FAILURE( createPublicLink(0, nfolder1, 0, maxTimeout, mApi[0].accountDetails->getProLevel() == 0) );
    // The created link is stored in this->link at onRequestFinish()

    delete nfolder1;

    // Get a fresh snapshot of the node and check it's actually exported
    nfolder1 = megaApi[0]->getNodeByHandle(hfolder1);
    ASSERT_TRUE(nfolder1->isExported()) << "Node is not exported, must be exported";
    ASSERT_FALSE(nfolder1->isTakenDown()) << "Public link is taken down, it mustn't";

    delete nfolder1;

    oldLink = link;
    link = "";
    nfolder1 = megaApi[0]->getNodeByHandle(hfolder1);
    ASSERT_STREQ(oldLink.c_str(), nfolder1->getPublicLink()) << "Wrong public link from MegaNode";

    // Regenerate the same link should not trigger a new request
    ASSERT_NO_FATAL_FAILURE( createPublicLink(0, nfolder1, 0, maxTimeout, mApi[0].accountDetails->getProLevel() == 0) );
    ASSERT_STREQ(oldLink.c_str(), link.c_str()) << "Wrong public link after link update";

    delete nfolder1;

}


TEST_F(SdkTest, SdkTestShareKeys)
{
    LOG_info << "___TEST ShareKeys___";
    ASSERT_NO_FATAL_FAILURE(getAccountsForTest(3));

    // Three user scenario, with nested shares and new nodes created that need keys to be shared to the other users.
    // User A creates folder and shares it with user B
    // User A creates folders / subfolder and shares it with user C
    // When user C adds files to subfolder, does B receive the keys ?

    unique_ptr<MegaNode> rootnodeA(megaApi[0]->getRootNode());
    unique_ptr<MegaNode> rootnodeB(megaApi[1]->getRootNode());
    unique_ptr<MegaNode> rootnodeC(megaApi[2]->getRootNode());

    ASSERT_TRUE(rootnodeA &&rootnodeB &&rootnodeC);

    ASSERT_NO_FATAL_FAILURE(createFolder(0, "share-folder-A", rootnodeA.get()));
    unique_ptr<MegaNode> shareFolderA(megaApi[0]->getNodeByHandle(mApi[0].h));
    ASSERT_TRUE(!!shareFolderA);

    ASSERT_NO_FATAL_FAILURE(createFolder(0, "sub-folder-A", shareFolderA.get()));
    unique_ptr<MegaNode> subFolderA(megaApi[0]->getNodeByHandle(mApi[0].h));
    ASSERT_TRUE(!!subFolderA);

    // Initialize a test scenario: create a new contact to share to

    ASSERT_EQ(MegaError::API_OK, synchronousInviteContact(0, mApi[1].email.c_str(), "SdkTestShareKeys contact request A to B", MegaContactRequest::INVITE_ACTION_ADD));
    ASSERT_EQ(MegaError::API_OK, synchronousInviteContact(0, mApi[2].email.c_str(), "SdkTestShareKeys contact request A to C", MegaContactRequest::INVITE_ACTION_ADD));

    ASSERT_TRUE(WaitFor([this]() {return unique_ptr<MegaContactRequestList>(megaApi[1]->getIncomingContactRequests())->size() == 1
                                      && unique_ptr<MegaContactRequestList>(megaApi[2]->getIncomingContactRequests())->size() == 1;}, 60000));
    ASSERT_NO_FATAL_FAILURE(getContactRequest(1, false));
    ASSERT_NO_FATAL_FAILURE(getContactRequest(2, false));


    ASSERT_EQ(MegaError::API_OK, synchronousReplyContactRequest(1, mApi[1].cr.get(), MegaContactRequest::REPLY_ACTION_ACCEPT));
    ASSERT_EQ(MegaError::API_OK, synchronousReplyContactRequest(2, mApi[2].cr.get(), MegaContactRequest::REPLY_ACTION_ACCEPT));

    WaitMillisec(3000);

    ASSERT_EQ(MegaError::API_OK, synchronousShare(0, shareFolderA.get(), mApi[1].email.c_str(), MegaShare::ACCESS_READ));
    ASSERT_EQ(MegaError::API_OK, synchronousShare(0, subFolderA.get(), mApi[2].email.c_str(), MegaShare::ACCESS_FULL));

    ASSERT_TRUE(WaitFor([this]() { return unique_ptr<MegaShareList>(megaApi[1]->getInSharesList())->size() == 1
                           && unique_ptr<MegaShareList>(megaApi[2]->getInSharesList())->size() == 1; }, 60000));

    unique_ptr<MegaNodeList> nl1(megaApi[1]->getInShares(megaApi[1]->getContact(mApi[0].email.c_str())));
    unique_ptr<MegaNodeList> nl2(megaApi[2]->getInShares(megaApi[2]->getContact(mApi[0].email.c_str())));

    ASSERT_EQ(1, nl1->size());
    ASSERT_EQ(1, nl2->size());

    MegaNode* receivedShareNodeB = nl1->get(0);
    MegaNode* receivedShareNodeC = nl2->get(0);

    ASSERT_NO_FATAL_FAILURE(createFolder(2, "folderByC1", receivedShareNodeC));
    ASSERT_NO_FATAL_FAILURE(createFolder(2, "folderByC2", receivedShareNodeC));

    ASSERT_TRUE(WaitFor([this, &subFolderA]() { unique_ptr<MegaNodeList> aView(megaApi[0]->getChildren(subFolderA.get()));
                                   return aView->size() == 2; }, 60000));

    WaitMillisec(10000);  // make it shorter once we do actually get the keys (seems to need a bug fix)

    // can A see the added folders?

    unique_ptr<MegaNodeList> aView(megaApi[0]->getChildren(subFolderA.get()));
    ASSERT_EQ(2, aView->size());
    ASSERT_STREQ(aView->get(0)->getName(), "folderByC1");
    ASSERT_STREQ(aView->get(1)->getName(), "folderByC2");

    // Can B see the added folders?
    unique_ptr<MegaNodeList> bView(megaApi[1]->getChildren(receivedShareNodeB));
    ASSERT_EQ(1, bView->size());
    ASSERT_STREQ(bView->get(0)->getName(), "sub-folder-A");
    unique_ptr<MegaNodeList> bView2(megaApi[1]->getChildren(bView->get(0)));
    ASSERT_EQ(2, bView2->size());
    ASSERT_STREQ(bView2->get(0)->getName(), "NO_KEY");  // TODO: This is technically not correct but a current side effect of avoiding going back to the servers frequently - to be fixed soon.  For now choose the value that matches production
    ASSERT_STREQ(bView2->get(1)->getName(), "NO_KEY");
}

string localpathToUtf8Leaf(const LocalPath& itemlocalname, FSACCESS_CLASS& fsa)
{
    return itemlocalname.leafName(fsa.localseparator).toPath(fsa);
}

LocalPath fspathToLocal(const fs::path& p, FSACCESS_CLASS& fsa)
{
    string path(p.u8string());
    return LocalPath::fromPath(path, fsa);
}



TEST_F(SdkTest, SdkTestFolderIteration)
{
    ASSERT_NO_FATAL_FAILURE(getAccountsForTest(2));

    for (int testcombination = 0; testcombination < 2; testcombination++)
    {
        bool openWithNameOrUseFileAccess = testcombination == 0;

        error_code ec;
        if (fs::exists("test_SdkTestFolderIteration"))
        {
            fs::remove_all("test_SdkTestFolderIteration", ec);
            ASSERT_TRUE(!ec) << "could not remove old test folder";
        }

        fs::create_directory("test_SdkTestFolderIteration", ec);
        ASSERT_TRUE(!ec) << "could not create test folder";

        fs::path iteratePath = fs::current_path() / "test_SdkTestFolderIteration";

        // make a directory
        fs::create_directory(iteratePath / "folder");

        // make a file
        {
            ofstream f( (iteratePath / "file.txt").u8string().c_str());
            f << "file content";
        }

        // make some content to test the glob flag
        {
            fs::create_directory(iteratePath / "glob1folder");
            fs::create_directory(iteratePath / "glob2folder");
            ofstream f1( (iteratePath / "glob1file.txt").u8string().c_str());
            ofstream f2( (iteratePath / "glob2file.txt").u8string().c_str());
            f1 << "file content";
            f2 << "file content";
        }
        unsigned glob_entries = 4;

        // make a symlink to a folder (not recoginised by our dnext() on windows currently)
        fs::create_directory_symlink(iteratePath / "folder", iteratePath / "folderlink", ec);
        ASSERT_TRUE(!ec) << "could not create folder symlink";

        // make a symlinnk to a file
        fs::create_symlink(iteratePath / "file.txt", iteratePath / "filelink.txt", ec);
        ASSERT_TRUE(!ec) << "could not create folder symlink";

        // note on windows:  symlinks are excluded by skipAttributes for FILE_ATTRIBUTE_REPARSE_POINT (also see https://docs.microsoft.com/en-us/windows/win32/fileio/determining-whether-a-directory-is-a-volume-mount-point)

        struct FileAccessFields
        {
            m_off_t size = -2;
            m_time_t mtime = 2;
            handle fsid = 3;
            bool fsidvalid = false;
            nodetype_t type = (nodetype_t)-9;
            bool mIsSymLink = false;
            bool retry = false;
            int errorcode = -998;

            FileAccessFields() = default;

            FileAccessFields(const FileAccess& f)
            {
                size = f.size;
                mtime = f.mtime;
                fsid = f.fsid;
                fsidvalid = f.fsidvalid;
                type = f.type;
                mIsSymLink = f.mIsSymLink;
                retry = f.retry;
                errorcode = f.errorcode;
            }
            bool operator == (const FileAccessFields& f) const
            {
                if (size != f.size) { EXPECT_EQ(size, f.size); return false; }
                if (mtime != f.mtime) { EXPECT_EQ(mtime, f.mtime); return false; }

                if (!mIsSymLink)
                {
                    // do we need fsid to be correct for symlink?  Seems on mac plain vs iterated differ
                    if (fsid != f.fsid) { EXPECT_EQ(fsid, f.fsid); return false; }
                }

                if (fsidvalid != f.fsidvalid) { EXPECT_EQ(fsidvalid, f.fsidvalid); return false; }
                if (type != f.type) { EXPECT_EQ(type, f.type); return false; }
                if (mIsSymLink != f.mIsSymLink) { EXPECT_EQ(mIsSymLink, f.mIsSymLink); return false; }
                if (retry != f.retry) { EXPECT_EQ(retry, f.retry); return false; }
                if (errorcode != f.errorcode) { EXPECT_EQ(errorcode, f.errorcode); return false; }
                return true;
            }
        };

        // capture results from the ways of gettnig the file info
        std::map<std::string, FileAccessFields > plain_fopen;
        std::map<std::string, FileAccessFields > iterate_fopen;
        std::map<std::string, FileAccessFields > plain_follow_fopen;
        std::map<std::string, FileAccessFields > iterate_follow_fopen;

        FSACCESS_CLASS fsa;
        auto localdir = fspathToLocal(iteratePath, fsa);

        std::unique_ptr<FileAccess> fopen_directory(fsa.newfileaccess(false));  // false = don't follow symlinks
        ASSERT_TRUE(fopen_directory->fopen(localdir, true, false));

        // now open and iterate the directory, not following symlinks (either by name or fopen'd directory)
        std::unique_ptr<DirAccess> da(fsa.newdiraccess());
        if (da->dopen(openWithNameOrUseFileAccess ? &localdir : NULL, openWithNameOrUseFileAccess ? NULL : fopen_directory.get(), false))
        {
            nodetype_t type;
            LocalPath itemlocalname;
            while (da->dnext(localdir, itemlocalname, false, &type))
            {
                string leafNameUtf8 = localpathToUtf8Leaf(itemlocalname, fsa);

                std::unique_ptr<FileAccess> plain_fopen_fa(fsa.newfileaccess(false));
                std::unique_ptr<FileAccess> iterate_fopen_fa(fsa.newfileaccess(false));

                LocalPath localpath = localdir;
                localpath.appendWithSeparator(itemlocalname, true, fsa.localseparator);

                ASSERT_TRUE(plain_fopen_fa->fopen(localpath, true, false));
                plain_fopen[leafNameUtf8] = *plain_fopen_fa;

                ASSERT_TRUE(iterate_fopen_fa->fopen(localpath, true, false, da.get()));
                iterate_fopen[leafNameUtf8] = *iterate_fopen_fa;
            }
        }

        std::unique_ptr<FileAccess> fopen_directory2(fsa.newfileaccess(true));  // true = follow symlinks
        ASSERT_TRUE(fopen_directory2->fopen(localdir, true, false));

        // now open and iterate the directory, following symlinks (either by name or fopen'd directory)
        std::unique_ptr<DirAccess> da_follow(fsa.newdiraccess());
        if (da_follow->dopen(openWithNameOrUseFileAccess ? &localdir : NULL, openWithNameOrUseFileAccess ? NULL : fopen_directory2.get(), false))
        {
            nodetype_t type;
            LocalPath itemlocalname;
            while (da_follow->dnext(localdir, itemlocalname, true, &type))
            {
                string leafNameUtf8 = localpathToUtf8Leaf(itemlocalname, fsa);

                std::unique_ptr<FileAccess> plain_follow_fopen_fa(fsa.newfileaccess(true));
                std::unique_ptr<FileAccess> iterate_follow_fopen_fa(fsa.newfileaccess(true));

                LocalPath localpath = localdir;
                localpath.appendWithSeparator(itemlocalname, true, fsa.localseparator);

                ASSERT_TRUE(plain_follow_fopen_fa->fopen(localpath, true, false));
                plain_follow_fopen[leafNameUtf8] = *plain_follow_fopen_fa;

                ASSERT_TRUE(iterate_follow_fopen_fa->fopen(localpath, true, false, da_follow.get()));
                iterate_follow_fopen[leafNameUtf8] = *iterate_follow_fopen_fa;
            }
        }

    #ifdef WIN32
        std::set<std::string> plain_names { "folder", "file.txt" }; // currently on windows, any type of symlink is ignored when iterating directories
        std::set<std::string> follow_names { "folder", "file.txt"};
    #else
        std::set<std::string> plain_names { "folder", "file.txt" };
        std::set<std::string> follow_names { "folder", "file.txt", "folderlink", "filelink.txt" };
    #endif

        ASSERT_EQ(plain_fopen.size(), plain_names.size() + glob_entries);
        ASSERT_EQ(iterate_fopen.size(), plain_names.size() + glob_entries);
        ASSERT_EQ(plain_follow_fopen.size(), follow_names.size() + glob_entries);
        ASSERT_EQ(iterate_follow_fopen.size(), follow_names.size() + glob_entries);

        for (auto& name : follow_names)
        {
            bool expected_non_follow = plain_names.find(name) != plain_names.end();
            bool issymlink = name.find("link") != string::npos;

            if (expected_non_follow)
            {
                ASSERT_TRUE(plain_fopen.find(name) != plain_fopen.end()) << name;
                ASSERT_TRUE(iterate_fopen.find(name) != iterate_fopen.end()) << name;

                auto& plain = plain_fopen[name];
                auto& iterate = iterate_fopen[name];

                ASSERT_EQ(plain, iterate)  << name;
                ASSERT_TRUE(plain.mIsSymLink == issymlink);
            }

            ASSERT_TRUE(plain_follow_fopen.find(name) != plain_follow_fopen.end()) << name;
            ASSERT_TRUE(iterate_follow_fopen.find(name) != iterate_follow_fopen.end()) << name;

            auto& plain_follow = plain_follow_fopen[name];
            auto& iterate_follow = iterate_follow_fopen[name];

            ASSERT_EQ(plain_follow, iterate_follow) << name;
            ASSERT_TRUE(plain_follow.mIsSymLink == issymlink);
        }

        //ASSERT_EQ(plain_fopen["folder"].size, 0);  size field is not set for folders
        ASSERT_EQ(plain_fopen["folder"].type, FOLDERNODE);
        ASSERT_EQ(plain_fopen["folder"].fsidvalid, true);
        ASSERT_EQ(plain_fopen["folder"].mIsSymLink, false);

        ASSERT_EQ(plain_fopen["file.txt"].size, 12);
        ASSERT_EQ(plain_fopen["file.txt"].fsidvalid, true);
        ASSERT_EQ(plain_fopen["file.txt"].type, FILENODE);
        ASSERT_EQ(plain_fopen["file.txt"].mIsSymLink, false);

// on windows and mac and linux, without the follow flag on, directory iteration does not report symlinks (currently)
//
//        //ASSERT_EQ(plain_fopen["folder"].size, 0);  size field is not set for folders
//        ASSERT_EQ(plain_fopen["folderlink"].type, FOLDERNODE);
//        ASSERT_EQ(plain_fopen["folderlink"].fsidvalid, true);
//        ASSERT_EQ(plain_fopen["folderlink"].mIsSymLink, true);
//
//        ASSERT_EQ(plain_fopen["filelink.txt"].size, 12);
//        ASSERT_EQ(plain_fopen["filelink.txt"].fsidvalid, true);
//        ASSERT_EQ(plain_fopen["filelink.txt"].type, FILENODE);
//        ASSERT_EQ(plain_fopen["filelink.txt"].mIsSymLink, true);
//
        ASSERT_TRUE(plain_fopen.find("folderlink") == plain_fopen.end());
        ASSERT_TRUE(plain_fopen.find("filelink.txt") == plain_fopen.end());

        // check the glob flag
        auto localdirGlob = fspathToLocal(iteratePath / "glob1*", fsa);
        std::unique_ptr<DirAccess> da2(fsa.newdiraccess());
        if (da2->dopen(&localdirGlob, NULL, true))
        {
            nodetype_t type;
            LocalPath itemlocalname;
            set<string> remainingExpected { "glob1folder", "glob1file.txt" };
            while (da2->dnext(localdir, itemlocalname, true, &type))
            {
                string leafNameUtf8 = localpathToUtf8Leaf(itemlocalname, fsa);
                ASSERT_EQ(leafNameUtf8.substr(0, 5), string("glob1"));
                ASSERT_TRUE(remainingExpected.find(leafNameUtf8) != remainingExpected.end());
                remainingExpected.erase(leafNameUtf8);
            }
            ASSERT_EQ(remainingExpected.size(), 0u);
        }

    }
}



/**
* @brief TEST_F SdkTestConsoleAutocomplete
*
* Run various tests confirming the console autocomplete will work as expected
*
*/
#ifdef _WIN32

bool cmp(const autocomplete::CompletionState& c, std::vector<std::string>& s)
{
    bool result = true;
    if (c.completions.size() != s.size())
    {
        result = false;
    }
    else
    {
        std::sort(s.begin(), s.end());
        for (size_t i = c.completions.size(); i--; )
        {
            if (c.completions[i].s != s[i])
            {
                result = false;
                break;
            }
        }
    }
    if (!result)
    {
        for (size_t i = 0; i < c.completions.size() || i < s.size(); ++i)
        {
            out() << (i < s.size() ? s[i] : "") << "/" << (i < c.completions.size() ? c.completions[i].s : "") << endl;
        }
    }
    return result;
}

TEST_F(SdkTest, SdkTestConsoleAutocomplete)
{
    ASSERT_NO_FATAL_FAILURE(getAccountsForTest(2));
    using namespace autocomplete;

    {
        std::unique_ptr<Either> p(new Either);
        p->Add(sequence(text("cd")));
        p->Add(sequence(text("lcd")));
        p->Add(sequence(text("ls"), opt(flag("-R"))));
        p->Add(sequence(text("lls"), opt(flag("-R")), param("folder")));
        ACN syntax(std::move(p));

        {
            auto r = autoComplete("", 0, syntax, false);
            std::vector<std::string> e{ "cd", "lcd", "ls", "lls" };
            ASSERT_TRUE(cmp(r, e));
        }

        {
            auto r = autoComplete("l", 1, syntax, false);
            std::vector<std::string> e{ "lcd", "ls", "lls" };
            ASSERT_TRUE(cmp(r, e));
        }

        {
            auto r = autoComplete("ll", 2, syntax, false);
            std::vector<std::string> e{ "lls" };
            ASSERT_TRUE(cmp(r, e));
        }

        {
            auto r = autoComplete("lls", 3, syntax, false);
            std::vector<std::string> e{ "lls" };
            ASSERT_TRUE(cmp(r, e));
        }

        {
            auto r = autoComplete("lls ", 4, syntax, false);
            std::vector<std::string> e{ "<folder>" };
            ASSERT_TRUE(cmp(r, e));
        }

        {
            auto r = autoComplete("lls -", 5, syntax, false);
            std::vector<std::string> e{ "-R" };
            ASSERT_TRUE(cmp(r, e));
        }

        {
            auto r = autoComplete("x", 1, syntax, false);
            std::vector<std::string> e{};
            ASSERT_TRUE(cmp(r, e));
        }

        {
            auto r = autoComplete("x ", 2, syntax, false);
            std::vector<std::string> e{};
            ASSERT_TRUE(cmp(r, e));
        }
    }

    ::mega::handle megaCurDir = UNDEF;

    MegaApiImpl* impl = *((MegaApiImpl**)(((char*)megaApi[0].get()) + sizeof(*megaApi[0].get())) - 1); //megaApi[0]->pImpl;
    MegaClient* client = impl->getMegaClient();


    std::unique_ptr<Either> p(new Either);
    p->Add(sequence(text("cd")));
    p->Add(sequence(text("lcd")));
    p->Add(sequence(text("ls"), opt(flag("-R")), opt(ACN(new MegaFS(true, true, client, &megaCurDir, "")))));
    p->Add(sequence(text("lls"), opt(flag("-R")), opt(ACN(new LocalFS(true, true, "")))));
    ACN syntax(std::move(p));

    error_code e;
    fs::remove_all("test_autocomplete_files", e);

    fs::create_directory("test_autocomplete_files");
    fs::path old_cwd = fs::current_path();
    fs::current_path("test_autocomplete_files");

    fs::create_directory("dir1");
    fs::create_directory("dir1\\sub11");
    fs::create_directory("dir1\\sub12");
    fs::create_directory("dir2");
    fs::create_directory("dir2\\sub21");
    fs::create_directory("dir2\\sub22");
    fs::create_directory("dir2a");
    fs::create_directory("dir2a\\dir space");
    fs::create_directory("dir2a\\dir space\\next");
    fs::create_directory("dir2a\\dir space2");
    fs::create_directory("dir2a\\nospace");

    {
        auto r = autoComplete("ls -R", 5, syntax, false);
        std::vector<std::string> e{"-R"};
        ASSERT_TRUE(cmp(r, e));
    }

    // dos style file completion, local fs
    CompletionTextOut s;

    {
        auto r = autoComplete("lls ", 4, syntax, false);
        std::vector<std::string> e{ "dir1", "dir2", "dir2a" };
        ASSERT_TRUE(cmp(r, e));
        applyCompletion(r, true, 100, s);
        ASSERT_EQ(r.line, "lls dir1");
    }

    {
        auto r = autoComplete("lls di", 6, syntax, false);
        std::vector<std::string> e{ "dir1", "dir2", "dir2a" };
        ASSERT_TRUE(cmp(r, e));
    }

    {
        auto r = autoComplete("lls dir2", 8, syntax, false);
        std::vector<std::string> e{ "dir2", "dir2a" };
        ASSERT_TRUE(cmp(r, e));
    }

    {
        auto r = autoComplete("lls dir2a", 9, syntax, false);
        std::vector<std::string> e{ "dir2a" };
        ASSERT_TRUE(cmp(r, e));
    }

    {
        auto r = autoComplete("lls dir2 something after", 8, syntax, false);
        std::vector<std::string> e{ "dir2", "dir2a" };
        ASSERT_TRUE(cmp(r, e));
    }

    {
        auto r = autoComplete("lls dir2something immeditely after", 8, syntax, false);
        std::vector<std::string> e{ "dir2", "dir2a" };
        ASSERT_TRUE(cmp(r, e));
    }

    {
        auto r = autoComplete("lls dir2\\", 9, syntax, false);
        std::vector<std::string> e{ "dir2\\sub21", "dir2\\sub22" };
        ASSERT_TRUE(cmp(r, e));
    }

    {
        auto r = autoComplete("lls dir2\\.\\", 11, syntax, false);
        std::vector<std::string> e{ "dir2\\.\\sub21", "dir2\\.\\sub22" };
        ASSERT_TRUE(cmp(r, e));
    }

    {
        auto r = autoComplete("lls dir2\\..", 11, syntax, false);
        std::vector<std::string> e{ "dir2\\.." };
        ASSERT_TRUE(cmp(r, e));
    }

    {
        auto r = autoComplete("lls dir2\\..\\", 12, syntax, false);
        std::vector<std::string> e{ "dir2\\..\\dir1", "dir2\\..\\dir2", "dir2\\..\\dir2a" };
        ASSERT_TRUE(cmp(r, e));
        applyCompletion(r, true, 100, s);
        ASSERT_EQ(r.line, "lls dir2\\..\\dir1");
        applyCompletion(r, true, 100, s);
        ASSERT_EQ(r.line, "lls dir2\\..\\dir2");
        applyCompletion(r, true, 100, s);
        ASSERT_EQ(r.line, "lls dir2\\..\\dir2a");
        applyCompletion(r, true, 100, s);
        ASSERT_EQ(r.line, "lls dir2\\..\\dir1");
        applyCompletion(r, false, 100, s);
        ASSERT_EQ(r.line, "lls dir2\\..\\dir2a");
        applyCompletion(r, false, 100, s);
        ASSERT_EQ(r.line, "lls dir2\\..\\dir2");
    }

    {
        auto r = autoComplete("lls dir2a\\", 10, syntax, false);
        applyCompletion(r, false, 100, s);
        ASSERT_EQ(r.line, "lls dir2a\\nospace");
        applyCompletion(r, false, 100, s);
        ASSERT_EQ(r.line, "lls \"dir2a\\dir space2\"");
        applyCompletion(r, false, 100, s);
        ASSERT_EQ(r.line, "lls \"dir2a\\dir space\"");
        applyCompletion(r, false, 100, s);
        ASSERT_EQ(r.line, "lls dir2a\\nospace");
    }

    {
        auto r = autoComplete("lls \"dir\"1\\", 11, syntax, false);
        applyCompletion(r, true, 100, s);
        ASSERT_EQ(r.line, "lls \"dir1\\sub11\"");
    }

    {
        auto r = autoComplete("lls dir1\\\"..\\dir2\\\"", std::string::npos, syntax, false);
        applyCompletion(r, true, 100, s);
        ASSERT_EQ(r.line, "lls \"dir1\\..\\dir2\\sub21\"");
    }

    {
        auto r = autoComplete("lls c:\\prog", std::string::npos, syntax, false);
        applyCompletion(r, true, 100, s);
        ASSERT_EQ(r.line, "lls \"c:\\Program Files\"");
        applyCompletion(r, true, 100, s);
        ASSERT_EQ(r.line, "lls \"c:\\Program Files (x86)\"");
    }

    {
        auto r = autoComplete("lls \"c:\\program files \"", std::string::npos, syntax, false);
        applyCompletion(r, true, 100, s);
        ASSERT_EQ(r.line, "lls \"c:\\Program Files (x86)\"");
    }

    // unix style completions, local fs

    {
        auto r = autoComplete("lls ", 4, syntax, true);
        std::vector<std::string> e{ "dir1\\", "dir2\\", "dir2a\\" };
        ASSERT_TRUE(cmp(r, e));
        applyCompletion(r, true, 100, s);
        ASSERT_EQ(r.line, "lls dir");
    }

    {
        auto r = autoComplete("lls di", 6, syntax, true);
        std::vector<std::string> e{ "dir1\\", "dir2\\", "dir2a\\" };
        ASSERT_TRUE(cmp(r, e));
        applyCompletion(r, true, 100, s);
        ASSERT_EQ(r.line, "lls dir");
    }

    {
        auto r = autoComplete("lls dir2", 8, syntax, true);
        std::vector<std::string> e{ "dir2\\", "dir2a\\" };
        ASSERT_TRUE(cmp(r, e));
        applyCompletion(r, true, 100, s);
        ASSERT_EQ(r.line, "lls dir2");
    }

    {
        auto r = autoComplete("lls dir2a", 9, syntax, true);
        std::vector<std::string> e{ "dir2a\\" };
        ASSERT_TRUE(cmp(r, e));
        applyCompletion(r, true, 100, s);
        ASSERT_EQ(r.line, "lls dir2a\\");
    }

    {
        auto r = autoComplete("lls dir2 something after", 8, syntax, true);
        std::vector<std::string> e{ "dir2\\", "dir2a\\" };
        ASSERT_TRUE(cmp(r, e));
        applyCompletion(r, true, 100, s);
        ASSERT_EQ(r.line, "lls dir2 something after");
    }

    {
        auto r = autoComplete("lls dir2asomething immediately after", 9, syntax, true);
        std::vector<std::string> e{ "dir2a\\" };
        ASSERT_TRUE(cmp(r, e));
        applyCompletion(r, true, 100, s);
        ASSERT_EQ(r.line, "lls dir2a\\something immediately after");
    }

    {
        auto r = autoComplete("lls dir2\\", 9, syntax, true);
        std::vector<std::string> e{ "dir2\\sub21\\", "dir2\\sub22\\" };
        ASSERT_TRUE(cmp(r, e));
        applyCompletion(r, true, 100, s);
        ASSERT_EQ(r.line, "lls dir2\\sub2");
        auto rr = autoComplete("lls dir2\\sub22", 14, syntax, true);
        applyCompletion(rr, true, 100, s);
        ASSERT_EQ(rr.line, "lls dir2\\sub22\\");
    }

    {
        auto r = autoComplete("lls dir2\\.\\", 11, syntax, true);
        std::vector<std::string> e{ "dir2\\.\\sub21\\", "dir2\\.\\sub22\\" };
        ASSERT_TRUE(cmp(r, e));
        applyCompletion(r, true, 100, s);
        ASSERT_EQ(r.line, "lls dir2\\.\\sub2");
    }

    {
        auto r = autoComplete("lls dir2\\..", 11, syntax, true);
        std::vector<std::string> e{ "dir2\\..\\" };
        ASSERT_TRUE(cmp(r, e));
        applyCompletion(r, true, 100, s);
        ASSERT_EQ(r.line, "lls dir2\\..\\");
    }

    {
        auto r = autoComplete("lls dir2\\..\\", 12, syntax, true);
        std::vector<std::string> e{ "dir2\\..\\dir1\\", "dir2\\..\\dir2\\", "dir2\\..\\dir2a\\" };
        ASSERT_TRUE(cmp(r, e));
        applyCompletion(r, true, 100, s);
        ASSERT_EQ(r.line, "lls dir2\\..\\dir");
    }

    {
        auto r = autoComplete("lls dir2\\..\\", 12, syntax, true);
        std::vector<std::string> e{ "dir2\\..\\dir1\\", "dir2\\..\\dir2\\", "dir2\\..\\dir2a\\" };
        ASSERT_TRUE(cmp(r, e));
        applyCompletion(r, true, 100, s);
        ASSERT_EQ(r.line, "lls dir2\\..\\dir");
    }

    {
        auto r = autoComplete("lls dir2a\\d", 11, syntax, true);
        applyCompletion(r, true, 100, s);
        ASSERT_EQ(r.line, "lls \"dir2a\\dir space\"");
        auto rr = autoComplete("lls \"dir2a\\dir space\"\\", std::string::npos, syntax, false);
        applyCompletion(rr, true, 100, s);
        ASSERT_EQ(rr.line, "lls \"dir2a\\dir space\\next\"");
    }

    {
        auto r = autoComplete("lls \"dir\"1\\", std::string::npos, syntax, true);
        applyCompletion(r, true, 100, s);
        ASSERT_EQ(r.line, "lls \"dir1\\sub1\"");
    }

    {
        auto r = autoComplete("lls dir1\\\"..\\dir2\\\"", std::string::npos, syntax, true);
        applyCompletion(r, true, 100, s);
        ASSERT_EQ(r.line, "lls \"dir1\\..\\dir2\\sub2\"");
    }

    {
        auto r = autoComplete("lls c:\\prog", std::string::npos, syntax, true);
        applyCompletion(r, true, 100, s);
        ASSERT_EQ(r.line, "lls c:\\program");
    }

    {
        auto r = autoComplete("lls \"c:\\program files \"", std::string::npos, syntax, true);
        applyCompletion(r, true, 100, s);
        ASSERT_EQ(r.line, "lls \"c:\\program files (x86)\\\"");
    }

    {
        auto r = autoComplete("lls 'c:\\program files '", std::string::npos, syntax, true);
        applyCompletion(r, true, 100, s);
        ASSERT_EQ(r.line, "lls 'c:\\program files (x86)\\'");
    }

    // mega dir setup

    MegaNode *rootnode = megaApi[0]->getRootNode();
    ASSERT_NO_FATAL_FAILURE(createFolder(0, "test_autocomplete_megafs", rootnode));
    MegaNode *n0 = megaApi[0]->getNodeByHandle(mApi[0].h);

    megaCurDir = mApi[0].h;

    ASSERT_NO_FATAL_FAILURE(createFolder(0, "dir1", n0));
    MegaNode *n1 = megaApi[0]->getNodeByHandle(mApi[0].h);
    ASSERT_NO_FATAL_FAILURE(createFolder(0, "sub11", n1));
    ASSERT_NO_FATAL_FAILURE(createFolder(0, "sub12", n1));

    ASSERT_NO_FATAL_FAILURE(createFolder(0, "dir2", n0));
    MegaNode *n2 = megaApi[0]->getNodeByHandle(mApi[0].h);
    ASSERT_NO_FATAL_FAILURE(createFolder(0, "sub21", n2));
    ASSERT_NO_FATAL_FAILURE(createFolder(0, "sub22", n2));

    ASSERT_NO_FATAL_FAILURE(createFolder(0, "dir2a", n0));
    MegaNode *n3 = megaApi[0]->getNodeByHandle(mApi[0].h);
    ASSERT_NO_FATAL_FAILURE(createFolder(0, "dir space", n3));
    MegaNode *n31 = megaApi[0]->getNodeByHandle(mApi[0].h);
    ASSERT_NO_FATAL_FAILURE(createFolder(0, "dir space2", n3));
    ASSERT_NO_FATAL_FAILURE(createFolder(0, "nospace", n3));
    ASSERT_NO_FATAL_FAILURE(createFolder(0, "next", n31));


    // dos style mega FS completions

    {
        auto r = autoComplete("ls ", std::string::npos, syntax, false);
        std::vector<std::string> e{ "dir1", "dir2", "dir2a" };
        ASSERT_TRUE(cmp(r, e));
        applyCompletion(r, true, 100, s);
        ASSERT_EQ(r.line, "ls dir1");
    }

    {
        auto r = autoComplete("ls di", std::string::npos, syntax, false);
        std::vector<std::string> e{ "dir1", "dir2", "dir2a" };
        ASSERT_TRUE(cmp(r, e));
    }

    {
        auto r = autoComplete("ls dir2", std::string::npos, syntax, false);
        std::vector<std::string> e{ "dir2", "dir2a" };
        ASSERT_TRUE(cmp(r, e));
    }

    {
        auto r = autoComplete("ls dir2a", std::string::npos, syntax, false);
        std::vector<std::string> e{ "dir2a" };
        ASSERT_TRUE(cmp(r, e));
    }

    {
        auto r = autoComplete("ls dir2 something after", 7, syntax, false);
        std::vector<std::string> e{ "dir2", "dir2a" };
        ASSERT_TRUE(cmp(r, e));
    }

    {
        auto r = autoComplete("ls dir2something immeditely after", 7, syntax, false);
        std::vector<std::string> e{ "dir2", "dir2a" };
        ASSERT_TRUE(cmp(r, e));
    }

    {
        auto r = autoComplete("ls dir2/", std::string::npos, syntax, false);
        std::vector<std::string> e{ "dir2/sub21", "dir2/sub22" };
        ASSERT_TRUE(cmp(r, e));
    }

    {
        auto r = autoComplete("ls dir2/./", std::string::npos, syntax, false);
        std::vector<std::string> e{ "dir2/./sub21", "dir2/./sub22" };
        ASSERT_TRUE(cmp(r, e));
    }

    {
        auto r = autoComplete("ls dir2/..", std::string::npos, syntax, false);
        std::vector<std::string> e{ "dir2/.." };
        ASSERT_TRUE(cmp(r, e));
    }

    {
        auto r = autoComplete("ls dir2/../", std::string::npos, syntax, false);
        std::vector<std::string> e{ "dir2/../dir1", "dir2/../dir2", "dir2/../dir2a" };
        ASSERT_TRUE(cmp(r, e));
        applyCompletion(r, true, 100, s);
        ASSERT_EQ(r.line, "ls dir2/../dir1");
        applyCompletion(r, true, 100, s);
        ASSERT_EQ(r.line, "ls dir2/../dir2");
        applyCompletion(r, true, 100, s);
        ASSERT_EQ(r.line, "ls dir2/../dir2a");
        applyCompletion(r, true, 100, s);
        ASSERT_EQ(r.line, "ls dir2/../dir1");
        applyCompletion(r, false, 100, s);
        ASSERT_EQ(r.line, "ls dir2/../dir2a");
        applyCompletion(r, false, 100, s);
        ASSERT_EQ(r.line, "ls dir2/../dir2");
    }

    {
        auto r = autoComplete("ls dir2a/", std::string::npos, syntax, false);
        applyCompletion(r, false, 100, s);
        ASSERT_EQ(r.line, "ls dir2a/nospace");
        applyCompletion(r, false, 100, s);
        ASSERT_EQ(r.line, "ls \"dir2a/dir space2\"");
        applyCompletion(r, false, 100, s);
        ASSERT_EQ(r.line, "ls \"dir2a/dir space\"");
        applyCompletion(r, false, 100, s);
        ASSERT_EQ(r.line, "ls dir2a/nospace");
    }

    {
        auto r = autoComplete("ls \"dir\"1/", std::string::npos, syntax, false);
        applyCompletion(r, true, 100, s);
        ASSERT_EQ(r.line, "ls \"dir1/sub11\"");
    }

    {
        auto r = autoComplete("ls dir1/\"../dir2/\"", std::string::npos, syntax, false);
        applyCompletion(r, true, 100, s);
        ASSERT_EQ(r.line, "ls \"dir1/../dir2/sub21\"");
    }

    {
        auto r = autoComplete("ls /test_autocomplete_meg", std::string::npos, syntax, false);
        applyCompletion(r, true, 100, s);
        ASSERT_EQ(r.line, "ls /test_autocomplete_megafs");
    }

    // unix style mega FS completions

    {
        auto r = autoComplete("ls ", std::string::npos, syntax, true);
        std::vector<std::string> e{ "dir1/", "dir2/", "dir2a/" };
        ASSERT_TRUE(cmp(r, e));
        applyCompletion(r, true, 100, s);
        ASSERT_EQ(r.line, "ls dir");
    }

    {
        auto r = autoComplete("ls di", std::string::npos, syntax, true);
        std::vector<std::string> e{ "dir1/", "dir2/", "dir2a/" };
        ASSERT_TRUE(cmp(r, e));
        applyCompletion(r, true, 100, s);
        ASSERT_EQ(r.line, "ls dir");
    }

    {
        auto r = autoComplete("ls dir2", std::string::npos, syntax, true);
        std::vector<std::string> e{ "dir2/", "dir2a/" };
        ASSERT_TRUE(cmp(r, e));
        applyCompletion(r, true, 100, s);
        ASSERT_EQ(r.line, "ls dir2");
    }

    {
        auto r = autoComplete("ls dir2a", std::string::npos, syntax, true);
        std::vector<std::string> e{ "dir2a/" };
        ASSERT_TRUE(cmp(r, e));
        applyCompletion(r, true, 100, s);
        ASSERT_EQ(r.line, "ls dir2a/");
    }

    {
        auto r = autoComplete("ls dir2 something after", 7, syntax, true);
        std::vector<std::string> e{ "dir2/", "dir2a/" };
        ASSERT_TRUE(cmp(r, e));
        applyCompletion(r, true, 100, s);
        ASSERT_EQ(r.line, "ls dir2 something after");
    }

    {
        auto r = autoComplete("ls dir2asomething immediately after", 8, syntax, true);
        std::vector<std::string> e{ "dir2a/" };
        ASSERT_TRUE(cmp(r, e));
        applyCompletion(r, true, 100, s);
        ASSERT_EQ(r.line, "ls dir2a/something immediately after");
    }

    {
        auto r = autoComplete("ls dir2/", std::string::npos, syntax, true);
        std::vector<std::string> e{ "dir2/sub21/", "dir2/sub22/" };
        ASSERT_TRUE(cmp(r, e));
        applyCompletion(r, true, 100, s);
        ASSERT_EQ(r.line, "ls dir2/sub2");
        auto rr = autoComplete("ls dir2/sub22", std::string::npos, syntax, true);
        applyCompletion(rr, true, 100, s);
        ASSERT_EQ(rr.line, "ls dir2/sub22/");
    }

    {
        auto r = autoComplete("ls dir2/./", std::string::npos, syntax, true);
        std::vector<std::string> e{ "dir2/./sub21/", "dir2/./sub22/" };
        ASSERT_TRUE(cmp(r, e));
        applyCompletion(r, true, 100, s);
        ASSERT_EQ(r.line, "ls dir2/./sub2");
    }

    {
        auto r = autoComplete("ls dir2/..", std::string::npos, syntax, true);
        std::vector<std::string> e{ "dir2/../" };
        ASSERT_TRUE(cmp(r, e));
        applyCompletion(r, true, 100, s);
        ASSERT_EQ(r.line, "ls dir2/../");
    }

    {
        auto r = autoComplete("ls dir2/../", std::string::npos, syntax, true);
        std::vector<std::string> e{ "dir2/../dir1/", "dir2/../dir2/", "dir2/../dir2a/" };
        ASSERT_TRUE(cmp(r, e));
        applyCompletion(r, true, 100, s);
        ASSERT_EQ(r.line, "ls dir2/../dir");
    }

    {
        auto r = autoComplete("ls dir2/../", std::string::npos, syntax, true);
        std::vector<std::string> e{ "dir2/../dir1/", "dir2/../dir2/", "dir2/../dir2a/" };
        ASSERT_TRUE(cmp(r, e));
        applyCompletion(r, true, 100, s);
        ASSERT_EQ(r.line, "ls dir2/../dir");
    }

    {
        auto r = autoComplete("ls dir2a/d", std::string::npos, syntax, true);
        applyCompletion(r, true, 100, s);
        ASSERT_EQ(r.line, "ls \"dir2a/dir space\"");
        auto rr = autoComplete("ls \"dir2a/dir space\"/", std::string::npos, syntax, false);
        applyCompletion(rr, true, 100, s);
        ASSERT_EQ(rr.line, "ls \"dir2a/dir space/next\"");
    }

    {
        auto r = autoComplete("ls \"dir\"1/", std::string::npos, syntax, true);
        applyCompletion(r, true, 100, s);
        ASSERT_EQ(r.line, "ls \"dir1/sub1\"");
    }

    {
        auto r = autoComplete("ls dir1/\"../dir2/\"", std::string::npos, syntax, true);
        applyCompletion(r, true, 100, s);
        ASSERT_EQ(r.line, "ls \"dir1/../dir2/sub2\"");
    }

    {
        auto r = autoComplete("ls /test_autocomplete_meg", std::string::npos, syntax, true);
        applyCompletion(r, true, 100, s);
        ASSERT_EQ(r.line, "ls /test_autocomplete_megafs/");
        r = autoComplete(r.line + "dir2a", std::string::npos, syntax, true);
        applyCompletion(r, true, 100, s);
        ASSERT_EQ(r.line, "ls /test_autocomplete_megafs/dir2a/");
        r = autoComplete(r.line + "d", std::string::npos, syntax, true);
        applyCompletion(r, true, 100, s);
        ASSERT_EQ(r.line, "ls \"/test_autocomplete_megafs/dir2a/dir space\"");
    }

    fs::current_path(old_cwd);

}
#endif

#ifdef ENABLE_CHAT

/**
 * @brief TEST_F SdkTestChat
 *
 * Initialize a test scenario by:
 *
 * - Setting a new contact to chat with
 *
 * Performs different operations related to chats:
 *
 * - Fetch the list of available chats
 * - Create a group chat
 * - Remove a peer from the chat
 * - Invite a contact to a chat
 * - Get the user-specific URL for the chat
 * - Update permissions of an existing peer in a chat
 */
TEST_F(SdkTest, SdkTestChat)
{
    LOG_info << "___TEST Chat___";
    ASSERT_NO_FATAL_FAILURE(getAccountsForTest(2));

    // --- Send a new contact request ---

    string message = "Hi contact. This is a testing message";

    mApi[1].contactRequestUpdated = false;
    ASSERT_NO_FATAL_FAILURE( inviteContact(0, mApi[1].email, message, MegaContactRequest::INVITE_ACTION_ADD) );
    ASSERT_TRUE( waitForResponse(&mApi[1].contactRequestUpdated) )   // at the target side (auxiliar account)
            << "Contact request update not received after " << maxTimeout << " seconds";
    // if there were too many invitations within a short period of time, the invitation can be rejected by
    // the API with `API_EOVERQUOTA = -17` as counter spamming meassure (+500 invites in the last 50 days)

    // --- Accept a contact invitation ---

    ASSERT_NO_FATAL_FAILURE( getContactRequest(1, false) );

    mApi[0].contactRequestUpdated = mApi[1].contactRequestUpdated = false;
    ASSERT_NO_FATAL_FAILURE( replyContact(mApi[1].cr.get(), MegaContactRequest::REPLY_ACTION_ACCEPT) );
    ASSERT_TRUE( waitForResponse(&mApi[1].contactRequestUpdated) )   // at the target side (auxiliar account)
            << "Contact request update not received after " << maxTimeout << " seconds";
    ASSERT_TRUE( waitForResponse(&mApi[0].contactRequestUpdated) )   // at the target side (main account)
            << "Contact request update not received after " << maxTimeout << " seconds";

    mApi[1].cr.reset();


    // --- Check list of available chats --- (fetch is done at SetUp())

    size_t numChats = mApi[0].chats.size();      // permanent chats cannot be deleted, so they're kept forever


    // --- Create a group chat ---

    MegaTextChatPeerList *peers;
    handle h;
    bool group;

    h = megaApi[1]->getMyUser()->getHandle();
    peers = MegaTextChatPeerList::createInstance();//new MegaTextChatPeerListPrivate();
    peers->addPeer(h, PRIV_STANDARD);
    group = true;

    mApi[1].chatUpdated = false;
    mApi[0].requestFlags[MegaRequest::TYPE_CHAT_CREATE] = false;
    ASSERT_NO_FATAL_FAILURE( createChat(group, peers) );
    ASSERT_TRUE( waitForResponse(&mApi[0].requestFlags[MegaRequest::TYPE_CHAT_CREATE]) )
            << "Cannot create a new chat";
    ASSERT_EQ(MegaError::API_OK, mApi[0].lastError) << "Chat creation failed (error: " << mApi[0].lastError << ")";
    ASSERT_TRUE( waitForResponse(&mApi[1].chatUpdated ))   // at the target side (auxiliar account)
            << "Chat update not received after " << maxTimeout << " seconds";

    MegaHandle chatid = mApi[0].chatid;   // set at onRequestFinish() of chat creation request

    delete peers;

    // check the new chat information
    ASSERT_EQ(mApi[0].chats.size(), ++numChats) << "Unexpected received number of chats";
    ASSERT_TRUE(mApi[1].chatUpdated) << "The peer didn't receive notification of the chat creation";


    // --- Remove a peer from the chat ---

    mApi[1].chatUpdated = false;
    mApi[0].requestFlags[MegaRequest::TYPE_CHAT_REMOVE] = false;
    megaApi[0]->removeFromChat(chatid, h);
    ASSERT_TRUE( waitForResponse(&mApi[0].requestFlags[MegaRequest::TYPE_CHAT_REMOVE]) )
            << "Chat remove failed after " << maxTimeout << " seconds";
    ASSERT_EQ(MegaError::API_OK, mApi[0].lastError) << "Removal of chat peer failed (error: " << mApi[0].lastError << ")";
    int numpeers = mApi[0].chats[chatid]->getPeerList() ? mApi[0].chats[chatid]->getPeerList()->size() : 0;
    ASSERT_EQ(numpeers, 0) << "Wrong number of peers in the list of peers";
    ASSERT_TRUE( waitForResponse(&mApi[1].chatUpdated) )   // at the target side (auxiliar account)
            << "Didn't receive notification of the peer removal after " << maxTimeout << " seconds";


    // --- Invite a contact to a chat ---

    mApi[1].chatUpdated = false;
    mApi[0].requestFlags[MegaRequest::TYPE_CHAT_INVITE] = false;
    megaApi[0]->inviteToChat(chatid, h, PRIV_STANDARD);
    ASSERT_TRUE( waitForResponse(&mApi[0].requestFlags[MegaRequest::TYPE_CHAT_INVITE]) )
            << "Chat invitation failed after " << maxTimeout << " seconds";
    ASSERT_EQ(MegaError::API_OK, mApi[0].lastError) << "Invitation of chat peer failed (error: " << mApi[0].lastError << ")";
    numpeers = mApi[0].chats[chatid]->getPeerList() ? mApi[0].chats[chatid]->getPeerList()->size() : 0;
    ASSERT_EQ(numpeers, 1) << "Wrong number of peers in the list of peers";
    ASSERT_TRUE( waitForResponse(&mApi[1].chatUpdated) )   // at the target side (auxiliar account)
            << "The peer didn't receive notification of the invitation after " << maxTimeout << " seconds";


    // --- Get the user-specific URL for the chat ---

    mApi[0].requestFlags[MegaRequest::TYPE_CHAT_URL] = false;
    megaApi[0]->getUrlChat(chatid);
    ASSERT_TRUE( waitForResponse(&mApi[0].requestFlags[MegaRequest::TYPE_CHAT_URL]) )
            << "Retrieval of chat URL failed after " << maxTimeout << " seconds";
    ASSERT_EQ(MegaError::API_OK, mApi[0].lastError) << "Retrieval of chat URL failed (error: " << mApi[0].lastError << ")";


    // --- Update Permissions of an existing peer in the chat

    mApi[1].chatUpdated = false;
    mApi[0].requestFlags[MegaRequest::TYPE_CHAT_UPDATE_PERMISSIONS] = false;
    megaApi[0]->updateChatPermissions(chatid, h, PRIV_RO);
    ASSERT_TRUE( waitForResponse(&mApi[0].requestFlags[MegaRequest::TYPE_CHAT_UPDATE_PERMISSIONS]) )
            << "Update chat permissions failed after " << maxTimeout << " seconds";
    ASSERT_EQ(MegaError::API_OK, mApi[0].lastError) << "Update of chat permissions failed (error: " << mApi[0].lastError << ")";
    ASSERT_TRUE( waitForResponse(&mApi[1].chatUpdated) )   // at the target side (auxiliar account)
            << "The peer didn't receive notification of the invitation after " << maxTimeout << " seconds";

}
#endif

class myMIS : public MegaInputStream
{
public:
    int64_t size;
    ifstream ifs;

    myMIS(const char* filename)
        : ifs(filename, ios::binary)
    {
        ifs.seekg(0, ios::end);
        size = ifs.tellg();
        ifs.seekg(0, ios::beg);
    }
    virtual int64_t getSize() { return size; }

    virtual bool read(char *buffer, size_t size) {
        if (buffer)
        {
            ifs.read(buffer, size);
        }
        else
        {
            ifs.seekg(size, ios::cur);
        }
        return !ifs.fail();
    }
};


TEST_F(SdkTest, SdkTestFingerprint)
{
    LOG_info << "___TEST fingerprint stream/file___";
    ASSERT_NO_FATAL_FAILURE(getAccountsForTest(2));

    int filesizes[] = { 10, 100, 1000, 10000, 100000, 10000000 };
    string expected[] = {
        "DAQoBAMCAQQDAgEEAwAAAAAAAAQAypo7",
        "DAWQjMO2LBXoNwH_agtF8CX73QQAypo7",
        "EAugDFlhW_VTCMboWWFb9VMIxugQAypo7",
        "EAhAnWCqOGBx0gGOWe7N6wznWRAQAypo7",
        "GA6CGAQFLOwb40BGchttx22PvhZ5gQAypo7",
        "GA4CWmAdW1TwQ-bddEIKTmSDv0b2QQAypo7",
    };

    FSACCESS_CLASS fsa;
    string name = "testfile";
    LocalPath localname = LocalPath::fromPath(name, fsa);

    int value = 0x01020304;
    for (int i = sizeof filesizes / sizeof filesizes[0]; i--; )
    {
        {
            ofstream ofs(name.c_str(), ios::binary);
            char s[8192];
            ofs.rdbuf()->pubsetbuf(s, sizeof s);
            for (int j = filesizes[i] / sizeof(value); j-- ; ) ofs.write((char*)&value, sizeof(value));
            ofs.write((char*)&value, filesizes[i] % sizeof(value));
        }

        fsa.setmtimelocal(localname, 1000000000);

        string streamfp, filefp;
        {
            m_time_t mtime = 0;
            {
                auto nfa = fsa.newfileaccess();
                nfa->fopen(localname);
                mtime = nfa->mtime;
            }

            myMIS mis(name.c_str());
            streamfp.assign(megaApi[0]->getFingerprint(&mis, mtime));
        }

        filefp = megaApi[0]->getFingerprint(name.c_str());

        ASSERT_EQ(streamfp, filefp);
        ASSERT_EQ(streamfp, expected[i]);
    }
}


static void incrementFilename(string& s)
{
    if (s.size() > 2)
    {
        if (isdigit(s[s.size() - 2]) | !isdigit(s[s.size() - 1]))
        {
            s += "00";
        }
        else
        {
            s[s.size() - 1] += 1;
            if (s[s.size() - 1] > '9')
            {
                s[s.size() - 1] -= 1;
                s[s.size() - 2] += 1;
            }
        }
    }
}

struct second_timer
{
    m_time_t t;
    m_time_t pause_t;
    second_timer() { t = m_time(); }
    void reset () { t = m_time(); }
    void pause() { pause_t = m_time(); }
    void resume() { t += m_time() - pause_t; }
    size_t elapsed() { return size_t(m_time() - t); }
};

namespace mega
{
    class DebugTestHook
    {
    public:
        static int countdownToOverquota;
        static int countdownTo404;
        static int countdownTo403;
        static int countdownToTimeout;
        static bool isRaid;
        static bool isRaidKnown;

        static void onSetIsRaid_morechunks(::mega::RaidBufferManager* tbm)
        {

            unsigned oldvalue = tbm->raidLinesPerChunk;
            tbm->raidLinesPerChunk /= 4;
            LOG_info << "adjusted raidlinesPerChunk from " << oldvalue << " to " << tbm->raidLinesPerChunk;
        }

        static bool  onHttpReqPost509(HttpReq* req)
        {
            if (req->type == REQ_BINARY)
            {
                if (countdownToOverquota-- == 0) {
                    req->httpstatus = 509;
                    req->timeleft = 30;  // in seconds
                    req->status = REQ_FAILURE;

                    LOG_info << "SIMULATING HTTP GET 509 OVERQUOTA";
                    return true;
                }
            }
            return false;
        }

        static bool  onHttpReqPost404Or403(HttpReq* req)
        {
            if (req->type == REQ_BINARY)
            {
                if (countdownTo404-- == 0) {
                    req->httpstatus = 404;
                    req->status = REQ_FAILURE;

                    LOG_info << "SIMULATING HTTP GET 404";
                    return true;
                }
                if (countdownTo403-- == 0) {
                    req->httpstatus = 403;
                    req->status = REQ_FAILURE;

                    LOG_info << "SIMULATING HTTP GET 403";
                    return true;
                }
            }
            return false;
        }


        static bool  onHttpReqPostTimeout(HttpReq* req)
        {
            if (req->type == REQ_BINARY)
            {
                if (countdownToTimeout-- == 0) {
                    req->lastdata = Waiter::ds;
                    req->status = REQ_INFLIGHT;

                    LOG_info << "SIMULATING HTTP TIMEOUT (timeout period begins now)";
                    return true;
                }
            }
            return false;
        }

        static void onSetIsRaid(::mega::RaidBufferManager* tbm)
        {
            isRaid = tbm->isRaid();
            isRaidKnown = true;
        }

        static bool resetForTests()
        {
#ifdef MEGASDK_DEBUG_TEST_HOOKS_ENABLED
            globalMegaTestHooks = MegaTestHooks(); // remove any callbacks set in other tests
            countdownToOverquota = 3;
            countdownTo404 = 5;
            countdownTo403 = 10;
            countdownToTimeout = 15;
            isRaid = false;
            isRaidKnown = false;
            return true;
#else
            return false;
#endif
        }

        static void onSetIsRaid_smallchunks10(::mega::RaidBufferManager* tbm)
        {
            tbm->raidLinesPerChunk = 10;
        }

    };

    int DebugTestHook::countdownToOverquota = 3;
    bool DebugTestHook::isRaid = false;
    bool DebugTestHook::isRaidKnown = false;
    int DebugTestHook::countdownTo404 = 5;
    int DebugTestHook::countdownTo403 = 10;
    int DebugTestHook::countdownToTimeout = 15;

}


/**
* @brief TEST_F SdkTestCloudraidTransfers
*
* - Download our well-known cloudraid file with standard settings
* - Download our well-known cloudraid file, but this time with small chunk sizes and periodically pausing and unpausing
* - Download our well-known cloudraid file, but this time with small chunk sizes and periodically destrying the megaApi object, then recreating and Resuming (with session token)
*
*/

#ifdef DEBUG
TEST_F(SdkTest, SdkTestCloudraidTransfers)
{
    LOG_info << "___TEST Cloudraid transfers___";
    ASSERT_NO_FATAL_FAILURE(getAccountsForTest(2));

    ASSERT_TRUE(DebugTestHook::resetForTests()) << "SDK test hooks are not enabled in release mode";

    MegaNode *rootnode = megaApi[0]->getRootNode();

    ASSERT_NO_FATAL_FAILURE(importPublicLink(0, "https://mega.nz/#!zAJnUTYD!8YE5dXrnIEJ47NdDfFEvqtOefhuDMphyae0KY5zrhns", rootnode));
    MegaHandle imported_file_handle = mApi[0].h;

    MegaNode *nimported = megaApi[0]->getNodeByHandle(imported_file_handle);


    string filename = DOTSLASH "cloudraid_downloaded_file.sdktest";
    deleteFile(filename.c_str());

    // plain cloudraid download
    mApi[0].transferFlags[MegaTransfer::TYPE_DOWNLOAD] = false;
    megaApi[0]->startDownload(nimported, filename.c_str());
    ASSERT_TRUE(waitForResponse(&mApi[0].transferFlags[MegaTransfer::TYPE_DOWNLOAD], 600))
        << "Download cloudraid transfer failed after " << maxTimeout << " seconds";
    ASSERT_EQ(MegaError::API_OK, mApi[0].lastError) << "Cannot download the cloudraid file (error: " << mApi[0].lastError << ")";


    // cloudraid download with periodic pause and resume

    incrementFilename(filename);
    deleteFile(filename.c_str());

    // smaller chunk sizes so we can get plenty of pauses
    #ifdef MEGASDK_DEBUG_TEST_HOOKS_ENABLED
    globalMegaTestHooks.onSetIsRaid = ::mega::DebugTestHook::onSetIsRaid_morechunks;
    #endif

    // plain cloudraid download
    {
        onTransferUpdate_progress = 0;
        onTransferUpdate_filesize = 0;
        mApi[0].transferFlags[MegaTransfer::TYPE_DOWNLOAD] = false;
        megaApi[0]->startDownload(nimported, filename.c_str());

        m_off_t lastprogress = 0, pausecount = 0;
        second_timer t;
        while (t.elapsed() < 60 && (onTransferUpdate_filesize == 0 || onTransferUpdate_progress < onTransferUpdate_filesize))
        {
            if (onTransferUpdate_progress > lastprogress)
            {
                megaApi[0]->pauseTransfers(true);
                pausecount += 1;
                WaitMillisec(100);
                megaApi[0]->pauseTransfers(false);
                lastprogress = onTransferUpdate_progress;
            }
            WaitMillisec(100);
        }
        ASSERT_LT(t.elapsed(), 60u) << "timed out downloading cloudraid file";
        ASSERT_GE(onTransferUpdate_filesize, 0u);
        ASSERT_TRUE(onTransferUpdate_progress == onTransferUpdate_filesize);
        ASSERT_GE(pausecount, 3);
        ASSERT_TRUE(waitForResponse(&mApi[0].transferFlags[MegaTransfer::TYPE_DOWNLOAD], 30))<< "Download cloudraid transfer with pauses failed";
        ASSERT_EQ(MegaError::API_OK, mApi[0].lastError) << "Cannot download the cloudraid file (error: " << mApi[0].lastError << ")";
    }


    incrementFilename(filename);
    deleteFile(filename.c_str());

    // cloudraid download with periodic full exit and resume from session ID
    // plain cloudraid download
    {
        megaApi[0]->setMaxDownloadSpeed(32 * 1024 * 1024 * 8 / 30); // should take 30 seconds, not counting exit/resume session
        mApi[0].transferFlags[MegaTransfer::TYPE_DOWNLOAD] = false;
        megaApi[0]->startDownload(nimported, filename.c_str());

        std::string sessionId = megaApi[0]->dumpSession();

        onTransferUpdate_progress = 0;// updated in callbacks
        onTransferUpdate_filesize = 0;
        m_off_t lastprogress = 0;
        unsigned exitresumecount = 0;
        second_timer t;
        auto initialOnTranferFinishedCount = onTranferFinishedCount;
        auto lastOnTranferFinishedCount = onTranferFinishedCount;
        while (t.elapsed() < 180 && onTranferFinishedCount < initialOnTranferFinishedCount + 2)
        {
            if (onTransferUpdate_progress > lastprogress + onTransferUpdate_filesize/6)
            {
                megaApi[0].reset();
                exitresumecount += 1;
                WaitMillisec(100);

                megaApi[0].reset(new MegaApi(APP_KEY.c_str(), megaApiCacheFolder(0).c_str(), USER_AGENT.c_str(), int(0), unsigned(THREADS_PER_MEGACLIENT)));
                mApi[0].megaApi = megaApi[0].get();
                megaApi[0]->addListener(this);
                megaApi[0]->setMaxDownloadSpeed(32 * 1024 * 1024 * 8 / 30); // should take 30 seconds, not counting exit/resume session

                t.pause();
                ASSERT_NO_FATAL_FAILURE(resumeSession(sessionId.c_str()));
                ASSERT_NO_FATAL_FAILURE(fetchnodes(0));
                t.resume();

                lastprogress = onTransferUpdate_progress;
            }
            else if (onTranferFinishedCount > lastOnTranferFinishedCount)
            {
                t.reset();
                lastOnTranferFinishedCount = onTranferFinishedCount;
                deleteFile(filename.c_str());
                onTransferUpdate_progress = 0;
                onTransferUpdate_filesize = 0;
                lastprogress = 0;
                mApi[0].transferFlags[MegaTransfer::TYPE_DOWNLOAD] = false;
                megaApi[0]->startDownload(nimported, filename.c_str());
            }
            WaitMillisec(1);
        }
        ASSERT_EQ(onTransferUpdate_progress, onTransferUpdate_filesize);
        ASSERT_EQ(initialOnTranferFinishedCount + 2, onTranferFinishedCount);
        ASSERT_GE(exitresumecount, 6u);
        ASSERT_TRUE(waitForResponse(&mApi[0].transferFlags[MegaTransfer::TYPE_DOWNLOAD], 1)) << "Download cloudraid transfer with pauses failed";
        ASSERT_EQ(MegaError::API_OK, mApi[0].lastError) << "Cannot download the cloudraid file (error: " << mApi[0].lastError << ")";
    }

    ASSERT_TRUE(DebugTestHook::resetForTests()) << "SDK test hooks are not enabled in release mode";
}
#endif


/**
* @brief TEST_F SdkTestCloudraidTransferWithConnectionFailures
*
* Download a cloudraid file but with a connection failing with http errors 404 and 403.   The download should recover from the problems in 5 channel mode
*
*/

#ifdef DEBUG
TEST_F(SdkTest, SdkTestCloudraidTransferWithConnectionFailures)
{
    LOG_info << "___TEST Cloudraid transfers___";
    ASSERT_NO_FATAL_FAILURE(getAccountsForTest(2));

    ASSERT_TRUE(DebugTestHook::resetForTests()) << "SDK test hooks are not enabled in release mode";

    std::unique_ptr<MegaNode> rootnode{megaApi[0]->getRootNode()};

    ASSERT_NO_FATAL_FAILURE(importPublicLink(0, "https://mega.nz/#!zAJnUTYD!8YE5dXrnIEJ47NdDfFEvqtOefhuDMphyae0KY5zrhns", rootnode.get()));
    MegaHandle imported_file_handle = mApi[0].h;
    std::unique_ptr<MegaNode> nimported{megaApi[0]->getNodeByHandle(imported_file_handle)};


    string filename = DOTSLASH "cloudraid_downloaded_file.sdktest";
    deleteFile(filename.c_str());

    // set up for 404 and 403 errors
    // smaller chunk sizes so we can get plenty of pauses
    DebugTestHook::countdownTo404 = 5;
    DebugTestHook::countdownTo403 = 12;
#ifdef MEGASDK_DEBUG_TEST_HOOKS_ENABLED
    globalMegaTestHooks.onHttpReqPost = DebugTestHook::onHttpReqPost404Or403;
    globalMegaTestHooks.onSetIsRaid = DebugTestHook::onSetIsRaid_morechunks;
#endif

    // plain cloudraid download
    {
        onTransferUpdate_progress = 0;
        onTransferUpdate_filesize = 0;
        mApi[0].transferFlags[MegaTransfer::TYPE_DOWNLOAD] = false;
        megaApi[0]->startDownload(nimported.get(), filename.c_str());

        ASSERT_TRUE(waitForResponse(&mApi[0].transferFlags[MegaTransfer::TYPE_DOWNLOAD], 180)) << "Cloudraid download with 404 and 403 errors time out (180 seconds)";
        ASSERT_EQ(MegaError::API_OK, mApi[0].lastError) << "Cannot download the cloudraid file (error: " << mApi[0].lastError << ")";
        ASSERT_GE(onTransferUpdate_filesize, 0u);
        ASSERT_TRUE(onTransferUpdate_progress == onTransferUpdate_filesize);
        ASSERT_LT(DebugTestHook::countdownTo404, 0);
        ASSERT_LT(DebugTestHook::countdownTo403, 0);
    }


    ASSERT_TRUE(DebugTestHook::resetForTests()) << "SDK test hooks are not enabled in release mode";
}
#endif


/**
* @brief TEST_F SdkTestCloudraidTransferWithConnectionFailures
*
* Download a cloudraid file but with a connection failing with http errors 404 and 403.   The download should recover from the problems in 5 channel mode
*
*/

#ifdef DEBUG
TEST_F(SdkTest, SdkTestCloudraidTransferWithSingleChannelTimeouts)
{
    LOG_info << "___TEST Cloudraid transfers___";
    ASSERT_NO_FATAL_FAILURE(getAccountsForTest(2));

    ASSERT_TRUE(DebugTestHook::resetForTests()) << "SDK test hooks are not enabled in release mode";

    std::unique_ptr<MegaNode> rootnode{megaApi[0]->getRootNode()};

    ASSERT_NO_FATAL_FAILURE(importPublicLink(0, "https://mega.nz/#!zAJnUTYD!8YE5dXrnIEJ47NdDfFEvqtOefhuDMphyae0KY5zrhns", rootnode.get()));
    MegaHandle imported_file_handle = mApi[0].h;
    std::unique_ptr<MegaNode> nimported{megaApi[0]->getNodeByHandle(imported_file_handle)};


    string filename = DOTSLASH "cloudraid_downloaded_file.sdktest";
    deleteFile(filename.c_str());

    // set up for 404 and 403 errors
    // smaller chunk sizes so we can get plenty of pauses
    DebugTestHook::countdownToTimeout = 15;
#ifdef MEGASDK_DEBUG_TEST_HOOKS_ENABLED
    globalMegaTestHooks.onHttpReqPost = DebugTestHook::onHttpReqPostTimeout;
    globalMegaTestHooks.onSetIsRaid = DebugTestHook::onSetIsRaid_morechunks;
#endif

    // plain cloudraid download
    {
        onTransferUpdate_progress = 0;
        onTransferUpdate_filesize = 0;
        mApi[0].transferFlags[MegaTransfer::TYPE_DOWNLOAD] = false;
        megaApi[0]->startDownload(nimported.get(), filename.c_str());

        ASSERT_TRUE(waitForResponse(&mApi[0].transferFlags[MegaTransfer::TYPE_DOWNLOAD], 180)) << "Cloudraid download with timeout errors timed out (180 seconds)";
        ASSERT_EQ(MegaError::API_OK, mApi[0].lastError) << "Cannot download the cloudraid file (error: " << mApi[0].lastError << ")";
        ASSERT_GE(onTransferUpdate_filesize, 0u);
        ASSERT_EQ(onTransferUpdate_progress, onTransferUpdate_filesize);
        ASSERT_LT(DebugTestHook::countdownToTimeout, 0);
    }
    ASSERT_TRUE(DebugTestHook::resetForTests()) << "SDK test hooks are not enabled in release mode";
}
#endif



/**
* @brief TEST_F SdkTestOverquotaNonCloudraid
*
* Induces a simulated overquota error during a conventional download.  Confirms the download stops, pauses, and resumes.
*
*/

#ifdef DEBUG
TEST_F(SdkTest, SdkTestOverquotaNonCloudraid)
{
    LOG_info << "___TEST SdkTestOverquotaNonCloudraid";
    ASSERT_NO_FATAL_FAILURE(getAccountsForTest(2));

    ASSERT_TRUE(DebugTestHook::resetForTests()) << "SDK test hooks are not enabled in release mode";

    // make a file to download, and upload so we can pull it down
    std::unique_ptr<MegaNode> rootnode{megaApi[0]->getRootNode()};
    deleteFile(UPFILE);
    createFile(UPFILE, true);
    mApi[0].transferFlags[MegaTransfer::TYPE_UPLOAD] = false;
    megaApi[0]->startUpload(UPFILE.c_str(), rootnode.get());
    ASSERT_TRUE(waitForResponse(&mApi[0].transferFlags[MegaTransfer::TYPE_UPLOAD], 600))
        << "Upload transfer failed after " << 600 << " seconds";
    std::unique_ptr<MegaNode> n1{megaApi[0]->getNodeByHandle(mApi[0].h)};
    ASSERT_NE(n1.get(), ((::mega::MegaNode *)NULL));

    // set up to simulate 509 error
    DebugTestHook::isRaid = false;
    DebugTestHook::isRaidKnown = false;
    DebugTestHook::countdownToOverquota = 3;
    #ifdef MEGASDK_DEBUG_TEST_HOOKS_ENABLED
    globalMegaTestHooks.onHttpReqPost = DebugTestHook::onHttpReqPost509;
    globalMegaTestHooks.onSetIsRaid = DebugTestHook::onSetIsRaid;
    #endif

    // download - we should see a 30 second pause for 509 processing in the middle
    string filename2 = DOTSLASH + DOWNFILE;
    deleteFile(filename2);
    mApi[0].transferFlags[MegaTransfer::TYPE_DOWNLOAD] = false;
    megaApi[0]->startDownload(n1.get(), filename2.c_str());

    // get to 30 sec pause point
    second_timer t;
    while (t.elapsed() < 30 && DebugTestHook::countdownToOverquota >= 0)
    {
        WaitMillisec(1000);
    }
    ASSERT_TRUE(DebugTestHook::isRaidKnown);
    ASSERT_FALSE(DebugTestHook::isRaid);

    // ok so now we should see no more http requests sent for 30 seconds. Test 20 for reliable testing
    int originalcount = DebugTestHook::countdownToOverquota;
    second_timer t2;
    while (t2.elapsed() < 20)
    {
        WaitMillisec(1000);
    }
    ASSERT_TRUE(DebugTestHook::countdownToOverquota == originalcount);

    // Now wait for the file to finish

    ASSERT_TRUE(waitForResponse(&mApi[0].transferFlags[MegaTransfer::TYPE_DOWNLOAD], 600))
        << "Download transfer failed after " << maxTimeout << " seconds";
    ASSERT_EQ(MegaError::API_OK, mApi[0].lastError) << "Cannot download the file (error: " << mApi[0].lastError << ")";

    ASSERT_LT(DebugTestHook::countdownToOverquota, 0);
    ASSERT_LT(DebugTestHook::countdownToOverquota, originalcount);  // there should have been more http activity after the wait

    ASSERT_TRUE(DebugTestHook::resetForTests()) << "SDK test hooks are not enabled in release mode";
}
#endif


/**
* @brief TEST_F SdkTestOverquotaNonCloudraid
*
* use the hooks to simulate an overquota condition while running a raid download transfer, and check the handling
*
*/

#ifdef DEBUG
TEST_F(SdkTest, SdkTestOverquotaCloudraid)
{
    LOG_info << "___TEST SdkTestOverquotaCloudraid";
    ASSERT_NO_FATAL_FAILURE(getAccountsForTest(2));

    ASSERT_TRUE(DebugTestHook::resetForTests()) << "SDK test hooks are not enabled in release mode";

    ASSERT_NO_FATAL_FAILURE(importPublicLink(0, "https://mega.nz/#!zAJnUTYD!8YE5dXrnIEJ47NdDfFEvqtOefhuDMphyae0KY5zrhns", megaApi[0]->getRootNode()));
    MegaHandle imported_file_handle = mApi[0].h;
    MegaNode *nimported = megaApi[0]->getNodeByHandle(imported_file_handle);

    // set up to simulate 509 error
    DebugTestHook::isRaid = false;
    DebugTestHook::isRaidKnown = false;
    DebugTestHook::countdownToOverquota = 8;
    #ifdef MEGASDK_DEBUG_TEST_HOOKS_ENABLED
    globalMegaTestHooks.onHttpReqPost = DebugTestHook::onHttpReqPost509;
    globalMegaTestHooks.onSetIsRaid = DebugTestHook::onSetIsRaid;
    #endif

    // download - we should see a 30 second pause for 509 processing in the middle
    string filename2 = DOTSLASH + DOWNFILE;
    deleteFile(filename2);
    mApi[0].transferFlags[MegaTransfer::TYPE_DOWNLOAD] = false;
    megaApi[0]->startDownload(nimported, filename2.c_str());

    // get to 30 sec pause point
    second_timer t;
    while (t.elapsed() < 30 && DebugTestHook::countdownToOverquota >= 0)
    {
        WaitMillisec(1000);
    }
    ASSERT_TRUE(DebugTestHook::isRaidKnown);
    ASSERT_TRUE(DebugTestHook::isRaid);

    // ok so now we should see no more http requests sent for 30 seconds.  Test 20 for reliablilty
    int originalcount = DebugTestHook::countdownToOverquota;
    second_timer t2;
    while (t2.elapsed() < 20)
    {
        WaitMillisec(1000);
    }
    ASSERT_EQ(DebugTestHook::countdownToOverquota, originalcount);

    // Now wait for the file to finish

    ASSERT_TRUE(waitForResponse(&mApi[0].transferFlags[MegaTransfer::TYPE_DOWNLOAD], 600))
        << "Download transfer failed after " << maxTimeout << " seconds";
    ASSERT_EQ(MegaError::API_OK, mApi[0].lastError) << "Cannot download the file (error: " << mApi[0].lastError << ")";

    ASSERT_LT(DebugTestHook::countdownToOverquota, 0);
    ASSERT_LT(DebugTestHook::countdownToOverquota, originalcount);  // there should have been more http activity after the wait

    ASSERT_TRUE(DebugTestHook::resetForTests()) << "SDK test hooks are not enabled in release mode";
}
#endif


struct CheckStreamedFile_MegaTransferListener : public MegaTransferListener
{
    typedef ::mega::byte byte;

    size_t reserved;
    size_t receiveBufPos;
    size_t file_start_offset;
    byte* receiveBuf;
    bool completedSuccessfully;
    bool completedUnsuccessfully;
    MegaError* completedUnsuccessfullyError;
    byte* compareDecryptedData;
    bool comparedEqual;


    CheckStreamedFile_MegaTransferListener(size_t receiveStartPoint, size_t receiveSizeExpected, byte* fileCompareData)
        : reserved(0)
        , receiveBufPos(0)
        , file_start_offset(0)
        , receiveBuf(NULL)
        , completedSuccessfully(false)
        , completedUnsuccessfully(false)
        , completedUnsuccessfullyError(NULL)
        , compareDecryptedData(fileCompareData)
        , comparedEqual(true)
    {
        file_start_offset = receiveStartPoint;
        reserved = receiveSizeExpected;
        receiveBuf = new byte[reserved];
        compareDecryptedData = fileCompareData;
    }

    ~CheckStreamedFile_MegaTransferListener()
    {
        delete[] receiveBuf;
    }

    void onTransferStart(MegaApi *api, MegaTransfer *transfer) override
    {
    }
    void onTransferFinish(MegaApi* api, MegaTransfer *transfer, MegaError* error) override
    {
        if (error && error->getErrorCode() != API_OK)
        {
            ((error->getErrorCode() == API_EARGS && reserved == 0) ? completedSuccessfully : completedUnsuccessfully) = true;
            completedUnsuccessfullyError = error->copy();
        }
        else
        {
            if (0 != memcmp(receiveBuf, compareDecryptedData + file_start_offset, receiveBufPos))
                comparedEqual = false;
            completedSuccessfully = true;
        }
    }
    void onTransferUpdate(MegaApi *api, MegaTransfer *transfer) override
    {
    }
    void onTransferTemporaryError(MegaApi *api, MegaTransfer * /*transfer*/, MegaError* error) override
    {
        ostringstream msg;
        msg << "onTransferTemporaryError: " << (error ? error->getErrorString() : "NULL") << endl;
        api->log(MegaApi::LOG_LEVEL_WARNING, msg.str().c_str());
    }
    bool onTransferData(MegaApi *api, MegaTransfer *transfer, char *buffer, size_t size) override
    {
        assert(receiveBufPos + size <= reserved);
        memcpy(receiveBuf + receiveBufPos, buffer, size);
        receiveBufPos += size;

        if (0 != memcmp(receiveBuf, compareDecryptedData + file_start_offset, receiveBufPos))
            comparedEqual = false;

        return true;
    }
};


CheckStreamedFile_MegaTransferListener* StreamRaidFilePart(MegaApi* megaApi, m_off_t start, m_off_t end, bool raid, bool smallpieces, MegaNode* raidFileNode, MegaNode*nonRaidFileNode, ::mega::byte* filecomparedata)
{
    assert(raidFileNode && nonRaidFileNode);
    LOG_info << "stream test ---------------------------------------------------" << start << " to " << end << "(len " << end - start << ") " << (raid ? " RAID " : " non-raid ") << (raid ? (smallpieces ? " smallpieces " : "normalpieces") : "");

#ifdef MEGASDK_DEBUG_TEST_HOOKS_ENABLED
    globalMegaTestHooks.onSetIsRaid = smallpieces ? &DebugTestHook::onSetIsRaid_smallchunks10 : NULL;
#endif

    CheckStreamedFile_MegaTransferListener* p = new CheckStreamedFile_MegaTransferListener(size_t(start), size_t(end - start), filecomparedata);
    megaApi->setStreamingMinimumRate(0);
    megaApi->startStreaming(raid ? raidFileNode : nonRaidFileNode, start, end - start, p);
    return p;
}



/**
* @brief TEST_F SdkCloudraidStreamingSoakTest
*
* Stream random portions of the well-known file for 10 minutes, while randomly varying
*       raid / non-raid
*       front/end/middle  (especial attention to first and last raidlines, and varying start/end within a raidline)
*       large piece / small piece
*       small raid chunk sizes (so small pieces of file don't just load in one request per connection) / normal sizes
*
*/


TEST_F(SdkTest, SdkCloudraidStreamingSoakTest)
{
    LOG_info << "___TEST SdkCloudraidStreamingSoakTest";
    ASSERT_NO_FATAL_FAILURE(getAccountsForTest(2));

#ifdef MEGASDK_DEBUG_TEST_HOOKS_ENABLED
    ASSERT_TRUE(DebugTestHook::resetForTests()) << "SDK test hooks are not enabled in release mode";
#endif

    // ensure we have our standard raid test file
    ASSERT_NO_FATAL_FAILURE(importPublicLink(0, "https://mega.nz/#!zAJnUTYD!8YE5dXrnIEJ47NdDfFEvqtOefhuDMphyae0KY5zrhns", std::unique_ptr<MegaNode>{megaApi[0]->getRootNode()}.get()));
    MegaHandle imported_file_handle = mApi[0].h;
    MegaNode *nimported = megaApi[0]->getNodeByHandle(imported_file_handle);

    MegaNode *rootnode = megaApi[0]->getRootNode();

    // get the file, and upload as non-raid
    string filename2 = DOTSLASH + DOWNFILE;
    deleteFile(filename2);

    mApi[0].transferFlags[MegaTransfer::TYPE_DOWNLOAD] = false;
    megaApi[0]->startDownload(nimported, filename2.c_str());
    ASSERT_TRUE(waitForResponse(&mApi[0].transferFlags[MegaTransfer::TYPE_DOWNLOAD])) << "Setup transfer failed after " << maxTimeout << " seconds";
    ASSERT_EQ(MegaError::API_OK, mApi[0].lastError) << "Cannot download the initial file (error: " << mApi[0].lastError << ")";

    char raidchar = 0;
    char nonraidchar = 'M';

    string filename3 = filename2;
    incrementFilename(filename3);
    filename3 += ".neverseenbefore";
    deleteFile(filename3);
    copyFile(filename2, filename3);
    {
        fstream fs(filename3.c_str(), ios::in | ios::out | ios::binary);
        raidchar = (char)fs.get();
        fs.seekg(0);
        fs.put('M');  // we have to edit the file before upload, as Mega is too clever and will skip actual upload otherwise
        fs.flush();
    }

    // actual upload
    mApi[0].transferFlags[MegaTransfer::TYPE_UPLOAD] = false;
    megaApi[0]->startUpload(filename3.data(), rootnode);
    waitForResponse(&mApi[0].transferFlags[MegaTransfer::TYPE_UPLOAD]);

    ASSERT_EQ(MegaError::API_OK, mApi[0].lastError) << "Cannot upload a test file (error: " << mApi[0].lastError << ")";

    MegaNode *nonRaidNode = megaApi[0]->getNodeByHandle(mApi[0].h);

    int64_t filesize = getFilesize(filename2);
    std::ifstream compareDecryptedFile(filename2.c_str(), ios::binary);
    std::vector<::mega::byte> compareDecryptedData(static_cast<size_t>(filesize));
    compareDecryptedFile.read((char*)compareDecryptedData.data(), filesize);

    m_time_t starttime = m_time();
    int seconds_to_test_for = 60; //gRunningInCI ? 60 : 60 * 10;

    // ok loop for 10 minutes  (one munite under jenkins)
    srand(unsigned(starttime));
    int randomRunsDone = 0;
    m_off_t randomRunsBytes = 0;
    for (; m_time() - starttime < seconds_to_test_for; ++randomRunsDone)
    {

        int testtype = rand() % 10;
        int smallpieces = rand() % 2;
        int nonraid = rand() % 4 == 1;

        compareDecryptedData[0] = ::mega::byte(nonraid ? nonraidchar : raidchar);

        m_off_t start = 0, end = 0;

        if (testtype < 3)  // front of file
        {
            start = std::max<int>(0, rand() % 5 * 10240 - 1024);
            end = start + rand() % 5 * 10240;
        }
        else if (testtype == 3)  // within 1, 2, or 3 raidlines
        {
            start = std::max<int>(0, rand() % 5 * 10240 - 1024);
            end = start + rand() % (3 * RAIDLINE);
        }
        else if (testtype < 8) // end of file
        {
            end = std::min<m_off_t>(32620740, 32620740 + RAIDLINE - rand() % (2 * RAIDLINE));
            start = end - rand() % 5 * 10240;
        }
        else if (testtype == 8) // 0 size [seems this is not allowed at intermediate layer now - EARGS]
        {
            start = rand() % 32620740;
            end = start;
        }
        else // decent piece of the file
        {
            int pieceSize = 50000; //gRunningInCI ? 50000 : 5000000;
            start = rand() % pieceSize;
            int n = pieceSize / (smallpieces ? 100 : 1);
            end = start + n + rand() % n;
        }

        // seems 0 size not allowed now - make sure we get at least 1 byte
        if (start == end)
        {
            if (start > 0) start -= 1;
            else end += 1;
        }
        randomRunsBytes += end - start;

        LOG_info << "beginning stream test, " << start << " to " << end << "(len " << end - start << ") " << (nonraid ? " non-raid " : " RAID ") << (!nonraid ? (smallpieces ? " smallpieces " : "normalpieces") : "");

        CheckStreamedFile_MegaTransferListener* p = StreamRaidFilePart(megaApi[0].get(), start, end, !nonraid, smallpieces, nimported, nonRaidNode, compareDecryptedData.data());

        for (unsigned i = 0; p->comparedEqual; ++i)
        {
            WaitMillisec(100);
            if (p->completedUnsuccessfully)
            {
                ASSERT_FALSE(p->completedUnsuccessfully) << " on random run " << randomRunsDone << ", download failed: " << start << " to " << end << ", "
                    << (nonraid?"nonraid":"raid") <<  ", " << (smallpieces?"small pieces":"normal size pieces")
                    << ", reported error: " << (p->completedUnsuccessfullyError ? p->completedUnsuccessfullyError->getErrorCode() : 0)
                    << " " << (p->completedUnsuccessfullyError ? p->completedUnsuccessfullyError->getErrorString() : "NULL");
                break;
            }
            else if (p->completedSuccessfully)
            {
                break;
            }
            else if (i > maxTimeout * 10)
            {
                ASSERT_TRUE(i <= maxTimeout * 10) << "download took too long, more than " << maxTimeout << " seconds.  Is the free transfer quota exhausted?";
                break;
            }
        }
        ASSERT_TRUE(p->comparedEqual);

        delete p;

    }

    ASSERT_GT(randomRunsDone, 10 /*(gRunningInCI ? 10 : 100)*/ );

    ostringstream msg;
    msg << "Streaming test downloaded " << randomRunsDone << " samples of the file from random places and sizes, " << randomRunsBytes << " bytes total" << endl;
    megaApi[0]->log(MegaApi::LOG_LEVEL_DEBUG, msg.str().c_str());

    delete nimported;
    delete nonRaidNode;
    delete rootnode;

#ifdef MEGASDK_DEBUG_TEST_HOOKS_ENABLED
    ASSERT_TRUE(DebugTestHook::resetForTests()) << "SDK test hooks are not enabled in release mode";
#endif
}

TEST_F(SdkTest, SdkRecentsTest)
{
    LOG_info << "___TEST SdkRecentsTest___";
    ASSERT_NO_FATAL_FAILURE(getAccountsForTest(2));

    MegaNode *rootnode = megaApi[0]->getRootNode();

    deleteFile(UPFILE);
    deleteFile(DOWNFILE);

    string filename1 = UPFILE;
    createFile(filename1, false);
    auto err = synchronousStartUpload(0, filename1.c_str(), rootnode);
    ASSERT_EQ(MegaError::API_OK, err) << "Cannot upload a test file (error: " << err << ")";

    ofstream f(filename1);
    f << "update";
    f.close();

    err = synchronousStartUpload(0, filename1.c_str(), rootnode);
    ASSERT_EQ(MegaError::API_OK, err) << "Cannot upload an updated test file (error: " << err << ")";

    synchronousCatchup(0);

    string filename2 = DOWNFILE;
    createFile(filename2, false);

    err = synchronousStartUpload(0, filename2.c_str(), rootnode);
    ASSERT_EQ(MegaError::API_OK, err) << "Cannot upload a test file2 (error: " << err << ")";

    ofstream f2(filename2);
    f2 << "update";
    f2.close();

    err = synchronousStartUpload(0, filename2.c_str(), rootnode);
    ASSERT_EQ(MegaError::API_OK, err) << "Cannot upload an updated test file2 (error: " << err << ")";

    synchronousCatchup(0);


    std::unique_ptr<MegaRecentActionBucketList> buckets{megaApi[0]->getRecentActions(1, 10)};

    ostringstream logMsg;
    for (int i = 0; i < buckets->size(); ++i)
    {
        logMsg << "bucket " << to_string(i) << endl;
        megaApi[0]->log(MegaApi::LOG_LEVEL_INFO, logMsg.str().c_str());
        auto bucket = buckets->get(i);
        for (int j = 0; j < buckets->get(i)->getNodes()->size(); ++j)
        {
            auto node = bucket->getNodes()->get(j);
            logMsg << node->getName() << " " << node->getCreationTime() << " " << bucket->getTimestamp() << " " << bucket->getParentHandle() << " " << bucket->isUpdate() << " " << bucket->isMedia() << endl;
            megaApi[0]->log(MegaApi::LOG_LEVEL_DEBUG, logMsg.str().c_str());
        }
    }

    ASSERT_TRUE(buckets != nullptr);
    ASSERT_TRUE(buckets->size() > 0);
    ASSERT_TRUE(buckets->get(0)->getNodes()->size() > 1);
    ASSERT_EQ(DOWNFILE, string(buckets->get(0)->getNodes()->get(0)->getName()));
    ASSERT_EQ(UPFILE, string(buckets->get(0)->getNodes()->get(1)->getName()));
}

TEST_F(SdkTest, SdkMediaUploadRequestURL)
{
    LOG_info << "___TEST MediaUploadRequestURL___";
    ASSERT_NO_FATAL_FAILURE(getAccountsForTest(1));

    // Create a "media upload" instance
    int apiIndex = 0;
    std::unique_ptr<MegaBackgroundMediaUpload> req(MegaBackgroundMediaUpload::createInstance(megaApi[apiIndex].get()));

    // Request a media upload URL
    int64_t dummyFileSize = 123456;
    auto err = synchronousMediaUploadRequestURL(apiIndex, dummyFileSize, req.get(), nullptr);
    ASSERT_EQ(MegaError::API_OK, err) << "Cannot request media upload URL (error: " << err << ")";

    // Get the generated media upload URL
    std::unique_ptr<char[]> url(req->getUploadURL());
    ASSERT_NE(nullptr, url) << "Got NULL media upload URL";
    ASSERT_NE(0, *url.get()) << "Got empty media upload URL";
}

TEST_F(SdkTest, SdkSimpleCommands)
{
    ASSERT_NO_FATAL_FAILURE(getAccountsForTest(1));
    LOG_info << "___TEST SimpleCommands___";

    // fetchTimeZone() test
    auto err = synchronousFetchTimeZone(0);
    ASSERT_EQ(MegaError::API_OK, err) << "Fetch time zone failed (error: " << err << ")";
    ASSERT_TRUE(mApi[0].tzDetails && mApi[0].tzDetails->getNumTimeZones()) << "Invalid Time Zone details"; // some simple validation


    // cleanRubbishBin() test (accept both success and already empty statuses)
    err = synchronousCleanRubbishBin(0);
    ASSERT_TRUE(err == MegaError::API_OK || err == MegaError::API_ENOENT) << "Clean rubbish bin failed (error: " << err << ")";

    // getExtendedAccountDetails()
    err = synchronousGetExtendedAccountDetails(0, true);
    ASSERT_EQ(MegaError::API_OK, err) << "Get extended account details failed (error: " << err << ")";
    ASSERT_TRUE(!!mApi[0].accountDetails) << "Invalid accout details"; // some simple validation

    // killSession()
    gSessionIDs[0] = "invalid";
    int numSessions = mApi[0].accountDetails->getNumSessions();
    for (int i = 0; i < numSessions; ++i)
    {
        // look for current session
        std::unique_ptr<MegaAccountSession> session(mApi[0].accountDetails->getSession(i));
        if (session->isCurrent())
        {
            err = synchronousKillSession(0, session->getHandle());
            ASSERT_EQ(MegaError::API_OK, err) << "Kill session failed for current session (error: " << err << ")";

            break;
        }
    }

    gTestingInvalidArgs = true;
<<<<<<< HEAD
    err = synchronousKillSession(0, INVALID_HANDLE);
=======
    err = synchronousKillSession(0, INVALID_HANDLE + 1);  // INVALID_HANDLE is special and means kill all (in the intermediate layer) - so +1 for a (probably) really invalid handle
>>>>>>> 6c8ba582
    ASSERT_EQ(MegaError::API_ESID, err) << "Kill session for unknown sessions shoud fail with API_ESID (error: " << err << ")";
    gTestingInvalidArgs = false;

    // getMiscFlags() -- not logged in
    logout(0);
    err = synchronousGetMiscFlags(0);
    ASSERT_EQ(MegaError::API_OK, err) << "Get misc flags failed (error: " << err << ")";
}

TEST_F(SdkTest, SdkGetCountryCallingCodes)
{
    LOG_info << "___TEST SdkGetCountryCallingCodes___";
    ASSERT_NO_FATAL_FAILURE(getAccountsForTest(2));

    getCountryCallingCodes();
    ASSERT_NE(nullptr, stringListMap);
    ASSERT_GT(stringListMap->size(), 0);
    // sanity check a few country codes
    const MegaStringList* const nz = stringListMap->get("NZ");
    ASSERT_NE(nullptr, nz);
    ASSERT_EQ(1, nz->size());
    ASSERT_EQ(0, strcmp("64", nz->get(0)));
    const MegaStringList* const de = stringListMap->get("DE");
    ASSERT_NE(nullptr, de);
    ASSERT_EQ(1, de->size());
    ASSERT_EQ(0, strcmp("49", de->get(0)));
}

TEST_F(SdkTest, SdkGetRegisteredContacts)
{
    LOG_info << "___TEST SdkGetRegisteredContacts___";
    ASSERT_NO_FATAL_FAILURE(getAccountsForTest(2));

    const std::string js1 = "+0000000010";
    const std::string js2 = "+0000000011";
    const std::map<std::string, std::string> contacts{
        {js1, "John Smith"}, // sms verified
        {js2, "John Smith"}, // sms verified
        {"+640", "John Smith"}, // not sms verified
    };
    getRegisteredContacts(contacts);
    ASSERT_NE(nullptr, stringTable);
    ASSERT_EQ(2, stringTable->size());

    // repacking and sorting result
    using row_t = std::tuple<std::string, std::string, std::string>;
    std::vector<row_t> table;
    for (int i = 0; i < stringTable->size(); ++i)
    {
        const MegaStringList* const stringList = stringTable->get(i);
        ASSERT_EQ(3, stringList->size());
        table.emplace_back(stringList->get(0), stringList->get(1), stringList->get(2));
    }

    std::sort(table.begin(), table.end(), [](const row_t& lhs, const row_t& rhs)
                                          {
                                              return std::get<0>(lhs) < std::get<0>(rhs);
                                          });

    // Check johnsmith1
    ASSERT_EQ(js1, std::get<0>(table[0])); // eud
    ASSERT_GT(std::get<1>(table[0]).size(), 0u); // id
    ASSERT_EQ(js1, std::get<2>(table[0])); // ud

    // Check johnsmith2
    ASSERT_EQ(js2, std::get<0>(table[1])); // eud
    ASSERT_GT(std::get<1>(table[1]).size(), 0u); // id
    ASSERT_EQ(js2, std::get<2>(table[1])); // ud
}

TEST_F(SdkTest, DISABLED_invalidFileNames)
{
    LOG_info << "___TEST invalidFileNames___";
    ASSERT_NO_FATAL_FAILURE(getAccountsForTest(2));

    FSACCESS_CLASS fsa;
    auto aux = LocalPath::fromPath(fs::current_path().u8string(), fsa);

#if defined (__linux__) || defined (__ANDROID__)
    if (fileSystemAccess.getlocalfstype(aux) == FS_EXT)
    {
        // Escape set of characters and check if it's the expected one
        const char *name = megaApi[0]->escapeFsIncompatible("!\"#$%&'()*+,-./:;<=>?@[\\]^_`{|}~", fs::current_path().c_str());
        ASSERT_TRUE (!strcmp(name, "!\"#$%&'()*+,-.%2f:;<=>?@[\\]^_`{|}~"));
        delete [] name;

        // Unescape set of characters and check if it's the expected one
        name = megaApi[0]->unescapeFsIncompatible("%21%22%23%24%25%26%27%28%29%2a%2b%2c%2d"
                                                            "%2e%2f%30%31%32%33%34%35%36%37"
                                                            "%38%39%3a%3b%3c%3d%3e%3f%40%5b"
                                                            "%5c%5d%5e%5f%60%7b%7c%7d%7e",
                                                            fs::current_path().c_str());

        ASSERT_TRUE(!strcmp(name, "%21%22%23%24%25%26%27%28%29%2a%2b%2c%2d%2e"
                                  "/%30%31%32%33%34%35%36%37%38%39%3a%3b%3c%3d%3e"
                                  "%3f%40%5b%5c%5d%5e%5f%60%7b%7c%7d%7e"));
        delete [] name;
    }
#elif defined  (__APPLE__) || defined (USE_IOS)
    if (fileSystemAccess.getlocalfstype(aux) == FS_APFS
            || fileSystemAccess.getlocalfstype(aux) == FS_HFS)
    {
        // Escape set of characters and check if it's the expected one
        const char *name = megaApi[0]->escapeFsIncompatible("!\"#$%&'()*+,-./:;<=>?@[\\]^_`{|}~", fs::current_path().c_str());
        ASSERT_TRUE (!strcmp(name, "!\"#$%&'()*+,-./%3a;<=>?@[\\]^_`{|}~"));
        delete [] name;

        // Unescape set of characters and check if it's the expected one
        name = megaApi[0]->unescapeFsIncompatible("%21%22%23%24%25%26%27%28%29%2a%2b%2c%2d"
                                                            "%2e%2f%30%31%32%33%34%35%36%37"
                                                            "%38%39%3a%3b%3c%3d%3e%3f%40%5b"
                                                            "%5c%5d%5e%5f%60%7b%7c%7d%7e",
                                                            fs::current_path().c_str());

        ASSERT_TRUE(!strcmp(name, "%21%22%23%24%25%26%27%28%29%2a%2b%2c%2d%2e"
                                  "%2f%30%31%32%33%34%35%36%37%38%39:%3b%3c%3d%3e"
                                  "%3f%40%5b%5c%5d%5e%5f%60%7b%7c%7d%7e"));
        delete [] name;
    }
#elif defined(_WIN32) || defined(_WIN64) || defined(WINDOWS_PHONE)
    if (fileSystemAccess.getlocalfstype(aux) == FS_NTFS)
    {
        // Escape set of characters and check if it's the expected one
        const char *name = megaApi[0]->escapeFsIncompatible("!\"#$%&'()*+,-./:;<=>?@[\\]^_`{|}~", fs::current_path().u8string().c_str());
        ASSERT_TRUE (!strcmp(name, "!%22#$%&'()%2a+,-.%2f%3a;%3c=%3e%3f@[%5c]^_`{%7c}~"));
        delete [] name;

        // Unescape set of characters and check if it's the expected one
        name = megaApi[0]->unescapeFsIncompatible("%21%22%23%24%25%26%27%28%29%2a%2b%2c%2d"
                                                            "%2e%2f%30%31%32%33%34%35%36%37"
                                                            "%38%39%3a%3b%3c%3d%3e%3f%40%5b"
                                                            "%5c%5d%5e%5f%60%7b%7c%7d%7e",
                                                            fs::current_path().u8string().c_str());

        ASSERT_TRUE(!strcmp(name, "%21\"%23%24%25%26%27%28%29*%2b%2c%2d"
                                  "%2e/%30%31%32%33%34%35%36%37"
                                  "%38%39:%3b<%3d>?%40%5b"
                                  "\\%5d%5e%5f%60%7b|%7d%7e"));

        delete [] name;
    }
#endif

    // Maps filename unescaped (original) to filename escaped (expected result): f%2ff => f/f
    std::unique_ptr<MegaStringMap> fileNamesStringMap = std::unique_ptr<MegaStringMap>{MegaStringMap::createInstance()};
    fs::path uploadPath = fs::current_path() / "upload_invalid_filenames";
    if (fs::exists(uploadPath))
    {
        fs::remove_all(uploadPath);
    }
    fs::create_directories(uploadPath);

    for (int i = 0x01; i <= 0xA0; i++)
    {
        // skip [0-9] [A-Z] [a-z]
        if ((i >= 0x30 && i <= 0x39)
                || (i >= 0x41 && i <= 0x5A)
                || (i >= 0x61 && i <= 0x7A))
        {
            continue;
        }

        // Create file with unescaped character ex: f%5cf
        char unescapedName[6];
        sprintf(unescapedName, "f%%%02xf", i);
        if (createLocalFile(uploadPath, unescapedName))
        {
            const char *unescapedFileName = megaApi[0]->unescapeFsIncompatible(unescapedName, uploadPath.u8string().c_str());
            fileNamesStringMap->set(unescapedName, unescapedFileName);
            delete [] unescapedFileName;
        }

        // Create another file with the original character if supported f\f
        if ((i >= 0x01 && i <= 0x20)
                || (i >= 0x7F && i <= 0xA0))
        {
            // Skip control characters
            continue;
        }

        char escapedName[4];
        sprintf(escapedName, "f%cf", i);
        const char *escapedFileName = megaApi[0]->escapeFsIncompatible(escapedName, uploadPath.u8string().c_str());
        if (escapedFileName && !strcmp(escapedName, escapedFileName))
        {
            // Only create those files with supported characters, those ones that need unescaping
            // has been created above
            if (createLocalFile(uploadPath, escapedName))
            {
                const char * unescapedFileName = megaApi[0]->unescapeFsIncompatible(escapedName, uploadPath.u8string().c_str());
                fileNamesStringMap->set(escapedName, unescapedFileName);
                delete [] unescapedFileName;
            }
        }
        delete [] escapedFileName;
    }

    TransferTracker uploadListener(megaApi[0].get());
    megaApi[0]->startUpload(uploadPath.u8string().c_str(), std::unique_ptr<MegaNode>{megaApi[0]->getRootNode()}.get(), &uploadListener);
    ASSERT_EQ(API_OK, uploadListener.waitForResult());

    ::mega::unique_ptr <MegaNode> n(megaApi[0]->getNodeByPath("/upload_invalid_filenames"));
    ASSERT_TRUE(n.get());
    ::mega::unique_ptr <MegaNode> authNode(megaApi[0]->authorizeNode(n.get()));
    ASSERT_TRUE(authNode.get());
    MegaNodeList *children(authNode->getChildren());
    ASSERT_TRUE(children && children->size());

    for (int i = 0; i < children->size(); i++)
    {
        MegaNode *child = children->get(i);
        const char *uploadedName = child->getName();
        const char *uploadedNameEscaped = megaApi[0]->escapeFsIncompatible(child->getName(), uploadPath.u8string().c_str());
        const char *expectedName = fileNamesStringMap->get(uploadedNameEscaped);
        delete [] uploadedNameEscaped;

        // Conditions to check if uploaded fileName is correct:
        // 1) Escaped uploaded filename must be found in fileNamesStringMap (original filename found)
        // 2) Uploaded filename must be equal than the expected value (original filename unescaped)
        ASSERT_TRUE (uploadedName && expectedName && !strcmp(uploadedName, expectedName));
    }

    // Download files
    fs::path downloadPath = fs::current_path() / "download_invalid_filenames";
    if (fs::exists(downloadPath))
    {
        fs::remove_all(downloadPath);
    }
    fs::create_directories(downloadPath);
    TransferTracker downloadListener(megaApi[0].get());
    megaApi[0]->startDownload(authNode.get(), downloadPath.u8string().c_str(), &downloadListener);
    ASSERT_EQ(API_OK, downloadListener.waitForResult());

    for (fs::directory_iterator itpath (downloadPath); itpath != fs::directory_iterator(); ++itpath)
    {
        std::string downloadedName = itpath->path().filename().u8string();
        if (!downloadedName.compare(".") || !downloadedName.compare(".."))
        {
            continue;
        }

        // Conditions to check if downloaded fileName is correct:
        // download filename must be found in fileNamesStringMap (original filename found)
        ASSERT_TRUE(fileNamesStringMap->get(downloadedName.c_str()));
    }

#ifdef WIN32
    // double check a few well known paths
    ASSERT_EQ(fileSystemAccess.getlocalfstype(LocalPath::fromPath("c:", fsa)), FS_NTFS);
    ASSERT_EQ(fileSystemAccess.getlocalfstype(LocalPath::fromPath("c:\\", fsa)), FS_NTFS);
    ASSERT_EQ(fileSystemAccess.getlocalfstype(LocalPath::fromPath("C:\\", fsa)), FS_NTFS);
    ASSERT_EQ(fileSystemAccess.getlocalfstype(LocalPath::fromPath("C:\\Program Files", fsa)), FS_NTFS);
    ASSERT_EQ(fileSystemAccess.getlocalfstype(LocalPath::fromPath("c:\\Program Files\\Windows NT", fsa)), FS_NTFS);
#endif

}

TEST_F(SdkTest, RecursiveUploadWithLogout)
{
    LOG_info << "___TEST RecursiveUploadWithLogout___";
    ASSERT_NO_FATAL_FAILURE(getAccountsForTest(2));

    // this one used to cause a double-delete

    // make new folders (and files) in the local filesystem - approx 90
    fs::path p = fs::current_path() / "uploadme_mega_auto_test_sdk";
    if (fs::exists(p))
    {
        fs::remove_all(p);
    }
    fs::create_directories(p);
    ASSERT_TRUE(buildLocalFolders(p.u8string().c_str(), "newkid", 3, 2, 10));

    // start uploading
    // uploadListener may have to live after this function exits if the logout test below fails
    auto uploadListener = std::make_shared<TransferTracker>(megaApi[0].get());
    uploadListener->selfDeleteOnFinalCallback = uploadListener;

    megaApi[0]->startUpload(p.u8string().c_str(), std::unique_ptr<MegaNode>{megaApi[0]->getRootNode()}.get(), uploadListener.get());
    WaitMillisec(500);

    // logout while the upload (which consists of many transfers) is ongoing
    gSessionIDs[0].clear();
    ASSERT_EQ(API_OK, doRequestLogout(0));
    int result = uploadListener->waitForResult();
    ASSERT_TRUE(result == API_EACCESS || result == API_EINCOMPLETE);
}

TEST_F(SdkTest, DISABLED_RecursiveDownloadWithLogout)
{
    LOG_info << "___TEST RecursiveDownloadWithLogout";
    ASSERT_NO_FATAL_FAILURE(getAccountsForTest(2));

    // this one used to cause a double-delete

    // make new folders (and files) in the local filesystem - approx 130 - we must upload in order to have something to download
    fs::path uploadpath = fs::current_path() / "uploadme_mega_auto_test_sdk";
    fs::path downloadpath = fs::current_path() / "downloadme_mega_auto_test_sdk";

    std::error_code ec;
    fs::remove_all(uploadpath, ec);
    fs::remove_all(downloadpath, ec);
    ASSERT_TRUE(!fs::exists(uploadpath));
    ASSERT_TRUE(!fs::exists(downloadpath));
    fs::create_directories(uploadpath);
    fs::create_directories(downloadpath);

    ASSERT_TRUE(buildLocalFolders(uploadpath.u8string().c_str(), "newkid", 3, 2, 10));

    // upload all of those
    TransferTracker uploadListener(megaApi[0].get());
    megaApi[0]->startUpload(uploadpath.u8string().c_str(), std::unique_ptr<MegaNode>{megaApi[0]->getRootNode()}.get(), &uploadListener);
    ASSERT_EQ(API_OK, uploadListener.waitForResult());

    // ok now try the download
    TransferTracker downloadListener(megaApi[0].get());
    megaApi[0]->startDownload(megaApi[0]->getNodeByPath("/uploadme_mega_auto_test_sdk"), downloadpath.u8string().c_str(), &downloadListener);
    WaitMillisec(1000);
    ASSERT_TRUE(downloadListener.started);
    ASSERT_TRUE(!downloadListener.finished);

    // logout while the download (which consists of many transfers) is ongoing

    ASSERT_EQ(API_OK, doRequestLogout(0));

    int result = downloadListener.waitForResult();
    ASSERT_TRUE(result == API_EACCESS || result == API_EINCOMPLETE);
    fs::remove_all(uploadpath, ec);
    fs::remove_all(downloadpath, ec);
}

#ifdef ENABLE_SYNC
TEST_F(SdkTest, SyncResumptionAfterFetchNodes)
{
    LOG_info << "___TEST SyncResumptionAfterFetchNodes___";
    ASSERT_NO_FATAL_FAILURE(getAccountsForTest(2));

    // This test has several issues:
    // 1. Remote nodes may not be committed to the sctable database in time for fetchnodes which
    //    then fails adding syncs because the remotes are missing. For this reason we wait until
    //    we receive the EVENT_COMMIT_DB event after transferring the nodes.
    // 2. Syncs are deleted some time later leading to error messages (like local fingerprint mismatch)
    //    if we don't wait for long enough after we get called back. A sync only gets flagged but
    //    is deleted later.

    const std::string session = dumpSession();

    const fs::path basePath = "SyncResumptionAfterFetchNodes";
    const auto sync1Path = fs::current_path() / basePath / "sync1"; // stays active
    const auto sync2Path = fs::current_path() / basePath / "sync2"; // will be made inactive
    const auto sync3Path = fs::current_path() / basePath / "sync3"; // will be deleted
    const auto sync4Path = fs::current_path() / basePath / "sync4"; // stays active

    auto cleanUp = [this, &basePath]()
    {
        std::error_code ignoredEc;
        fs::remove_all(basePath, ignoredEc);

        std::unique_ptr<MegaNode> baseNode{megaApi[0]->getNodeByPath(("/" + basePath.u8string()).c_str())};
        if (baseNode)
        {
            RequestTracker removeTracker(megaApi[0].get());
            megaApi[0]->remove(baseNode.get(), &removeTracker);
            ASSERT_EQ(API_OK, removeTracker.waitForResult());
        }
    };

    cleanUp();

    fs::create_directories(sync1Path);
    fs::create_directories(sync2Path);
    fs::create_directories(sync3Path);
    fs::create_directories(sync4Path);

    {
        std::lock_guard<std::mutex> lock{lastEventMutex};
        lastEvent.reset();
        // we're assuming we're not getting any unrelated db commits while the transfer is running
    }

    // transfer the folder and its subfolders
    TransferTracker uploadListener(megaApi[0].get());
    megaApi[0]->startUpload(basePath.u8string().c_str(), megaApi[0]->getRootNode(), &uploadListener);
    ASSERT_EQ(API_OK, uploadListener.waitForResult());

    // loop until we get a commit to the sctable to ensure we cached the new remote nodes
    for (;;)
    {
        {
            std::lock_guard<std::mutex> lock{lastEventMutex};
            if (lastEvent && lastEvent->getType() == MegaEvent::EVENT_COMMIT_DB)
            {
                // we're assuming this event is the event for the whole batch of nodes
                break;
            }
        }
        std::this_thread::sleep_for(std::chrono::milliseconds{100});
    }

    auto megaNode = [this, &basePath](const std::string& p)
    {
        const auto path = "/" + basePath.u8string() + "/" + p;
        return std::unique_ptr<MegaNode>{megaApi[0]->getNodeByPath(path.c_str())};
    };

    auto syncFolder = [this, &megaNode](const fs::path& p) -> int
    {
        RequestTracker syncTracker(megaApi[0].get());
        auto node = megaNode(p.filename().u8string());
        megaApi[0]->syncFolder(p.u8string().c_str(), node.get(), &syncTracker);
        EXPECT_EQ(API_OK, syncTracker.waitForResult());

        return syncTracker.request->getTransferTag();
    };

    auto disableSync = [this, &megaNode](const fs::path& p)
    {
        RequestTracker syncTracker(megaApi[0].get());
        auto node = megaNode(p.filename().u8string());
        megaApi[0]->disableSync(node.get(), &syncTracker);
        ASSERT_EQ(API_OK, syncTracker.waitForResult());
    };

    auto disableSyncByTag = [this](int tag)
    {
        RequestTracker syncTracker(megaApi[0].get());
        megaApi[0]->disableSync(tag, &syncTracker);
        ASSERT_EQ(API_OK, syncTracker.waitForResult());
    };

    auto resumeSync = [this](int tag)
    {
        RequestTracker syncTracker(megaApi[0].get());
        megaApi[0]->enableSync(tag, &syncTracker);
        ASSERT_EQ(API_OK, syncTracker.waitForResult());
    };

    auto removeSync = [this, &megaNode](const fs::path& p)
    {
        RequestTracker syncTracker(megaApi[0].get());
        auto node = megaNode(p.filename().u8string());
        megaApi[0]->removeSync(node.get(), &syncTracker);
        ASSERT_EQ(API_OK, syncTracker.waitForResult());
    };

    auto checkSyncOK = [this, &megaNode](const fs::path& p)
    {
        auto node = megaNode(p.filename().u8string());
        //return std::unique_ptr<MegaSync>{megaApi[0]->getSyncByNode(node.get())} != nullptr; //disabled syncs are not OK but foundable
        std::unique_ptr<MegaSync> sync{megaApi[0]->getSyncByNode(node.get())};
        if (!sync) return false;
        return sync->isEnabled();

    };

    auto checkSyncDisabled = [this, &megaNode](const fs::path& p)
    {
        auto node = megaNode(p.filename().u8string());
        std::unique_ptr<MegaSync> sync{megaApi[0]->getSyncByNode(node.get())};
        if (!sync) return false;
        return !sync->isEnabled();
    };


    auto reloginViaSession = [this, &session]()
    {
        locallogout();

        //loginBySessionId(0, session);
        auto tracker = asyncRequestFastLogin(0, session.c_str());
        ASSERT_EQ(API_OK, tracker->waitForResult()) << " Failed to establish a login/session for accout " << 0;
    };

    LOG_verbose << " SyncResumptionAfterFetchNodes : syncying folders";

    int tag1 = syncFolder(sync1Path);  (void)tag1;
    int tag2 = syncFolder(sync2Path);
    int tag3 = syncFolder(sync3Path);  (void)tag3;
    int tag4 = syncFolder(sync4Path);  (void)tag4;

    ASSERT_TRUE(checkSyncOK(sync1Path));
    ASSERT_TRUE(checkSyncOK(sync2Path));
    ASSERT_TRUE(checkSyncOK(sync3Path));
    ASSERT_TRUE(checkSyncOK(sync4Path));

    LOG_verbose << " SyncResumptionAfterFetchNodes : disabling sync by path";
    disableSync(sync2Path);
    LOG_verbose << " SyncResumptionAfterFetchNodes : disabling sync by tag";
    disableSyncByTag(tag4);
    LOG_verbose << " SyncResumptionAfterFetchNodes : removing sync";
    removeSync(sync3Path);

    // wait for the sync removals to actually take place
    std::this_thread::sleep_for(std::chrono::seconds{20});

    ASSERT_TRUE(checkSyncOK(sync1Path));
    ASSERT_TRUE(checkSyncDisabled(sync2Path));
    ASSERT_FALSE(checkSyncOK(sync3Path));
    ASSERT_TRUE(checkSyncDisabled(sync4Path));

    reloginViaSession();

    ASSERT_FALSE(checkSyncOK(sync1Path));
    ASSERT_FALSE(checkSyncOK(sync2Path));
    ASSERT_FALSE(checkSyncOK(sync3Path));
    ASSERT_FALSE(checkSyncOK(sync4Path));

    fetchnodes(0, maxTimeout); // auto-resumes two active syncs

    ASSERT_TRUE(checkSyncOK(sync1Path));
    ASSERT_FALSE(checkSyncOK(sync2Path));
    ASSERT_TRUE(checkSyncDisabled(sync2Path));
    ASSERT_FALSE(checkSyncOK(sync3Path));
    ASSERT_FALSE(checkSyncOK(sync4Path));
    ASSERT_TRUE(checkSyncDisabled(sync4Path));

    // check if we can still resume manually
    LOG_verbose << " SyncResumptionAfterFetchNodes : resuming syncs";
    resumeSync(tag2);
    resumeSync(tag4);

    ASSERT_TRUE(checkSyncOK(sync1Path));
    ASSERT_TRUE(checkSyncOK(sync2Path));
    ASSERT_FALSE(checkSyncOK(sync3Path));
    ASSERT_TRUE(checkSyncOK(sync4Path));

    // check if resumeSync re-activated the sync
    reloginViaSession();

    ASSERT_FALSE(checkSyncOK(sync1Path));
    ASSERT_FALSE(checkSyncOK(sync2Path));
    ASSERT_FALSE(checkSyncOK(sync3Path));
    ASSERT_FALSE(checkSyncOK(sync4Path));

    fetchnodes(0, maxTimeout); // auto-resumes three active syncs

    ASSERT_TRUE(checkSyncOK(sync1Path));
    ASSERT_TRUE(checkSyncOK(sync2Path));
    ASSERT_FALSE(checkSyncOK(sync3Path));
    ASSERT_TRUE(checkSyncOK(sync4Path));

    LOG_verbose << " SyncResumptionAfterFetchNodes : removing syncs";
    removeSync(sync1Path);
    removeSync(sync2Path);
    removeSync(sync4Path);

    // wait for the sync removals to actually take place
    std::this_thread::sleep_for(std::chrono::seconds{5});

    cleanUp();
}
#endif<|MERGE_RESOLUTION|>--- conflicted
+++ resolved
@@ -4591,11 +4591,7 @@
     }
 
     gTestingInvalidArgs = true;
-<<<<<<< HEAD
-    err = synchronousKillSession(0, INVALID_HANDLE);
-=======
     err = synchronousKillSession(0, INVALID_HANDLE + 1);  // INVALID_HANDLE is special and means kill all (in the intermediate layer) - so +1 for a (probably) really invalid handle
->>>>>>> 6c8ba582
     ASSERT_EQ(MegaError::API_ESID, err) << "Kill session for unknown sessions shoud fail with API_ESID (error: " << err << ")";
     gTestingInvalidArgs = false;
 
