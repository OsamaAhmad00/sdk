--- conflicted
+++ resolved
@@ -4926,15 +4926,13 @@
     ASSERT_EQ(MegaError::API_OK, err) << "Fetch time zone failed (error: " << err << ")";
     ASSERT_TRUE(mApi[0].tzDetails && mApi[0].tzDetails->getNumTimeZones()) << "Invalid Time Zone details"; // some simple validation
 
-<<<<<<< HEAD
-=======
     // getMiscFlags() -- not logged in
     logout(0, false, maxTimeout);
     err = synchronousGetMiscFlags(0);
     ASSERT_EQ(MegaError::API_OK, err) << "Get misc flags failed (error: " << err << ")";
 
->>>>>>> e57a1791
     // getUserEmail() test
+    getAccountsForTest(1);
     std::unique_ptr<MegaUser> user(megaApi[0]->getMyUser());
     ASSERT_TRUE(!!user); // some simple validation
 
@@ -6015,13 +6013,8 @@
         // Rename remote folder --> Sync fail
         LOG_verbose << "SyncRemoteNode :  Rename remote node with sync active.";
         std::string basePathRenamed = "SyncRemoteNodeRenamed";
-<<<<<<< HEAD
         ASSERT_TRUE(doRenameNode(0, remoteBaseNode.get(), basePathRenamed.c_str()));
-        sync = waitForSyncState(megaApi[0].get(), tagID, false, false, MegaSync::REMOTE_PATH_HAS_CHANGED);
-=======
-        ASSERT_NO_FATAL_FAILURE(renameNode(0, remoteBaseNode.get(), basePathRenamed.c_str()));
         sync = waitForSyncState(megaApi[0].get(), backupId, false, false, MegaSync::REMOTE_PATH_HAS_CHANGED);
->>>>>>> e57a1791
         ASSERT_TRUE(sync && !sync->isEnabled() && !sync->isActive());
         ASSERT_EQ(MegaSync::REMOTE_PATH_HAS_CHANGED, sync->getError());
 
@@ -6050,13 +6043,8 @@
     {
         TestingWithLogErrorAllowanceGuard g;
         LOG_verbose << "SyncRemoteNode :  Move remote node with sync active to the secondary folder.";
-<<<<<<< HEAD
         ASSERT_TRUE(doMoveNode(0, remoteBaseNode.get(), remoteMoveNodeParent.get()));
-        sync = waitForSyncState(megaApi[0].get(), tagID, false, false, MegaSync::REMOTE_PATH_HAS_CHANGED);
-=======
-        ASSERT_NO_FATAL_FAILURE(moveNode(0, remoteBaseNode.get(), remoteMoveNodeParent.get()));
         sync = waitForSyncState(megaApi[0].get(), backupId, false, false, MegaSync::REMOTE_PATH_HAS_CHANGED);
->>>>>>> e57a1791
         ASSERT_TRUE(sync && !sync->isEnabled() && !sync->isActive());
         ASSERT_EQ(MegaSync::REMOTE_PATH_HAS_CHANGED, sync->getError());
 
@@ -6075,32 +6063,6 @@
     ASSERT_TRUE(sync && sync->isActive());
     ASSERT_EQ(MegaSync::NO_SYNC_ERROR, sync->getError());
 
-<<<<<<< HEAD
-// TODO: fixes needed - question posted in slack
-    //{
-    //    TestingWithLogErrorAllowanceGuard g;
-    //    // Remove remote folder --> Sync fail
-    //    LOG_verbose << "SyncRemoteNode :  Removing remote node with sync active.";
-    //    ASSERT_EQ(API_OK, doDeleteNode(0, remoteBaseNode.get()));
-    //    sync = waitForSyncState(megaApi[0].get(), tagID, MegaSync::SYNC_FAILED);
-    //    ASSERT_TRUE(sync && sync->getState() == MegaSync::SYNC_FAILED);
-    //    ASSERT_EQ(MegaSync::REMOTE_ROOT_NODE_DELETED, sync->getError());
-
-    //    LOG_verbose << "SyncRemoteNode :  Recreating remote folder.";
-    //    ASSERT_NO_FATAL_FAILURE(createFolder(0, basePath.u8string().c_str(), remoteRootNode.get())) << "Error creating remote basePath";
-    //    remoteBaseNode.reset(megaApi[0]->getNodeByHandle(mApi[0].h));
-    //    ASSERT_NE(remoteBaseNode.get(), nullptr);
-    //    sync = waitForSyncState(megaApi[0].get(), tagID, MegaSync::SYNC_FAILED);
-    //    ASSERT_TRUE(sync && sync->getState() == MegaSync::SYNC_FAILED);
-
-    //    ASSERT_EQ(MegaSync::REMOTE_NODE_NOT_FOUND, sync->getError());  // not found is correct: a different node is at the same path
-    //}
-
-    //LOG_verbose << "SyncRemoteNode :  Enabling sync again.";
-    //ASSERT_EQ(MegaError::API_OK, synchronousEnableSync(0, tagID)) << "API Error enabling the sync";
-    //sync = waitForSyncState(megaApi[0].get(), remoteBaseNode.get(), MegaSync::SYNC_ACTIVE);
-    //ASSERT_TRUE(sync && sync->getState() == MegaSync::SYNC_ACTIVE);
-=======
 
     // Rename remote folder --> Sync fail
     {
@@ -6158,7 +6120,6 @@
     }
     //sync = waitForSyncState(megaApi[0].get(), remoteBaseNode.get(), true, true, MegaSync::NO_SYNC_ERROR);
     //ASSERT_TRUE(sync && sync->isActive());
->>>>>>> e57a1791
     //ASSERT_EQ(MegaSync::NO_SYNC_ERROR, sync->getError());
 
     //{
