--- conflicted
+++ resolved
@@ -7,10 +7,7 @@
 #ifdef ENABLE_SYNC
 
 #include "integration_test_utils.h"
-<<<<<<< HEAD
-=======
 #include "mega/utils.h"
->>>>>>> c00c6746
 #include "megautils.h"
 #include "mock_listeners.h"
 #include "sdk_test_utils.h"
@@ -184,13 +181,12 @@
         backupId = sdk_test::syncFolder(megaApi[0].get(),
                                         localPath,
                                         getNodeByPath(remotePath)->getHandle());
-<<<<<<< HEAD
-    }
-
-    /**
-     * @brief Waits until all direct successors from both remote and local roots of the sync matches
+    }
+
+    /**
+     * @brief Waits until all direct successors from both remote and local roots of the sync match.
      *
-     * Asserts false if a timeout is overpassed.
+     * Asserts false if a timeout is exceeded.
      */
     void waitForSyncToMatchCloudAndLocal()
     {
@@ -295,118 +291,6 @@
      */
     std::vector<std::string> getLocalFirstChildrenNames() const
     {
-=======
-    }
-
-    /**
-     * @brief Waits until all direct successors from both remote and local roots of the sync match.
-     *
-     * Asserts false if a timeout is exceeded.
-     */
-    void waitForSyncToMatchCloudAndLocal()
-    {
-        const auto areLocalAndCloudSynched = [this]() -> bool
-        {
-            const auto childrenCloudName =
-                getCloudFirstChildrenNames(megaApi[0].get(), getSync()->getMegaHandle());
-            return childrenCloudName && Value(getLocalFirstChildrenNames(),
-                                              UnorderedElementsAreArray(*childrenCloudName));
-        };
-        ASSERT_TRUE(waitFor(areLocalAndCloudSynched, MAX_TIMEOUT, 10s));
-    }
-
-    void checkCurrentLocalMatchesOriginal(const std::string_view cloudDirName)
-    {
-        const auto& originals = getElements();
-        const auto it = std::find_if(std::begin(originals),
-                                     std::end(originals),
-                                     [&cloudDirName](const auto& node)
-                                     {
-                                         return getNodeName(node) == cloudDirName;
-                                     });
-        ASSERT_NE(it, std::end(originals))
-            << cloudDirName << ": directory not found in original elements";
-        const auto* dirNode = std::get_if<DirNodeInfo>(&(*it));
-        ASSERT_TRUE(dirNode) << "The found original element is not a directory";
-
-        using ChildNameSize = std::pair<std::string, std::optional<unsigned>>;
-        // Get info from original cloud
-        std::vector<ChildNameSize> childOriginalInfo;
-        std::transform(std::begin(dirNode->childs),
-                       std::end(dirNode->childs),
-                       std::back_inserter(childOriginalInfo),
-                       [](const auto& child) -> ChildNameSize
-                       {
-                           return std::visit(
-                               overloaded{[](const DirNodeInfo& dir) -> ChildNameSize
-                                          {
-                                              return {dir.name, {}};
-                                          },
-                                          [](const FileNodeInfo& file) -> ChildNameSize
-                                          {
-                                              return {file.name, file.size};
-                                          }},
-                               child);
-                       });
-
-        // Get info from current local
-        std::vector<ChildNameSize> childLocalInfo;
-        std::filesystem::directory_iterator children{getLocalTmpDir()};
-        std::for_each(begin(children),
-                      end(children),
-                      [&childLocalInfo](const std::filesystem::path& path)
-                      {
-                          const auto name = path.filename().string();
-                          if (name.front() == '.' || name == DEBRISFOLDER)
-                              return;
-                          if (std::filesystem::is_directory(path))
-                              childLocalInfo.push_back({name, {}});
-                          else
-                              childLocalInfo.push_back(
-                                  {name, static_cast<unsigned>(std::filesystem::file_size(path))});
-                      });
-
-        ASSERT_THAT(childLocalInfo, testing::UnorderedElementsAreArray(childOriginalInfo));
-    }
-
-    /**
-     * @brief Asserts that there are 2 stall issues pointing to local paths that end with the given
-     * names and their reason is LocalAndRemotePreviouslyUnsyncedDiffer_userMustChoose.
-     *
-     * Useful to validate mirroring state between dir1 and dir2.
-     */
-    void thereIsAStall(const std::string_view fileName) const
-    {
-        const auto stalls = sdk_test::getStalls(megaApi[0].get());
-        ASSERT_EQ(stalls.size(), 1);
-        ASSERT_TRUE(stalls[0]);
-        const auto& stall = *stalls[0];
-        ASSERT_THAT(stall.path(false, 0), EndsWith(fileName));
-        ASSERT_THAT(
-            stall.reason(),
-            MegaSyncStall::SyncStallReason::LocalAndRemotePreviouslyUnsyncedDiffer_userMustChoose);
-    }
-
-    /**
-     * @brief Asserts that the local sync directory contains all the files matching a mirroring
-     * state (all the files in dir1 merged with those in dir2)
-     */
-    void checkCurrentLocalMatchesMirror() const
-    {
-        ASSERT_THAT(getLocalFirstChildrenNames(),
-                    UnorderedElementsAre("testFile", "testCommonFile", "testFile1", "testFile2"));
-        ASSERT_NO_FATAL_FAILURE(thereIsAStall("testFile"));
-    }
-
-    /**
-     * @brief Returns a vector with the names of the first successor files/directories inside the
-     * local root.
-     *
-     * Hidden files (starting with . are excludoed)
-     */
-    std::vector<std::string> getLocalFirstChildrenNames() const
-    {
->>>>>>> c00c6746
         return sdk_test::getLocalFirstChildrenNames_if(getLocalTmpDir(),
                                                        [](const std::string& name)
                                                        {
@@ -623,8 +507,6 @@
 }
 
 /**
-<<<<<<< HEAD
-=======
  * @brief SdkTestSyncNodeOperations.ChangeSyncRemoteRootErrorOnBackup
  *
  * Checks that changing the remote root of a backup returns an error (not allowed operation).
@@ -662,7 +544,6 @@
 }
 
 /**
->>>>>>> c00c6746
  * @brief SdkTestSyncNodeOperations.ChangeSyncRemoteRootOK
  *
  * Changes the remote root node of the running sync and validates the final state (which is expected
