/**
 * (c) 2019 by Mega Limited, Wellsford, New Zealand
 *
 * This file is part of the MEGA SDK - Client Access Engine.
 *
 * Applications using the MEGA API must present a valid application key
 * and comply with the the rules set forth in the Terms of Service.
 *
 * The MEGA SDK is distributed in the hope that it will be useful,
 * but WITHOUT ANY WARRANTY; without even the implied warranty of
 * MERCHANTABILITY or FITNESS FOR A PARTICULAR PURPOSE.
 *
 * @copyright Simplified (2-clause) BSD License.
 *
 * You should have received a copy of the license along with this
 * program.
 */

#include <atomic>
#include <memory>
#include <numeric>
#include <thread>

#include <gtest/gtest.h>

#include <mega.h>
#include <megaapi.h>
#include <mega/heartbeats.h>

#include "DefaultedFileSystemAccess.h"
#include "DefaultedDbTable.h"
#include "utils.h"

TEST(Serialization, JSON_storeobject)
{
    std::string in_str("Test");
    mega::JSON j;
    j.begin(in_str.data());
    j.storeobject(&in_str);
}

// Test 64-bit int serialization/unserialization
TEST(Serialization, Serialize64_serialize)
{
    uint64_t in = 0xDEADBEEF;
    uint64_t out;
    mega::byte buf[sizeof in];

    mega::Serialize64::serialize(buf, in);
    ASSERT_GT(mega::Serialize64::unserialize(buf, sizeof buf, &out), 0);
    ASSERT_EQ(in, out);
}

TEST(Serialization, CacheableReaderWriter)
{
    auto checksize = [](size_t& n, size_t added)
    {
        n += added;
        return n;
    };

    std::string writestring;
    mega::CacheableWriter w(writestring);

    mega::byte binary[] = { 1, 2, 3, 4, 5 };
    std::string cstr1("test1");
    std::string cstr2("test2diffdata");
    std::string stringtest("diffstringagaindefinitelybigger");
    int64_t i64 = 0x8765432112345678;
    uint32_t u32 = 0x87678765;
    mega::handle handle1 = 0x998;
    bool b = true;
    mega::byte by = 5;
    mega::chunkmac_map cm;

    size_t sizeadded = 0;

    w.serializebinary(binary, sizeof(binary));
    ASSERT_EQ(writestring.size(), checksize(sizeadded, sizeof(binary)));

    w.serializecstr(cstr1.c_str(), true);
    ASSERT_EQ(writestring.size(), checksize(sizeadded, 2 + cstr1.size() + 1));

    w.serializecstr(cstr2.c_str(), false);
    ASSERT_EQ(writestring.size(), checksize(sizeadded, 2 + cstr2.size()));

    w.serializestring(stringtest);
    ASSERT_EQ(writestring.size(), checksize(sizeadded, 2 + stringtest.size()));

    w.serializei64(i64);
    ASSERT_EQ(writestring.size(), checksize(sizeadded, 8));

    w.serializeu32(u32);
    ASSERT_EQ(writestring.size(), checksize(sizeadded, 4));

    w.serializehandle(handle1);
    ASSERT_EQ(writestring.size(), checksize(sizeadded, sizeof(mega::handle)));

    w.serializebool(b);
    ASSERT_EQ(writestring.size(), checksize(sizeadded, sizeof(bool)));

    w.serializebyte(by);
    ASSERT_EQ(writestring.size(), checksize(sizeadded, 1));

    w.serializeexpansionflags(1, 0, 1, 0, 0, 0, 1, 1);
    ASSERT_EQ(writestring.size(), checksize(sizeadded, 8));

    writestring += "abc";

    // now read the serialized data back
    std::string readstring = writestring;
    mega::CacheableReader r(readstring);

    mega::byte check_binary[5];
    std::string check_cstr1;
    std::string check_cstr2;
    std::string check_stringtest;
    int64_t check_i64;
    uint32_t check_u32;
    mega::handle check_handle1;
    bool check_b;
    mega::byte check_by;
    mega::chunkmac_map check_cm;

    ASSERT_TRUE(r.unserializebinary(check_binary, sizeof(check_binary)));
    ASSERT_EQ(0, memcmp(check_binary, binary, sizeof(binary)));

    ASSERT_TRUE(r.unserializecstr(check_cstr1, true));
    ASSERT_EQ(check_cstr1, cstr1);

    ASSERT_TRUE(r.unserializecstr(check_cstr2, false));
    ASSERT_EQ(check_cstr2, cstr2);

    ASSERT_TRUE(r.unserializestring(check_stringtest));
    ASSERT_EQ(check_stringtest, stringtest);

    ASSERT_TRUE(r.unserializei64(check_i64));
    ASSERT_EQ(check_i64, i64);

    ASSERT_TRUE(r.unserializeu32(check_u32));
    ASSERT_EQ(check_u32, u32);

    ASSERT_TRUE(r.unserializehandle(check_handle1));
    ASSERT_EQ(check_handle1, handle1);

    ASSERT_TRUE(r.unserializebool(check_b));
    ASSERT_EQ(check_b, b);

    ASSERT_TRUE(r.unserializebyte(check_by));
    ASSERT_EQ(check_by, by);

    unsigned char expansions[8];
    ASSERT_FALSE(r.unserializeexpansionflags(expansions, 7));
    ASSERT_TRUE(r.unserializeexpansionflags(expansions, 8));
    ASSERT_EQ(expansions[0], 1);
    ASSERT_EQ(expansions[1], 0);
    ASSERT_EQ(expansions[2], 1);
    ASSERT_EQ(expansions[3], 0);
    ASSERT_EQ(expansions[4], 0);
    ASSERT_EQ(expansions[5], 0);
    ASSERT_EQ(expansions[6], 1);
    ASSERT_EQ(expansions[7], 1);

    r.eraseused(readstring);
    ASSERT_EQ(readstring, "abc");

    mega::MediaProperties mp;
    mp.shortformat = 1;
    mp.width = 2;
    mp.height = 3;
    mp.fps = 4;
    mp.playtime = 5;
    mp.containerid = 6;
    mp.videocodecid = 7;
    mp.audiocodecid = 8;
    mp.is_VFR = true;
    mp.no_audio = false;
    std::string mps = mp.serialize();
    mega::MediaProperties mp2(mps);
    ASSERT_EQ(mps, mp2.serialize());
    ASSERT_EQ(mp2.shortformat, 1);
    ASSERT_EQ(mp2.width, 2u);
    ASSERT_EQ(mp2.height, 3u);
    ASSERT_EQ(mp2.fps, 4u);
    ASSERT_EQ(mp2.playtime, 5u);
    ASSERT_EQ(mp2.containerid, 6u);
    ASSERT_EQ(mp2.videocodecid, 7u);
    ASSERT_EQ(mp2.audiocodecid, 8u);
    ASSERT_EQ(mp2.is_VFR, true);
    ASSERT_EQ(mp2.no_audio, false);
}


TEST(Serialization, CacheableReaderWriter_fsfp_t)
{
    std::string data;
    {
        mega::CacheableWriter writer{data};
        writer.serializefsfp(42);
    }
    mega::CacheableReader reader{data};
    fsfp_t fsfp;
    ASSERT_TRUE(reader.unserializefsfp(fsfp));
    ASSERT_EQ(1u, reader.fieldnum);
    ASSERT_EQ(reader.ptr, data.c_str() + data.size());
    ASSERT_EQ(42u, fsfp);
}

namespace {

//struct MockFileSystemAccess : mt::DefaultedFileSystemAccess
//{
//    void local2path(std::string* local, std::string* path) const override
//    {
//        *path = *local;
//    }
//
//    void path2local(std::string* local, std::string* path) const override
//    {
//        *path = *local;
//    }
//
//    bool getsname(std::string*, std::string*) const override
//    {
//        return false;
//    }
//};

struct MockClient
{
    mega::MegaApp app;
<<<<<<< HEAD
    ::mega::FSACCESS_CLASS fs;
    std::shared_ptr<mega::MegaClient> cli = mt::makeClient(app, fs);
    MockClient()
    {
        mega::PrnGen gen;
        mt::DefaultedDbTable *defaultTable = new mt::DefaultedDbTable(gen);
        cli->sctable.reset(defaultTable);
        cli->mNodeManager.setTable(defaultTable);
    }
=======
    std::shared_ptr<mega::MegaClient> cli = mt::makeClient(app);
>>>>>>> 7f6846f8
};

}

namespace {

void checkDeserializedNode(const mega::Node& dl, const mega::Node& ref, bool ignore_fileattrstring = false)
{
    ASSERT_EQ(ref.type, dl.type);
    ASSERT_EQ(ref.size, dl.size);
    ASSERT_EQ(ref.nodehandle, dl.nodehandle);
    ASSERT_EQ(ref.parenthandle, dl.parenthandle);
    ASSERT_EQ(ref.owner, dl.owner);
    ASSERT_EQ(ref.ctime, dl.ctime);
    ASSERT_EQ(ref.nodekey(), dl.nodekey());
    ASSERT_EQ(ignore_fileattrstring ? "" : ref.fileattrstring, dl.fileattrstring);
    ASSERT_EQ(ref.attrs.map, dl.attrs.map);
    if (ref.plink)
    {
        ASSERT_NE(nullptr, dl.plink);
        ASSERT_EQ(ref.plink->ph, dl.plink->ph);
        ASSERT_EQ(ref.plink->cts, dl.plink->cts);
        ASSERT_EQ(ref.plink->ets, dl.plink->ets);
        ASSERT_EQ(ref.plink->takendown, dl.plink->takendown);
    }
    // TODO: deal with shares
}

}

TEST(Serialization, Node_whenNodeIsEncrypted)
{
    MockClient client;
    auto& n = mt::makeNode(*client.cli, mega::FILENODE, ::mega::NodeHandle().set6byte(42));
    n.attrstring.reset(new std::string);
    std::string data;
    ASSERT_TRUE(n.serialize(&data));
}

TEST(Serialization, Node_whenTypeIsUnsupported)
{
    MockClient client;
    auto& n = mt::makeNode(*client.cli, mega::TYPE_UNKNOWN, ::mega::NodeHandle().set6byte(42));
    std::string data;
    ASSERT_FALSE(n.serialize(&data));
}

TEST(Serialization, Node_forFile_withoutParent_withoutShares_withoutAttrs_withoutFileAttrString_withoutPlink)
{
    MockClient client;
    std::unique_ptr<mega::Node> n{&mt::makeNode(*client.cli, mega::FILENODE, ::mega::NodeHandle().set6byte(42))};
    n->size = 12;
    n->owner = 43;
    n->ctime = 44;
    std::string data;
    ASSERT_TRUE(n->serialize(&data));
    ASSERT_EQ(90u, data.size());
    auto dn = client.cli->mNodeManager.unserializeNode(&data);
    checkDeserializedNode(*dn, *n);
}

TEST(Serialization, Node_forFolder_withoutParent_withoutShares_withoutAttrs_withoutFileAttrString_withoutPlink)
{
    MockClient client;
    std::unique_ptr<mega::Node> n{&mt::makeNode(*client.cli, mega::FOLDERNODE, ::mega::NodeHandle().set6byte(42))};
    n->size = -1;
    n->owner = 43;
    n->ctime = 44;
    std::string data;
    ASSERT_TRUE(n->serialize(&data));
    ASSERT_EQ(71u, data.size());
    auto dn = client.cli->mNodeManager.unserializeNode(&data);
    checkDeserializedNode(*dn, *n);
}

TEST(Serialization, Node_forFile_withoutShares_withoutAttrs_withoutFileAttrString_withoutPlink)
{
    MockClient client;
    auto& parent = mt::makeNode(*client.cli, mega::FOLDERNODE, ::mega::NodeHandle().set6byte(43));
    std::unique_ptr<mega::Node> n{&mt::makeNode(*client.cli, mega::FILENODE, ::mega::NodeHandle().set6byte(42), &parent)};
    n->size = 12;
    n->owner = 88;
    n->ctime = 44;
    std::string data;
    ASSERT_TRUE(n->serialize(&data));
    ASSERT_EQ(90u, data.size());
    auto dn = client.cli->mNodeManager.unserializeNode(&data);
    checkDeserializedNode(*dn, *n);
}

TEST(Serialization, Node_forFile_withoutShares_withoutFileAttrString_withoutPlink)
{
    MockClient client;
    auto& parent = mt::makeNode(*client.cli, mega::FOLDERNODE, ::mega::NodeHandle().set6byte(43));
    std::unique_ptr<mega::Node> n{&mt::makeNode(*client.cli, mega::FILENODE, ::mega::NodeHandle().set6byte(42), &parent)};
    n->size = 12;
    n->owner = 88;
    n->ctime = 44;
    n->attrs.map = std::map<mega::nameid, std::string>{
        {101, "foo"},
        {102, "bar"},
    };
    std::string data;
    ASSERT_TRUE(n->serialize(&data));
    ASSERT_EQ(104u, data.size());
    auto dn = client.cli->mNodeManager.unserializeNode(&data);
    checkDeserializedNode(*dn, *n);
}

TEST(Serialization, Node_forFile_withoutShares_withoutPlink)
{
    MockClient client;
    auto& parent = mt::makeNode(*client.cli, mega::FOLDERNODE, ::mega::NodeHandle().set6byte(43));
    std::unique_ptr<mega::Node> n{&mt::makeNode(*client.cli, mega::FILENODE, ::mega::NodeHandle().set6byte(42), &parent)};
    n->size = 12;
    n->owner = 88;
    n->ctime = 44;
    n->attrs.map = std::map<mega::nameid, std::string>{
        {101, "foo"},
        {102, "bar"},
    };
    n->fileattrstring = "blah";
    std::string data;
    ASSERT_TRUE(n->serialize(&data));
    ASSERT_EQ(108u, data.size());
    auto dn = client.cli->mNodeManager.unserializeNode(&data);
    checkDeserializedNode(*dn, *n);
}

TEST(Serialization, Node_forFile_withoutShares)
{
    MockClient client;
    auto& parent = mt::makeNode(*client.cli, mega::FOLDERNODE, ::mega::NodeHandle().set6byte(43));
    std::unique_ptr<mega::Node> n{&mt::makeNode(*client.cli, mega::FILENODE, ::mega::NodeHandle().set6byte(42), &parent)};
    n->size = 12;
    n->owner = 88;
    n->ctime = 44;
    n->attrs.map = std::map<mega::nameid, std::string>{
        {101, "foo"},
        {102, "bar"},
    };
    n->fileattrstring = "blah";
    n->plink = new mega::PublicLink{n->nodehandle, 1, 2, false};
    std::string data;
    ASSERT_TRUE(n->serialize(&data));
    ASSERT_EQ(131u, data.size());
    auto dn = client.cli->mNodeManager.unserializeNode(&data);
    checkDeserializedNode(*dn, *n);
}

TEST(Serialization, Node_forFile_withoutShares_withAuthKey)
{
    MockClient client;
    auto& parent = mt::makeNode(*client.cli, mega::FOLDERNODE, ::mega::NodeHandle().set6byte(43));
    std::unique_ptr<mega::Node> n{&mt::makeNode(*client.cli, mega::FILENODE, ::mega::NodeHandle().set6byte(42), &parent)};
    n->size = 12;
    n->owner = 88;
    n->ctime = 44;
    using namespace mega;
    n->attrs.map = map<nameid, string>{
        {101, "foo"},
        {102, "bar"},
    };
    n->fileattrstring = "blah";
    n->plink = new mega::PublicLink{n->nodehandle, 1, 2, false, "someAuthKey"};
    std::string data;
    ASSERT_TRUE(n->serialize(&data));
    ASSERT_EQ(142u, data.size());
    auto dn = client.cli->mNodeManager.unserializeNode(&data);
    checkDeserializedNode(*dn, *n);
}

TEST(Serialization, Node_forFile_withoutShares_32bit)
{
    MockClient client;
    auto& parent = mt::makeNode(*client.cli, mega::FOLDERNODE, ::mega::NodeHandle().set6byte(43));
    std::unique_ptr<mega::Node> n{&mt::makeNode(*client.cli, mega::FILENODE, ::mega::NodeHandle().set6byte(42), &parent)};
    n->size = 12;
    n->owner = 88;
    n->ctime = 44;
    n->attrs.map = std::map<mega::nameid, std::string>{
        {101, "foo"},
        {102, "bar"},
    };
    n->fileattrstring = "blah";
    n->plink = new mega::PublicLink{n->nodehandle, 1, 2, false};

    // This is the result of serialization on 32bit Windows
    const std::array<char, 131> rawData = {
        0x0c, 0x00, 0x00, 0x00, 0x00, 0x00, 0x00, 0x00, 0x2a, 0x00, 0x00, 0x00,
        0x00, 0x00, 0x2b, 0x00, 0x00, 0x00, 0x00, 0x00, 0x58, 0x00, 0x00, 0x00,
        0x00, 0x00, 0x00, 0x00, 0x00, 0x00, 0x00, 0x00, 0x00, 0x00, 0x00, 0x00,
        0x2c, 0x00, 0x00, 0x00, 0x00, 0x00, 0x00, 0x00, 0x58, 0x58, 0x58, 0x58,
        0x58, 0x58, 0x58, 0x58, 0x58, 0x58, 0x58, 0x58, 0x58, 0x58, 0x58, 0x58,
        0x58, 0x58, 0x58, 0x58, 0x58, 0x58, 0x58, 0x58, 0x58, 0x58, 0x58, 0x58,
        0x58, 0x58, 0x58, 0x58, 0x05, 0x00, 0x62, 0x6c, 0x61, 0x68, 0x00, 0x01,
        0x01, 0x00, 0x00, 0x00, 0x00, 0x00, 0x00, 0x00, 0x00, 0x01, 0x65, 0x03,
        0x00, 0x66, 0x6f, 0x6f, 0x01, 0x66, 0x03, 0x00, 0x62, 0x61, 0x72, 0x00,
        0x2a, 0x00, 0x00, 0x00, 0x00, 0x00, 0x02, 0x00, 0x00, 0x00, 0x00, 0x00,
        0x00, 0x00, 0x00, 0x01, 0x00, 0x00, 0x00, 0x00, 0x00, 0x00, 0x00
    };
    const std::string data(rawData.data(), rawData.size());

    auto dn = client.cli->mNodeManager.unserializeNode(&data);
    checkDeserializedNode(*dn, *n);
}

TEST(Serialization, Node_forFolder_withoutShares_withoutAttrs_withoutFileAttrString_withoutPlink)
{
    MockClient client;
    auto& parent = mt::makeNode(*client.cli, mega::FOLDERNODE, ::mega::NodeHandle().set6byte(43));
    std::unique_ptr<mega::Node> n{&mt::makeNode(*client.cli, mega::FOLDERNODE, ::mega::NodeHandle().set6byte(42), &parent)};
    n->size = -1;
    n->owner = 88;
    n->ctime = 44;
    std::string data;
    ASSERT_TRUE(n->serialize(&data));
    ASSERT_EQ(71u, data.size());
    auto dn = client.cli->mNodeManager.unserializeNode(&data);
    checkDeserializedNode(*dn, *n);
}

TEST(Serialization, Node_forFolder_withoutShares_withoutFileAttrString_withoutPlink)
{
    MockClient client;
    auto& parent = mt::makeNode(*client.cli, mega::FOLDERNODE, ::mega::NodeHandle().set6byte(43));
    std::unique_ptr<mega::Node> n{&mt::makeNode(*client.cli, mega::FOLDERNODE, ::mega::NodeHandle().set6byte(42), &parent)};
    n->size = -1;
    n->owner = 88;
    n->ctime = 44;
    n->attrs.map = std::map<mega::nameid, std::string>{
        {101, "foo"},
        {102, "bar"},
    };
    std::string data;
    ASSERT_TRUE(n->serialize(&data));
    ASSERT_EQ(85u, data.size());
    auto dn = client.cli->mNodeManager.unserializeNode(&data);
    checkDeserializedNode(*dn, *n);
}

TEST(Serialization, Node_forFolder_withoutShares_withoutPlink)
{
    MockClient client;
    auto& parent = mt::makeNode(*client.cli, mega::FOLDERNODE, ::mega::NodeHandle().set6byte(43));
    std::unique_ptr<mega::Node> n{&mt::makeNode(*client.cli, mega::FOLDERNODE, ::mega::NodeHandle().set6byte(42), &parent)};
    n->size = -1;
    n->owner = 88;
    n->ctime = 44;
    n->attrs.map = std::map<mega::nameid, std::string>{
        {101, "foo"},
        {102, "bar"},
    };
    n->fileattrstring = "blah";
    std::string data;
    ASSERT_TRUE(n->serialize(&data));
    ASSERT_EQ(85u, data.size());
    auto dn = client.cli->mNodeManager.unserializeNode(&data);
    checkDeserializedNode(*dn, *n, true);
}

TEST(Serialization, Node_forFolder_withoutShares)
{
    MockClient client;
    auto& parent = mt::makeNode(*client.cli, mega::FOLDERNODE, ::mega::NodeHandle().set6byte(43));
    std::unique_ptr<mega::Node> n{&mt::makeNode(*client.cli, mega::FOLDERNODE, ::mega::NodeHandle().set6byte(42), &parent)};
    n->size = -1;
    n->owner = 88;
    n->ctime = 44;
    n->attrs.map = std::map<mega::nameid, std::string>{
        {101, "foo"},
        {102, "bar"},
    };
    n->fileattrstring = "blah";
    n->plink = new mega::PublicLink{n->nodehandle, 1, 2, false};
    std::string data;
    ASSERT_TRUE(n->serialize(&data));

    ASSERT_EQ(108u, data.size());
    auto dn = client.cli->mNodeManager.unserializeNode(&data);
    checkDeserializedNode(*dn, *n, true);
}

TEST(Serialization, Node_forFolder_withoutShares_32bit)
{
    MockClient client;
    auto& parent = mt::makeNode(*client.cli, mega::FOLDERNODE, ::mega::NodeHandle().set6byte(43));
    std::unique_ptr<mega::Node> n{&mt::makeNode(*client.cli, mega::FOLDERNODE, ::mega::NodeHandle().set6byte(42), &parent)};
    n->size = -1;
    n->owner = 88;
    n->ctime = 44;
    n->attrs.map = std::map<mega::nameid, std::string>{
        {101, "foo"},
        {102, "bar"},
    };
    n->fileattrstring = "blah";
    n->plink = new mega::PublicLink{n->nodehandle, 1, 2, false};

    // This is the result of serialization on 32bit Windows
    const std::array<unsigned char, 108> rawData = {
        0xff, 0xff, 0xff,
        0xff, 0xff, 0xff,
        0xff, 0xff, 0x2a, 0x00, 0x00, 0x00,
        0x00, 0x00, 0x2b, 0x00, 0x00, 0x00, 0x00, 0x00, 0x58, 0x00, 0x00, 0x00,
        0x00, 0x00, 0x00, 0x00, 0x00, 0x00, 0x00, 0x00, 0x00, 0x00, 0x00, 0x00,
        0x2c, 0x00, 0x00, 0x00, 0x00, 0x00, 0x00, 0x00, 0x58, 0x58, 0x58, 0x58,
        0x58, 0x58, 0x58, 0x58, 0x58, 0x58, 0x58, 0x58, 0x58, 0x58, 0x58, 0x58,
        0x01, 0x01, 0x00, 0x00, 0x00, 0x00, 0x00, 0x00, 0x00, 0x00, 0x01, 0x65,
        0x03, 0x00, 0x66, 0x6f, 0x6f, 0x01, 0x66, 0x03, 0x00, 0x62, 0x61, 0x72,
        0x00, 0x2a, 0x00, 0x00, 0x00, 0x00, 0x00, 0x02, 0x00, 0x00, 0x00, 0x00,
        0x00, 0x00, 0x00, 0x00, 0x01, 0x00, 0x00, 0x00, 0x00, 0x00, 0x00, 0x00
    };
    const std::string data(reinterpret_cast<const char*>(rawData.data()), rawData.size());

    auto dn = client.cli->mNodeManager.unserializeNode(&data);
    checkDeserializedNode(*dn, *n, true);
}<|MERGE_RESOLUTION|>--- conflicted
+++ resolved
@@ -229,9 +229,8 @@
 struct MockClient
 {
     mega::MegaApp app;
-<<<<<<< HEAD
     ::mega::FSACCESS_CLASS fs;
-    std::shared_ptr<mega::MegaClient> cli = mt::makeClient(app, fs);
+    std::shared_ptr<mega::MegaClient> cli = mt::makeClient(app);
     MockClient()
     {
         mega::PrnGen gen;
@@ -239,9 +238,6 @@
         cli->sctable.reset(defaultTable);
         cli->mNodeManager.setTable(defaultTable);
     }
-=======
-    std::shared_ptr<mega::MegaClient> cli = mt::makeClient(app);
->>>>>>> 7f6846f8
 };
 
 }
