--- conflicted
+++ resolved
@@ -65,11 +65,7 @@
         return false;
         //throw NotImplemented(__func__);
     }
-<<<<<<< HEAD
     bool getNodesByName(const std::string&, std::vector<std::pair<mega::NodeHandle, mega::NodeSerialized>>&, const std::atomic_bool* cancelFlag) override
-=======
-    bool getNodesByName(const std::string&, std::vector<std::pair<mega::NodeHandle, mega::NodeSerialized>>&) override
->>>>>>> 2bb8499f
     {
         return false;
         //throw NotImplemented(__func__);
@@ -103,13 +99,10 @@
     {
         return false;
     }
-<<<<<<< HEAD
-=======
     uint64_t getNumberOfChildrenByType(mega::NodeHandle parentHandle, mega::nodetype_t nodeType) override
     {
       return 0;
     }
->>>>>>> 2bb8499f
     void cancelQuery() override
     {
 
