from lib.release_process import ReleaseProcess
import re
import tomllib
import os
import argparse

# Read configuration file path
parser = argparse.ArgumentParser(
    description="Make a new release candidate using the specified config file."
)
parser.add_argument(
    "config_file", type=str, help="Path to the configuration file (TOML)"
)
args = parser.parse_args()

# Check for required environment variables
required_env_vars = [
    "GITLAB_TOKEN",
    "JIRA_TOKEN",
    "SLACK_TOKEN",
]

for var in required_env_vars:
    if os.getenv(var) is None:
        print(f"{var} environment variable is not defined.")

# runtime arguments
with open(args.config_file, "rb") as f:
    args = tomllib.load(f)["make_another_rc"]

# create Release process and do common init
release = ReleaseProcess(
    args["project_name"],
    os.environ["GITLAB_TOKEN"],
    args["gitlab_url"],
    args["private_branch"],
)

# prerequisites for a new RC
release.setup_project_management(
    args["jira_url"], os.environ["JIRA_TOKEN"]
)
slack_token = os.environ.get("SLACK_TOKEN", "")
slack_channel_dev = args.get("slack_channel_dev_requests", "")
slack_channel_announce = args.get("slack_channel_announce", "")
if slack_token and (slack_channel_dev or slack_channel_announce):
    slack_thread_announce = args.get("slack_thread_announce", "")
    release.setup_chat(
        slack_token, slack_channel_dev, slack_channel_announce, slack_thread_announce
    )

assert args["release_version"]  # "1.0.0"
assert args["tickets"]
app_descr = release.set_release_version_for_new_rc(args["release_version"])
last_rc = 0

<<<<<<< HEAD
if args["mr_description"] and not name_of_new_branch:
    release.setup_local_repo(args["private_remote_name"], "", "")

    # STEP 1: Jira, GitLab: Create new branch (fix/SDK-1234_My_fix) from the last RC tag.
    name_of_new_branch = "fix/" + re.sub(r"[^\w-]+", "_", args["mr_description"])
    last_rc = release.create_branch_from_last_rc(
        args["private_remote_name"], name_of_new_branch
    )

    # STEP 2: local git: Wait for code changes and push them.
    if not release.wait_for_local_changes_to_be_applied():
        raise RuntimeError("Process aborted")
    release.push_branch(args["private_remote_name"], name_of_new_branch)


if args["mr_description"]:
    # STEP 3: GitLab, Slack: Create MR from new branch to release branch (do NOT set to delete automatically after merge).
    mr_to_release = release.open_private_mr(
        name_of_new_branch,
        release.get_new_release_branch(),
        args["mr_description"] + " (release)",
        remove_source=False,
    )

    # STEP 4: GitLab, Slack: Open MR from new branch to develop (set to delete automatically after merge).
    mr_to_develop = release.open_private_mr(
        name_of_new_branch,
        args["private_branch"],
        args["mr_description"],
        remove_source=True,
    )

    # STEP 5: GitLab, Jira: Merge MRs after being approved; 
    release.merge_private_mr(mr_to_release)  # Keep this order of execution!
    release.merge_private_mr(mr_to_develop)

=======
>>>>>>> f60237a8
# Add Fix Version to tickets
tickets: list[str] = [t.strip() for t in args["tickets"].split(",")]
release.add_fix_version_to_tickets(tickets)


# STEP 1: GitLab: step #5 from make_release:
# Create new RC tag
<<<<<<< HEAD
if last_rc == 0:
    release.setup_local_repo(args["private_remote_name"], "", "")
    last_rc = release.get_last_rc()
=======
release.setup_local_repo(args["private_remote_name"], "", "")
last_rc = release.get_last_rc()
>>>>>>> f60237a8
release.create_rc_tag(last_rc + 1)


# STEP 2: Slack: step #8 from make_release:
# Post release notes to Slack
apps = [a.strip() for a in app_descr.split("/")]
release.post_notes(apps, releaseType="releaseCandidate", tickets=tickets)<|MERGE_RESOLUTION|>--- conflicted
+++ resolved
@@ -52,47 +52,7 @@
 assert args["release_version"]  # "1.0.0"
 assert args["tickets"]
 app_descr = release.set_release_version_for_new_rc(args["release_version"])
-last_rc = 0
 
-<<<<<<< HEAD
-if args["mr_description"] and not name_of_new_branch:
-    release.setup_local_repo(args["private_remote_name"], "", "")
-
-    # STEP 1: Jira, GitLab: Create new branch (fix/SDK-1234_My_fix) from the last RC tag.
-    name_of_new_branch = "fix/" + re.sub(r"[^\w-]+", "_", args["mr_description"])
-    last_rc = release.create_branch_from_last_rc(
-        args["private_remote_name"], name_of_new_branch
-    )
-
-    # STEP 2: local git: Wait for code changes and push them.
-    if not release.wait_for_local_changes_to_be_applied():
-        raise RuntimeError("Process aborted")
-    release.push_branch(args["private_remote_name"], name_of_new_branch)
-
-
-if args["mr_description"]:
-    # STEP 3: GitLab, Slack: Create MR from new branch to release branch (do NOT set to delete automatically after merge).
-    mr_to_release = release.open_private_mr(
-        name_of_new_branch,
-        release.get_new_release_branch(),
-        args["mr_description"] + " (release)",
-        remove_source=False,
-    )
-
-    # STEP 4: GitLab, Slack: Open MR from new branch to develop (set to delete automatically after merge).
-    mr_to_develop = release.open_private_mr(
-        name_of_new_branch,
-        args["private_branch"],
-        args["mr_description"],
-        remove_source=True,
-    )
-
-    # STEP 5: GitLab, Jira: Merge MRs after being approved; 
-    release.merge_private_mr(mr_to_release)  # Keep this order of execution!
-    release.merge_private_mr(mr_to_develop)
-
-=======
->>>>>>> f60237a8
 # Add Fix Version to tickets
 tickets: list[str] = [t.strip() for t in args["tickets"].split(",")]
 release.add_fix_version_to_tickets(tickets)
@@ -100,14 +60,8 @@
 
 # STEP 1: GitLab: step #5 from make_release:
 # Create new RC tag
-<<<<<<< HEAD
-if last_rc == 0:
-    release.setup_local_repo(args["private_remote_name"], "", "")
-    last_rc = release.get_last_rc()
-=======
 release.setup_local_repo(args["private_remote_name"], "", "")
 last_rc = release.get_last_rc()
->>>>>>> f60237a8
 release.create_rc_tag(last_rc + 1)
 
 
