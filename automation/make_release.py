from lib.local_repository import LocalRepository
from lib.release_process import ReleaseProcess
import tomllib
import os
import argparse

RELEASE_CANDIDATE_NUMBER = 1

# Read configuration file path
parser = argparse.ArgumentParser(
    description="Make a release using the specified config file."
)
parser.add_argument(
    "config_file", type=str, help="Path to the configuration file (TOML)"
)
args = parser.parse_args()

# Check for required environment variables
required_env_vars = [
    "GITLAB_TOKEN",
    "JIRA_TOKEN",
    "SLACK_TOKEN",
    "GPG_KEYGRIP",
    "GPG_PASSWORD",
]

for var in required_env_vars:
    if os.getenv(var) is None:
        print(f"{var} environment variable is not defined.")

# runtime arguments
with open(args.config_file, "rb") as f:
    args = tomllib.load(f)["make_release"]

# create Release process and do common init
release = ReleaseProcess(
    args["project_name"],
    os.environ["GITLAB_TOKEN"],
    args["gitlab_url"],
    args["private_branch"],
)

# prerequisites for making a release
<<<<<<< HEAD
release.setup_project_management(
    args["jira_url"],
    os.environ["JIRA_TOKEN"]
)
=======
release.setup_project_management(args["jira_url"], os.environ["JIRA_TOKEN"])
>>>>>>> c00c6746
release.set_release_version_to_make(args["release_version"])

slack_token = os.environ.get("SLACK_TOKEN", "")
slack_channel_dev = args.get("slack_channel_dev_requests", "")
slack_channel_announce = args.get("slack_channel_announce", "")
if slack_token and (slack_channel_dev or slack_channel_announce):
    slack_thread_announce = args.get("slack_thread_announce", "")
    release.setup_chat(
        slack_token, slack_channel_dev, slack_channel_announce, slack_thread_announce
    )

if LocalRepository.has_version_file():
    # STEP 3: update version in local file
    release.update_version_in_local_file(
        os.environ["GPG_KEYGRIP"],
        os.environ["GPG_PASSWORD"],
        args["private_remote_name"],
        "task/update-sdk-version",
    )


# STEP 4: Create branch "release/vX.Y.Z"
release.create_release_branch()


# STEP 5: Create rc tag "vX.Y.Z-rc.1" from branch "release/vX.Y.Z"
release.create_rc_tag(RELEASE_CANDIDATE_NUMBER)


# STEP 6: Open MR from branch "release/vX.Y.Z" to public branch (don't merge)
release.open_mr_for_release_branch(args["public_branch"])


# STEP 7: Rename previous NextRelease version; create new NextRelease version
<<<<<<< HEAD
release.manage_versions(
    args["jira_url"],
    args["target_apps"],
)
=======
release.manage_versions(args["target_apps"])
>>>>>>> c00c6746


# STEP 8: Post release notes to Slack
apps = [a.strip() for a in args["target_apps"].split("/")]
release.post_notes(apps)<|MERGE_RESOLUTION|>--- conflicted
+++ resolved
@@ -41,14 +41,7 @@
 )
 
 # prerequisites for making a release
-<<<<<<< HEAD
-release.setup_project_management(
-    args["jira_url"],
-    os.environ["JIRA_TOKEN"]
-)
-=======
 release.setup_project_management(args["jira_url"], os.environ["JIRA_TOKEN"])
->>>>>>> c00c6746
 release.set_release_version_to_make(args["release_version"])
 
 slack_token = os.environ.get("SLACK_TOKEN", "")
@@ -83,14 +76,7 @@
 
 
 # STEP 7: Rename previous NextRelease version; create new NextRelease version
-<<<<<<< HEAD
-release.manage_versions(
-    args["jira_url"],
-    args["target_apps"],
-)
-=======
 release.manage_versions(args["target_apps"])
->>>>>>> c00c6746
 
 
 # STEP 8: Post release notes to Slack
